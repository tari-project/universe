--- conflicted
+++ resolved
@@ -62,23 +62,13 @@
         "eslint-plugin-prettier": "^5.2.1",
         "eslint-plugin-react": "^7.37.3",
         "eslint-plugin-react-compiler": "^19.0.0-beta-30d8a17-20250209",
-<<<<<<< HEAD
-        "eslint-plugin-react-hooks": "^5.2.0",
-        "knip": "^5.46.0",
-        "prettier": "^3.5.3",
-        "react-qrcode-logo": "^3.0.0",
-        "typescript": "^5.8.2",
-        "typescript-eslint": "^8.28.0",
-        "vite": "^6.2.3"
-=======
         "eslint-plugin-react-hooks": "^5.1.0",
         "knip": "^5.44.0",
         "prettier": "^3.5.2",
         "prettier-eslint": "^16.3.0",
-        "react-qr-code": "^2.0.15",
+        "react-qrcode-logo": "^3.0.0",
         "typescript": "^5.7.3",
         "typescript-eslint": "^8.25.0",
         "vite": "^6.2.0"
->>>>>>> d1d46f89
     }
 }