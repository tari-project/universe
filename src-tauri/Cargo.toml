--- conflicted
+++ resolved
@@ -81,16 +81,10 @@
 ] }
 tauri-plugin-single-instance = {git = "https://github.com/tauri-apps/plugins-workspace", branch = "v1"}
 thiserror = "1.0.26"
-<<<<<<< HEAD
 tokio = {version = "1", features = ["full"] }
 tokio-util = {version = "0.7.11", features = ["compat"] }
+tor-hash-passwd = "1.0.1"
 xz2 = {version = "0.1.7", features = ["static"] }# static bind lzma
-=======
-tokio = {version = "1", features = ["full"]}
-tokio-util = {version = "0.7.11", features = ["compat"]}
-tor-hash-passwd = "1.0.1"
-xz2 = {version = "0.1.7", features = ["static"]}# static bind lzma
->>>>>>> 0ad07b1d
 zip = "2.2.0"
 serde_cbor = "0.11.2"
 
