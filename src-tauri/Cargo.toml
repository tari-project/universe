--- conflicted
+++ resolved
@@ -9,12 +9,8 @@
 # See more keys and their definitions at https://doc.rust-lang.org/cargo/reference/manifest.html
 
 [build-dependencies]
-<<<<<<< HEAD
 embed-resource = "2.5.0"
 tauri-build = { version = "1.5.5", features = ["isolation"] }
-=======
-tauri-build = {version = "1.5.5", features = ["isolation"]}
->>>>>>> b394412f
 
 [dependencies]
 anyhow = "1"
