--- conflicted
+++ resolved
@@ -10,16 +10,12 @@
 
 [build-dependencies]
 embed-resource = "2.5.0"
-<<<<<<< HEAD
 tauri-build = { version = "2", features = [] }
-=======
-tauri-build = {version = "1.5.5", features = ["isolation"]}
->>>>>>> 19523a59
 
 [dependencies]
 anyhow = "1"
 async-trait = "0.1.81"
-async_zip = {version = "0.0.17", features = ["full"]}
+async_zip = { version = "0.0.17", features = ["full"] }
 auto-launch = "0.5.0"
 base64 = "0.22.1"
 blake2 = "0.10"
@@ -27,46 +23,36 @@
 device_query = "2.1.0"
 dunce = "1.0.5"
 dyn-clone = "1.0.17"
-<<<<<<< HEAD
 fix-path-env = { git = "https://github.com/tauri-apps/fix-path-env-rs" }
-=======
-fix-path-env = {git = "https://github.com/tauri-apps/fix-path-env-rs"}
->>>>>>> 19523a59
 flate2 = "1.0.30"
 futures-lite = "2.3.0"
 futures-util = "0.3.30"
 jsonwebtoken = "9.3.0"
-keyring = {version = "3.0.5", features = [
+keyring = { version = "3.0.5", features = [
   "windows-native",
   "apple-native",
   "linux-native",
-]}
-libsqlite3-sys = {version = "0.25.1", features = [
+] }
+libsqlite3-sys = { version = "0.25.1", features = [
   "bundled",
-]}# Required for tari_wallet
+] } # Required for tari_wallet
 log = "0.4.22"
 log4rs = "1.3.0"
-minotari_node_grpc_client = {git = "https://github.com/tari-project/tari.git", branch = "development"}
-minotari_wallet_grpc_client = {git = "https://github.com/tari-project/tari.git", branch = "development"}
-monero-address-creator = {git = "https://github.com/tari-project/monero-address-creator.git", rev = "6129ca0"}
-nix = {version = "0.29.0", features = ["signal"]}
+minotari_node_grpc_client = { git = "https://github.com/tari-project/tari.git", branch = "development" }
+minotari_wallet_grpc_client = { git = "https://github.com/tari-project/tari.git", branch = "development" }
+monero-address-creator = { git = "https://github.com/tari-project/monero-address-creator.git", rev = "6129ca0" }
+nix = { version = "0.29.0", features = ["signal"] }
 nvml-wrapper = "0.10.0"
 open = "5"
 openssl = { version = "0.10", features = ["vendored"] }
 phraze = "0.3.15"
 rand = "0.8.5"
 regex = "1.10.5"
-reqwest = {version = "0.12.5", features = ["stream", "json", "multipart"]}
+reqwest = { version = "0.12.5", features = ["stream", "json", "multipart"] }
 sanitize-filename = "0.5"
 semver = "1.0.23"
-<<<<<<< HEAD
 sentry = { version = "0.34.0", features = ["anyhow"] }
 serde = { version = "1", features = ["derive"] }
-=======
-sentry = {version = "0.34.0", features = ["anyhow"]}
-sentry-tauri = "0.3.0"
-serde = {version = "1", features = ["derive"]}
->>>>>>> 19523a59
 serde_cbor = "0.11.2"
 serde_json = "1"
 serde_yaml = "0.9.10"
@@ -74,65 +60,36 @@
 sys-locale = "0.3.1"
 sysinfo = "0.31.2"
 tar = "0.4.26"
-tari_common = {git = "https://github.com/tari-project/tari.git", branch = "development"}
-tari_common_types = {git = "https://github.com/tari-project/tari.git", branch = "development"}
-tari_core = {git = "https://github.com/tari-project/tari.git", branch = "development", features = [
+tari_common = { git = "https://github.com/tari-project/tari.git", branch = "development" }
+tari_common_types = { git = "https://github.com/tari-project/tari.git", branch = "development" }
+tari_core = { git = "https://github.com/tari-project/tari.git", branch = "development", features = [
   "transactions",
-<<<<<<< HEAD
 ] }
 hickory-client = { version = "=0.25.0-alpha.2", features = [
   "dns-over-rustls",
   "dnssec-openssl",
 ] }
 hickory-proto = { version = "=0.25.0-alpha.2" }
-=======
-]}
->>>>>>> 19523a59
 tari_crypto = "0.21.0"
-tari_key_manager = {git = "https://github.com/tari-project/tari.git", branch = "development"}
-tari_shutdown = {git = "https://github.com/tari-project/tari.git", branch = "development"}
+tari_key_manager = { git = "https://github.com/tari-project/tari.git", branch = "development" }
+tari_shutdown = { git = "https://github.com/tari-project/tari.git", branch = "development" }
 tari_utilities = "0.8.0"
-<<<<<<< HEAD
 tauri = { version = "2", features = [
   "macos-private-api",
   "image-png",
   "image-ico",
   "tray-icon",
-  "unstable",
+
 ] }
 tauri-plugin-os = "2"
 tauri-plugin-sentry = "=0.2.0"
 tauri-plugin-shell = "2"
 tauri-plugin-single-instance = "^2"
 tauri-plugin-updater = "^2"
-=======
-tauri = {version = "1.8.0", features = [
-  "window-unmaximize",
-  "window-unminimize",
-  "os-all",
-  "system-tray",
-  "updater",
-  "window-close",
-  "window-hide",
-  "window-maximize",
-  "window-minimize",
-  "window-show",
-  "window-start-dragging",
-  "window-maximize",
-  "window-close",
-  "macos-private-api",
-  "isolation",
-  "shell-open",
-  "icon-ico",
-  "icon-png",
-  "process-command-api",
-]}
-tauri-plugin-single-instance = {git = "https://github.com/tauri-apps/plugins-workspace", branch = "v1"}
->>>>>>> 19523a59
 thiserror = "1.0.26"
-tokio = {version = "1", features = ["full"]}
-tokio-util = {version = "0.7.11", features = ["compat"]}
-xz2 = {version = "0.1.7", features = ["static"]}# static bind lzma
+tokio = { version = "1", features = ["full"] }
+tokio-util = { version = "0.7.11", features = ["compat"] }
+xz2 = { version = "0.1.7", features = ["static"] } # static bind lzma
 zip = "2.2.0"
 dirs = "5.0.1"
 
@@ -142,7 +99,7 @@
 # needed for keymanager. TODO: Find a way of creating a keymanager without bundling sqlite
 chrono = "0.4.38"
 device_query = "2.1.0"
-libsqlite3-sys = {version = "0.25.1", features = ["bundled"]}
+libsqlite3-sys = { version = "0.25.1", features = ["bundled"] }
 log = "0.4.22"
 nvml-wrapper = "0.10.0"
 rand = "0.8.5"
