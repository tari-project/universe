[package]
authors = ["The Tari Development Community"]
description = "Tari Universe"
edition = "2021"
name = "tari-universe"
repository = "https://github.com/tari-project/universe"
<<<<<<< HEAD
version = "0.5.55"
=======
version = "0.5.60"
>>>>>>> b55e129d

# See more keys and their definitions at https://doc.rust-lang.org/cargo/reference/manifest.html

[build-dependencies]
tauri-build = {version = "2", features = ["isolation"] }

[dependencies]
anyhow = "1"
async-trait = "0.1.81"
async_zip = {version = "0.0.17", features = ["full"] }
auto-launch = "0.5.0"
blake2 = "0.10"
chrono = "0.4.38"
device_query = "2.1.0"
dunce = "1.0.5"
flate2 = "1.0.30"
futures-lite = "2.3.0"
futures-util = "0.3.30"
human_format = "1.1.0"
jsonwebtoken = "9.3.0"
keyring = {version = "3.0.5", features = [
  "windows-native",
  "apple-native",
  "linux-native",
] }
libsqlite3-sys = {version = "0.25.1", features = [
  "bundled",
] }# Required for tari_wallet
log = "0.4.22"
log4rs = "1.3.0"
minotari_node_grpc_client = {git = "https://github.com/tari-project/tari.git", branch = "development"}
minotari_wallet_grpc_client = {git = "https://github.com/tari-project/tari.git", branch = "development"}
nix = {version = "0.29.0", features = ["signal"] }
nvml-wrapper = "0.10.0"
open = "5"
phraze = "0.3.15"
rand = "0.8.5"
regex = "1.10.5"
reqwest = {version = "0.12.5", features = ["stream", "json", "multipart"] }
sanitize-filename = "0.5"
semver = "1.0.23"
sentry = {version = "0.34.0", features = ["anyhow"] }
tauri-plugin-sentry = "0.2.0"
serde = {version = "1", features = ["derive"] }
serde_json = "1"
sha2 = "0.10.8"
sys-locale = "0.3.1"
sysinfo = "0.31.2"
tar = "0.4.26"
tari_common = {git = "https://github.com/tari-project/tari.git", branch = "development"}
tari_common_types = {git = "https://github.com/tari-project/tari.git", branch = "development"}
tari_core = {git = "https://github.com/tari-project/tari.git", branch = "development", features = [
  "transactions",
] }
tari_crypto = "0.21.0"
tari_key_manager = {git = "https://github.com/tari-project/tari.git", branch = "development"}
tari_shutdown = {git = "https://github.com/tari-project/tari.git", branch = "development"}
tari_utilities = "0.8.0"
<<<<<<< HEAD
tauri = {version = "2", features = ["macos-private-api", "isolation", "image-png", "image-ico", "tray-icon", "unstable"] }
tauri-plugin-single-instance = "^2"
tauri-plugin-updater = "^2"
=======
tauri = {version = "1.8.0", features = [ "os-all",
  "system-tray",
  "updater",
  "window-show",
  "window-unminimize",
  "window-minimize",
  "window-hide",
  "window-unmaximize",
  "window-start-dragging",
  "window-maximize",
  "window-close",
  "macos-private-api",
  "isolation",
  "shell-open",
  "icon-ico",
  "icon-png",
  "process-command-api",
] }
tauri-plugin-single-instance = {git = "https://github.com/tauri-apps/plugins-workspace", branch = "v1"}
>>>>>>> b55e129d
thiserror = "1.0.26"
tokio = {version = "1", features = ["full"] }
tokio-util = {version = "0.7.11", features = ["compat"] }
xz2 = {version = "0.1.7", features = ["static"] }# static bind lzma
zip = "2.2.0"
dirs = "5.0.1"

[target.'cfg(windows)'.dependencies]
winreg = "0.52.0"

# needed for keymanager. TODO: Find a way of creating a keymanager without bundling sqlite
chrono = "0.4.38"
device_query = "2.1.0"
libsqlite3-sys = {version = "0.25.1", features = ["bundled"] }
log = "0.4.22"
nvml-wrapper = "0.10.0"
rand = "0.8.5"
tauri-plugin-sentry = "0.2.0"
sys-locale = "0.3.1"
# tonic = "0.12.0"

[features]
airdrop-env = []
airdrop-local = []
custom-protocol = [
  "tauri/custom-protocol",
] # This feature is used for production builds or when a dev server is not specified, DO NOT REMOVE!!
release-ci = ["tauri/custom-protocol"]
release-ci-beta = ["tauri/custom-protocol"]

[package.metadata.cargo-machete]
ignored = ["log4rs", "xz2", "libsqlite3-sys", "minotari_wallet_grpc_client"]
<|MERGE_RESOLUTION|>--- conflicted
+++ resolved
@@ -4,11 +4,7 @@
 edition = "2021"
 name = "tari-universe"
 repository = "https://github.com/tari-project/universe"
-<<<<<<< HEAD
-version = "0.5.55"
-=======
 version = "0.5.60"
->>>>>>> b55e129d
 
 # See more keys and their definitions at https://doc.rust-lang.org/cargo/reference/manifest.html
 
@@ -67,31 +63,9 @@
 tari_key_manager = {git = "https://github.com/tari-project/tari.git", branch = "development"}
 tari_shutdown = {git = "https://github.com/tari-project/tari.git", branch = "development"}
 tari_utilities = "0.8.0"
-<<<<<<< HEAD
 tauri = {version = "2", features = ["macos-private-api", "isolation", "image-png", "image-ico", "tray-icon", "unstable"] }
 tauri-plugin-single-instance = "^2"
 tauri-plugin-updater = "^2"
-=======
-tauri = {version = "1.8.0", features = [ "os-all",
-  "system-tray",
-  "updater",
-  "window-show",
-  "window-unminimize",
-  "window-minimize",
-  "window-hide",
-  "window-unmaximize",
-  "window-start-dragging",
-  "window-maximize",
-  "window-close",
-  "macos-private-api",
-  "isolation",
-  "shell-open",
-  "icon-ico",
-  "icon-png",
-  "process-command-api",
-] }
-tauri-plugin-single-instance = {git = "https://github.com/tauri-apps/plugins-workspace", branch = "v1"}
->>>>>>> b55e129d
 thiserror = "1.0.26"
 tokio = {version = "1", features = ["full"] }
 tokio-util = {version = "0.7.11", features = ["compat"] }
