--- conflicted
+++ resolved
@@ -54,11 +54,7 @@
 async-trait = "0.1.81"
 sysinfo = "0.31.2"
 log4rs = "1.3.0"
-<<<<<<< HEAD
 keyring = { version = "3.0.5", features = ["windows-native", "apple-native", "linux-native"] }
-=======
-keyring = "3.0.5"
->>>>>>> 66ff4b76
 nix = { version = "0.29.0", features = ["signal"] }
 # static bind lzma
 xz2 = { version = "0.1.7", features = ["static"] }
