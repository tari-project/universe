--- conflicted
+++ resolved
@@ -9,76 +9,48 @@
 # See more keys and their definitions at https://doc.rust-lang.org/cargo/reference/manifest.html
 
 [build-dependencies]
-<<<<<<< HEAD
-tauri-build = {version = "1.5.5", features = ["isolation"] }
-=======
-tauri-build = { version = "1.5.5", features = ["isolation"] }
->>>>>>> 90bca6c2
+tauri-build = {version = "1.5.5", features = ["isolation"]}
 
 [dependencies]
 anyhow = "1"
 async-trait = "0.1.81"
-<<<<<<< HEAD
-async_zip = {version = "0.0.17", features = ["full"] }
-=======
-async_zip = { version = "0.0.17", features = ["full"] }
->>>>>>> 90bca6c2
+async_zip = {version = "0.0.17", features = ["full"]}
 auto-launch = "0.5.0"
 blake2 = "0.10"
 chrono = "0.4.38"
 device_query = "2.1.0"
 dunce = "1.0.5"
 dyn-clone = "1.0.17"
-opencl3 = "0.9.5"
 flate2 = "1.0.30"
 futures-lite = "2.3.0"
 futures-util = "0.3.30"
 human_format = "1.1.0"
 jsonwebtoken = "9.3.0"
-keyring = { version = "3.0.5", features = [
+keyring = {version = "3.0.5", features = [
   "windows-native",
   "apple-native",
   "linux-native",
-] }
-<<<<<<< HEAD
+]}
 libsqlite3-sys = {version = "0.25.1", features = [
   "bundled",
-] }# Required for tari_wallet
+]}# Required for tari_wallet
 log = "0.4.22"
 log4rs = "1.3.0"
 minotari_node_grpc_client = {git = "https://github.com/tari-project/tari.git", branch = "development"}
 minotari_wallet_grpc_client = {git = "https://github.com/tari-project/tari.git", branch = "development"}
-nix = {version = "0.29.0", features = ["signal"] }
-=======
-libsqlite3-sys = { version = "0.25.1", features = [
-  "bundled",
-] } # Required for tari_wallet
-log = "0.4.22"
-log4rs = "1.3.0"
-minotari_node_grpc_client = { git = "https://github.com/tari-project/tari.git", branch = "development" }
-minotari_wallet_grpc_client = { git = "https://github.com/tari-project/tari.git", branch = "development" }
-nix = { version = "0.29.0", features = ["signal"] }
->>>>>>> 90bca6c2
+nix = {version = "0.29.0", features = ["signal"]}
 nvml-wrapper = "0.10.0"
 open = "5"
+opencl3 = "0.9.5"
 phraze = "0.3.15"
 rand = "0.8.5"
 regex = "1.10.5"
-<<<<<<< HEAD
-reqwest = {version = "0.12.5", features = ["stream", "json", "multipart"] }
+reqwest = {version = "0.12.5", features = ["stream", "json", "multipart"]}
 sanitize-filename = "0.5"
 semver = "1.0.23"
-sentry = {version = "0.34.0", features = ["anyhow"] }
+sentry = {version = "0.34.0", features = ["anyhow"]}
 sentry-tauri = "0.3.0"
-serde = {version = "1", features = ["derive"] }
-=======
-reqwest = { version = "0.12.5", features = ["stream", "json", "multipart"] }
-sanitize-filename = "0.5"
-semver = "1.0.23"
-sentry = { version = "0.34.0", features = ["anyhow"] }
-sentry-tauri = "0.3.0"
-serde = { version = "1", features = ["derive"] }
->>>>>>> 90bca6c2
+serde = {version = "1", features = ["derive"]}
 serde_json = "1"
 serde_yaml = "0.9.10"
 sha2 = "0.10.8"
@@ -86,20 +58,16 @@
 sys-locale = "0.3.1"
 sysinfo = "0.31.2"
 tar = "0.4.26"
-tari_common = { git = "https://github.com/tari-project/tari.git", branch = "development" }
-tari_common_types = { git = "https://github.com/tari-project/tari.git", branch = "development" }
-tari_core = { git = "https://github.com/tari-project/tari.git", branch = "development", features = [
+tari_common = {git = "https://github.com/tari-project/tari.git", branch = "development"}
+tari_common_types = {git = "https://github.com/tari-project/tari.git", branch = "development"}
+tari_core = {git = "https://github.com/tari-project/tari.git", branch = "development", features = [
   "transactions",
-] }
+]}
 tari_crypto = "0.21.0"
-tari_key_manager = { git = "https://github.com/tari-project/tari.git", branch = "development" }
-tari_shutdown = { git = "https://github.com/tari-project/tari.git", branch = "development" }
+tari_key_manager = {git = "https://github.com/tari-project/tari.git", branch = "development"}
+tari_shutdown = {git = "https://github.com/tari-project/tari.git", branch = "development"}
 tari_utilities = "0.8.0"
-<<<<<<< HEAD
 tauri = {version = "1.8.0", features = [
-=======
-tauri = { version = "1.8.0", features = [ "window-unmaximize", "window-unminimize",
->>>>>>> 90bca6c2
   "os-all",
   "system-tray",
   "updater",
@@ -117,20 +85,12 @@
   "icon-ico",
   "icon-png",
   "process-command-api",
-] }
-<<<<<<< HEAD
+]}
 tauri-plugin-single-instance = {git = "https://github.com/tauri-apps/plugins-workspace", branch = "v1"}
 thiserror = "1.0.26"
-tokio = {version = "1", features = ["full"] }
-tokio-util = {version = "0.7.11", features = ["compat"] }
-xz2 = {version = "0.1.7", features = ["static"] }# static bind lzma
-=======
-tauri-plugin-single-instance = { git = "https://github.com/tauri-apps/plugins-workspace", branch = "v1" }
-thiserror = "1.0.26"
-tokio = { version = "1", features = ["full"] }
-tokio-util = { version = "0.7.11", features = ["compat"] }
-xz2 = { version = "0.1.7", features = ["static"] } # static bind lzma
->>>>>>> 90bca6c2
+tokio = {version = "1", features = ["full"]}
+tokio-util = {version = "0.7.11", features = ["compat"]}
+xz2 = {version = "0.1.7", features = ["static"]}# static bind lzma
 zip = "2.2.0"
 
 [target.'cfg(windows)'.dependencies]
@@ -139,11 +99,7 @@
 # needed for keymanager. TODO: Find a way of creating a keymanager without bundling sqlite
 chrono = "0.4.38"
 device_query = "2.1.0"
-<<<<<<< HEAD
-libsqlite3-sys = {version = "0.25.1", features = ["bundled"] }
-=======
-libsqlite3-sys = { version = "0.25.1", features = ["bundled"] }
->>>>>>> 90bca6c2
+libsqlite3-sys = {version = "0.25.1", features = ["bundled"]}
 log = "0.4.22"
 nvml-wrapper = "0.10.0"
 rand = "0.8.5"
