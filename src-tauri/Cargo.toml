--- conflicted
+++ resolved
@@ -48,13 +48,8 @@
 ] } # Required for tari_wallet
 log = "0.4.22"
 log4rs = "1.3.0"
-<<<<<<< HEAD
 minotari_node_grpc_client = { git = "https://github.com/stringhandler/tari.git", branch = "st-update-libsqlite" }
 minotari_wallet_grpc_client = { git = "https://github.com/stringhandler/tari.git", branch = "st-update-libsqlite" }
-=======
-minotari_node_grpc_client = { git = "https://github.com/tari-project/tari.git", tag = "v5.0.0-pre.8" }
-minotari_wallet_grpc_client = { git = "https://github.com/tari-project/tari.git", tag = "v5.0.0-pre.8" }
->>>>>>> c0fea795
 monero-address-creator = { git = "https://github.com/tari-project/monero-address-creator.git", rev = "6129ca0" }
 nix = { version = "0.29.0", features = ["signal"] }
 nvml-wrapper = "0.10.0"
@@ -82,22 +77,13 @@
 sys-locale = "0.3.1"
 sysinfo = "0.31.2"
 tar = "0.4.26"
-<<<<<<< HEAD
 tari_common = { git = "https://github.com/stringhandler/tari.git", branch = "st-update-libsqlite" }
 tari_common_types = { git = "https://github.com/stringhandler/tari.git", branch = "st-update-libsqlite" }
 tari_core = { git = "https://github.com/stringhandler/tari.git", branch = "st-update-libsqlite", features = [
   "transactions",
 ] }
 tari_crypto = "0.22.1"
-tari_key_manager = { git = "https://github.com/stringhandler/tari.git", branch = "st-update-libsqlite" }
 tari_shutdown = { git = "https://github.com/stringhandler/tari.git", branch = "st-update-libsqlite" }
-=======
-tari_common = { git = "https://github.com/tari-project/tari.git", tag = "v5.0.0-pre.8" }
-tari_common_types = { git = "https://github.com/tari-project/tari.git", tag = "v5.0.0-pre.8" }
-tari_transaction_components = { git = "https://github.com/tari-project/tari.git", tag = "v5.0.0-pre.8" }
-tari_crypto = "0.22.1"
-tari_shutdown = { git = "https://github.com/tari-project/tari.git", tag = "v5.0.0-pre.8" }
->>>>>>> c0fea795
 tari_utilities = "0.8.0"
 tauri = { version = "2", features = [
   "protocol-asset",
