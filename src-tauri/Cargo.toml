--- conflicted
+++ resolved
@@ -9,20 +9,12 @@
 # See more keys and their definitions at https://doc.rust-lang.org/cargo/reference/manifest.html
 
 [build-dependencies]
-<<<<<<< HEAD
-tauri-build = {version = "1.5.5", features = ["isolation"] }
-=======
 tauri-build = { version = "1.5.5", features = ["isolation"] }
->>>>>>> 7e5e99c5
 
 [dependencies]
 anyhow = "1"
 async-trait = "0.1.81"
-<<<<<<< HEAD
-async_zip = {version = "0.0.17", features = ["full"] }
-=======
 async_zip = { version = "0.0.17", features = ["full"] }
->>>>>>> 7e5e99c5
 auto-launch = "0.5.0"
 blake2 = "0.10"
 chrono = "0.4.38"
@@ -40,16 +32,6 @@
   "apple-native",
   "linux-native",
 ] }
-<<<<<<< HEAD
-libsqlite3-sys = {version = "0.25.1", features = [
-  "bundled",
-] }# Required for tari_wallet
-log = "0.4.22"
-log4rs = "1.3.0"
-minotari_node_grpc_client = {git = "https://github.com/tari-project/tari.git", branch = "development"}
-minotari_wallet_grpc_client = {git = "https://github.com/tari-project/tari.git", branch = "development"}
-nix = {version = "0.29.0", features = ["signal"] }
-=======
 libsqlite3-sys = { version = "0.25.1", features = [
   "bundled",
 ] } # Required for tari_wallet
@@ -58,27 +40,17 @@
 minotari_node_grpc_client = { git = "https://github.com/tari-project/tari.git", branch = "development" }
 minotari_wallet_grpc_client = { git = "https://github.com/tari-project/tari.git", branch = "development" }
 nix = { version = "0.29.0", features = ["signal"] }
->>>>>>> 7e5e99c5
 nvml-wrapper = "0.10.0"
 open = "5"
 phraze = "0.3.15"
 rand = "0.8.5"
 regex = "1.10.5"
-<<<<<<< HEAD
-reqwest = {version = "0.12.5", features = ["stream", "json", "multipart"] }
-sanitize-filename = "0.5"
-semver = "1.0.23"
-sentry = {version = "0.34.0", features = ["anyhow"] }
-sentry-tauri = "0.3.0"
-serde = {version = "1", features = ["derive"] }
-=======
 reqwest = { version = "0.12.5", features = ["stream", "json", "multipart"] }
 sanitize-filename = "0.5"
 semver = "1.0.23"
 sentry = { version = "0.34.0", features = ["anyhow"] }
 sentry-tauri = "0.3.0"
 serde = { version = "1", features = ["derive"] }
->>>>>>> 7e5e99c5
 serde_json = "1"
 serde_yaml = "0.9.10"
 sha2 = "0.10.8"
@@ -113,19 +85,11 @@
   "icon-png",
   "process-command-api",
 ] }
-<<<<<<< HEAD
-tauri-plugin-single-instance = {git = "https://github.com/tauri-apps/plugins-workspace", branch = "v1"}
-thiserror = "1.0.26"
-tokio = {version = "1", features = ["full"] }
-tokio-util = {version = "0.7.11", features = ["compat"] }
-xz2 = {version = "0.1.7", features = ["static"] }# static bind lzma
-=======
 tauri-plugin-single-instance = { git = "https://github.com/tauri-apps/plugins-workspace", branch = "v1" }
 thiserror = "1.0.26"
 tokio = { version = "1", features = ["full"] }
 tokio-util = { version = "0.7.11", features = ["compat"] }
 xz2 = { version = "0.1.7", features = ["static"] } # static bind lzma
->>>>>>> 7e5e99c5
 zip = "2.2.0"
 
 [target.'cfg(windows)'.dependencies]
@@ -134,11 +98,7 @@
 # needed for keymanager. TODO: Find a way of creating a keymanager without bundling sqlite
 chrono = "0.4.38"
 device_query = "2.1.0"
-<<<<<<< HEAD
-libsqlite3-sys = {version = "0.25.1", features = ["bundled"] }
-=======
 libsqlite3-sys = { version = "0.25.1", features = ["bundled"] }
->>>>>>> 7e5e99c5
 log = "0.4.22"
 nvml-wrapper = "0.10.0"
 rand = "0.8.5"
