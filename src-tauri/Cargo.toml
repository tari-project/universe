[package]
authors = ["The Tari Development Community"]
description = "Tari Universe"
edition = "2021"
name = "tari-universe"
repository = "https://github.com/tari-project/universe"
version = "0.9.2"

# See more keys and their definitions at https://doc.rust-lang.org/cargo/reference/manifest.html

[build-dependencies]
embed-resource = "2.5.0"
tauri-build = { version = "2", features = ["isolation"] }

[dependencies]
anyhow = "1"
async-trait = "0.1.81"
async_zip = { version = "0.0.17", features = ["full"] }
auto-launch = "0.5.0"
base64 = "0.22.1"
blake2 = "0.10"
chrono = "0.4.38"
device_query = "2.1.0"
dunce = "1.0.5"
dyn-clone = "1.0.17"
fix-path-env = { git = "https://github.com/tauri-apps/fix-path-env-rs" }
flate2 = "1.0.30"
futures-lite = "2.3.0"
futures-util = "0.3.30"
jsonwebtoken = "9.3.0"
keyring = { version = "3.0.5", features = [
  "windows-native",
  "apple-native",
  "linux-native",
] }
libsqlite3-sys = { version = "0.25.1", features = [
  "bundled",
] } # Required for tari_wallet
log = "0.4.22"
log4rs = "1.3.0"
minotari_node_grpc_client = { git = "https://github.com/tari-project/tari.git", tag = "v1.10.0-rc.1" }
minotari_wallet_grpc_client = { git = "https://github.com/tari-project/tari.git", tag = "v1.10.0-rc.1" }
monero-address-creator = { git = "https://github.com/tari-project/monero-address-creator.git", rev = "6129ca0" }
nix = { version = "0.29.0", features = ["signal"] }
nvml-wrapper = "0.10.0"
open = "5"
phraze = "0.3.15"
rand = "0.8.5"
regex = "1.10.5"
reqwest = { version = "0.12.5", features = ["stream", "json", "multipart"] }
sanitize-filename = "0.5"
semver = "1.0.23"
serde = { version = "1", features = ["derive"] }
serde_cbor = "0.11.2"
serde_json = "1"
serde_yaml = "0.9.10"
sha2 = "0.10.8"
sys-locale = "0.3.1"
sysinfo = "0.31.2"
tar = "0.4.26"
tari_common = { git = "https://github.com/tari-project/tari.git", tag = "v1.10.0-rc.1" }
tari_common_types = { git = "https://github.com/tari-project/tari.git", tag = "v1.10.0-rc.1" }
tari_core = { git = "https://github.com/tari-project/tari.git", tag = "v1.10.0-rc.1", features = [
  "transactions",
] }
tauri-plugin-single-instance = '2'
tari_crypto = "0.21.0"
tari_key_manager = { git = "https://github.com/tari-project/tari.git", tag = "v1.10.0-rc.1" }
tari_shutdown = { git = "https://github.com/tari-project/tari.git", tag = "v1.10.0-rc.1" }
tari_utilities = "0.8.0"
tauri = { version = "2", features = [
  "protocol-asset",
  "isolation",
  "macos-private-api",
  "image-png",
  "image-ico",
  "tray-icon",
  "devtools",          # TODO: Remove this before mainnet
] }
tauri-plugin-cli = "2"
tauri-plugin-os = "2"
tauri-plugin-sentry = "0.3"
tauri-plugin-shell = "2"
tauri-plugin-updater = "2"
thiserror = "2.0.10"
tokio = { version = "1", features = ["full"] }
tokio-util = { version = "0.7.11", features = ["compat"] }
xz2 = { version = "0.1.7", features = ["static"] } # static bind lzma
zip = "2.2.0"
dirs = "5.0.1"
tauri-plugin-process = "2"
ring = "0.17.8"
hex = "0.4.3"

# temporary fix for openssl
openssl = { version = "0.10", features = ["vendored"] }
ring-compat = "0.8.0"
der = "0.7.9"
tonic = "0.12.3"
tauri-plugin-clipboard-manager = "2.2.0"
<<<<<<< HEAD
tauri-plugin-fs = "2"
=======
reqwest-middleware = "0.4.0"
reqwest-retry = "0.7.0"
>>>>>>> d2b0af7a

[target.'cfg(windows)'.dependencies]
winreg = "0.52.0"

# needed for keymanager. TODO: Find a way of creating a keymanager without bundling sqlite
chrono = "0.4.38"
device_query = "2.1.0"
libsqlite3-sys = { version = "0.25.1", features = ["bundled"] }
log = "0.4.22"
nvml-wrapper = "0.10.0"
rand = "0.8.5"
sys-locale = "0.3.1"


# tonic = "0.12.0"

[features]
airdrop-env = []
telemetry-env = []
airdrop-local = []
custom-protocol = [
  "tauri/custom-protocol",
] # This feature is used for production builds or when a dev server is not specified, DO NOT REMOVE!!
release-ci = ["tauri/custom-protocol"]
release-ci-beta = ["tauri/custom-protocol"]

[package.metadata.cargo-machete]
ignored = [
  "device_query",
  "libsqlite3-sys",
  "minotari_wallet_grpc_client",
  "xz2",
  "openssl",
]

[profile.release]
debug = true

[profile.release.package.wry]
debug = true
debug-assertions = true<|MERGE_RESOLUTION|>--- conflicted
+++ resolved
@@ -98,12 +98,9 @@
 der = "0.7.9"
 tonic = "0.12.3"
 tauri-plugin-clipboard-manager = "2.2.0"
-<<<<<<< HEAD
 tauri-plugin-fs = "2"
-=======
 reqwest-middleware = "0.4.0"
 reqwest-retry = "0.7.0"
->>>>>>> d2b0af7a
 
 [target.'cfg(windows)'.dependencies]
 winreg = "0.52.0"
