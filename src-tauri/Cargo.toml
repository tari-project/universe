--- conflicted
+++ resolved
@@ -111,35 +111,10 @@
 urlencoding = "2.1.3"
 xz2 = { version = "0.1.7", features = ["static"] } # static bind lzma
 zip = "2.2.0"
-<<<<<<< HEAD
-dirs = "5.0.1"
-tauri-plugin-process = "2"
-ring = "0.17.8"
-hex = "0.4.3"
-openssl = { version = "0.10", features = [
-  "vendored",
-] } # temporary fix for openssl
-tonic = { version = "0.13.1", features = ["tls-webpki-roots"] }
-ring-compat = "0.8.0"
-der = "0.7.9"
-psp = { git = "https://github.com/tari-project/psp.git", rev = "ddef0c6" }
-urlencoding = "2.1.3"
-reqwest-middleware = "0.4.0"
-reqwest-retry = "0.7.0"
-cfspeedtest = "1.3.1"
-tungstenite = "0.26.2"
-tokio-tungstenite = { version = "0.26.2", features = ["native-tls"] }
-futures = "0.3.31"
-getset = "0.1.5"
-console-subscriber = "0.4.1"
-tiny-keccak = "2.0"
-bincode = "1.3"
+tari_transaction_key_manager = { git = "https://github.com/tari-project/tari", tag = "v5.0.0-pre.8" }
 diesel = { version = "2.2.0", features = ["sqlite", "returning_clauses_for_sqlite_3_35"] }
 dotenvy = "0.15"
 diesel_migrations = "2.2.0"
-=======
-tari_transaction_key_manager = { git = "https://github.com/tari-project/tari", tag = "v5.0.0-pre.8" }
->>>>>>> 4ca52a5f
 
 [target.'cfg(windows)'.dependencies]
 planif = "1.0.0"
