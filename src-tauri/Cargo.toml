[package]
authors = ["The Tari Development Community"]
description = "Tari Universe"
edition = "2021"
name = "tari-universe"
repository = "https://github.com/tari-project/universe"
version = "0.5.45"

# See more keys and their definitions at https://doc.rust-lang.org/cargo/reference/manifest.html

[build-dependencies]
tauri-build = {version = "1.5.5", features = ["isolation"] }

[dependencies]
anyhow = "1"
async-trait = "0.1.81"
async_zip = {version = "0.0.17", features = ["full"] }
auto-launch = "0.5.0"
blake2 = "0.10"
chrono = "0.4.38"
device_query = "2.1.0"
dunce = "1.0.5"
flate2 = "1.0.30"
futures-lite = "2.3.0"
futures-util = "0.3.30"
jsonwebtoken = "9.3.0"
keyring = {version = "3.0.5", features = [
  "windows-native",
  "apple-native",
  "linux-native",
] }
libsqlite3-sys = {version = "0.25.1", features = [
  "bundled",
] }# Required for tari_wallet
log = "0.4.22"
log4rs = "1.3.0"
minotari_node_grpc_client = {git = "https://github.com/tari-project/tari.git", branch = "development"}
minotari_wallet_grpc_client = {git = "https://github.com/tari-project/tari.git", branch = "development"}
monero-address-creator = { git = "https://github.com/tari-project/monero-address-creator.git", rev = "6129ca0" }
nix = {version = "0.29.0", features = ["signal"] }
nvml-wrapper = "0.10.0"
open = "5"
phraze = "0.3.15"
rand = "0.8.5"
regex = "1.10.5"
reqwest = {version = "0.12.5", features = ["stream", "json", "multipart"] }
sanitize-filename = "0.5"
semver = "1.0.23"
sentry = {version = "0.34.0", features = ["anyhow"] }
sentry-tauri = "0.3.0"
serde = {version = "1", features = ["derive"] }
serde_json = "1"
sha2 = "0.10.8"
sys-locale = "0.3.1"
sysinfo = "0.31.2"
tar = "0.4.26"
tari_common = {git = "https://github.com/tari-project/tari.git", branch = "development"}
tari_common_types = {git = "https://github.com/tari-project/tari.git", branch = "development"}
tari_core = {git = "https://github.com/tari-project/tari.git", branch = "development", features = [
  "transactions",
] }
<<<<<<< HEAD
tari_crypto = "0.20.3"
=======
tari_crypto = "0.21.0"
>>>>>>> 39398508
tari_key_manager = {git = "https://github.com/tari-project/tari.git", branch = "development"}
tari_shutdown = {git = "https://github.com/tari-project/tari.git", branch = "development"}
tari_utilities = "0.8.0"
tauri = {version = "1.8.0", features = [
  "system-tray",
  "updater",
  "window-show",
  "window-unminimize",
  "window-minimize",
  "window-hide",
  "window-unmaximize",
  "window-start-dragging",
  "window-maximize",
  "window-close",
  "macos-private-api",
  "isolation",
  "shell-open",
  "icon-ico",
  "icon-png",
  "process-command-api",
] }
tauri-plugin-single-instance = {git = "https://github.com/tauri-apps/plugins-workspace", branch = "v1"}
thiserror = "1.0.26"
tokio = {version = "1", features = ["full"] }
tokio-util = {version = "0.7.11", features = ["compat"] }
xz2 = {version = "0.1.7", features = ["static"] }# static bind lzma
zip = "2.2.0"
serde_cbor = "0.11.2"

[target.'cfg(windows)'.dependencies]
winreg = "0.52.0"

# needed for keymanager. TODO: Find a way of creating a keymanager without bundling sqlite
chrono = "0.4.38"
device_query = "2.1.0"
libsqlite3-sys = {version = "0.25.1", features = ["bundled"] }
log = "0.4.22"
nvml-wrapper = "0.10.0"
rand = "0.8.5"
sentry-tauri = "0.3.0"
sys-locale = "0.3.1"
# tonic = "0.12.0"

[features]
airdrop-env = []
airdrop-local = []
custom-protocol = [
  "tauri/custom-protocol",
] # This feature is used for production builds or when a dev server is not specified, DO NOT REMOVE!!
release-ci = ["tauri/custom-protocol"]
release-ci-beta = ["tauri/custom-protocol"]

[package.metadata.cargo-machete]
ignored = ["log4rs", "xz2", "libsqlite3-sys", "minotari_wallet_grpc_client"]<|MERGE_RESOLUTION|>--- conflicted
+++ resolved
@@ -59,11 +59,8 @@
 tari_core = {git = "https://github.com/tari-project/tari.git", branch = "development", features = [
   "transactions",
 ] }
-<<<<<<< HEAD
-tari_crypto = "0.20.3"
-=======
 tari_crypto = "0.21.0"
->>>>>>> 39398508
+
 tari_key_manager = {git = "https://github.com/tari-project/tari.git", branch = "development"}
 tari_shutdown = {git = "https://github.com/tari-project/tari.git", branch = "development"}
 tari_utilities = "0.8.0"
