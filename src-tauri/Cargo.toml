--- conflicted
+++ resolved
@@ -83,16 +83,11 @@
 ] }
 tauri-plugin-single-instance = {git = "https://github.com/tauri-apps/plugins-workspace", branch = "v1"}
 thiserror = "1.0.26"
-<<<<<<< HEAD
 tokio = {version = "1", features = ["full"] }
 tokio-util = {version = "0.7.11", features = ["compat"] }
 xz2 = {version = "0.1.7", features = ["static"] }# static bind lzma
-=======
-tokio = {version = "1", features = ["full"]}
-tokio-util = {version = "0.7.11", features = ["compat"]}
+
 tor-hash-passwd = "1.0.1"
-xz2 = {version = "0.1.7", features = ["static"]}# static bind lzma
->>>>>>> 0719b9ce
 zip = "2.2.0"
 
 [target.'cfg(windows)'.dependencies]
