[package]
authors = ["The Tari Development Community"]
description = "Tari Universe"
edition = "2021"
name = "tari-universe"
repository = "https://github.com/tari-project/universe"
version = "1.6.2"

# See more keys and their definitions at https://doc.rust-lang.org/cargo/reference/manifest.html

[build-dependencies]
dotenvy = "0.15.7"
embed-resource = "2.5.0"
tauri-build = { version = "2", features = ["isolation"] }

[dependencies]
anyhow = "1"
async-trait = "0.1.81"
async_zip = { version = "0.0.17", features = ["full"] }
auto-launch = "0.5.0"
axum = "0.7.9"
base64 = "0.22.1"
bincode = "1.3"
blake2 = "0.10"
cfspeedtest = "1.3.1"
chrono = "0.4.38"
console-subscriber = "0.4.1"
der = "0.7.9"
device_query = "2.1.0"
dirs = "5.0.1"
dunce = "1.0.5"
dyn-clone = "1.0.17"
fix-path-env = { git = "https://github.com/tauri-apps/fix-path-env-rs" }
flate2 = "1.0.30"
futures = "0.3.31"
futures-lite = "2.3.0"
futures-util = "0.3.30"
getset = "0.1.5"
hex = "0.4.3"
jsonwebtoken = "9.3.0"
keyring = { version = "3.0.5", features = [
  "apple-native",
  "linux-native-sync-persistent",
  "windows-native",
] }
log = "0.4.22"
log4rs = "1.3.0"
minotari_node_grpc_client = { git = "https://github.com/stringhandler/tari.git", branch = "st-update-libsqlite" }
minotari_wallet_grpc_client = { git = "https://github.com/stringhandler/tari.git", branch = "st-update-libsqlite" }
monero-address-creator = { git = "https://github.com/tari-project/monero-address-creator.git", rev = "6129ca0" }
nix = { version = "0.29.0", features = ["signal"] }
nvml-wrapper = "0.10.0"
open = "5"
openssl = { version = "0.10", features = [
  "vendored",
] } # temporary fix for openssl
phraze = "0.3.15"
psp = { git = "https://github.com/tari-project/psp.git", rev = "ddef0c6" }
rand = "0.8.5"
regex = "1.10.5"
reqwest = { version = "0.12.5", features = ["stream", "json", "multipart"] }
reqwest-middleware = "0.4.0"
reqwest-retry = "0.7.0"
ring = "0.17.8"
ring-compat = "0.8.0"
sanitize-filename = "0.5"
semver = "1.0.23"
serde = { version = "1", features = ["derive"] }
serde_cbor = "0.11.2"
serde_json = "1"
serde_yaml = "0.9.10"
sha2 = "0.10.8"
sqlx = { version = "0.8.6", features = [
  "runtime-tokio",
  "sqlite",
  "migrate",
  "chrono",
] }
tari_transaction_components = { git = "https://github.com/stringhandler/tari.git", branch = "st-update-libsqlite" }
sys-locale = "0.3.1"
sysinfo = "0.31.2"
tar = "0.4.26"
tari_common = { git = "https://github.com/stringhandler/tari.git", branch = "st-update-libsqlite" }
tari_common_types = { git = "https://github.com/stringhandler/tari.git", branch = "st-update-libsqlite" }
tari_crypto = "0.22.1"
tari_shutdown = { git = "https://github.com/stringhandler/tari.git", branch = "st-update-libsqlite" }
tari_utilities = "0.8.0"
tauri = { version = "2", features = [
  "protocol-asset",
  "isolation",
  "macos-private-api",
  "image-png",
  "image-ico",
  "tray-icon",
  "devtools",          # TODO: Remove this before mainnet
] }
tauri-plugin-cli = "2"
tauri-plugin-clipboard-manager = "2.2.0"
tauri-plugin-http = "2"
tauri-plugin-os = "2"
tauri-plugin-process = "2"
tauri-plugin-sentry = "0.3"
tauri-plugin-shell = "2"
tauri-plugin-single-instance = '2'
tauri-plugin-updater = "2"
thiserror = "2.0.10"
tiny-keccak = "2.0"
tokio = { version = "1", features = ["full"] }
tokio-tungstenite = { version = "0.26.2", features = ["native-tls"] }
tokio-util = { version = "0.7.14", features = ["compat", "rt"] }
tonic = { version = "0.13.1", features = ["tls-webpki-roots"] }
tower-http = { version = "0.6.2", default-features = false, features = ["fs"] }
tungstenite = "0.26.2"
urlencoding = "2.1.3"
xz2 = { version = "0.1.7", features = ["static"] } # static bind lzma
zip = "2.2.0"
<<<<<<< HEAD
tari_transaction_key_manager = { git = "https://github.com/stringhandler/tari", branch = "st-update-libsqlite" }

tari_ootle_wallet_sdk = { git = "https://github.com/tari-project/tari-ootle", branch = "development", optional = true }
tari_ootle_wallet_sdk_services = { git = "https://github.com/tari-project/tari-ootle", branch = "development", optional = true }
tari_ootle_wallet_storage_sqlite = { git = "https://github.com/tari-project/tari-ootle", branch = "development", optional = true }
tari_ootle_common_types = { git = "https://github.com/tari-project/tari-ootle", branch = "development", optional = true }
=======
tari_transaction_key_manager = { git = "https://github.com/tari-project/tari", tag = "v5.0.0-pre.8" }
uuid = "1.18.1"
>>>>>>> 791b252a

[target.'cfg(windows)'.dependencies]
planif = "1.0.0"
whoami = "1.5.2"
winreg = "0.52.0"

# needed for keymanager. TODO: Find a way of creating a keymanager without bundling sqlite
chrono = "0.4.38"
device_query = "2.1.0"
libsqlite3-sys = { version = "0.30.1", features = ["bundled"] }
log = "0.4.22"
nvml-wrapper = "0.10.0"
rand = "0.8.5"
sys-locale = "0.3.1"

[features]
# Change this when not debugging ootle
# default = []
default = ["ootle"]
custom-protocol = [
  "tauri/custom-protocol",
] # This feature is used for production builds or when a dev server is not specified, DO NOT REMOVE!!
release-ci = ["tauri/custom-protocol"]
release-ci-beta = ["tauri/custom-protocol"]
exchange-ci = ["tauri/custom-protocol"]
ootle = [
  "tari_ootle_wallet_sdk",
  "tari_ootle_wallet_sdk_services",
  "tari_ootle_wallet_storage_sqlite",
  "tari_ootle_common_types",
]

[package.metadata.cargo-machete]
ignored = [
  "device_query",
  "libsqlite3-sys",
  "minotari_wallet_grpc_client",
  "xz2",
  "openssl",
]

[profile.release]
debug = true<|MERGE_RESOLUTION|>--- conflicted
+++ resolved
@@ -114,17 +114,13 @@
 urlencoding = "2.1.3"
 xz2 = { version = "0.1.7", features = ["static"] } # static bind lzma
 zip = "2.2.0"
-<<<<<<< HEAD
 tari_transaction_key_manager = { git = "https://github.com/stringhandler/tari", branch = "st-update-libsqlite" }
 
 tari_ootle_wallet_sdk = { git = "https://github.com/tari-project/tari-ootle", branch = "development", optional = true }
 tari_ootle_wallet_sdk_services = { git = "https://github.com/tari-project/tari-ootle", branch = "development", optional = true }
 tari_ootle_wallet_storage_sqlite = { git = "https://github.com/tari-project/tari-ootle", branch = "development", optional = true }
 tari_ootle_common_types = { git = "https://github.com/tari-project/tari-ootle", branch = "development", optional = true }
-=======
-tari_transaction_key_manager = { git = "https://github.com/tari-project/tari", tag = "v5.0.0-pre.8" }
 uuid = "1.18.1"
->>>>>>> 791b252a
 
 [target.'cfg(windows)'.dependencies]
 planif = "1.0.0"
