--- conflicted
+++ resolved
@@ -95,15 +95,12 @@
 openssl = { version = "0.10", features = ["vendored"] }
 ring-compat = "0.8.0"
 der = "0.7.9"
-<<<<<<< HEAD
 psp = { git = "https://github.com/pewsheen/psp.git", version = "0.1.0" }
-=======
 tonic = "0.12.3"
 tauri-plugin-clipboard-manager = "2.2.0"
 urlencoding = "2.1.3"
 reqwest-middleware = "0.4.0"
 reqwest-retry = "0.7.0"
->>>>>>> 92f978b6
 
 [target.'cfg(windows)'.dependencies]
 winreg = "0.52.0"
