--- conflicted
+++ resolved
@@ -9,11 +9,7 @@
 # See more keys and their definitions at https://doc.rust-lang.org/cargo/reference/manifest.html
 
 [build-dependencies]
-<<<<<<< HEAD
 tauri-build = {version = "2", features = ["isolation"] }
-=======
-tauri-build = {version = "1.5.5", features = ["isolation"] }
->>>>>>> d8047768
 
 [dependencies]
 anyhow = "1"
@@ -52,11 +48,6 @@
 sanitize-filename = "0.5"
 semver = "1.0.23"
 sentry = {version = "0.34.0", features = ["anyhow"] }
-<<<<<<< HEAD
-tauri-plugin-sentry = "0.2.0"
-=======
-sentry-tauri = "0.3.0"
->>>>>>> d8047768
 serde = {version = "1", features = ["derive"] }
 serde_json = "1"
 serde_yaml = "0.9.10"
@@ -73,42 +64,18 @@
 tari_key_manager = {git = "https://github.com/tari-project/tari.git", branch = "development"}
 tari_shutdown = {git = "https://github.com/tari-project/tari.git", branch = "development"}
 tari_utilities = "0.8.0"
-<<<<<<< HEAD
 tauri = {version = "2", features = ["macos-private-api", "isolation", "image-png", "image-ico", "tray-icon", "unstable"] }
 tauri-plugin-os = "2"
+tauri-plugin-sentry = "0.2.0"
+tauri-plugin-shell = "2"
 tauri-plugin-single-instance = "^2"
 tauri-plugin-updater = "^2"
-=======
-tauri = {version = "1.8.0", features = [
-  "window-unmaximize",
-  "window-unminimize",
-  "os-all",
-  "system-tray",
-  "updater",
-  "window-close",
-  "window-hide",
-  "window-maximize",
-  "window-minimize",
-  "window-show",
-  "window-start-dragging",
-  "window-maximize",
-  "window-close",
-  "macos-private-api",
-  "isolation",
-  "shell-open",
-  "icon-ico",
-  "icon-png",
-  "process-command-api",
-] }
-tauri-plugin-single-instance = {git = "https://github.com/tauri-apps/plugins-workspace", branch = "v1"}
->>>>>>> d8047768
 thiserror = "1.0.26"
 tokio = {version = "1", features = ["full"] }
 tokio-util = {version = "0.7.11", features = ["compat"] }
 xz2 = {version = "0.1.7", features = ["static"] }# static bind lzma
 zip = "2.2.0"
 dirs = "5.0.1"
-tauri-plugin-shell = "2"
 
 [target.'cfg(windows)'.dependencies]
 winreg = "0.52.0"
@@ -120,7 +87,6 @@
 log = "0.4.22"
 nvml-wrapper = "0.10.0"
 rand = "0.8.5"
-tauri-plugin-sentry = "0.2.0"
 sys-locale = "0.3.1"
 # tonic = "0.12.0"
 
