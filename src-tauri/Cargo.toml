[package]
name = "tari-universe"
authors = ["The Tari Development Community"]
description = "Tari Universe"
repository = "https://github.com/tari-project/universe"
<<<<<<< HEAD
version = "0.4.5-pre.0"
=======
version = "0.5.6"
>>>>>>> a63a9486
edition = "2021"

# See more keys and their definitions at https://doc.rust-lang.org/cargo/reference/manifest.html

[build-dependencies]
tauri-build = { version = "1.5.5", features = ["isolation"] }

[dependencies]
blake2 = "0.10"
jsonwebtoken = "9.3.0"
tari_common = { git = "https://github.com/tari-project/tari.git", branch = "development" }
tari_common_types = { git = "https://github.com/tari-project/tari.git", branch = "development" }
tari_shutdown = { git = "https://github.com/tari-project/tari.git", branch = "development" }
minotari_node_grpc_client = { git = "https://github.com/tari-project/tari.git", branch = "development" }
minotari_wallet_grpc_client = { git = "https://github.com/tari-project/tari.git", branch = "development" }
tari_core = { git = "https://github.com/tari-project/tari.git", branch = "development", features = [
    "transactions",
] }
tari_key_manager = { git = "https://github.com/tari-project/tari.git", branch = "development" }
tari_utilities = "0.7.0"
tari_crypto = "0.20.3"
anyhow = "1"
dirs-next = "2.0.0"
reqwest = { version = "0.12.5", features = ["stream", "json", "multipart"] }
tauri = { version = "1.8.0", features = [
    "system-tray",
    "updater",
    "window-show",
    "window-unminimize",
    "window-minimize",
    "window-hide",
    "window-unmaximize",
    "window-start-dragging",
    "window-maximize",
    "window-close",
    "macos-private-api",
    "isolation",
    "shell-open",
    "process-command-api",
] }
tauri-plugin-single-instance = { git = "https://github.com/tauri-apps/plugins-workspace", branch = "v1" }
tokio = { version = "1", features = ["full"] }
semver = "1.0.23"
serde = { version = "1", features = ["derive"] }
serde_json = "1"
futures-util = "0.3.30"
flate2 = "1.0.30"
tar = "0.4.26"
async_zip = { version = "0.0.17", features = ["full"] }
futures-lite = "2.3.0"
tokio-util = { version = "0.7.11", features = ["compat"] }
sanitize-filename = "0.5"
async-trait = "0.1.81"
sysinfo = "0.31.2"
log4rs = "1.3.0"
keyring = { version = "3.0.5", features = [
    "windows-native",
    "apple-native",
    "linux-native",
] }
nix = { version = "0.29.0", features = ["signal"] }
sha2 = "0.10.8"
regex = "1.10.5"
zip = "2.2.0"
# static bind lzma
xz2 = { version = "0.1.7", features = ["static"] }
# humantime = "2.1.0"
open = "5"
thiserror = "1.0.26"

# needed for keymanager. TODO: Find a way of creating a keymanager without bundling sqlite
libsqlite3-sys = { version = "0.25.1", features = ["bundled"] }
log = "0.4.22"
rand = "0.8.5"
device_query = "2.1.0"
nvml-wrapper = "0.10.0"
sentry-tauri = "0.3.0"
sentry = { version = "0.32.3", features = ["debug-images", "log"] }
chrono = "0.4.38"
sys-locale = "0.3.1"
# tonic = "0.12.0"

[features]
# This feature is used for production builds or when a dev server is not specified, DO NOT REMOVE!!
custom-protocol = ["tauri/custom-protocol"]
airdrop-local = []
airdrop-env = []
release-ci = ["tauri/custom-protocol"]
release-ci-beta = ["tauri/custom-protocol"]

[package.metadata.cargo-machete]
ignored = ["log4rs", "xz2", "libsqlite3-sys", "minotari_wallet_grpc_client"]<|MERGE_RESOLUTION|>--- conflicted
+++ resolved
@@ -3,11 +3,7 @@
 authors = ["The Tari Development Community"]
 description = "Tari Universe"
 repository = "https://github.com/tari-project/universe"
-<<<<<<< HEAD
-version = "0.4.5-pre.0"
-=======
 version = "0.5.6"
->>>>>>> a63a9486
 edition = "2021"
 
 # See more keys and their definitions at https://doc.rust-lang.org/cargo/reference/manifest.html
