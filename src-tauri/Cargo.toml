--- conflicted
+++ resolved
@@ -97,12 +97,9 @@
 der = "0.7.9"
 tonic = "0.12.3"
 tauri-plugin-clipboard-manager = "2.2.0"
-<<<<<<< HEAD
 urlencoding = "2.1.3"
-=======
 reqwest-middleware = "0.4.0"
 reqwest-retry = "0.7.0"
->>>>>>> e7cbcdff
 
 [target.'cfg(windows)'.dependencies]
 winreg = "0.52.0"
