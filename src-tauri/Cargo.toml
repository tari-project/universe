[package]
authors = ["The Tari Development Community"]
description = "Tari Universe"
edition = "2021"
name = "tari-universe"
repository = "https://github.com/tari-project/universe"
version = "1.6.5"

# See more keys and their definitions at https://doc.rust-lang.org/cargo/reference/manifest.html

[build-dependencies]
dotenvy = "0.15.7"
embed-resource = "2.5.0"
tauri-build = { version = "2", features = ["isolation"] }

[dependencies]
anyhow = "1"
async-trait = "0.1.81"
async_zip = { version = "0.0.17", features = ["full"] }
auto-launch = "0.5.0"
axum = "0.7.9"
base64 = "0.22.1"
bincode = "1.3"
blake2 = "0.10"
cfspeedtest = "1.3.1"
chrono = "0.4.38"
console-subscriber = "0.4.1"
der = "0.7.9"
device_query = "2.1.0"
dirs = "5.0.1"
dunce = "1.0.5"
dyn-clone = "1.0.17"
fix-path-env = { git = "https://github.com/tauri-apps/fix-path-env-rs" }
flate2 = "1.0.30"
futures = "0.3.31"
futures-lite = "2.3.0"
futures-util = "0.3.30"
getset = "0.1.5"
hex = "0.4.3"
jsonwebtoken = "9.3.0"
keyring = { version = "3.0.5", features = [
  "apple-native",
  "linux-native-sync-persistent",
  "windows-native",
] }
libsqlite3-sys = { version = "0.25.1", features = [
  "bundled",
] } # Required for tari_wallet
log = "0.4.22"
log4rs = "1.3.0"
minotari_node_grpc_client = { git = "https://github.com/tari-project/tari.git", tag = "v5.1.0" }
minotari_wallet_grpc_client = { git = "https://github.com/tari-project/tari.git", tag = "v5.1.0" }
monero-address-creator = { git = "https://github.com/tari-project/monero-address-creator.git", rev = "6129ca0" }
nix = { version = "0.29.0", features = ["signal"] }
nvml-wrapper = "0.10.0"
open = "5"
openssl = { version = "0.10", features = [
  "vendored",
] } # temporary fix for openssl
phraze = "0.3.15"
psp = { git = "https://github.com/tari-project/psp.git", rev = "ddef0c6" }
rand = "0.8.5"
regex = "1.10.5"
reqwest = { version = "0.12.5", features = ["stream", "json", "multipart"] }
reqwest-middleware = "0.4.0"
reqwest-retry = "0.7.0"
ring = "0.17.8"
ring-compat = "0.8.0"
sanitize-filename = "0.5"
semver = "1.0.23"
serde = { version = "1", features = ["derive"] }
serde_cbor = "0.11.2"
serde_json = "1"
serde_yaml = "0.9.10"
sha2 = "0.10.8"
sys-locale = "0.3.1"
sysinfo = "0.31.2"
tar = "0.4.26"
tari_common = { git = "https://github.com/tari-project/tari.git", tag = "v5.1.0" }
tari_common_types = { git = "https://github.com/tari-project/tari.git", tag = "v5.1.0" }
tari_transaction_components = { git = "https://github.com/tari-project/tari.git", tag = "v5.1.0" }
tari_crypto = "0.22.1"
tari_shutdown = { git = "https://github.com/tari-project/tari.git", tag = "v5.1.0" }
tari_utilities = "0.8.0"
tauri = { version = "2", features = [
  "protocol-asset",
  "isolation",
  "macos-private-api",
  "image-png",
  "image-ico",
  "tray-icon",
  "devtools",
] }
tauri-plugin-cli = "2"
tauri-plugin-clipboard-manager = "2.2.0"
tauri-plugin-http = "2"
tauri-plugin-os = "2"
tauri-plugin-process = "2"
tauri-plugin-sentry = "0.3"
tauri-plugin-shell = "2"
tauri-plugin-single-instance = '2'
tauri-plugin-updater = "2"
thiserror = "2.0.10"
tiny-keccak = "2.0"
tokio = { version = "1", features = ["full"] }
tokio-tungstenite = { version = "0.26.2", features = ["native-tls"] }
tokio-util = { version = "0.7.14", features = ["compat", "rt"] }
tonic = { version = "0.13.1", features = ["tls-webpki-roots"] }
tower-http = { version = "0.6.2", default-features = false, features = ["fs"] }
tungstenite = "0.26.2"
urlencoding = "2.1.3"
xz2 = { version = "0.1.7", features = ["static"] } # static bind lzma
zip = "2.2.0"
uuid = "1.18.1"
<<<<<<< HEAD
battery = "0.7.8"
=======
croner = "3.0.0"
>>>>>>> 9ec977fc

[target.'cfg(windows)'.dependencies]
planif = "1.0.0"
whoami = "1.5.2"
winreg = "0.52.0"

# needed for keymanager. TODO: Find a way of creating a keymanager without bundling sqlite
chrono = "0.4.38"
device_query = "2.1.0"
libsqlite3-sys = { version = "0.25.1", features = ["bundled"] }
log = "0.4.22"
nvml-wrapper = "0.10.0"
rand = "0.8.5"
sys-locale = "0.3.1"

[features]
custom-protocol = [
  "tauri/custom-protocol",
] # This feature is used for production builds or when a dev server is not specified, DO NOT REMOVE!!
release-ci = ["tauri/custom-protocol"]
release-ci-beta = ["tauri/custom-protocol"]
exchange-ci = ["tauri/custom-protocol"]

[package.metadata.cargo-machete]
ignored = [
  "device_query",
  "libsqlite3-sys",
  "minotari_wallet_grpc_client",
  "xz2",
  "openssl",
]

[profile.release]
debug = true<|MERGE_RESOLUTION|>--- conflicted
+++ resolved
@@ -112,11 +112,8 @@
 xz2 = { version = "0.1.7", features = ["static"] } # static bind lzma
 zip = "2.2.0"
 uuid = "1.18.1"
-<<<<<<< HEAD
 battery = "0.7.8"
-=======
 croner = "3.0.0"
->>>>>>> 9ec977fc
 
 [target.'cfg(windows)'.dependencies]
 planif = "1.0.0"
