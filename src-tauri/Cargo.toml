[package]
authors = ["The Tari Development Community"]
description = "Tari Universe"
edition = "2021"
name = "tari-universe"
repository = "https://github.com/tari-project/universe"
version = "0.6.8"

# See more keys and their definitions at https://doc.rust-lang.org/cargo/reference/manifest.html

[build-dependencies]
<<<<<<< HEAD
tauri-build = {version = "2", features = ["isolation"] }
=======
tauri-build = {version = "1.5.5", features = ["isolation"]}
>>>>>>> f39e5788

[dependencies]
anyhow = "1"
async-trait = "0.1.81"
async_zip = {version = "0.0.17", features = ["full"]}
auto-launch = "0.5.0"
base64 = "0.22.1"
blake2 = "0.10"
chrono = "0.4.38"
device_query = "2.1.0"
dunce = "1.0.5"
dyn-clone = "1.0.17"
flate2 = "1.0.30"
futures-lite = "2.3.0"
futures-util = "0.3.30"
human_format = "1.1.0"
jsonwebtoken = "9.3.0"
keyring = {version = "3.0.5", features = [
  "windows-native",
  "apple-native",
  "linux-native",
]}
libsqlite3-sys = {version = "0.25.1", features = [
  "bundled",
]}# Required for tari_wallet
log = "0.4.22"
log4rs = "1.3.0"
minotari_node_grpc_client = {git = "https://github.com/tari-project/tari.git", branch = "development"}
minotari_wallet_grpc_client = {git = "https://github.com/tari-project/tari.git", branch = "development"}
nix = {version = "0.29.0", features = ["signal"]}
nvml-wrapper = "0.10.0"
open = "5"
phraze = "0.3.15"
rand = "0.8.5"
regex = "1.10.5"
reqwest = {version = "0.12.5", features = ["stream", "json", "multipart"]}
sanitize-filename = "0.5"
semver = "1.0.23"
<<<<<<< HEAD
sentry = {version = "0.34.0", features = ["anyhow"] }
serde = {version = "1", features = ["derive"] }
=======
sentry = {version = "0.34.0", features = ["anyhow"]}
sentry-tauri = "0.3.0"
serde = {version = "1", features = ["derive"]}
>>>>>>> f39e5788
serde_json = "1"
serde_yaml = "0.9.10"
sha2 = "0.10.8"
sys-locale = "0.3.1"
sysinfo = "0.31.2"
tar = "0.4.26"
tari_common = {git = "https://github.com/tari-project/tari.git", branch = "development"}
tari_common_types = {git = "https://github.com/tari-project/tari.git", branch = "development"}
tari_core = {git = "https://github.com/tari-project/tari.git", branch = "development", features = [
  "transactions",
]}
tari_crypto = "0.21.0"
tari_key_manager = {git = "https://github.com/tari-project/tari.git", branch = "development"}
tari_shutdown = {git = "https://github.com/tari-project/tari.git", branch = "development"}
tari_utilities = "0.8.0"
<<<<<<< HEAD
tauri = {version = "2", features = ["macos-private-api", "isolation", "image-png", "image-ico", "tray-icon", "unstable"] }
tauri-plugin-os = "2"
tauri-plugin-sentry = "0.2.0"
tauri-plugin-shell = "2"
tauri-plugin-single-instance = "^2"
tauri-plugin-updater = "^2"
=======
tauri = {version = "1.8.0", features = [
  "window-unmaximize",
  "window-unminimize",
  "os-all",
  "system-tray",
  "updater",
  "window-close",
  "window-hide",
  "window-maximize",
  "window-minimize",
  "window-show",
  "window-start-dragging",
  "window-maximize",
  "window-close",
  "macos-private-api",
  "isolation",
  "shell-open",
  "icon-ico",
  "icon-png",
  "process-command-api",
]}
tauri-plugin-single-instance = {git = "https://github.com/tauri-apps/plugins-workspace", branch = "v1"}
>>>>>>> f39e5788
thiserror = "1.0.26"
tokio = {version = "1", features = ["full"]}
tokio-util = {version = "0.7.11", features = ["compat"]}
xz2 = {version = "0.1.7", features = ["static"]}# static bind lzma
zip = "2.2.0"
dirs = "5.0.1"

[target.'cfg(windows)'.dependencies]
winreg = "0.52.0"

# needed for keymanager. TODO: Find a way of creating a keymanager without bundling sqlite
chrono = "0.4.38"
device_query = "2.1.0"
libsqlite3-sys = {version = "0.25.1", features = ["bundled"]}
log = "0.4.22"
nvml-wrapper = "0.10.0"
rand = "0.8.5"
sys-locale = "0.3.1"
# tonic = "0.12.0"

[features]
airdrop-env = []
airdrop-local = []
custom-protocol = [
  "tauri/custom-protocol",
] # This feature is used for production builds or when a dev server is not specified, DO NOT REMOVE!!
release-ci = ["tauri/custom-protocol"]
release-ci-beta = ["tauri/custom-protocol"]

[package.metadata.cargo-machete]
ignored = ["log4rs", "xz2", "libsqlite3-sys", "minotari_wallet_grpc_client"]<|MERGE_RESOLUTION|>--- conflicted
+++ resolved
@@ -9,11 +9,7 @@
 # See more keys and their definitions at https://doc.rust-lang.org/cargo/reference/manifest.html
 
 [build-dependencies]
-<<<<<<< HEAD
-tauri-build = {version = "2", features = ["isolation"] }
-=======
-tauri-build = {version = "1.5.5", features = ["isolation"]}
->>>>>>> f39e5788
+tauri-build = {version = "2", features = ["isolation"]}
 
 [dependencies]
 anyhow = "1"
@@ -52,14 +48,8 @@
 reqwest = {version = "0.12.5", features = ["stream", "json", "multipart"]}
 sanitize-filename = "0.5"
 semver = "1.0.23"
-<<<<<<< HEAD
-sentry = {version = "0.34.0", features = ["anyhow"] }
-serde = {version = "1", features = ["derive"] }
-=======
 sentry = {version = "0.34.0", features = ["anyhow"]}
-sentry-tauri = "0.3.0"
 serde = {version = "1", features = ["derive"]}
->>>>>>> f39e5788
 serde_json = "1"
 serde_yaml = "0.9.10"
 sha2 = "0.10.8"
@@ -75,37 +65,12 @@
 tari_key_manager = {git = "https://github.com/tari-project/tari.git", branch = "development"}
 tari_shutdown = {git = "https://github.com/tari-project/tari.git", branch = "development"}
 tari_utilities = "0.8.0"
-<<<<<<< HEAD
 tauri = {version = "2", features = ["macos-private-api", "isolation", "image-png", "image-ico", "tray-icon", "unstable"] }
 tauri-plugin-os = "2"
 tauri-plugin-sentry = "0.2.0"
 tauri-plugin-shell = "2"
 tauri-plugin-single-instance = "^2"
 tauri-plugin-updater = "^2"
-=======
-tauri = {version = "1.8.0", features = [
-  "window-unmaximize",
-  "window-unminimize",
-  "os-all",
-  "system-tray",
-  "updater",
-  "window-close",
-  "window-hide",
-  "window-maximize",
-  "window-minimize",
-  "window-show",
-  "window-start-dragging",
-  "window-maximize",
-  "window-close",
-  "macos-private-api",
-  "isolation",
-  "shell-open",
-  "icon-ico",
-  "icon-png",
-  "process-command-api",
-]}
-tauri-plugin-single-instance = {git = "https://github.com/tauri-apps/plugins-workspace", branch = "v1"}
->>>>>>> f39e5788
 thiserror = "1.0.26"
 tokio = {version = "1", features = ["full"]}
 tokio-util = {version = "0.7.11", features = ["compat"]}
