--- conflicted
+++ resolved
@@ -95,11 +95,8 @@
 openssl = { version = "0.10", features = ["vendored"] }
 ring-compat = "0.8.0"
 der = "0.7.9"
-<<<<<<< HEAD
 human_format = "1.1.0"
-=======
 tonic = "0.12.3"
->>>>>>> 25dc0808
 
 [target.'cfg(windows)'.dependencies]
 winreg = "0.52.0"
