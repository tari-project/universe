[package]
authors = ["The Tari Development Community"]
description = "Tari Universe"
edition = "2021"
name = "tari-universe"
repository = "https://github.com/tari-project/universe"
version = "0.5.45"

# See more keys and their definitions at https://doc.rust-lang.org/cargo/reference/manifest.html

[build-dependencies]
tauri-build = {version = "1.5.5", features = ["isolation"]}

[dependencies]
anyhow = "1"
async-trait = "0.1.81"
async_zip = {version = "0.0.17", features = ["full"]}
auto-launch = "0.5.0"
blake2 = "0.10"
chrono = "0.4.38"
device_query = "2.1.0"
dunce = "1.0.5"
flate2 = "1.0.30"
futures-lite = "2.3.0"
futures-util = "0.3.30"
jsonwebtoken = "9.3.0"
keyring = {version = "3.0.5", features = [
  "windows-native",
  "apple-native",
  "linux-native",
]}
libsqlite3-sys = {version = "0.25.1", features = [
  "bundled",
]}# Required for tari_wallet
log = "0.4.22"
log4rs = "1.3.0"
minotari_node_grpc_client = {git = "https://github.com/tari-project/tari.git", branch = "development"}
minotari_wallet_grpc_client = {git = "https://github.com/tari-project/tari.git", branch = "development"}
nix = {version = "0.29.0", features = ["signal"]}
nvml-wrapper = "0.10.0"
open = "5"
phraze = "0.3.15"
rand = "0.8.5"
regex = "1.10.5"
reqwest = {version = "0.12.5", features = ["stream", "json", "multipart"]}
sanitize-filename = "0.5"
semver = "1.0.23"
sentry = {version = "0.34.0", features = ["anyhow"]}
sentry-tauri = "0.3.0"
serde = {version = "1", features = ["derive"]}
serde_json = "1"
sha2 = "0.10.8"
sys-locale = "0.3.1"
sysinfo = "0.31.2"
tar = "0.4.26"
tari_common = {git = "https://github.com/tari-project/tari.git", branch = "development"}
tari_common_types = {git = "https://github.com/tari-project/tari.git", branch = "development"}
tari_core = {git = "https://github.com/tari-project/tari.git", branch = "development", features = [
  "transactions",
]}
tari_crypto = "0.20.3"
tari_key_manager = {git = "https://github.com/tari-project/tari.git", branch = "development"}
tari_shutdown = {git = "https://github.com/tari-project/tari.git", branch = "development"}
tari_utilities = "0.7.0"
tauri = {version = "1.8.0", features = [
  "system-tray",
  "updater",
  "window-show",
  "window-unminimize",
  "window-minimize",
  "window-hide",
  "window-unmaximize",
  "window-start-dragging",
  "window-maximize",
  "window-close",
  "macos-private-api",
  "isolation",
  "shell-open",
  "process-command-api",
<<<<<<< HEAD
  "icon-ico",
  "icon-png",
] }
tauri-plugin-single-instance = {git = "https://github.com/tauri-apps/plugins-workspace", branch = "v1"}
thiserror = "1.0.26"
tokio = {version = "1", features = ["full"] }
tokio-util = {version = "0.7.11", features = ["compat"] }
xz2 = {version = "0.1.7", features = ["static"] }# static bind lzma

tor-hash-passwd = "1.0.1"
=======
]}
tauri-plugin-single-instance = {git = "https://github.com/tauri-apps/plugins-workspace", branch = "v1"}
thiserror = "1.0.26"
tokio = {version = "1", features = ["full"]}
tokio-util = {version = "0.7.11", features = ["compat"]}
tor-hash-passwd = "1.0.1"
xz2 = {version = "0.1.7", features = ["static"]}# static bind lzma
>>>>>>> 179f94fe
zip = "2.2.0"

[target.'cfg(windows)'.dependencies]
winreg = "0.52.0"

# needed for keymanager. TODO: Find a way of creating a keymanager without bundling sqlite
chrono = "0.4.38"
device_query = "2.1.0"
libsqlite3-sys = {version = "0.25.1", features = ["bundled"]}
log = "0.4.22"
nvml-wrapper = "0.10.0"
rand = "0.8.5"
sentry-tauri = "0.3.0"
sys-locale = "0.3.1"
# tonic = "0.12.0"

[features]
airdrop-env = []
airdrop-local = []
custom-protocol = [
  "tauri/custom-protocol",
] # This feature is used for production builds or when a dev server is not specified, DO NOT REMOVE!!
release-ci = ["tauri/custom-protocol"]
release-ci-beta = ["tauri/custom-protocol"]

[package.metadata.cargo-machete]
ignored = ["log4rs", "xz2", "libsqlite3-sys", "minotari_wallet_grpc_client"]<|MERGE_RESOLUTION|>--- conflicted
+++ resolved
@@ -76,19 +76,9 @@
   "macos-private-api",
   "isolation",
   "shell-open",
-  "process-command-api",
-<<<<<<< HEAD
   "icon-ico",
   "icon-png",
-] }
-tauri-plugin-single-instance = {git = "https://github.com/tauri-apps/plugins-workspace", branch = "v1"}
-thiserror = "1.0.26"
-tokio = {version = "1", features = ["full"] }
-tokio-util = {version = "0.7.11", features = ["compat"] }
-xz2 = {version = "0.1.7", features = ["static"] }# static bind lzma
-
-tor-hash-passwd = "1.0.1"
-=======
+  "process-command-api",
 ]}
 tauri-plugin-single-instance = {git = "https://github.com/tauri-apps/plugins-workspace", branch = "v1"}
 thiserror = "1.0.26"
@@ -96,7 +86,6 @@
 tokio-util = {version = "0.7.11", features = ["compat"]}
 tor-hash-passwd = "1.0.1"
 xz2 = {version = "0.1.7", features = ["static"]}# static bind lzma
->>>>>>> 179f94fe
 zip = "2.2.0"
 
 [target.'cfg(windows)'.dependencies]
