--- conflicted
+++ resolved
@@ -1,9 +1,5 @@
 {
-<<<<<<< HEAD
-    "version": "1.0.11",
-=======
     "version": "1.0.12",
->>>>>>> cd66d8c6
     "productName": "Tari Universe (Alpha)",
     "mainBinaryName": "Tari Universe (Alpha)",
     "identifier": "com.tari.universe.alpha",
