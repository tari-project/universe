--- conflicted
+++ resolved
@@ -16,13 +16,9 @@
         },
         "updater": {
             "active": true,
-<<<<<<< HEAD
-            "endpoints": ["https://raw.githubusercontent.com/tari-project/universe/main/.updater/latest.json"],
-=======
             "endpoints": [
                 "https://raw.githubusercontent.com/tari-project/universe/main/.updater/alpha-latest.json"
             ],
->>>>>>> f7d25fae
             "dialog": false,
             "pubkey": "dW50cnVzdGVkIGNvbW1lbnQ6IG1pbmlzaWduIHB1YmxpYyBrZXk6IEYxNUJBOEFEQkQ4RjJBMjYKUldRbUtvKzlyYWhiOFJIUmFFditENVV3d3hRbjNlZm1DMi9aMjluRUpVdHhQTytadTV3ODN3bUMK"
         },
