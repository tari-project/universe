--- conflicted
+++ resolved
@@ -15,15 +15,10 @@
         },
         "updater": {
             "active": true,
-<<<<<<< HEAD
-            "endpoints": ["https://raw.githubusercontent.com/tari-project/universe/main/.updater/latest.json"],
-            "dialog": true,
-=======
             "endpoints": [
                 "https://raw.githubusercontent.com/tari-project/universe/main/.updater/latest.json"
             ],
             "dialog": false,
->>>>>>> 775cafdc
             "pubkey": "dW50cnVzdGVkIGNvbW1lbnQ6IG1pbmlzaWduIHB1YmxpYyBrZXk6IEYxNUJBOEFEQkQ4RjJBMjYKUldRbUtvKzlyYWhiOFJIUmFFditENVV3d3hRbjNlZm1DMi9aMjluRUpVdHhQTytadTV3ODN3bUMK"
         },
         "allowlist": {
