--- conflicted
+++ resolved
@@ -7,11 +7,7 @@
     },
     "package": {
         "productName": "Tari Universe",
-<<<<<<< HEAD
         "version": "0.1.32"
-=======
-        "version": "0.2.7"
->>>>>>> 9e4d9062
     },
     "tauri": {
         "systemTray": {
@@ -22,13 +18,8 @@
             "endpoints": [
                 "https://raw.githubusercontent.com/MCozhusheck/universe/feat/update-details-and-progress/.updater/latest.json"
             ],
-<<<<<<< HEAD
-            "dialog": true,
+            "dialog": false,
             "pubkey": "dW50cnVzdGVkIGNvbW1lbnQ6IG1pbmlzaWduIHB1YmxpYyBrZXk6IEI5OTA0Q0I1OTA3RTU5NjUKUldSbFdYNlF0VXlRdVRxQmc5TXExSngxeVpNQXV0OUNZSURIRENUQ3NxSnVpcG1pdVVrSUJhelgK"
-=======
-            "dialog": false,
-            "pubkey": "dW50cnVzdGVkIGNvbW1lbnQ6IG1pbmlzaWduIHB1YmxpYyBrZXk6IEYxNUJBOEFEQkQ4RjJBMjYKUldRbUtvKzlyYWhiOFJIUmFFditENVV3d3hRbjNlZm1DMi9aMjluRUpVdHhQTytadTV3ODN3bUMK"
->>>>>>> 9e4d9062
         },
         "allowlist": {
             "all": false,
