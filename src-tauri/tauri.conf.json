{
    "build": {
        "beforeDevCommand": "npm run dev",
        "beforeBuildCommand": "npm run build",
        "devPath": "http://localhost:1420",
        "distDir": "../dist"
    },
    "package": {
        "productName": "Tari Universe (Alpha)",
        "version": "0.5.42"
    },
    "tauri": {
        "systemTray": {
            "iconPath": "icons/systray_icon.ico",
            "menuOnLeftClick": true
        },
        "updater": {
            "active": true,
<<<<<<< HEAD
            "endpoints": ["https://raw.githubusercontent.com/tari-project/universe/main/.updater/latest.json"],
=======
            "endpoints": [
                "https://raw.githubusercontent.com/tari-project/universe/main/.updater/alpha-latest.json"
            ],
>>>>>>> 1c4cfa1e
            "dialog": false,
            "pubkey": "dW50cnVzdGVkIGNvbW1lbnQ6IG1pbmlzaWduIHB1YmxpYyBrZXk6IEYxNUJBOEFEQkQ4RjJBMjYKUldRbUtvKzlyYWhiOFJIUmFFditENVV3d3hRbjNlZm1DMi9aMjluRUpVdHhQTytadTV3ODN3bUMK"
        },
        "allowlist": {
            "all": false,
            "shell": {
                "all": false,
                "open": true,
                "sidecar": false
            },
            "window": {
                "all": false,
                "close": true,
                "hide": true,
                "show": true,
                "maximize": true,
                "minimize": true,
                "unmaximize": true,
                "unminimize": true,
                "startDragging": true
            }
        },
        "pattern": {
            "use": "isolation",
            "options": {
                "dir": "../dist-isolation"
            }
        },
        "windows": [
            {
                "title": "Tari Universe (Alpha) | Testnet",
                "label": "main",
                "width": 1380,
                "height": 780,
                "minWidth": 1144,
                "minHeight": 660,
                "resizable": true,
                "fullscreen": false,
                "decorations": true,
                "transparent": false,
                "additionalBrowserArgs": "--enable-features=ignore-gpu-blocklist, --disable=features=disable-accelerated-2d-canvas"
            }
        ],
        "security": {
            "csp": null
        },
        "bundle": {
            "active": true,
            "targets": "all",
            "identifier": "com.tari.universe.alpha",
            "icon": [
                "icons/32x32.png",
                "icons/128x128.png",
                "icons/128x128@2x.png",
                "icons/icon.icns",
                "icons/icon.ico",
                "icons/icon.png",
                "icons/StoreLogo.png",
                "icons/systray_icon.icns",
                "icons/systray_icon.ico",
                "icons/systray_icon.png"
            ],
            "copyright": "Copyright (c) 2024 Tari Labs, LLC",
            "shortDescription": "Tari Universe is a mining app for Tari.",
            "longDescription": "Introducing Tari Universe, the beautifully simple mining app for Tari. Install it on your Mac or PC and start mining Tari with one click.",
            "publisher": "Tari Labs, LLC",
            "macOS": {
                "providerShortName": "Tari Labs, LLC"
            }
        },
        "macOSPrivateApi": true
    }
}<|MERGE_RESOLUTION|>--- conflicted
+++ resolved
@@ -16,13 +16,7 @@
         },
         "updater": {
             "active": true,
-<<<<<<< HEAD
-            "endpoints": ["https://raw.githubusercontent.com/tari-project/universe/main/.updater/latest.json"],
-=======
-            "endpoints": [
-                "https://raw.githubusercontent.com/tari-project/universe/main/.updater/alpha-latest.json"
-            ],
->>>>>>> 1c4cfa1e
+            "endpoints": ["https://raw.githubusercontent.com/tari-project/universe/main/.updater/alpha-latest.json"],
             "dialog": false,
             "pubkey": "dW50cnVzdGVkIGNvbW1lbnQ6IG1pbmlzaWduIHB1YmxpYyBrZXk6IEYxNUJBOEFEQkQ4RjJBMjYKUldRbUtvKzlyYWhiOFJIUmFFditENVV3d3hRbjNlZm1DMi9aMjluRUpVdHhQTytadTV3ODN3bUMK"
         },
