--- conflicted
+++ resolved
@@ -5,22 +5,11 @@
         "frontendDist": "../dist",
         "devUrl": "http://localhost:1420"
     },
-<<<<<<< HEAD
     "bundle": {
         "active": true,
         "targets": "all",
         "macOS": {
             "providerShortName": "Tari Labs, LLC"
-=======
-    "package": {
-        "productName": "Tari Universe (Alpha)",
-        "version": "0.6.18"
-    },
-    "tauri": {
-        "systemTray": {
-            "iconPath": "icons/systray_icon.ico",
-            "menuOnLeftClick": true
->>>>>>> 1149c7df
         },
         "icon": [
             "icons/32x32.png",
@@ -42,7 +31,7 @@
     },
     "productName": "Tari Universe (Alpha)",
     "mainBinaryName": "Tari Universe (Alpha)",
-    "version": "0.6.4",
+    "version": "0.6.18",
     "identifier": "com.tari.universe.alpha",
     "plugins": {
         "updater": {
