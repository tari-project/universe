{
    "build": {
        "beforeDevCommand": "npm run dev",
        "beforeBuildCommand": "npm run build",
        "frontendDist": "../dist",
        "devUrl": "http://localhost:1420"
    },
<<<<<<< HEAD
    "bundle": {
        "active": true,
        "targets": "all",
        "macOS": {
            "providerShortName": "Tari Labs, LLC"
=======
    "package": {
        "productName": "Tari Universe (Alpha)",
        "version": "0.6.16"
    },
    "tauri": {
        "systemTray": {
            "iconPath": "icons/systray_icon.ico",
            "menuOnLeftClick": true
>>>>>>> 1c4e9260
        },
        "icon": [
            "icons/32x32.png",
            "icons/128x128.png",
            "icons/128x128@2x.png",
            "icons/icon.icns",
            "icons/icon.ico",
            "icons/icon.png",
            "icons/StoreLogo.png",
            "icons/systray_icon.icns",
            "icons/systray_icon.ico",
            "icons/systray_icon.png"
        ],
        "copyright": "Copyright (c) 2024 Tari Labs, LLC",
        "shortDescription": "Tari Universe is a mining app for Tari.",
        "longDescription": "Introducing Tari Universe, the beautifully simple mining app for Tari. Install it on your Mac or PC and start mining Tari with one click.",
        "publisher": "Tari Labs, LLC",
        "createUpdaterArtifacts": true
    },
    "productName": "Tari Universe (Alpha)",
    "mainBinaryName": "Tari Universe (Alpha)",
    "version": "0.6.4",
    "identifier": "com.tari.universe.alpha",
    "plugins": {
        "updater": {
            "pubkey": "dW50cnVzdGVkIGNvbW1lbnQ6IG1pbmlzaWduIHB1YmxpYyBrZXk6IEYxNUJBOEFEQkQ4RjJBMjYKUldRbUtvKzlyYWhiOFJIUmFFditENVV3d3hRbjNlZm1DMi9aMjluRUpVdHhQTytadTV3ODN3bUMK",
            "endpoints": ["https://raw.githubusercontent.com/tari-project/universe/main/.updater/alpha-latest.json"],
            "windows": {
                "installMode": "passive"
            }
        },
        "system-tray": {}
    },
    "app": {
        "security": {
            "capabilities": ["default", "migrated"],
            "csp": null,
            "pattern": {
                "use": "isolation",
                "options": {
                    "dir": "../dist-isolation"
                }
            }
        },
        "trayIcon": {
            "iconPath": "icons/systray_icon.ico",
            "menuOnLeftClick": true
        },
        "macOSPrivateApi": true,
        "withGlobalTauri": true,
        "windows": [
            {
                "title": "Tari Universe (Alpha) | Testnet",
                "label": "main",
                "width": 1380,
                "height": 780,
                "minWidth": 1144,
                "minHeight": 660,
                "resizable": true,
                "fullscreen": false,
                "transparent": false,
                "visible": false,
                "center": true
            },
            {
                "title": "Tari Universe (Alpha) | Testnet",
                "width": 1380,
                "height": 780,
                "label": "splashscreen",
                "url": "splash.html",
                "center": true
            }
        ]
    }
}<|MERGE_RESOLUTION|>--- conflicted
+++ resolved
@@ -5,22 +5,11 @@
         "frontendDist": "../dist",
         "devUrl": "http://localhost:1420"
     },
-<<<<<<< HEAD
     "bundle": {
         "active": true,
         "targets": "all",
         "macOS": {
             "providerShortName": "Tari Labs, LLC"
-=======
-    "package": {
-        "productName": "Tari Universe (Alpha)",
-        "version": "0.6.16"
-    },
-    "tauri": {
-        "systemTray": {
-            "iconPath": "icons/systray_icon.ico",
-            "menuOnLeftClick": true
->>>>>>> 1c4e9260
         },
         "icon": [
             "icons/32x32.png",
