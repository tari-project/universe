{
    "version": "0.8.42",
    "productName": "Tari Universe (Alpha)",
    "mainBinaryName": "Tari Universe (Alpha)",
    "identifier": "com.tari.universe.alpha",
    "build": {
        "beforeDevCommand": "npm run dev",
        "beforeBuildCommand": "npm run build",
        "frontendDist": "../dist",
        "devUrl": "http://localhost:1420"
    },
    "bundle": {
        "active": true,
        "targets": "all",
        "macOS": {
            "providerShortName": "Tari Labs, LLC"
        },
        "icon": [
            "icons/32x32.png",
            "icons/128x128.png",
            "icons/128x128@2x.png",
            "icons/icon.icns",
            "icons/icon.ico",
            "icons/icon.png",
            "icons/StoreLogo.png",
            "icons/systray_icon.icns",
            "icons/systray_icon.ico",
            "icons/systray_icon.png"
        ],
        "copyright": "Copyright (c) 2024 Tari Labs, LLC",
        "shortDescription": "Tari Universe is a mining app for Tari.",
        "longDescription": "Introducing Tari Universe, the beautifully simple mining app for Tari. Install it on your Mac or PC and start mining Tari with one click.",
        "publisher": "Tari Labs, LLC",
        "createUpdaterArtifacts": "v1Compatible"
    },
    "app": {
        "security": {
<<<<<<< HEAD
            "capabilities": ["default", "migrated"],
            "csp": null
=======
            "capabilities": [
                "desktop-capability",
                "default",
                "migrated"
            ],
            "csp": null,
            "pattern": {
                "use": "isolation",
                "options": {
                    "dir": "../dist-isolation"
                }
            }
>>>>>>> cf3c3a57
        },
        "trayIcon": {
            "id": "universe-tray-id",
            "iconPath": "icons/systray_icon.ico",
            "iconAsTemplate": true
        },
        "macOSPrivateApi": true,
        "withGlobalTauri": true,
        "windows": [
            {
                "title": "Tari Universe (Alpha) | Testnet",
                "width": 1380,
                "height": 780,
                "label": "splashscreen",
                "url": "/splash.html",
                "center": true,
                "useHttpsScheme": true
            },
            {
                "title": "Tari Universe (Alpha) | Testnet",
                "label": "main",
                "width": 1380,
                "height": 780,
                "minWidth": 1144,
                "minHeight": 660,
                "resizable": true,
                "fullscreen": false,
                "transparent": false,
                "visible": false,
                "center": true,
                "useHttpsScheme": true
            }
        ]
    },
    "plugins": {
        "updater": {
            "pubkey": "dW50cnVzdGVkIGNvbW1lbnQ6IG1pbmlzaWduIHB1YmxpYyBrZXk6IEYxNUJBOEFEQkQ4RjJBMjYKUldRbUtvKzlyYWhiOFJIUmFFditENVV3d3hRbjNlZm1DMi9aMjluRUpVdHhQTytadTV3ODN3bUMK",
            "endpoints": ["https://raw.githubusercontent.com/tari-project/universe/main/.updater/alpha-latest.json"],
            "windows": {
                "installMode": "passive"
            }
        },
        "cli": {
            "args": [
                {
                    "name": "import-backup",
                    "description": "Imports a minotari node backup file",
                    "takesValue": true
                }
            ]
        }
    }
}<|MERGE_RESOLUTION|>--- conflicted
+++ resolved
@@ -35,15 +35,7 @@
     },
     "app": {
         "security": {
-<<<<<<< HEAD
             "capabilities": ["default", "migrated"],
-            "csp": null
-=======
-            "capabilities": [
-                "desktop-capability",
-                "default",
-                "migrated"
-            ],
             "csp": null,
             "pattern": {
                 "use": "isolation",
@@ -51,7 +43,6 @@
                     "dir": "../dist-isolation"
                 }
             }
->>>>>>> cf3c3a57
         },
         "trayIcon": {
             "id": "universe-tray-id",
