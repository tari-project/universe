{
<<<<<<< HEAD
    "version": "0.9.829",
=======
    "version": "0.9.830",
>>>>>>> a1448ade
    "productName": "Tari Universe (Alpha)",
    "mainBinaryName": "Tari Universe (Alpha)",
    "identifier": "com.tari.universe.alpha",
    "build": {
        "beforeDevCommand": "npm run dev",
        "beforeBuildCommand": "npm run build",
        "frontendDist": "../dist",
        "devUrl": "http://localhost:1420"
    },
    "bundle": {
        "active": true,
        "targets": "all",
        "macOS": {
            "providerShortName": "Tari Labs, LLC"
        },
        "icon": [
            "icons/32x32.png",
            "icons/128x128.png",
            "icons/128x128@2x.png",
            "icons/icon.icns",
            "icons/icon.ico",
            "icons/icon.png",
            "icons/StoreLogo.png",
            "icons/systray_icon.icns",
            "icons/systray_icon.ico",
            "icons/systray_icon.png"
        ],
        "copyright": "Copyright (c) 2024 Tari Labs, LLC",
        "shortDescription": "Tari Universe is a mining app for Tari.",
        "longDescription": "Introducing Tari Universe, the beautifully simple mining app for Tari. Install it on your Mac or PC and start mining Tari with one click.",
        "publisher": "Tari Labs, LLC",
        "createUpdaterArtifacts": "v1Compatible"
    },
    "app": {
        "security": {
            "capabilities": [
                "desktop-capability",
                "default",
                "migrated"
            ],
            "dangerousDisableAssetCspModification": [
                "style-src"
            ],
            "csp": {
                "default-src": "'self' asset: tauri: URL: blob: data: https:",
                "script-src": "'wasm-unsafe-eval'",
                "style-src": "'self' 'unsafe-inline'",
                "connect-src": "https: wss://ut.tari.com tauri: ipc: http://ipc.localhost https://cdn.jsdelivr.net/npm/@lottiefiles/dotlottie-web@0.40.1/dist/dotlottie-player.wasm https://unpkg.com/@lottiefiles/dotlottie-web@0.40.1/dist/dotlottie-player.wasm data: application/octet-stream base64"
            },
            "pattern": {
                "use": "isolation",
                "options": {
                    "dir": "../dist-isolation"
                }
            }
        },
        "trayIcon": {
            "id": "universe-tray-id",
            "iconPath": "icons/systray_icon.ico",
            "iconAsTemplate": true
        },
        "macOSPrivateApi": true,
        "withGlobalTauri": true,
        "windows": [
            {
                "title": "Tari Universe (Alpha) | Testnet",
                "label": "main",
                "width": 1300,
                "height": 731,
                "minWidth": 1144,
                "minHeight": 660,
                "resizable": true,
                "fullscreen": false,
                "transparent": false,
                "visible": true,
                "center": true,
                "useHttpsScheme": true
            }
        ]
    },
    "plugins": {
        "updater": {
            "pubkey": "dW50cnVzdGVkIGNvbW1lbnQ6IG1pbmlzaWduIHB1YmxpYyBrZXk6IEYxNUJBOEFEQkQ4RjJBMjYKUldRbUtvKzlyYWhiOFJIUmFFditENVV3d3hRbjNlZm1DMi9aMjluRUpVdHhQTytadTV3ODN3bUMK",
            "endpoints": [
                "https://raw.githubusercontent.com/tari-project/universe/main/.updater/alpha-latest.json"
            ],
            "windows": {
                "installMode": "passive"
            }
        },
        "cli": {
            "args": [
                {
                    "name": "import-backup",
                    "description": "Imports a minotari node backup file",
                    "takesValue": true
                }
            ]
        }
    }
}<|MERGE_RESOLUTION|>--- conflicted
+++ resolved
@@ -1,9 +1,5 @@
 {
-<<<<<<< HEAD
-    "version": "0.9.829",
-=======
     "version": "0.9.830",
->>>>>>> a1448ade
     "productName": "Tari Universe (Alpha)",
     "mainBinaryName": "Tari Universe (Alpha)",
     "identifier": "com.tari.universe.alpha",
