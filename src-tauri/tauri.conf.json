--- conflicted
+++ resolved
@@ -1,5 +1,5 @@
 {
-    "version": "0.8.6",
+    "version": "0.8.7",
     "productName": "Tari Universe (Alpha)",
     "mainBinaryName": "Tari Universe (Alpha)",
     "identifier": "com.tari.universe.alpha",
@@ -9,22 +9,11 @@
         "frontendDist": "../dist",
         "devUrl": "http://localhost:1420"
     },
-<<<<<<< HEAD
     "bundle": {
         "active": true,
         "targets": ["deb", "rpm", "appimage", "msi", "dmg"],
         "macOS": {
             "providerShortName": "Tari Labs, LLC"
-=======
-    "package": {
-        "productName": "Tari Universe (Alpha)",
-        "version": "0.8.7"
-    },
-    "tauri": {
-        "systemTray": {
-            "iconPath": "icons/systray_icon.ico",
-            "menuOnLeftClick": true
->>>>>>> 030d70ed
         },
         "icon": [
             "icons/32x32.png",
