use std::path::PathBuf;

use crate::process_adapter::{
    HealthStatus, ProcessAdapter, ProcessInstance, ProcessStartupSpec, StatusMonitor,
};
use crate::utils::file_utils::convert_to_string;
use anyhow::{anyhow, Error};
use async_trait::async_trait;
<<<<<<< HEAD
=======
// use log::warn;
>>>>>>> 0b390d7e
use reqwest::Client;
use serde_json::json;
use tari_common_types::tari_address::TariAddress;
use tari_shutdown::Shutdown;

<<<<<<< HEAD
=======
// const LOG_TARGET: &str = "tari::universe::mm_proxy_adapter";
>>>>>>> 0b390d7e

#[derive(Clone, PartialEq, Default)]
pub(crate) struct MergeMiningProxyConfig {
    pub port: u16,
    pub p2pool_enabled: bool,
    pub base_node_grpc_port: u16,
    pub p2pool_grpc_port: u16,
    pub coinbase_extra: String,
    pub tari_address: TariAddress,
}

impl MergeMiningProxyConfig {
    pub fn set_to_use_base_node(&mut self, port: u16) {
        self.base_node_grpc_port = port;
    }

    pub fn set_to_use_p2pool(&mut self, port: u16) {
        self.p2pool_enabled = true;
        self.p2pool_grpc_port = port;
    }
}

pub struct MergeMiningProxyAdapter {
    pub config: Option<MergeMiningProxyConfig>,
}

impl MergeMiningProxyAdapter {
    pub fn new() -> Self {
        Self { config: None }
    }
}

impl ProcessAdapter for MergeMiningProxyAdapter {
    type StatusMonitor = MergeMiningProxyStatusMonitor;

    #[allow(clippy::too_many_lines)]
    fn spawn_inner(
        &self,
        data_dir: PathBuf,
        _config_dir: PathBuf,
        log_dir: PathBuf,
        binary_verison_path: PathBuf,
    ) -> Result<(ProcessInstance, Self::StatusMonitor), Error> {
        let inner_shutdown = Shutdown::new();

        let working_dir = data_dir.join("mmproxy");
        std::fs::create_dir_all(&working_dir)?;

        if self.config.is_none() {
            return Err(Error::msg("MergeMiningProxyAdapter config is None"));
        }

        let config = self
            .config
            .as_ref()
            .ok_or_else(|| anyhow!("MergeMiningProxyAdapter config is None"))?;
        let working_dir_string = convert_to_string(working_dir)?;
        let log_dir_string = convert_to_string(log_dir)?;

        let mut args: Vec<String> = vec![
            "-b".to_string(),
            working_dir_string,
            "--non-interactive-mode".to_string(),
            "--log-path".to_string(),
            log_dir_string,
            "-p".to_string(),
            // TODO: Test that this fails with an invalid value.Currently the process continues
            format!(
                "merge_mining_proxy.base_node_grpc_address=/ip4/127.0.0.1/tcp/{}",
                config.base_node_grpc_port
            ),
            "-p".to_string(),
            format!(
                "merge_mining_proxy.listener_address=/ip4/127.0.0.1/tcp/{}",
                config.port
            ),
            "-p".to_string(),
            format!(
                "merge_mining_proxy.coinbase_extra={}",
                config.coinbase_extra
            ),
            "-p".to_string(),
            // TODO: If you leave this out, it does not start. It just halts. Probably an error on the mmproxy noninteractive
            format!(
                "merge_mining_proxy.wallet_payment_address={}",
                config.tari_address.to_base58()
            ),
            "-p".to_string(),
            "merge_mining_proxy.wait_for_initial_sync_at_startup=false".to_string(),
            "-p".to_string(),
            "merge_mining_proxy.use_dynamic_fail_data=false".to_string(),
        ];

        let nodes = [
            "https://xmr-01.tari.com",
            "http://node1.xmr-tw.org:18081",
            // x"https://monero.homeqloud.com:443",
            // x"http://monero1.com:18089",
            "http://node.c3pool.org:18081",
            "http://xmr-full.p2pool.uk:18089",
            // x"https://monero.stackwallet.com:18081",
            // x "http://xmr.support:18081",
            //x "http://xmr.nthrow.nyc:18081",
        ];
        for node in nodes {
            args.push("-p".to_string());
            args.push(format!("merge_mining_proxy.monerod_url={}", node));
        }

        // TODO: uncomment if p2pool is needed in CPU mining
        if config.p2pool_enabled {
            args.push("-p".to_string());
            args.push("merge_mining_proxy.p2pool_enabled=true".to_string());
            args.push("-p".to_string());
            args.push(format!(
                "merge_mining_proxy.p2pool_node_grpc_address=/ip4/127.0.0.1/tcp/{}",
                config.p2pool_grpc_port
            ));
        }

        Ok((
            ProcessInstance {
                shutdown: inner_shutdown,
                handle: None,
                startup_spec: ProcessStartupSpec {
                    file_path: binary_verison_path,
                    envs: None,
                    args,
                    data_dir,
                    pid_file_name: self.pid_file_name().to_string(),
                    name: self.name().to_string(),
                },
            },
            MergeMiningProxyStatusMonitor {
                json_rpc_port: config.port,
            },
        ))
    }

    fn name(&self) -> &str {
        "minotari_merge_mining_proxy"
    }

    fn pid_file_name(&self) -> &str {
        "mmproxy_pid"
    }
}

#[derive(Clone)]
pub struct MergeMiningProxyStatusMonitor {
    json_rpc_port: u16,
<<<<<<< HEAD
    #[allow(dead_code)]
    start_time: std::time::Instant,
=======
    // start_time: std::time::Instant,
>>>>>>> 0b390d7e
}

#[async_trait]
impl StatusMonitor for MergeMiningProxyStatusMonitor {
    async fn check_health(&self) -> HealthStatus {
        // TODO: Monero calls are really slow, so temporarily changing to Healthy
        HealthStatus::Healthy
        // if self
        //     .get_version()
        //     .await
        //     .inspect_err(|e| warn!(target: LOG_TARGET, "Failed to get block template during health check: {:?}", e))
        //     .is_ok()
        // {
        //     HealthStatus::Healthy
        // } else {
        //     if self.start_time.elapsed().as_secs() < 10 {
        //         return HealthStatus::Healthy;
        //     }
        //     // HealthStatus::Unhealthy
        //     // This can return a bad error from time to time, especially on startup
        //     HealthStatus::Warning
        // }
    }
}

impl MergeMiningProxyStatusMonitor {
    #[allow(dead_code)]
    pub async fn get_version(&self) -> Result<String, Error> {
        let rpc_url = format!("http://127.0.0.1:{}/json_rpc", self.json_rpc_port);
        let request_body = json!({
            "jsonrpc": "2.0",
            "id": "0",
            "method": "get_version",
            "params": {
            }
        });

        // Create an HTTP client
        let client = Client::new();

        // Send the POST request
        let response = client.post(rpc_url).json(&request_body).send().await?;

        // Parse the response body
        if response.status().is_success() {
            let response_text = response.text().await?;
            let response_json: serde_json::Value = serde_json::from_str(&response_text)?;
            if response_json.get("error").is_some() {
                return Err(anyhow!(
                    "Failed to get block template Jsonrpc error: {}",
                    response_text
                ));
            }
            if response_json.get("result").is_none() {
                return Err(anyhow!("Failed to get block template: {}", response_text));
            }
            Ok(response_text)
        } else {
            Err(anyhow!(
                "Failed to get block template: {}",
                response.status()
            ))
        }
    }
}<|MERGE_RESOLUTION|>--- conflicted
+++ resolved
@@ -6,19 +6,13 @@
 use crate::utils::file_utils::convert_to_string;
 use anyhow::{anyhow, Error};
 use async_trait::async_trait;
-<<<<<<< HEAD
-=======
 // use log::warn;
->>>>>>> 0b390d7e
 use reqwest::Client;
 use serde_json::json;
 use tari_common_types::tari_address::TariAddress;
 use tari_shutdown::Shutdown;
 
-<<<<<<< HEAD
-=======
 // const LOG_TARGET: &str = "tari::universe::mm_proxy_adapter";
->>>>>>> 0b390d7e
 
 #[derive(Clone, PartialEq, Default)]
 pub(crate) struct MergeMiningProxyConfig {
@@ -170,12 +164,7 @@
 #[derive(Clone)]
 pub struct MergeMiningProxyStatusMonitor {
     json_rpc_port: u16,
-<<<<<<< HEAD
-    #[allow(dead_code)]
-    start_time: std::time::Instant,
-=======
     // start_time: std::time::Instant,
->>>>>>> 0b390d7e
 }
 
 #[async_trait]
