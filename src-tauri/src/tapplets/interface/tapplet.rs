// Copyright 2024. The Tari Project
//
// Redistribution and use in source and binary forms, with or without modification, are permitted provided that the
// following conditions are met:
//
// 1. Redistributions of source code must retain the above copyright notice, this list of conditions and the following
// disclaimer.
//
// 2. Redistributions in binary form must reproduce the above copyright notice, this list of conditions and the
// following disclaimer in the documentation and/or other materials provided with the distribution.
//
// 3. Neither the name of the copyright holder nor the names of its contributors may be used to endorse or promote
// products derived from this software without specific prior written permission.
//
// THIS SOFTWARE IS PROVIDED BY THE COPYRIGHT HOLDERS AND CONTRIBUTORS "AS IS" AND ANY EXPRESS OR IMPLIED WARRANTIES,
// INCLUDING, BUT NOT LIMITED TO, THE IMPLIED WARRANTIES OF MERCHANTABILITY AND FITNESS FOR A PARTICULAR PURPOSE ARE
// DISCLAIMED. IN NO EVENT SHALL THE COPYRIGHT HOLDER OR CONTRIBUTORS BE LIABLE FOR ANY DIRECT, INDIRECT, INCIDENTAL,
// SPECIAL, EXEMPLARY, OR CONSEQUENTIAL DAMAGES (INCLUDING, BUT NOT LIMITED TO, PROCUREMENT OF SUBSTITUTE GOODS OR
// SERVICES; LOSS OF USE, DATA, OR PROFITS; OR BUSINESS INTERRUPTION) HOWEVER CAUSED AND ON ANY THEORY OF LIABILITY,
// WHETHER IN CONTRACT, STRICT LIABILITY, OR TORT (INCLUDING NEGLIGENCE OR OTHERWISE) ARISING IN ANY WAY OUT OF THE
// USE OF THIS SOFTWARE, EVEN IF ADVISED OF THE POSSIBILITY OF SUCH DAMAGE.
use serde::{Deserialize, Serialize};

<<<<<<< HEAD
#[derive(Debug, Clone, serde::Serialize)]
=======
#[derive(Debug, Clone, Serialize)]
>>>>>>> 72fe3c04
pub struct ActiveTapplet {
    pub tapplet_id: i32,
    pub display_name: String,
    pub source: String,
<<<<<<< HEAD
=======
    pub version: String,
}

#[derive(Debug, Clone, Serialize, serde::Deserialize)]
pub struct TappletPermissions {
    #[serde(rename = "requiredPermissions")]
    pub required_permissions: Vec<TariPermission>,
    #[serde(rename = "optionalPermissions")]
    pub optional_permissions: Vec<TariPermission>,
}

impl Default for TappletPermissions {
    fn default() -> Self {
        TappletPermissions {
            required_permissions: Vec::new(),
            optional_permissions: Vec::new(),
        }
    }
}

use std::fmt;
impl fmt::Display for TappletPermissions {
    fn fmt(&self, f: &mut fmt::Formatter<'_>) -> fmt::Result {
        writeln!(f, "Required Permissions:")?;
        if self.required_permissions.is_empty() {
            writeln!(f, "  None")?;
        } else {
            for perm in &self.required_permissions {
                writeln!(f, "  - {:?}", perm)?;
            }
        }

        writeln!(f, "Optional Permissions:")?;
        if self.optional_permissions.is_empty() {
            writeln!(f, "  None")?;
        } else {
            for perm in &self.optional_permissions {
                writeln!(f, "  - {:?}", perm)?;
            }
        }

        Ok(())
    }
}

impl TappletPermissions {
    pub fn all_permissions_to_string(&self) -> String {
        let mut parts = Vec::new();

        if !self.required_permissions.is_empty() {
            let req = self
                .required_permissions
                .iter()
                .map(|p| format!("{:?}", p))
                .collect::<Vec<_>>()
                .join(", ");
            parts.push(format!("requiredPermissions: {}", req));
        }

        if !self.optional_permissions.is_empty() {
            let opt = self
                .optional_permissions
                .iter()
                .map(|p| format!("{:?}", p))
                .collect::<Vec<_>>()
                .join(", ");
            parts.push(format!("optionalPermissions: {}", opt));
        }

        if parts.is_empty() {
            "No permissions".to_string()
        } else {
            parts.join(" | ")
        }
    }
}

#[derive(Debug, serde::Deserialize)]
pub struct TappletConfig {
    #[serde(rename = "packageName")]
    pub package_name: String,
    #[serde(rename = "displayName")]
    pub display_name: String,
    pub version: String,
    #[serde(rename = "supportedChain")]
    pub supported_chain: Vec<String>,
    pub permissions: TappletPermissions,
    pub csp: String,
}

impl Default for TappletConfig {
    fn default() -> Self {
        TappletConfig {
            package_name: String::from("package_name"),
            display_name: String::from("display_name"),
            version: String::from("0.1.0"),
            supported_chain: vec![],
            permissions: TappletPermissions::default(),
            csp: String::from("default-src 'self';"),
        }
    }
}

#[derive(Debug, Clone, serde::Deserialize, Serialize)]
pub enum TariPermission {
    TariPermissionNftGetOwnershipProof,
    TariPermissionAccountBalance,
    TariPermissionAccountInfo,
    TariPermissionAccountList,
    TariPermissionKeyList,
    TariPermissionTransactionGet,
    TariPermissionTransactionSend,
    TariPermissionGetNft,
    TariPermissionSubstatesRead,
    TariPermissionTemplatesRead,
}

#[derive(Debug, serde::Deserialize)]
pub struct TappletManifest {
    #[serde(rename = "packageName")]
    pub package_name: String,
    pub version: String,
    #[serde(rename = "supportedChain")]
    pub supported_chain: Vec<String>,
    pub permissions: TappletPermissions,
    pub csp: String,
}

#[derive(Debug, Deserialize)]
pub struct Package {
    #[serde(rename = "packageName")]
    pub package_name: String,
>>>>>>> 72fe3c04
    pub version: String,
    #[serde(rename = "displayName")]
    pub display_name: String,
    pub status: String,
    pub category: String,
    pub author: Author,
    pub about: About,
    pub audits: Vec<Audit>,
    pub design: Design,
    pub repository: Repository,
    pub source: Source,
    #[serde(rename = "supportedChain")]
    pub supported_chain: Vec<String>,
    pub permissions: Permissions,
    #[serde(rename = "manifestVersion")]
    pub manifest_version: String,
}

#[derive(Debug, Deserialize)]
pub struct Author {
    pub name: String,
    pub website: String,
}

#[derive(Debug, Deserialize)]
pub struct About {
    pub summary: String,
    pub description: String,
}

#[derive(Debug, Deserialize)]
pub struct Audit {
    pub auditor: String,
    #[serde(rename = "reportUrl")]
    pub report_url: String,
}

#[derive(Debug, Deserialize)]
pub struct Design {
    #[serde(rename = "logoPath")]
    pub logo_path: String,
    #[serde(rename = "backgroundPath")]
    pub background_path: String,
}

#[derive(Debug, Deserialize)]
pub struct Repository {
    #[serde(rename = "type")]
    pub repo_type: String,
    pub url: String,
    pub codeowners: Vec<String>,
}

#[derive(Debug, Deserialize)]
pub struct Source {
    pub location: String,
}

#[derive(Debug, Deserialize)]
pub struct Permissions {
    #[serde(rename = "requiredPermissions")]
    pub required_permissions: Vec<String>,
    #[serde(rename = "optionalPermissions")]
    pub optional_permissions: Vec<String>,
}<|MERGE_RESOLUTION|>--- conflicted
+++ resolved
@@ -21,17 +21,11 @@
 // USE OF THIS SOFTWARE, EVEN IF ADVISED OF THE POSSIBILITY OF SUCH DAMAGE.
 use serde::{Deserialize, Serialize};
 
-<<<<<<< HEAD
 #[derive(Debug, Clone, serde::Serialize)]
-=======
-#[derive(Debug, Clone, Serialize)]
->>>>>>> 72fe3c04
 pub struct ActiveTapplet {
     pub tapplet_id: i32,
     pub display_name: String,
     pub source: String,
-<<<<<<< HEAD
-=======
     pub version: String,
 }
 
@@ -164,7 +158,6 @@
 pub struct Package {
     #[serde(rename = "packageName")]
     pub package_name: String,
->>>>>>> 72fe3c04
     pub version: String,
     #[serde(rename = "displayName")]
     pub display_name: String,
