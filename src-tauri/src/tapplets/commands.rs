// Copyright 2024. The Tari Project
//
// Redistribution and use in source and binary forms, with or without modification, are permitted provided that the
// following conditions are met:
//
// 1. Redistributions of source code must retain the above copyright notice, this list of conditions and the following
// disclaimer.
//
// 2. Redistributions in binary form must reproduce the above copyright notice, this list of conditions and the
// following disclaimer in the documentation and/or other materials provided with the distribution.
//
// 3. Neither the name of the copyright holder nor the names of its contributors may be used to endorse or promote
// products derived from this software without specific prior written permission.
//
// THIS SOFTWARE IS PROVIDED BY THE COPYRIGHT HOLDERS AND CONTRIBUTORS "AS IS" AND ANY EXPRESS OR IMPLIED WARRANTIES,
// INCLUDING, BUT NOT LIMITED TO, THE IMPLIED WARRANTIES OF MERCHANTABILITY AND FITNESS FOR A PARTICULAR PURPOSE ARE
// DISCLAIMED. IN NO EVENT SHALL THE COPYRIGHT HOLDER OR CONTRIBUTORS BE LIABLE FOR ANY DIRECT, INDIRECT, INCIDENTAL,
// SPECIAL, EXEMPLARY, OR CONSEQUENTIAL DAMAGES (INCLUDING, BUT NOT LIMITED TO, PROCUREMENT OF SUBSTITUTE GOODS OR
// SERVICES; LOSS OF USE, DATA, OR PROFITS; OR BUSINESS INTERRUPTION) HOWEVER CAUSED AND ON ANY THEORY OF LIABILITY,
// WHETHER IN CONTRACT, STRICT LIABILITY, OR TORT (INCLUDING NEGLIGENCE OR OTHERWISE) ARISING IN ANY WAY OUT OF THE
// USE OF THIS SOFTWARE, EVEN IF ADVISED OF THE POSSIBILITY OF SUCH DAMAGE.

use std::path::PathBuf;

use crate::binaries::{Binaries, BinaryResolver};
use crate::database::models::{
    CreateDevTapplet, CreateInstalledTapplet, CreateTapplet, CreateTappletAsset,
    CreateTappletVersion, DevTapplet, Tapplet, UpdateDevTapplet, UpdateInstalledTapplet,
};

use crate::database::store::{DatabaseConnection, SqliteStore};
use crate::tapplets::error::Error;
use crate::tapplets::interface::{
    ActiveTapplet, AssetServer, InstalledTappletWithAssets, InstalledTappletWithName,
    TappletAssets, TappletRegistryManifest,
};
use crate::tapplets::tapplet_installer::{
    check_files_and_validate_checksum, delete_tapplet_folder, download_asset,
    fetch_tapp_registry_manifest, get_tapp_download_path,
};
use crate::tapplets::tapplet_manager::TappletManager;
use crate::tapplets::tapplet_server::get_tapp_config;
use log::{error, info, warn};
use tauri::ipc::InvokeError;
use tauri::Manager;

const LOG_TARGET: &str = "tari::universe::tapplets";

type CommandResult<T> = Result<T, InvokeError>;

struct PermissionUpdateResult {
    should_update: bool,
    updated_csp: String,
    updated_permissions: String,
}

async fn check_and_update_permissions(
    source: &str,
    current_csp: &str,
    current_permissions: &str,
    app_handle: tauri::AppHandle,
) -> CommandResult<PermissionUpdateResult> {
    let result = TappletManager::check_permissions_config(
        source,
        current_csp,
        current_permissions,
        app_handle,
    )
    .await
    .map_err(|e| InvokeError::from_anyhow(e))?;

    Ok(PermissionUpdateResult {
        should_update: result.should_update,
        updated_csp: result.updated_csp,
        updated_permissions: result.updated_permissions,
    })
}

async fn start_tapplet_server(
    tapplet_id: i32,
    tapplet_path: PathBuf,
    csp: &str,
    tapplet_manager: &TappletManager,
) -> CommandResult<String> {
    let csp_string = csp.to_string();
    let addr = tapplet_manager
        .start_server(tapplet_id, tapplet_path, &csp_string)
        .await
        .map_err(|e| {
            error!(target: LOG_TARGET, "Failed to start tapplet with id {}: {}", tapplet_id, &e);
            InvokeError::from_error(e)
        })?;

    let is_running = tapplet_manager.is_server_running(tapplet_id).await;
    info!(target: LOG_TARGET, "🎉🎉🎉 TAPP IS RUNNING: {:?} at address {:?}", is_running, addr);

    Ok(addr)
}

enum TappletType {
    Dev { dev_tapplet_id: i32 },
    Installed { tapplet_id: i32 },
}

// Common tapplet data structure for unified processing
struct TappletData {
    id: i32,
    is_pre_installed: bool,
    source: String,
    csp: String,
    tari_permissions: String,
    package_name: String,
    display_name: String,
    version: String,
}

impl TappletData {
    async fn from_dev_tapplet(dev_tapplet_id: i32, store: &SqliteStore) -> CommandResult<Self> {
        let dev_tapplet = store
            .get_dev_tapplet_by_id(dev_tapplet_id)
            .await
            .map_err(|e| InvokeError::from_error(e))?;

        Ok(TappletData {
            id: dev_tapplet_id,
            is_pre_installed: false,
            source: dev_tapplet.source,
            csp: dev_tapplet.csp,
            tari_permissions: dev_tapplet.tari_permissions,
            package_name: dev_tapplet.package_name,
            display_name: dev_tapplet.display_name,
            version: "0.1.0".to_string(), // TODO: get actual version for dev tapplets
        })
    }

    async fn from_installed_tapplet(tapplet_id: i32, store: &SqliteStore) -> CommandResult<Self> {
        let installed_tapp = store
            .get_installed_tapplet_by_id(tapplet_id)
            .await
            .map_err(|e| InvokeError::from_error(e))?;

        let registered_tapplet_id = installed_tapp.tapplet_id.ok_or_else(|| {
            InvokeError::from_error(Error::DatabaseError(
                crate::tapplets::error::DatabaseError::FailedToRetrieveData {
                    entity_name: "installed_tapplet.tapplet_id is None".to_string(),
                },
            ))
        })?;

        let (tapp, tapp_version) = store
            .get_registered_tapplet_with_version(registered_tapplet_id)
            .await
            .map_err(|e| InvokeError::from_error(e))?;

        Ok(TappletData {
            id: tapplet_id,
            is_pre_installed: &tapp.package_name == "bridge", //TODO temp
            source: installed_tapp.source,
            csp: installed_tapp.csp,
            tari_permissions: installed_tapp.tari_permissions,
            package_name: tapp.package_name,
            display_name: tapp.display_name,
            version: tapp_version.version,
        })
    }

    async fn update_permissions(
        &mut self,
        app_handle: tauri::AppHandle,
        store: &SqliteStore,
        tapplet_type: &TappletType,
    ) -> CommandResult<()> {
        let permission_result = check_and_update_permissions(
            &self.source,
            &self.csp,
            &self.tari_permissions,
            app_handle,
        )
        .await?;

        if permission_result.should_update {
            self.csp = permission_result.updated_csp;
            self.tari_permissions = permission_result.updated_permissions;

            match tapplet_type {
                TappletType::Dev { dev_tapplet_id } => {
                    let updated_tapp = UpdateDevTapplet {
                        source: self.source.clone(),
                        package_name: self.package_name.clone(),
                        display_name: self.display_name.clone(),
                        csp: self.csp.clone(),
                        tari_permissions: self.tari_permissions.clone(),
                    };

                    store
                        .update_dev_tapplet(*dev_tapplet_id, &updated_tapp)
                        .await
                        .map_err(|e| InvokeError::from_error(e))?;
                }
                TappletType::Installed { tapplet_id } => {
                    let updated_tapp = UpdateInstalledTapplet {
                        tapplet_id: None, // This field is for the registry tapplet ID, not the installed one
                        tapplet_version_id: None, // This field is for the version ID, not needed for updates
                        source: self.source.clone(),
                        csp: self.csp.clone(),
                        tari_permissions: self.tari_permissions.clone(),
                    };

                    store
                        .update_installed_tapplet(*tapplet_id, &updated_tapp)
                        .await
                        .map_err(|e| InvokeError::from_error(e))?;
                }
            }
        }

        Ok(())
    }
}

async fn start_tapplet_common(
    tapplet_type: TappletType,
    app_handle: tauri::AppHandle,
    db_connection: tauri::State<'_, DatabaseConnection>,
    tapplet_manager: &TappletManager,
) -> CommandResult<ActiveTapplet> {
    let store = SqliteStore::new(db_connection.0.clone());

    // Get tapplet data based on type
    let mut tapplet_data = match tapplet_type {
        TappletType::Dev { dev_tapplet_id } => {
            TappletData::from_dev_tapplet(dev_tapplet_id, &store).await?
        }
        TappletType::Installed { tapplet_id } => {
            TappletData::from_installed_tapplet(tapplet_id, &store).await?
        }
    };

    // Update permissions if needed
    info!(target: LOG_TARGET, "IS PRE INSTALLED {:?}", tapplet_data.is_pre_installed);

    if tapplet_data.is_pre_installed {
        tapplet_data
            .update_permissions(app_handle, &store, &tapplet_type)
            .await?;
    };

    // Start the tapplet server
    let tapplet_path = PathBuf::from(&tapplet_data.source);
    let addr = start_tapplet_server(
        tapplet_data.id,
        tapplet_path,
        &tapplet_data.csp,
        tapplet_manager,
    )
    .await?;

    Ok(ActiveTapplet {
        tapplet_id: tapplet_data.id,
        package_name: tapplet_data.package_name,
        display_name: tapplet_data.display_name,
        source: format!("http://{addr}"),
        version: tapplet_data.version,
    })
}

async fn create_tapplet_assets(
    store: &SqliteStore,
    app_handle: tauri::AppHandle,
    inserted_tapplet: &Tapplet,
) -> CommandResult<()> {
    let tapplet_assets = download_asset(app_handle, inserted_tapplet.package_name.clone())
        .await
        .map_err(|e| {
            error!(target: LOG_TARGET, "Could not download tapplet assets: {}", e);
            InvokeError::from_error(Error::DatabaseError(
                crate::tapplets::error::DatabaseError::FailedToCreate {
                    entity_name: "tapplet_asset".to_string(),
                },
            ))
        })?;

    store
        .create_tapplet_asset(&CreateTappletAsset {
            tapplet_id: inserted_tapplet.id,
            icon_url: tapplet_assets.icon_url,
            background_url: tapplet_assets.background_url,
        })
        .await
        .map_err(|e| InvokeError::from_error(e))?;

    // Verify asset was created
    store.get_tapplet_asset_by_id(inserted_tapplet.id.unwrap()).await
        .map(|asset| {
            info!(target: LOG_TARGET, "Tapplet assets added successfully for tapplet id: {:?}", asset.id);
        })
        .map_err(|e| {
            error!(target: LOG_TARGET, "Could not fetch tapplet asset after creation: {:?}", e);
            InvokeError::from_error(e)
        })?;

    Ok(())
}

async fn process_tapplet_manifest(
    store: &SqliteStore,
    app_handle: tauri::AppHandle,
    tapplet_manifest: &TappletRegistryManifest,
) -> CommandResult<()> {
    info!(target: LOG_TARGET, "🪧 fetched tapp manifest for: {:?}", &tapplet_manifest.id);

    let inserted_tapplet = store
        .create_tapplet(&CreateTapplet::from(tapplet_manifest))
        .await
        .map_err(|e| InvokeError::from_error(e))?;

    // Create tapplet versions
    for (version, version_data) in tapplet_manifest.versions.iter() {
        store
            .create_tapplet_version(&CreateTappletVersion {
                tapplet_id: inserted_tapplet.id,
                version: version.to_string(),
                integrity: version_data.integrity.to_string(),
                registry_url: version_data.registry_url.to_string(),
            })
            .await
            .map_err(|e| InvokeError::from_error(e))?;
    }

    // TODO uncomment if assets available
    // Create tapplet assets
    // create_tapplet_assets(store, app_handle, &inserted_tapplet).await?;

    Ok(())
}

#[tauri::command]
pub async fn emit_tapplet_notification(
    _receiver_tapp_id: i32,
    notification: String,
    app_handle: tauri::AppHandle,
) -> CommandResult<bool> {
    TappletManager::emit_tapplet_notification(notification, &app_handle)
        .await
        .map_err(|e| InvokeError::from_anyhow(e))
}

#[tauri::command]
pub async fn start_tari_tapplet_binary(
    binary_name: &str,
    tapplet_manager: tauri::State<'_, TappletManager>,
) -> CommandResult<ActiveTapplet> {
    let binaries_resolver = BinaryResolver::current();
    let binary = Binaries::from_name(binary_name);
    let tapp_path = binaries_resolver
        .get_binary_path(binary)
        .await
        .map_err(|e| InvokeError::from_anyhow(e))?;

    let csp_bridge = "default-src 'self' https:; script-src 'self' 'unsafe-inline'; style-src 'self' 'unsafe-inline'";
    let tapp_id = 0; // TODO: get from installed_tapp db

    let addr = start_tapplet_server(tapp_id, tapp_path, csp_bridge, &tapplet_manager).await?;

    Ok(ActiveTapplet {
        tapplet_id: 1000, // TODO: fix hardcoded value
        package_name: binary_name.to_string(),
        display_name: binary_name.to_string(),
        source: format!("http://{addr}"),
        version: "0.1.0".to_string(), // TODO: get actual version
    })
}

#[tauri::command]
pub async fn start_tapplet(
    tapplet_id: i32,
    is_dev_tapplet: bool,
    app_handle: tauri::AppHandle,
    db_connection: tauri::State<'_, DatabaseConnection>,
    tapplet_manager: tauri::State<'_, TappletManager>,
) -> CommandResult<ActiveTapplet> {
    let tapplet_type = if is_dev_tapplet {
        TappletType::Dev {
            dev_tapplet_id: tapplet_id,
        }
    } else {
        TappletType::Installed { tapplet_id }
    };

    start_tapplet_common(tapplet_type, app_handle, db_connection, &tapplet_manager).await
}

#[tauri::command]
pub async fn stop_tapplet(
    tapplet_id: i32,
    tapplet_manager: tauri::State<'_, TappletManager>,
) -> CommandResult<String> {
    tapplet_manager.stop_server(tapplet_id).await.map_err(|e| {
        error!(target: LOG_TARGET, "Failed to stop tapplet with id {}: {}", tapplet_id, &e);
        InvokeError::from_error(e)
    })
}

#[tauri::command]
pub async fn restart_tapplet(
    tapplet_id: i32,
    db_connection: tauri::State<'_, DatabaseConnection>,
    tapplet_manager: tauri::State<'_, TappletManager>,
) -> CommandResult<String> {
    let store = SqliteStore::new(db_connection.0.clone());
    let dev_tapplet = store
        .get_dev_tapplet_by_id(tapplet_id)
        .await
        .map_err(|e| InvokeError::from_error(e))?;
    let tapplet_path = PathBuf::from(&dev_tapplet.source);

    tapplet_manager
        .restart_server(tapplet_id, tapplet_path, &dev_tapplet.csp)
        .await
        .map_err(|e| {
            error!(target: LOG_TARGET, "Failed to restart tapplet with id {}: {}", tapplet_id, &e);
            InvokeError::from_error(e)
        })
}

#[tauri::command]
pub async fn is_tapplet_server_running(
    tapplet_id: i32,
    tapplet_manager: tauri::State<'_, TappletManager>,
) -> CommandResult<bool> {
    Ok(tapplet_manager.is_server_running(tapplet_id).await)
}

#[tauri::command]
pub async fn fetch_registered_tapplets(
    app_handle: tauri::AppHandle,
    db_connection: tauri::State<'_, DatabaseConnection>,
) -> CommandResult<()> {
    let tapplets = fetch_tapp_registry_manifest()
        .await
        .map_err(|e| InvokeError::from_error(e))?;
    let store = SqliteStore::new(db_connection.0.clone());

    for tapplet_manifest in tapplets.registered_tapplets.values() {
        process_tapplet_manifest(&store, app_handle.clone(), tapplet_manifest).await?;
    }

    Ok(())
}

#[tauri::command]
pub async fn insert_tapp_registry_db(
    tapplet: CreateTapplet,
    db_connection: tauri::State<'_, DatabaseConnection>,
) -> CommandResult<Tapplet> {
    let store = SqliteStore::new(db_connection.0.clone());
    store
        .create_tapplet(&tapplet)
        .await
        .map_err(|e| InvokeError::from_error(e))
}

#[tauri::command]
pub async fn read_tapp_registry_db(
    db_connection: tauri::State<'_, DatabaseConnection>,
) -> CommandResult<Vec<Tapplet>> {
    let store = SqliteStore::new(db_connection.0.clone());
    store
        .get_all_tapplets()
        .await
        .map_err(|e| InvokeError::from_error(e))
}

#[tauri::command]
pub fn get_assets_server_addr(state: tauri::State<'_, AssetServer>) -> String {
    format!("http://{}", state.addr)
}

#[tauri::command]
pub async fn download_and_extract_tapp(
    tapplet_id: i32,
    app: tauri::AppHandle,
    db_connection: tauri::State<'_, DatabaseConnection>,
    tapplet_manager: tauri::State<'_, TappletManager>,
) -> CommandResult<InstalledTappletWithAssets> {
    let store = SqliteStore::new(db_connection.0.clone());
    let (tapp, tapp_version) = store
        .get_registered_tapplet_with_version(tapplet_id)
        .await
        .map_err(|e| InvokeError::from_error(e))?;

    // Get download path and download tarball
    let dest_dir = get_tapp_download_path(
        tapp.package_name.clone(),
        tapp_version.version.clone(),
        app.clone(),
    )
    .unwrap_or_default();

    let download_url = tapp_version.registry_url.clone();
    let fallback_url = tapp_version.registry_url.clone(); // TODO: change if fallback available

    let archive_dest_path = tapplet_manager
        .download_selected_version(download_url, fallback_url, dest_dir.clone())
        .await
        .map_err(|e| InvokeError::from_anyhow(e))?;

    // Validate checksum
    let is_valid = check_files_and_validate_checksum(
        tapp_version.version.clone(),
        tapp_version.integrity.clone(),
        archive_dest_path,
        dest_dir.clone(),
    )
    .map_err(|e| {
        error!(target: LOG_TARGET, "🚨 Error validating checksum: {:?}", e);
        InvokeError::from_error(e)
    })?;

    info!(target: LOG_TARGET, "✅ Checksum validation successful: {:?}", is_valid);

    let source = dest_dir.join("package").to_string_lossy().to_string();
    let tapp_config = get_tapp_config(&source).await.map_err(|e| e.to_string())?;

    let tapp_created = CreateInstalledTapplet {
        tapplet_id: tapp.id,
        tapplet_version_id: tapp_version.id,
        source,
        csp: tapp_config.csp,
        tari_permissions: tapp_config.permissions.all_permissions_to_string(),
    };

    let installed_tapp = store
        .create_installed_tapplet(&tapp_created)
        .await
        .map_err(|e| InvokeError::from_error(e))?;

    Ok(InstalledTappletWithAssets {
        installed_tapplet: InstalledTappletWithName {
            installed_tapplet: installed_tapp,
            display_name: tapp.display_name,
            installed_version: tapp_version.version.clone(),
            latest_version: tapp_version.version, // TODO: only latest version can be installed
        },
        tapplet_assets: TappletAssets {
            icon_url: tapp.logo_url,
            background_url: tapp.background_url,
        },
    })
}

#[tauri::command]
pub async fn read_installed_tapp_db(
    db_connection: tauri::State<'_, DatabaseConnection>,
) -> CommandResult<Vec<InstalledTappletWithName>> {
    let store = SqliteStore::new(db_connection.0.clone());
    store
        .get_installed_tapplets_with_display_name()
        .await
        .map_err(|e| InvokeError::from_error(e))
}

#[tauri::command]
pub async fn delete_installed_tapplet(
    tapplet_id: i32,
    app_handle: tauri::AppHandle,
    db_connection: tauri::State<'_, DatabaseConnection>,
    tapplet_manager: tauri::State<'_, TappletManager>,
) -> CommandResult<u64> {
    let store = SqliteStore::new(db_connection.0.clone());
    let (package_name, version) = store
        .get_installed_tapplet_package_and_version(tapplet_id)
        .await
        .map_err(|e| InvokeError::from_error(e))?;

    // Stop the tapplet first (ignore errors)
    let _ = stop_tapplet(tapplet_id, tapplet_manager).await;

    delete_tapplet_folder(package_name, version, app_handle)?;

    store.delete_installed_tapplet(tapplet_id).await.map_err(|e| {
        warn!(target: LOG_TARGET, "❌ Error while deleting tapplet id {:?} from db: {:?}", tapplet_id, e);
        InvokeError::from_error(e)
    })
}

#[tauri::command]
pub async fn update_installed_tapplet(
    tapplet_id: i32,
    installed_tapplet_id: i32,
    app_handle: tauri::AppHandle,
    db_connection: tauri::State<'_, DatabaseConnection>,
    tapplet_manager: tauri::State<'_, TappletManager>,
) -> CommandResult<Vec<InstalledTappletWithName>> {
    // Delete old installation (log errors but continue)
    let _ = delete_installed_tapplet(
        installed_tapplet_id,
        app_handle.clone(),
        db_connection.clone(),
        tapplet_manager.clone(),
    )
    .await
    .inspect_err(|e| {
        error!(
            "❌ Delete installed tapplet (id: {:?}) from db error: {:?}",
            tapplet_id, e
        )
    });

    // Download and extract new version
    let _ = download_and_extract_tapp(
        tapplet_id,
        app_handle,
        db_connection.clone(),
        tapplet_manager,
    )
    .await
    .inspect_err(|e| error!("❌ Download and extract tapplet process error: {:?}", e))?;

    // Return updated list
    let store = SqliteStore::new(db_connection.0.clone());
    store
        .get_installed_tapplets_with_display_name()
        .await
        .map_err(|e| InvokeError::from_error(e))
}

#[tauri::command]
pub async fn add_dev_tapplet(
    source: String,
    db_connection: tauri::State<'_, DatabaseConnection>,
) -> CommandResult<DevTapplet> {
    let tapp_config = get_tapp_config(&source).await?;

    info!("🌟 Add dev tapplet config: {:?}", &tapp_config);
    info!(
        "🌟 Add dev tapp permissions: {:?}",
        &tapp_config.permissions.all_permissions_to_string()
    );

    let store = SqliteStore::new(db_connection.0.clone());
    let new_dev_tapplet = CreateDevTapplet {
        source,
        package_name: tapp_config.package_name,
        display_name: tapp_config.display_name,
        csp: "default-src 'self';".to_string(), // Set default CSP and ask to allow from config
        tari_permissions: "requiredPermissions:[], optionalPermissions:[]".to_string(), // Set default permissions
    };

    store
        .create_dev_tapplet(&new_dev_tapplet)
        .await
        .map_err(|e| {
            warn!(target: LOG_TARGET, "❌ Error while adding dev tapplet to db: {:?}", e);
            InvokeError::from_error(e)
        })
}

#[tauri::command]
pub async fn read_dev_tapplets_db(
    db_connection: tauri::State<'_, DatabaseConnection>,
) -> CommandResult<Vec<DevTapplet>> {
    let store = SqliteStore::new(db_connection.0.clone());
    store.get_all_dev_tapplets().await.map_err(|e| {
        warn!(target: LOG_TARGET, "❌ Error while reading db: {:?}", e);
        InvokeError::from_error(e)
    })
}

#[tauri::command]
pub async fn delete_dev_tapplet(
    dev_tapplet_id: i32,
    db_connection: tauri::State<'_, DatabaseConnection>,
    tapplet_manager: tauri::State<'_, TappletManager>,
) -> CommandResult<u64> {
    let store = SqliteStore::new(db_connection.0.clone());

    // Stop the tapplet first (ignore errors)
    let _ = stop_tapplet(dev_tapplet_id, tapplet_manager).await;

    store.delete_dev_tapplet(dev_tapplet_id).await.map_err(|e| {
        warn!(target: LOG_TARGET, "❌ Error while deleting dev tapplet id {:?} from db: {:?}", dev_tapplet_id, e);
        InvokeError::from_error(e)
    })
}

/// Registers the Bridge Tapplet as an installed tapplet in the database
pub async fn register_bridge_tapplet_in_database(
    app_handle: tauri::AppHandle,
) -> Result<(), anyhow::Error> {
    let db_connection = app_handle.state::<DatabaseConnection>();
    let store = SqliteStore::new(db_connection.0.clone());

    // Check if bridge tapplet is already registered
<<<<<<< HEAD
    if let Ok(Some(_)) = store.get_tapplet_by_name("wxtm-bridge".to_string()).await {
=======
    if let Ok(Some(_)) = store.get_tapplet_by_name("bridge".to_string()).await {
>>>>>>> 9a937f44
        info!(target: LOG_TARGET, "💎💎 Bridge tapplet already registered in database");
        return Ok(());
    }

    let binary_resolver = BinaryResolver::current();
    let tapp_path = binary_resolver
        .get_binary_path(Binaries::BridgeTapplet)
        .await?;

    let version = binary_resolver
        .get_binary_version(Binaries::BridgeTapplet)
        .await;
    // let tapp_version_id = store.get_tapplet_version_by_id(id)

    // Create the bridge tapplet entry
    let create_tapp = CreateTapplet {
        package_name: "bridge".to_string(),
        display_name: "WXTM Bridge".to_string(),
        logo_url: "".to_string(),
        background_url: "".to_string(),
        author_name: "".to_string(),
        author_website: "".to_string(),
        about_summary: "".to_string(),
        about_description: "".to_string(),
        category: "".to_string(),
    };

    // Insert with specific ID - you'll need to add this method to SqliteStore
    let tapp_registered = store.create_tapplet(&create_tapp).await.map_err(|e| {
        error!(target: LOG_TARGET, "Failed to register bridge tapplet: {}", e);
        anyhow::anyhow!("Failed to register bridge tapplet: {}", e)
    })?;
    info!(target: LOG_TARGET, "💎💎 Bridge tapplet registered successfully with ID: {:?}", tapp_registered.id.unwrap());
    // Create the bridge tapplet entry
    let ver_tapp = CreateTappletVersion {
        tapplet_id: tapp_registered.id,
        version: version,
        integrity: "".to_string(),
        registry_url: "".to_string(),
    };

    // Insert with specific ID - you'll need to add this method to SqliteStore
    let tapp_version = store.create_tapplet_version(&ver_tapp).await.map_err(|e| {
        error!(target: LOG_TARGET, "Failed to register bridge tapplet: {}", e);
        anyhow::anyhow!("Failed to register bridge tapplet: {}", e)
    })?;
    info!(target: LOG_TARGET, "💎💎 Bridge tapplet version successfully with ID: {:?}", tapp_version.id.unwrap());

    // Create the bridge tapplet entry
    let install_tapp = CreateInstalledTapplet {
        tapplet_id: tapp_registered.id, // No registry entry for bridge tapplet
        tapplet_version_id: tapp_version.id, // No version entry for bridge tapplet
        source: tapp_path.to_string_lossy().to_string(),
        csp: "default-src 'self' https:; script-src 'self' 'unsafe-inline'; style-src 'self' 'unsafe-inline'".to_string(),
        tari_permissions: "requiredPermissions:[], optionalPermissions:[]".to_string(),
    };
    // Insert with specific ID - you'll need to add this method to SqliteStore
    let installed_tapp = store
        .create_installed_tapplet(&install_tapp)
        .await
        .map_err(|e| {
            error!(target: LOG_TARGET, "Failed to insert installed bridge tapplet: {}", e);
            anyhow::anyhow!("Failed to insert installed bridge tapplet: {}", e)
        })?;

    info!(target: LOG_TARGET, "💎💎 Installed Bridge tapplet inserted successfully with ID: {:?}", installed_tapp.id.unwrap());
    Ok(())
}<|MERGE_RESOLUTION|>--- conflicted
+++ resolved
@@ -692,11 +692,7 @@
     let store = SqliteStore::new(db_connection.0.clone());
 
     // Check if bridge tapplet is already registered
-<<<<<<< HEAD
-    if let Ok(Some(_)) = store.get_tapplet_by_name("wxtm-bridge".to_string()).await {
-=======
     if let Ok(Some(_)) = store.get_tapplet_by_name("bridge".to_string()).await {
->>>>>>> 9a937f44
         info!(target: LOG_TARGET, "💎💎 Bridge tapplet already registered in database");
         return Ok(());
     }
