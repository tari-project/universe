--- conflicted
+++ resolved
@@ -53,11 +53,8 @@
     sharing_enabled: bool,
     visual_mode: bool,
     show_experimental_settings: bool,
-<<<<<<< HEAD
+    warmup_seen: bool,
     was_staged_security_modal_shown: bool,
-=======
-    warmup_seen: bool,
->>>>>>> 333a12de
 }
 
 impl Default for ConfigUIContent {
@@ -74,11 +71,8 @@
             sharing_enabled: true,
             visual_mode: true,
             show_experimental_settings: false,
-<<<<<<< HEAD
+            warmup_seen: false,
             was_staged_security_modal_shown: false,
-=======
-            warmup_seen: false,
->>>>>>> 333a12de
         }
     }
 }
@@ -171,11 +165,8 @@
                 sharing_enabled: old_config.sharing_enabled(),
                 visual_mode: old_config.visual_mode(),
                 show_experimental_settings: old_config.show_experimental_settings(),
-<<<<<<< HEAD
+                warmup_seen: false,
                 ..Default::default()
-=======
-                warmup_seen: false,
->>>>>>> 333a12de
             };
             let _unused = Self::_save_config(self.content.clone());
         } else {
