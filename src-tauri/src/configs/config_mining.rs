// Copyright 2024. The Tari Project
//
// Redistribution and use in source and binary forms, with or without modification, are permitted provided that the
// following conditions are met:
//
// 1. Redistributions of source code must retain the above copyright notice, this list of conditions and the following
// disclaimer.
//
// 2. Redistributions in binary form must reproduce the above copyright notice, this list of conditions and the
// following disclaimer in the documentation and/or other materials provided with the distribution.
//
// 3. Neither the name of the copyright holder nor the names of its contributors may be used to endorse or promote
// products derived from this software without specific prior written permission.
//
// THIS SOFTWARE IS PROVIDED BY THE COPYRIGHT HOLDERS AND CONTRIBUTORS "AS IS" AND ANY EXPRESS OR IMPLIED WARRANTIES,
// INCLUDING, BUT NOT LIMITED TO, THE IMPLIED WARRANTIES OF MERCHANTABILITY AND FITNESS FOR A PARTICULAR PURPOSE ARE
// DISCLAIMED. IN NO EVENT SHALL THE COPYRIGHT HOLDER OR CONTRIBUTORS BE LIABLE FOR ANY DIRECT, INDIRECT, INCIDENTAL,
// SPECIAL, EXEMPLARY, OR CONSEQUENTIAL DAMAGES (INCLUDING, BUT NOT LIMITED TO, PROCUREMENT OF SUBSTITUTE GOODS OR
// SERVICES; LOSS OF USE, DATA, OR PROFITS; OR BUSINESS INTERRUPTION) HOWEVER CAUSED AND ON ANY THEORY OF LIABILITY,
// WHETHER IN CONTRACT, STRICT LIABILITY, OR TORT (INCLUDING NEGLIGENCE OR OTHERWISE) ARISING IN ANY WAY OUT OF THE
// USE OF THIS SOFTWARE, EVEN IF ADVISED OF THE POSSIBILITY OF SUCH DAMAGE.

use crate::{events_manager::EventsManager, gpu_miner::EngineType, UniverseAppState};
use std::{sync::LazyLock, time::SystemTime};

use getset::{Getters, Setters};
use serde::{Deserialize, Serialize};
use tauri::{AppHandle, Manager};
use tokio::sync::RwLock;

use super::trait_config::{ConfigContentImpl, ConfigImpl};

static INSTANCE: LazyLock<RwLock<ConfigMining>> =
    LazyLock::new(|| RwLock::new(ConfigMining::new()));

#[derive(Debug, Clone, Copy, Serialize, Deserialize, PartialEq)]
pub enum MiningMode {
    Eco,
    Ludicrous,
    Custom,
}

impl MiningMode {
    pub fn from_str(s: &str) -> Option<MiningMode> {
        match s {
            "Eco" => Some(MiningMode::Eco),
            "Ludicrous" => Some(MiningMode::Ludicrous),
            "Custom" => Some(MiningMode::Custom),
            _ => None,
        }
    }
}

#[derive(Debug, Serialize, Deserialize, Clone)]
pub struct GpuThreads {
    pub gpu_name: String,
    pub max_gpu_threads: u32,
}

#[derive(Serialize, Deserialize, Clone)]
#[serde(rename_all = "snake_case")]
#[serde(default)]
#[derive(Getters, Setters)]
#[getset(get = "pub", set = "pub")]
#[allow(clippy::struct_excessive_bools)]
pub struct ConfigMiningContent {
    was_config_migrated: bool,
    created_at: SystemTime,
    mode: MiningMode,
    eco_mode_cpu_threads: Option<u32>,
    mine_on_app_start: bool,
    ludicrous_mode_cpu_threads: Option<u32>,
    eco_mode_cpu_options: Vec<String>,
    ludicrous_mode_cpu_options: Vec<String>,
    custom_mode_cpu_options: Vec<String>,
    custom_max_cpu_usage: Option<u32>,
    custom_max_gpu_usage: Vec<GpuThreads>,
    gpu_mining_enabled: bool,
    cpu_mining_enabled: bool,
    gpu_engine: EngineType,
    squad_override: Option<String>,
}

impl Default for ConfigMiningContent {
    fn default() -> Self {
        Self {
            was_config_migrated: false,
            created_at: SystemTime::now(),
            mode: MiningMode::Eco,
            eco_mode_cpu_threads: None,
            mine_on_app_start: true,
            ludicrous_mode_cpu_threads: None,
            eco_mode_cpu_options: vec![],
            ludicrous_mode_cpu_options: vec![],
            custom_mode_cpu_options: vec![],
            custom_max_cpu_usage: None,
            custom_max_gpu_usage: vec![],
            gpu_mining_enabled: true,
            cpu_mining_enabled: true,
            gpu_engine: EngineType::OpenCL,
            squad_override: None,
        }
    }
}
impl ConfigContentImpl for ConfigMiningContent {}

pub struct ConfigMining {
    content: ConfigMiningContent,
    app_handle: RwLock<Option<AppHandle>>,
}

impl ConfigMining {
    pub async fn initialize(app_handle: AppHandle) {
        let state = app_handle.state::<UniverseAppState>();
        let mut config = Self::current().write().await;
        config.load_app_handle(app_handle.clone()).await;
        state
            .cpu_miner_config
            .write()
            .await
            .load_from_config_mining(config._get_content());

        EventsManager::handle_config_mining_loaded(&app_handle, config.content.clone()).await;
    }
}

impl ConfigImpl for ConfigMining {
    type Config = ConfigMiningContent;

    fn current() -> &'static RwLock<Self> {
        &INSTANCE
    }

    fn new() -> Self {
        Self {
            content: ConfigMining::_load_or_create(),
            app_handle: RwLock::new(None),
        }
    }

    async fn _get_app_handle(&self) -> Option<AppHandle> {
        self.app_handle.read().await.clone()
    }

    async fn load_app_handle(&mut self, app_handle: AppHandle) {
        *self.app_handle.write().await = Some(app_handle);
    }

    fn _get_name() -> String {
        "config_mining".to_string()
    }

    fn _get_content(&self) -> &Self::Config {
        &self.content
    }

    fn _get_content_mut(&mut self) -> &mut Self::Config {
        &mut self.content
    }
<<<<<<< HEAD
=======

    fn handle_old_config_migration(&mut self, old_config: Option<Self::OldConfig>) {
        if self.content.was_config_migrated {
            return;
        }

        if old_config.is_some() {
            let old_config = old_config.expect("Old config should be present");
            self.content = ConfigMiningContent {
                was_config_migrated: true,
                created_at: SystemTime::now(),
                mode: old_config.mode(),
                custom_max_cpu_usage: old_config.custom_cpu_usage(),
                custom_max_gpu_usage: old_config.custom_gpu_usage(),
                mine_on_app_start: old_config.mine_on_app_start(),
                custom_mode_cpu_options: old_config.custom_mode_cpu_options().clone(),
                eco_mode_cpu_options: old_config.eco_mode_cpu_options().clone(),
                eco_mode_cpu_threads: old_config.eco_mode_cpu_threads(),
                gpu_engine: old_config.gpu_engine(),
                ludicrous_mode_cpu_options: old_config.ludicrous_mode_cpu_options().clone(),
                gpu_mining_enabled: old_config.gpu_mining_enabled(),
                cpu_mining_enabled: old_config.cpu_mining_enabled(),
                ludicrous_mode_cpu_threads: old_config.ludicrous_mode_cpu_threads(),
                ..Default::default()
            };
            let _unused = Self::_save_config(self.content.clone());
        } else {
            self.content.set_was_config_migrated(true);
        }
    }
>>>>>>> 7aeed686
}<|MERGE_RESOLUTION|>--- conflicted
+++ resolved
@@ -157,37 +157,4 @@
     fn _get_content_mut(&mut self) -> &mut Self::Config {
         &mut self.content
     }
-<<<<<<< HEAD
-=======
-
-    fn handle_old_config_migration(&mut self, old_config: Option<Self::OldConfig>) {
-        if self.content.was_config_migrated {
-            return;
-        }
-
-        if old_config.is_some() {
-            let old_config = old_config.expect("Old config should be present");
-            self.content = ConfigMiningContent {
-                was_config_migrated: true,
-                created_at: SystemTime::now(),
-                mode: old_config.mode(),
-                custom_max_cpu_usage: old_config.custom_cpu_usage(),
-                custom_max_gpu_usage: old_config.custom_gpu_usage(),
-                mine_on_app_start: old_config.mine_on_app_start(),
-                custom_mode_cpu_options: old_config.custom_mode_cpu_options().clone(),
-                eco_mode_cpu_options: old_config.eco_mode_cpu_options().clone(),
-                eco_mode_cpu_threads: old_config.eco_mode_cpu_threads(),
-                gpu_engine: old_config.gpu_engine(),
-                ludicrous_mode_cpu_options: old_config.ludicrous_mode_cpu_options().clone(),
-                gpu_mining_enabled: old_config.gpu_mining_enabled(),
-                cpu_mining_enabled: old_config.cpu_mining_enabled(),
-                ludicrous_mode_cpu_threads: old_config.ludicrous_mode_cpu_threads(),
-                ..Default::default()
-            };
-            let _unused = Self::_save_config(self.content.clone());
-        } else {
-            self.content.set_was_config_migrated(true);
-        }
-    }
->>>>>>> 7aeed686
 }