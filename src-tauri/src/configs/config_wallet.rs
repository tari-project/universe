--- conflicted
+++ resolved
@@ -56,13 +56,11 @@
     #[getset(get = "pub", set = "pub")]
     keyring_accessed: bool,
     #[getset(get = "pub", set = "pub")]
-<<<<<<< HEAD
     external_tari_address: Option<TariAddress>,
     #[getset(get = "pub", set = "pub")]
     tari_address: Option<TariAddress>,
-=======
+    #[getset(get = "pub", set = "pub")]
     wallet_migration_nonce: u64,
->>>>>>> 4043ac53
 }
 
 impl Default for ConfigWalletContent {
@@ -73,12 +71,9 @@
             monero_address: "".to_string(),
             monero_address_is_generated: false,
             keyring_accessed: false,
-<<<<<<< HEAD
             external_tari_address: None,
             tari_address: None,
-=======
             wallet_migration_nonce: 0,
->>>>>>> 4043ac53
         }
     }
 }
