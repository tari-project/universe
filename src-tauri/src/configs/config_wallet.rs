--- conflicted
+++ resolved
@@ -43,9 +43,8 @@
 static INSTANCE: LazyLock<RwLock<ConfigWallet>> =
     LazyLock::new(|| RwLock::new(ConfigWallet::new()));
 
-<<<<<<< HEAD
 pub const WALLET_VERSION: i32 = 2;
-=======
+
 #[derive(Serialize, Deserialize, Clone, Debug)]
 pub enum TariWalletAddress {
     Internal(TariAddress),
@@ -88,7 +87,6 @@
     pub name: String,
     pub address: TariAddress,
 }
->>>>>>> e819a0b0
 
 #[derive(Serialize, Deserialize, Clone)]
 #[serde(rename_all = "snake_case")]
@@ -106,18 +104,15 @@
     #[getset(get = "pub", set = "pub")]
     keyring_accessed: bool,
     #[getset(get = "pub", set = "pub")]
-<<<<<<< HEAD
     external_tari_address: Option<TariAddress>,
     #[getset(get = "pub", set = "pub")]
     wallet_migration_nonce: u64,
     created_at: SystemTime,
-=======
     wallet_migration_nonce: u64,
     #[getset(get = "pub", set = "pub")]
     external_tari_addresses_book: HashMap<String, ExternalTariAddressBookRecord>,
     #[getset(set = "pub")]
     selected_wallet_address: Option<TariWalletAddress>,
->>>>>>> e819a0b0
 }
 
 impl Default for ConfigWalletContent {
@@ -128,15 +123,12 @@
             monero_address: "".to_string(),
             monero_address_is_generated: false,
             keyring_accessed: false,
-<<<<<<< HEAD
             external_tari_address: None,
             wallet_migration_nonce: 0,
             created_at: SystemTime::now(),
-=======
             wallet_migration_nonce: 0,
             selected_wallet_address: None,
             external_tari_addresses_book: HashMap::new(),
->>>>>>> e819a0b0
         }
     }
 }
@@ -155,9 +147,9 @@
 
         self
     }
-<<<<<<< HEAD
-=======
-
+
+
+    // MERGED below
     pub fn get_selected_tari_wallet_address(&self) -> TariWalletAddress {
         self.selected_wallet_address
             .clone()
@@ -179,7 +171,6 @@
 
         self
     }
->>>>>>> e819a0b0
 }
 
 pub struct ConfigWallet {
@@ -223,61 +214,60 @@
         config.load_app_handle(app_handle.clone()).await;
         drop(config);
 
-<<<<<<< HEAD
-        EventsEmitter::emit_wallet_config_loaded(Self::current().write().await.content.clone())
-            .await;
-=======
+
+        // Merged below
+        //
+        //
         // Think about better place for this
         // This must happend before InternalWallet::load_or_create !!!
-        if ConfigWallet::content().await.monero_address().is_empty() {
-            if let Ok(monero_address) = create_monereo_address().await {
-                let _unused = ConfigWallet::update_field(
-                    ConfigWalletContent::set_generated_monero_address,
-                    monero_address,
-                )
-                .await;
-            }
-        }
-        {
-            let mut cpu_config = state.cpu_miner_config.write().await;
-            cpu_config.load_from_config_wallet(&ConfigWallet::content().await);
-        }
-
-        match InternalWallet::load_or_create(old_config_path.clone()).await {
-            Ok(wallet) => {
-                state
-                    .wallet_manager
-                    .set_view_private_key_and_spend_key(
-                        wallet.get_view_key(),
-                        wallet.get_spend_key(),
-                    )
-                    .await;
-
-                EventsEmitter::emit_main_tari_address_loaded(&wallet.get_tari_address()).await;
-
-                let is_selected_address_missing = ConfigWallet::content()
-                    .await
-                    .is_selected_tari_wallet_missing();
-                if is_selected_address_missing {
-                    let _unused = ConfigWallet::update_selected_wallet_address(Some(
-                    TariWalletAddress::Internal(wallet.get_tari_address()),
-                ))
-                .await
-                .inspect_err(|e| {
-                    error!(target: LOG_TARGET, "Error updating selected wallet address: {:?}", e);
-                });
-                }
-            }
-            Err(e) => {
-                error!(target: LOG_TARGET, "Error loading internal wallet: {:?}", e);
-            }
-        };
-
-        EventsEmitter::emit_selected_tari_address_changed(
-            &Self::content().await.get_selected_tari_wallet_address(),
-        )
-        .await;
->>>>>>> e819a0b0
+        // if ConfigWallet::content().await.monero_address().is_empty() {
+        //     if let Ok(monero_address) = create_monereo_address().await {
+        //         let _unused = ConfigWallet::update_field(
+        //             ConfigWalletContent::set_generated_monero_address,
+        //             monero_address,
+        //         )
+        //         .await;
+        //     }
+        // }
+        // {
+        //     let mut cpu_config = state.cpu_miner_config.write().await;
+        //     cpu_config.load_from_config_wallet(&ConfigWallet::content().await);
+        // }
+
+        // match InternalWallet::load_or_create(old_config_path.clone()).await {
+        //     Ok(wallet) => {
+        //         state
+        //             .wallet_manager
+        //             .set_view_private_key_and_spend_key(
+        //                 wallet.get_view_key(),
+        //                 wallet.get_spend_key(),
+        //             )
+        //             .await;
+
+        //         EventsEmitter::emit_main_tari_address_loaded(&wallet.get_tari_address()).await;
+
+        //         let is_selected_address_missing = ConfigWallet::content()
+        //             .await
+        //             .is_selected_tari_wallet_missing();
+        //         if is_selected_address_missing {
+        //             let _unused = ConfigWallet::update_selected_wallet_address(Some(
+        //             TariWalletAddress::Internal(wallet.get_tari_address()),
+        //         ))
+        //         .await
+        //         .inspect_err(|e| {
+        //             error!(target: LOG_TARGET, "Error updating selected wallet address: {:?}", e);
+        //         });
+        //         }
+        //     }
+        //     Err(e) => {
+        //         error!(target: LOG_TARGET, "Error loading internal wallet: {:?}", e);
+        //     }
+        // };
+
+        // EventsEmitter::emit_selected_tari_address_changed(
+        //     &Self::content().await.get_selected_tari_wallet_address(),
+        // )
+        // .await;
     }
 
     pub async fn migrate() -> Result<(), anyhow::Error> {
