--- conflicted
+++ resolved
@@ -70,11 +70,8 @@
     remote_base_node_address: String,
     node_type: NodeType,
     exchange_id: String,
-<<<<<<< HEAD
+    scheduler_events: HashMap<String, ScheduledEventInfo>,
     tasktray_mode: bool,
-=======
-    scheduler_events: HashMap<String, ScheduledEventInfo>,
->>>>>>> 58d5f17f
 }
 
 fn default_monero_nodes() -> Vec<String> {
@@ -127,11 +124,8 @@
             remote_base_node_address,
             node_type: NodeType::default(),
             exchange_id: DEFAULT_EXCHANGE_ID.to_string(),
-<<<<<<< HEAD
+            scheduler_events: HashMap::new(),
             tasktray_mode: true,
-=======
-            scheduler_events: HashMap::new(),
->>>>>>> 58d5f17f
         }
     }
 }
