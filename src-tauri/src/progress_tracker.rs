use std::{collections::HashMap, sync::Arc};

use log::error;
<<<<<<< HEAD
use tauri::{AppHandle, Emitter};
use tokio::sync::RwLock;
=======
use tokio::sync::{watch::Sender, RwLock};
>>>>>>> cb5a7577

use crate::setup_status_event::SetupStatusEvent;

const LOG_TARGET: &str = "tari::universe::progress_tracker";

pub struct ProgressTracker {
    inner: Arc<RwLock<ProgressTrackerInner>>,
}

impl Clone for ProgressTracker {
    fn clone(&self) -> Self {
        Self {
            inner: self.inner.clone(),
        }
    }
}

impl ProgressTracker {
<<<<<<< HEAD
    pub fn new(app_handle: AppHandle) -> Self {
        Self {
            inner: Arc::new(RwLock::new(ProgressTrackerInner::new(app_handle))),
=======
    pub fn new(window: tauri::Window, channel: Option<Sender<String>>) -> Self {
        Self {
            inner: Arc::new(RwLock::new(ProgressTrackerInner::new(window, channel))),
>>>>>>> cb5a7577
        }
    }

    pub async fn set_max(&self, max: u64) {
        self.inner.write().await.set_next_max(max);
    }

    pub async fn send_last_action(&self, action: String) {
        self.inner.read().await.send_last_action(action);
    }

    pub async fn update(
        &self,
        title: String,
        title_params: Option<HashMap<String, String>>,
        progress: u64,
    ) {
        self.inner
            .read()
            .await
            .update(title, title_params, progress);
    }
}

pub struct ProgressTrackerInner {
    app_handle: AppHandle,
    min: u64,
    next_max: u64,
    last_action_channel: Option<Sender<String>>,
}

impl ProgressTrackerInner {
<<<<<<< HEAD
    pub fn new(app_handle: AppHandle) -> Self {
=======
    pub fn new(window: tauri::Window, channel: Option<Sender<String>>) -> Self {
>>>>>>> cb5a7577
        Self {
            app_handle: app_handle.clone(),
            min: 0,
            next_max: 0,
            last_action_channel: channel,
        }
    }

    pub fn set_next_max(&mut self, max: u64) {
        self.min = self.next_max;
        self.next_max = max;
    }

    pub fn send_last_action(&self, action: String) {
        if let Some(channel) = &self.last_action_channel {
            channel
                .send(action)
                .inspect_err(|e| error!(target: LOG_TARGET, "Could not send last action: {:?}", e))
                .ok();
        }
    }

    pub fn update(
        &self,
        title: String,
        title_params: Option<HashMap<String, String>>,
        progress: u64,
    ) {
        //  debug!(target: LOG_TARGET, "Progress: {}% {}", progress, title);
<<<<<<< HEAD
        self.app_handle
=======
        let progress_percentage = (self.min as f64
            + (((self.next_max - self.min) as f64) * ((progress as f64) / 100.0)))
            / 100.0;
        if let Some(channel) = &self.last_action_channel {
            channel
                .send(format!(
                    "last action: {} at progress: {}",
                    title.clone(),
                    progress_percentage
                ))
                .inspect_err(|e| error!(target: LOG_TARGET, "Could not send last action: {:?}", e))
                .ok();
        }
        self.window
>>>>>>> cb5a7577
            .emit(
                "message",
                SetupStatusEvent {
                    event_type: "setup_status".to_string(),
                    title,
                    title_params,
                    progress: progress_percentage,
                },
            )
            .inspect_err(|e| error!(target: LOG_TARGET, "Could not emit event 'message': {:?}", e))
            .ok();
    }
}<|MERGE_RESOLUTION|>--- conflicted
+++ resolved
@@ -1,12 +1,8 @@
 use std::{collections::HashMap, sync::Arc};
 
 use log::error;
-<<<<<<< HEAD
 use tauri::{AppHandle, Emitter};
-use tokio::sync::RwLock;
-=======
 use tokio::sync::{watch::Sender, RwLock};
->>>>>>> cb5a7577
 
 use crate::setup_status_event::SetupStatusEvent;
 
@@ -25,15 +21,9 @@
 }
 
 impl ProgressTracker {
-<<<<<<< HEAD
-    pub fn new(app_handle: AppHandle) -> Self {
+    pub fn new(app_handle: AppHandle, channel: Option<Sender<String>>) -> Self {
         Self {
-            inner: Arc::new(RwLock::new(ProgressTrackerInner::new(app_handle))),
-=======
-    pub fn new(window: tauri::Window, channel: Option<Sender<String>>) -> Self {
-        Self {
-            inner: Arc::new(RwLock::new(ProgressTrackerInner::new(window, channel))),
->>>>>>> cb5a7577
+            inner: Arc::new(RwLock::new(ProgressTrackerInner::new(app_handle, channel))),
         }
     }
 
@@ -66,11 +56,7 @@
 }
 
 impl ProgressTrackerInner {
-<<<<<<< HEAD
-    pub fn new(app_handle: AppHandle) -> Self {
-=======
-    pub fn new(window: tauri::Window, channel: Option<Sender<String>>) -> Self {
->>>>>>> cb5a7577
+    pub fn new(app_handle: AppHandle, channel: Option<Sender<String>>) -> Self {
         Self {
             app_handle: app_handle.clone(),
             min: 0,
@@ -100,9 +86,6 @@
         progress: u64,
     ) {
         //  debug!(target: LOG_TARGET, "Progress: {}% {}", progress, title);
-<<<<<<< HEAD
-        self.app_handle
-=======
         let progress_percentage = (self.min as f64
             + (((self.next_max - self.min) as f64) * ((progress as f64) / 100.0)))
             / 100.0;
@@ -116,8 +99,7 @@
                 .inspect_err(|e| error!(target: LOG_TARGET, "Could not send last action: {:?}", e))
                 .ok();
         }
-        self.window
->>>>>>> cb5a7577
+        self.app_handle
             .emit(
                 "message",
                 SetupStatusEvent {
