--- conflicted
+++ resolved
@@ -47,12 +47,9 @@
         let mut process_watcher = self.watcher.write().await;
         process_watcher.adapter.tari_address = tari_address;
         process_watcher.adapter.node_grpc_port = node_grpc_port;
-<<<<<<< HEAD
+        process_watcher.adapter.set_mode(mining_mode);
         process_watcher.adapter.p2pool_enabled = p2pool_enabled;
         process_watcher.adapter.p2pool_grpc_port = self.p2pool_config.grpc_port;
-=======
-        process_watcher.adapter.set_mode(mining_mode);
->>>>>>> 35e4a2ad
         info!(target: LOG_TARGET, "Starting xtrgpuminer");
         process_watcher
             .start(app_shutdown, base_path, config_path, log_path)
