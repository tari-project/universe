--- conflicted
+++ resolved
@@ -439,27 +439,6 @@
             .filter(|c| c.label().contains("GPU"))
             .collect();
 
-<<<<<<< HEAD
-        let avarage_temperature = gpu_components.iter().map(|c| c.temperature()).sum::<f32>()
-            / gpu_components.len() as f32;
-        //TODO: Implement GPU usage for MacOS
-        let usage = system.global_cpu_usage();
-        /*
-         * TODO if the following PR is merged
-         * https://github.com/tari-project/universe/pull/612
-         * use names from json file
-         */
-        let label: String = system.cpus().first().unwrap().brand().to_string() + " GPU";
-
-        match current_parameters {
-            Some(current_parameters) => HardwareParameters {
-                label,
-                usage_percentage: usage,
-                current_temperature: avarage_temperature,
-                max_temperature: current_parameters.max_temperature.max(avarage_temperature),
-            },
-            None => HardwareParameters {
-=======
         let num_of_devices = gpu_components.len();
         let avarage_temperature =
             gpu_components.iter().map(|c| c.temperature()).sum::<f32>() / num_of_devices as f32;
@@ -485,7 +464,6 @@
             };
 
             gpu_devices.push(HardwareParameters {
->>>>>>> 63d5b478
                 label,
                 usage_percentage,
                 current_temperature,
