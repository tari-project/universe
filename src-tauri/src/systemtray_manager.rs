use anyhow::anyhow;
use human_format::Formatter;
use log::{error, info};
<<<<<<< HEAD
use tauri::menu::{Menu, MenuBuilder, MenuEvent, MenuItem};
use tauri::tray::{TrayIcon, TrayIconBuilder, TrayIconEvent};
use tauri::{AppHandle, Manager, Wry};

use crate::hardware_monitor::HardwareStatus;
=======

#[allow(unused_imports)]
use std::{ops::Div, sync::LazyLock};
use tauri::{
    AppHandle, CustomMenuItem, Manager, SystemTray, SystemTrayEvent, SystemTrayMenu,
    SystemTrayMenuItem,
};

#[allow(unused_imports)]
use crate::hardware::hardware_status_monitor::PublicDeviceProperties;
>>>>>>> dc32bf64

const LOG_TARGET: &str = "tari::universe::systemtray_manager";
static TRAY_ID: &str = "main";
static MENU_ID: &str = "universe";

pub enum SystrayItemId {
    CpuHashrate,
    GpuHashrate,
    #[allow(dead_code)]
    CpuUsage,
    #[allow(dead_code)]
    GpuUsage,
    EstimatedEarning,
    UnMinimize,
}

impl SystrayItemId {
    pub fn to_str(&self) -> &str {
        match self {
            SystrayItemId::CpuHashrate => "cpu_hashrate",
            SystrayItemId::GpuHashrate => "gpu_hashrate",
            SystrayItemId::CpuUsage => "cpu_usage",
            SystrayItemId::GpuUsage => "gpu_usage",
            SystrayItemId::EstimatedEarning => "estimated_earning",
            SystrayItemId::UnMinimize => "unminimize",
        }
    }

    pub fn get_title(&self, value: f64) -> String {
        match self {
            SystrayItemId::CpuHashrate => format!(
                "CPU Hashrate: {} H/s",
                Formatter::new()
                    .with_decimals(2)
                    .with_separator("")
                    .format(value)
            ),
            SystrayItemId::GpuHashrate => format!(
                "GPU Hashrate: {} H/s",
                Formatter::new()
                    .with_decimals(2)
                    .with_separator("")
                    .format(value)
            ),
            SystrayItemId::CpuUsage => format!("CPU Usage: {:.2}%", value),
            SystrayItemId::GpuUsage => format!("GPU Usage: {:.2}%", value),
            SystrayItemId::EstimatedEarning => {
                format!(
                    "Est earning: {} tXTM/day",
                    Formatter::new()
                        .with_decimals(2)
                        .with_separator("")
                        .format(value / 1_000_000.0)
                )
            }
            SystrayItemId::UnMinimize => "Unminimize".to_string(),
        }
    }
}

pub enum CurrentOperatingSystem {
    Windows,
    Linux,
    MacOS,
}

#[derive(Debug, Clone, Default)]
pub struct SystrayData {
    pub cpu_hashrate: f64,
    pub gpu_hashrate: f64,
    // pub cpu_usage: f64,
    // pub gpu_usage: f64,
    pub estimated_earning: f64,
    pub minimized: bool,
}

fn initialize_menu(handle: AppHandle, data: SystrayData) -> tauri::Result<Menu<Wry>> {
    info!(target: LOG_TARGET, "Initializing system tray menu");
    let cpu_hashrate = MenuItem::with_id(
        &handle,
        SystrayItemId::CpuHashrate.to_str(),
        SystrayItemId::CpuHashrate.get_title(data.cpu_hashrate),
        false,
        None::<&str>,
    )?;
    let gpu_hashrate = MenuItem::with_id(
        &handle,
        SystrayItemId::GpuHashrate.to_str(),
        SystrayItemId::GpuHashrate.get_title(data.gpu_hashrate),
        false,
        None::<&str>,
    )?;
    let cpu_usage = MenuItem::with_id(
        &handle,
        SystrayItemId::CpuUsage.to_str(),
        SystrayItemId::CpuUsage.get_title(data.cpu_usage),
        false,
        None::<&str>,
    )?;
    let gpu_usage = MenuItem::with_id(
        &handle,
        SystrayItemId::GpuUsage.to_str(),
        SystrayItemId::GpuUsage.get_title(data.gpu_usage),
        false,
        None::<&str>,
    )?;
    let estimated_earning = MenuItem::with_id(
        &handle,
        SystrayItemId::EstimatedEarning.to_str(),
        SystrayItemId::EstimatedEarning.get_title(data.estimated_earning),
        false,
        None::<&str>,
    )?;
    let unminimize = MenuItem::with_id(
        &handle,
        SystrayItemId::UnMinimize.to_str(),
        SystrayItemId::UnMinimize.get_title(0.0),
        data.minimized,
        None::<&str>,
    )?;

    MenuBuilder::with_id(&handle, MENU_ID)
        .item(&cpu_usage)
        .item(&cpu_hashrate)
        .separator()
        .item(&gpu_usage)
        .item(&gpu_hashrate)
        .separator()
        .item(&estimated_earning)
        .separator()
        .item(&unminimize)
        .build()
}

pub fn initialize_systray(handle: AppHandle) -> Result<TrayIcon, anyhow::Error> {
    info!(target: LOG_TARGET, "Initializing system tray");
    let current_os = detect_current_os();
    let builder = TrayIconBuilder::with_id(TRAY_ID);

<<<<<<< HEAD
    let tray_menu = initialize_menu(handle.clone(), SystrayData::default())?;
    let tooltip = internal_create_tooltip_from_data(SystrayData::default());

    match current_os {
        CurrentOperatingSystem::Windows => builder
            .tooltip(tooltip.clone().as_str())
            .build(&handle)
            .map_err(|e| anyhow::anyhow!(e)),
        CurrentOperatingSystem::Linux => builder
            .menu(&tray_menu)
            .build(&handle)
            .map_err(|e| anyhow::anyhow!(e)),
        CurrentOperatingSystem::MacOS => builder
            .menu(&tray_menu)
            .tooltip(tooltip.clone().as_str())
            .build(&handle)
            .map_err(|e| anyhow::anyhow!(e)),
=======
        Self { systray }
    }
    fn initialize_menu() -> SystemTrayMenu {
        info!(target: LOG_TARGET, "Initializing system tray menu");
        let cpu_hashrate = CustomMenuItem::new(
            SystrayItemId::CpuHashrate.to_str(),
            SystrayItemId::CpuHashrate.get_title(0.0),
        )
        .disabled();
        let gpu_hashrate = CustomMenuItem::new(
            SystrayItemId::GpuHashrate.to_str(),
            SystrayItemId::GpuHashrate.get_title(0.0),
        )
        .disabled();
        // let cpu_usage = CustomMenuItem::new(
        //     SystrayItemId::CpuUsage.to_str(),
        //     SystrayItemId::CpuUsage.get_title(0.0),
        // )
        // .disabled();
        // let gpu_usage = CustomMenuItem::new(
        //     SystrayItemId::GpuUsage.to_str(),
        //     SystrayItemId::GpuUsage.get_title(0.0),
        // )
        // .disabled();
        let estimated_earning = CustomMenuItem::new(
            SystrayItemId::EstimatedEarning.to_str(),
            SystrayItemId::EstimatedEarning.get_title(0.0),
        )
        .disabled();
        let unminimize = CustomMenuItem::new(
            SystrayItemId::UnMinimize.to_str(),
            SystrayItemId::UnMinimize.get_title(0.0),
        );

        SystemTrayMenu::new()
            // .add_item(cpu_usage)
            .add_item(cpu_hashrate)
            .add_native_item(SystemTrayMenuItem::Separator)
            // .add_item(gpu_usage)
            .add_item(gpu_hashrate)
            .add_native_item(SystemTrayMenuItem::Separator)
            .add_item(estimated_earning)
            .add_native_item(SystemTrayMenuItem::Separator)
            .add_item(unminimize)
>>>>>>> dc32bf64
    }
}

<<<<<<< HEAD
fn internal_create_tooltip_from_data(data: SystrayData) -> String {
    let current_os = detect_current_os();
=======
    fn initialize_systray() -> SystemTray {
        info!(target: LOG_TARGET, "Initializing system tray");
        let current_os = SystemtrayManager::detect_current_os();
        let systray = SystemTray::new();

        let empty_data = SystrayData {
            cpu_hashrate: 0.0,
            gpu_hashrate: 0.0,
            // cpu_usage: 0.0,
            // gpu_usage: 0.0,
            estimated_earning: 0.0,
        };
        let tray_menu = SystemtrayManager::initialize_menu();
        let tooltip = SystemtrayManager::internal_create_tooltip_from_data(empty_data.clone());
>>>>>>> dc32bf64

    match current_os {
        CurrentOperatingSystem::Windows => {
            format!(
                "Hashrate | Usage\nCPU: {} H/s | {:.0}%\nGPU: {} H/s | {:.0}%\nEst. earning: {} tXTM/day",
                Formatter::new().with_decimals(2).with_separator("").format(data.cpu_hashrate),
                data.cpu_usage,
                Formatter::new().with_decimals(2).with_separator("").format(data.gpu_hashrate),
                data.gpu_usage,
                Formatter::new().with_decimals(2).with_separator("").format(data.estimated_earning / 1_000_000.0)
            )
        }
<<<<<<< HEAD
        CurrentOperatingSystem::Linux => "Not supported".to_string(),
        CurrentOperatingSystem::MacOS => {
            format!(
                "CPU:\n  Hashrate: {} H/s\n  Usage: {:.0}%\nGPU:\n  Hashrate: {} H/s\n  Usage: {:.0}%\nEst. earning: {} tXTM/day",
                Formatter::new().with_decimals(0).with_separator("").format(data.cpu_hashrate),
                data.cpu_usage,
                Formatter::new().with_decimals(2).with_separator("").format(data.gpu_hashrate),
                data.gpu_usage,
                Formatter::new().with_decimals(2).with_separator("").format(data.estimated_earning / 1_000_000.0)
            )
=======
    }

    fn internal_create_tooltip_from_data(data: SystrayData) -> String {
        let current_os = SystemtrayManager::detect_current_os();

        match current_os {
            CurrentOperatingSystem::Windows => {
                format!(
                    "Hashrate \nCPU: {} H/s\nGPU: {} H/s\nEst. earning: {} tXTM/day",
                    Formatter::new()
                        .with_decimals(2)
                        .with_separator("")
                        .format(data.cpu_hashrate),
                    // data.cpu_usage,
                    Formatter::new()
                        .with_decimals(2)
                        .with_separator("")
                        .format(data.gpu_hashrate),
                    // data.gpu_usage,
                    Formatter::new()
                        .with_decimals(2)
                        .with_separator("")
                        .format(data.estimated_earning / 1_000_000.0)
                )
            }
            CurrentOperatingSystem::Linux => "Not supported".to_string(),
            CurrentOperatingSystem::MacOS => {
                format!(
                    "CPU:\n  Hashrate: {} H/s\nGPU:\n  Hashrate: {} H/s\nEst. earning: {} tXTM/day",
                    Formatter::new()
                        .with_decimals(0)
                        .with_separator("")
                        .format(data.cpu_hashrate),
                    // data.cpu_usage,
                    Formatter::new()
                        .with_decimals(2)
                        .with_separator("")
                        .format(data.gpu_hashrate),
                    // data.gpu_usage,
                    Formatter::new()
                        .with_decimals(2)
                        .with_separator("")
                        .format(data.estimated_earning / 1_000_000.0)
                )
            }
>>>>>>> dc32bf64
        }
    }
}

fn update_menu_with_data(app: AppHandle, mut data: SystrayData) -> Result<(), anyhow::Error> {
    let window = app.get_window("main").expect("Could not get window");
    if let Ok(minimized) = window.is_minimized() {
        data.minimized = minimized;
    }
    app.tray_by_id(TRAY_ID)
        .ok_or(anyhow::anyhow!("No tray found by id"))?
        .set_menu(initialize_menu(app.clone(), data).ok())?;

<<<<<<< HEAD
    Ok(())
}

fn detect_current_os() -> CurrentOperatingSystem {
    if cfg!(target_os = "windows") {
        CurrentOperatingSystem::Windows
    } else if cfg!(target_os = "linux") {
        CurrentOperatingSystem::Linux
    } else if cfg!(target_os = "macos") {
        CurrentOperatingSystem::MacOS
    } else {
        panic!("Unsupported OS");
=======
    fn update_menu_with_data(&self, app: AppHandle, data: SystrayData) {
        self.update_menu_field(app.clone(), SystrayItemId::CpuHashrate, data.cpu_hashrate);
        self.update_menu_field(app.clone(), SystrayItemId::GpuHashrate, data.gpu_hashrate);
        // self.update_menu_field(app.clone(), SystrayItemId::CpuUsage, data.cpu_usage);
        // self.update_menu_field(app.clone(), SystrayItemId::GpuUsage, data.gpu_usage);
        self.update_menu_field(
            app.clone(),
            SystrayItemId::EstimatedEarning,
            data.estimated_earning,
        );
        self.update_minimize(app.clone());
    }

    #[allow(dead_code)]
    pub fn create_tooltip_from_data(&self, data: SystrayData) -> String {
        SystemtrayManager::internal_create_tooltip_from_data(data)
>>>>>>> dc32bf64
    }
}

pub fn update_systray(app: AppHandle, data: SystrayData) -> Result<(), anyhow::Error> {
    let tray = app
        .tray_by_id(TRAY_ID)
        .ok_or(anyhow!("Couldn't get tray by id"))?;
    let current_os = detect_current_os();
    let tooltip = internal_create_tooltip_from_data(data.clone());

    match current_os {
        CurrentOperatingSystem::Windows => {
            tray.set_tooltip(Some(tooltip.as_str()))
                .unwrap_or_else(|e| {
                    error!(target: LOG_TARGET, "Failed to update tooltip: {}", e);
                });
        }
        CurrentOperatingSystem::Linux => {
            update_menu_with_data(app, data)?;
        }
        CurrentOperatingSystem::MacOS => {
            update_menu_with_data(app.clone(), data)?;
            tray.set_tooltip(Some(tooltip.as_str()))
                .unwrap_or_else(|e| {
                    error!(target: LOG_TARGET, "Failed to update tooltip: {}", e);
                });
        }
    }

    Ok(())
}

pub fn handle_menu_event(app: AppHandle, event: MenuEvent) {
    let window = match app.get_window("main") {
        Some(window) => window,
        None => {
            error!(target: LOG_TARGET, "Failed to get main window");
            return;
        }
    };

    info!(target: LOG_TARGET, "System tray menu item click event: {}", event.id.0);
    match event.id.0.as_str() {
        "unminimize" => {
            info!(target: LOG_TARGET, "Unminimizing window");
            match detect_current_os() {
                CurrentOperatingSystem::Linux => {
                    let is_minimized = window.is_minimized().unwrap_or(false);
                    let is_visible = window.is_visible().unwrap_or(false);

                    if is_minimized | !is_visible {
                        // Ony soultion to unminimize and show the window on Linux
                        // At least one that I found
                        window.hide().unwrap_or_else(|error| {
                            error!(target: LOG_TARGET, "Failed hide window: {}", error);
                        });
                        window.unminimize().unwrap_or_else(|error| {
                            error!(target: LOG_TARGET, "Failed to unminimize window: {}", error);
                        });
                        window.show().unwrap_or_else(|error| {
                            error!(target: LOG_TARGET, "Failed to show window: {}", error);
                        });
                        window.set_focus().unwrap_or_else(|error| {
                            error!(target: LOG_TARGET, "Failed to set focus on window: {}", error);
                        });
                    }
                }
                CurrentOperatingSystem::MacOS => {
                    window.unminimize().unwrap_or_else(|error| {
                        error!(target: LOG_TARGET, "Failed to unminimize window: {}", error);
                    });
                    window.set_focus().unwrap_or_else(|error| {
                        error!(target: LOG_TARGET, "Failed to set focus on window: {}", error);
                    });
                }
                _ => {}
            }
        }
<<<<<<< HEAD
        _ => {
            info!(target: LOG_TARGET, "Unknown menu item click event: {}", event.id.0);
=======
    }

    pub fn create_systemtray_data(
        &self,
        cpu_hashrate: f64,
        gpu_hashrate: f64,
        // gpu_parameters: Vec<PublicDeviceProperties>,
        // cpu_parameters: Vec<PublicDeviceProperties>,
        estimated_earning: f64,
    ) -> SystrayData {
        // let cpu_usage_percentage = cpu_parameters
        //     .iter()
        //     .map(|cpu| f64::from(cpu.clone().parameters.unwrap_or_default().usage_percentage))
        //     .sum::<f64>()
        //     .div(cpu_parameters.len() as f64);
        // let gpu_usage_percentage = gpu_parameters
        //     .iter()
        //     .map(|gpu| f64::from(gpu.clone().parameters.unwrap_or_default().usage_percentage))
        //     .sum::<f64>()
        //     .div(gpu_parameters.len() as f64);
        SystrayData {
            cpu_hashrate,
            gpu_hashrate,
            // cpu_usage: cpu_usage_percentage,
            // gpu_usage: gpu_usage_percentage,
            estimated_earning,
>>>>>>> dc32bf64
        }
    }
}

pub fn handle_system_tray_event(app: AppHandle, event: TrayIconEvent) {
    let window = match app.get_window("main") {
        Some(window) => window,
        None => {
            error!(target: LOG_TARGET, "Failed to get main window");
            return;
        }
    };
    match event {
        TrayIconEvent::DoubleClick { .. } => {
            window.unminimize().unwrap_or_else(|error| {
                error!(target: LOG_TARGET, "Failed to unminimize window: {}", error);
            });
            window.set_focus().unwrap_or_else(|error| {
                error!(target: LOG_TARGET, "Failed to set focus on window: {}", error);
            });
        }
        _ => {
            info!(target: LOG_TARGET, "System tray event");
        }
    }
}

pub fn create_systemtray_data(
    cpu_hashrate: f64,
    gpu_hashrate: f64,
    hardware_status: HardwareStatus,
    estimated_earning: f64,
) -> SystrayData {
    SystrayData {
        cpu_hashrate,
        gpu_hashrate,
        cpu_usage: f64::from(hardware_status.cpu.unwrap_or_default().usage_percentage),
        gpu_usage: hardware_status
            .gpu
            .iter()
            .map(|hp| f64::from(hp.usage_percentage))
            .sum::<f64>(),
        estimated_earning,
        minimized: false,
    }
}<|MERGE_RESOLUTION|>--- conflicted
+++ resolved
@@ -1,13 +1,5 @@
-use anyhow::anyhow;
 use human_format::Formatter;
 use log::{error, info};
-<<<<<<< HEAD
-use tauri::menu::{Menu, MenuBuilder, MenuEvent, MenuItem};
-use tauri::tray::{TrayIcon, TrayIconBuilder, TrayIconEvent};
-use tauri::{AppHandle, Manager, Wry};
-
-use crate::hardware_monitor::HardwareStatus;
-=======
 
 #[allow(unused_imports)]
 use std::{ops::Div, sync::LazyLock};
@@ -18,11 +10,9 @@
 
 #[allow(unused_imports)]
 use crate::hardware::hardware_status_monitor::PublicDeviceProperties;
->>>>>>> dc32bf64
 
 const LOG_TARGET: &str = "tari::universe::systemtray_manager";
-static TRAY_ID: &str = "main";
-static MENU_ID: &str = "universe";
+static INSTANCE: LazyLock<SystemtrayManager> = LazyLock::new(SystemtrayManager::new);
 
 pub enum SystrayItemId {
     CpuHashrate,
@@ -85,98 +75,23 @@
     MacOS,
 }
 
-#[derive(Debug, Clone, Default)]
+#[derive(Debug, Clone)]
 pub struct SystrayData {
     pub cpu_hashrate: f64,
     pub gpu_hashrate: f64,
     // pub cpu_usage: f64,
     // pub gpu_usage: f64,
     pub estimated_earning: f64,
-    pub minimized: bool,
-}
-
-fn initialize_menu(handle: AppHandle, data: SystrayData) -> tauri::Result<Menu<Wry>> {
-    info!(target: LOG_TARGET, "Initializing system tray menu");
-    let cpu_hashrate = MenuItem::with_id(
-        &handle,
-        SystrayItemId::CpuHashrate.to_str(),
-        SystrayItemId::CpuHashrate.get_title(data.cpu_hashrate),
-        false,
-        None::<&str>,
-    )?;
-    let gpu_hashrate = MenuItem::with_id(
-        &handle,
-        SystrayItemId::GpuHashrate.to_str(),
-        SystrayItemId::GpuHashrate.get_title(data.gpu_hashrate),
-        false,
-        None::<&str>,
-    )?;
-    let cpu_usage = MenuItem::with_id(
-        &handle,
-        SystrayItemId::CpuUsage.to_str(),
-        SystrayItemId::CpuUsage.get_title(data.cpu_usage),
-        false,
-        None::<&str>,
-    )?;
-    let gpu_usage = MenuItem::with_id(
-        &handle,
-        SystrayItemId::GpuUsage.to_str(),
-        SystrayItemId::GpuUsage.get_title(data.gpu_usage),
-        false,
-        None::<&str>,
-    )?;
-    let estimated_earning = MenuItem::with_id(
-        &handle,
-        SystrayItemId::EstimatedEarning.to_str(),
-        SystrayItemId::EstimatedEarning.get_title(data.estimated_earning),
-        false,
-        None::<&str>,
-    )?;
-    let unminimize = MenuItem::with_id(
-        &handle,
-        SystrayItemId::UnMinimize.to_str(),
-        SystrayItemId::UnMinimize.get_title(0.0),
-        data.minimized,
-        None::<&str>,
-    )?;
-
-    MenuBuilder::with_id(&handle, MENU_ID)
-        .item(&cpu_usage)
-        .item(&cpu_hashrate)
-        .separator()
-        .item(&gpu_usage)
-        .item(&gpu_hashrate)
-        .separator()
-        .item(&estimated_earning)
-        .separator()
-        .item(&unminimize)
-        .build()
-}
-
-pub fn initialize_systray(handle: AppHandle) -> Result<TrayIcon, anyhow::Error> {
-    info!(target: LOG_TARGET, "Initializing system tray");
-    let current_os = detect_current_os();
-    let builder = TrayIconBuilder::with_id(TRAY_ID);
-
-<<<<<<< HEAD
-    let tray_menu = initialize_menu(handle.clone(), SystrayData::default())?;
-    let tooltip = internal_create_tooltip_from_data(SystrayData::default());
-
-    match current_os {
-        CurrentOperatingSystem::Windows => builder
-            .tooltip(tooltip.clone().as_str())
-            .build(&handle)
-            .map_err(|e| anyhow::anyhow!(e)),
-        CurrentOperatingSystem::Linux => builder
-            .menu(&tray_menu)
-            .build(&handle)
-            .map_err(|e| anyhow::anyhow!(e)),
-        CurrentOperatingSystem::MacOS => builder
-            .menu(&tray_menu)
-            .tooltip(tooltip.clone().as_str())
-            .build(&handle)
-            .map_err(|e| anyhow::anyhow!(e)),
-=======
+}
+
+pub struct SystemtrayManager {
+    pub systray: SystemTray,
+}
+
+impl SystemtrayManager {
+    pub fn new() -> Self {
+        let systray = SystemtrayManager::initialize_systray();
+
         Self { systray }
     }
     fn initialize_menu() -> SystemTrayMenu {
@@ -221,14 +136,8 @@
             .add_item(estimated_earning)
             .add_native_item(SystemTrayMenuItem::Separator)
             .add_item(unminimize)
->>>>>>> dc32bf64
-    }
-}
-
-<<<<<<< HEAD
-fn internal_create_tooltip_from_data(data: SystrayData) -> String {
-    let current_os = detect_current_os();
-=======
+    }
+
     fn initialize_systray() -> SystemTray {
         info!(target: LOG_TARGET, "Initializing system tray");
         let current_os = SystemtrayManager::detect_current_os();
@@ -243,31 +152,18 @@
         };
         let tray_menu = SystemtrayManager::initialize_menu();
         let tooltip = SystemtrayManager::internal_create_tooltip_from_data(empty_data.clone());
->>>>>>> dc32bf64
-
-    match current_os {
-        CurrentOperatingSystem::Windows => {
-            format!(
-                "Hashrate | Usage\nCPU: {} H/s | {:.0}%\nGPU: {} H/s | {:.0}%\nEst. earning: {} tXTM/day",
-                Formatter::new().with_decimals(2).with_separator("").format(data.cpu_hashrate),
-                data.cpu_usage,
-                Formatter::new().with_decimals(2).with_separator("").format(data.gpu_hashrate),
-                data.gpu_usage,
-                Formatter::new().with_decimals(2).with_separator("").format(data.estimated_earning / 1_000_000.0)
-            )
-        }
-<<<<<<< HEAD
-        CurrentOperatingSystem::Linux => "Not supported".to_string(),
-        CurrentOperatingSystem::MacOS => {
-            format!(
-                "CPU:\n  Hashrate: {} H/s\n  Usage: {:.0}%\nGPU:\n  Hashrate: {} H/s\n  Usage: {:.0}%\nEst. earning: {} tXTM/day",
-                Formatter::new().with_decimals(0).with_separator("").format(data.cpu_hashrate),
-                data.cpu_usage,
-                Formatter::new().with_decimals(2).with_separator("").format(data.gpu_hashrate),
-                data.gpu_usage,
-                Formatter::new().with_decimals(2).with_separator("").format(data.estimated_earning / 1_000_000.0)
-            )
-=======
+
+        match current_os {
+            CurrentOperatingSystem::Windows => {
+                return systray.with_tooltip(tooltip.clone().as_str());
+            }
+            CurrentOperatingSystem::Linux => systray.with_menu(tray_menu),
+            CurrentOperatingSystem::MacOS => {
+                return systray
+                    .with_menu(tray_menu)
+                    .with_tooltip(tooltip.clone().as_str())
+            }
+        }
     }
 
     fn internal_create_tooltip_from_data(data: SystrayData) -> String {
@@ -313,34 +209,18 @@
                         .format(data.estimated_earning / 1_000_000.0)
                 )
             }
->>>>>>> dc32bf64
-        }
-    }
-}
-
-fn update_menu_with_data(app: AppHandle, mut data: SystrayData) -> Result<(), anyhow::Error> {
-    let window = app.get_window("main").expect("Could not get window");
-    if let Ok(minimized) = window.is_minimized() {
-        data.minimized = minimized;
-    }
-    app.tray_by_id(TRAY_ID)
-        .ok_or(anyhow::anyhow!("No tray found by id"))?
-        .set_menu(initialize_menu(app.clone(), data).ok())?;
-
-<<<<<<< HEAD
-    Ok(())
-}
-
-fn detect_current_os() -> CurrentOperatingSystem {
-    if cfg!(target_os = "windows") {
-        CurrentOperatingSystem::Windows
-    } else if cfg!(target_os = "linux") {
-        CurrentOperatingSystem::Linux
-    } else if cfg!(target_os = "macos") {
-        CurrentOperatingSystem::MacOS
-    } else {
-        panic!("Unsupported OS");
-=======
+        }
+    }
+
+    fn update_menu_field(&self, app: AppHandle, item_id: SystrayItemId, value: f64) {
+        app.tray_handle()
+            .get_item(item_id.to_str())
+            .set_title(item_id.get_title(value))
+            .unwrap_or_else(|e| {
+                error!(target: LOG_TARGET, "Failed to update menu field: {}", e);
+            });
+    }
+
     fn update_menu_with_data(&self, app: AppHandle, data: SystrayData) {
         self.update_menu_field(app.clone(), SystrayItemId::CpuHashrate, data.cpu_hashrate);
         self.update_menu_field(app.clone(), SystrayItemId::GpuHashrate, data.gpu_hashrate);
@@ -357,89 +237,119 @@
     #[allow(dead_code)]
     pub fn create_tooltip_from_data(&self, data: SystrayData) -> String {
         SystemtrayManager::internal_create_tooltip_from_data(data)
->>>>>>> dc32bf64
-    }
-}
-
-pub fn update_systray(app: AppHandle, data: SystrayData) -> Result<(), anyhow::Error> {
-    let tray = app
-        .tray_by_id(TRAY_ID)
-        .ok_or(anyhow!("Couldn't get tray by id"))?;
-    let current_os = detect_current_os();
-    let tooltip = internal_create_tooltip_from_data(data.clone());
-
-    match current_os {
-        CurrentOperatingSystem::Windows => {
-            tray.set_tooltip(Some(tooltip.as_str()))
-                .unwrap_or_else(|e| {
-                    error!(target: LOG_TARGET, "Failed to update tooltip: {}", e);
+    }
+
+    pub fn update_minimize(&self, app: AppHandle) {
+        let window = app.get_window("main").expect("Could not get window");
+        let _unused = app
+            .tray_handle()
+            .get_item(SystrayItemId::UnMinimize.to_str())
+            .set_enabled(window.is_minimized().expect("Could not get is_minimized"));
+    }
+
+    fn detect_current_os() -> CurrentOperatingSystem {
+        if cfg!(target_os = "windows") {
+            CurrentOperatingSystem::Windows
+        } else if cfg!(target_os = "linux") {
+            CurrentOperatingSystem::Linux
+        } else if cfg!(target_os = "macos") {
+            CurrentOperatingSystem::MacOS
+        } else {
+            panic!("Unsupported OS");
+        }
+    }
+
+    pub fn update_systray(&self, app: AppHandle, data: SystrayData) {
+        let current_os = SystemtrayManager::detect_current_os();
+        let tooltip = SystemtrayManager::internal_create_tooltip_from_data(data.clone());
+
+        match current_os {
+            CurrentOperatingSystem::Windows => {
+                app.tray_handle()
+                    .set_tooltip(tooltip.as_str())
+                    .unwrap_or_else(|e| {
+                        error!(target: LOG_TARGET, "Failed to update tooltip: {}", e);
+                    });
+            }
+            CurrentOperatingSystem::Linux => {
+                self.update_menu_with_data(app, data);
+            }
+            CurrentOperatingSystem::MacOS => {
+                self.update_menu_with_data(app.clone(), data);
+                app.clone()
+                    .tray_handle()
+                    .set_tooltip(tooltip.as_str())
+                    .unwrap_or_else(|e| {
+                        error!(target: LOG_TARGET, "Failed to update tooltip: {}", e);
+                    });
+            }
+        }
+    }
+
+    pub fn handle_system_tray_event(&self, app: AppHandle, event: SystemTrayEvent) {
+        let window = match app.get_window("main") {
+            Some(window) => window,
+            None => {
+                error!(target: LOG_TARGET, "Failed to get main window");
+                return;
+            }
+        };
+        match event {
+            SystemTrayEvent::DoubleClick { .. } => {
+                window.unminimize().unwrap_or_else(|error| {
+                    error!(target: LOG_TARGET, "Failed to unminimize window: {}", error);
                 });
-        }
-        CurrentOperatingSystem::Linux => {
-            update_menu_with_data(app, data)?;
-        }
-        CurrentOperatingSystem::MacOS => {
-            update_menu_with_data(app.clone(), data)?;
-            tray.set_tooltip(Some(tooltip.as_str()))
-                .unwrap_or_else(|e| {
-                    error!(target: LOG_TARGET, "Failed to update tooltip: {}", e);
+                window.set_focus().unwrap_or_else(|error| {
+                    error!(target: LOG_TARGET, "Failed to set focus on window: {}", error);
                 });
-        }
-    }
-
-    Ok(())
-}
-
-pub fn handle_menu_event(app: AppHandle, event: MenuEvent) {
-    let window = match app.get_window("main") {
-        Some(window) => window,
-        None => {
-            error!(target: LOG_TARGET, "Failed to get main window");
-            return;
-        }
-    };
-
-    info!(target: LOG_TARGET, "System tray menu item click event: {}", event.id.0);
-    match event.id.0.as_str() {
-        "unminimize" => {
-            info!(target: LOG_TARGET, "Unminimizing window");
-            match detect_current_os() {
-                CurrentOperatingSystem::Linux => {
-                    let is_minimized = window.is_minimized().unwrap_or(false);
-                    let is_visible = window.is_visible().unwrap_or(false);
-
-                    if is_minimized | !is_visible {
-                        // Ony soultion to unminimize and show the window on Linux
-                        // At least one that I found
-                        window.hide().unwrap_or_else(|error| {
-                            error!(target: LOG_TARGET, "Failed hide window: {}", error);
-                        });
-                        window.unminimize().unwrap_or_else(|error| {
-                            error!(target: LOG_TARGET, "Failed to unminimize window: {}", error);
-                        });
-                        window.show().unwrap_or_else(|error| {
-                            error!(target: LOG_TARGET, "Failed to show window: {}", error);
-                        });
-                        window.set_focus().unwrap_or_else(|error| {
-                            error!(target: LOG_TARGET, "Failed to set focus on window: {}", error);
-                        });
+            }
+            SystemTrayEvent::MenuItemClick { id, .. } => {
+                info!(target: LOG_TARGET, "System tray menu item click event: {}", id);
+                match id.as_str() {
+                    "unminimize" => {
+                        info!(target: LOG_TARGET, "Unminimizing window");
+                        match SystemtrayManager::detect_current_os() {
+                            CurrentOperatingSystem::Linux => {
+                                let is_minimized = window.is_minimized().unwrap_or(false);
+                                let is_visible = window.is_visible().unwrap_or(false);
+
+                                if is_minimized | !is_visible {
+                                    // Ony soultion to unminimize and show the window on Linux
+                                    // At least one that I found
+                                    window.hide().unwrap_or_else(|error| {
+                                        error!(target: LOG_TARGET, "Failed hide window: {}", error);
+                                    });
+                                    window.unminimize().unwrap_or_else(|error| {
+                                        error!(target: LOG_TARGET, "Failed to unminimize window: {}", error);
+                                    });
+                                    window.show().unwrap_or_else(|error| {
+                                        error!(target: LOG_TARGET, "Failed to show window: {}", error);
+                                    });
+                                    window.set_focus().unwrap_or_else(|error| {
+                                        error!(target: LOG_TARGET, "Failed to set focus on window: {}", error);
+                                    });
+                                }
+                            }
+                            CurrentOperatingSystem::MacOS => {
+                                window.unminimize().unwrap_or_else(|error| {
+                                    error!(target: LOG_TARGET, "Failed to unminimize window: {}", error);
+                                });
+                                window.set_focus().unwrap_or_else(|error| {
+                                    error!(target: LOG_TARGET, "Failed to set focus on window: {}", error);
+                                });
+                            }
+                            _ => {}
+                        }
+                    }
+                    _ => {
+                        info!(target: LOG_TARGET, "Unknown menu item click event: {}", id);
                     }
                 }
-                CurrentOperatingSystem::MacOS => {
-                    window.unminimize().unwrap_or_else(|error| {
-                        error!(target: LOG_TARGET, "Failed to unminimize window: {}", error);
-                    });
-                    window.set_focus().unwrap_or_else(|error| {
-                        error!(target: LOG_TARGET, "Failed to set focus on window: {}", error);
-                    });
-                }
-                _ => {}
-            }
-        }
-<<<<<<< HEAD
-        _ => {
-            info!(target: LOG_TARGET, "Unknown menu item click event: {}", event.id.0);
-=======
+            }
+            _ => {
+                info!(target: LOG_TARGET, "System tray event");
+            }
+        }
     }
 
     pub fn create_systemtray_data(
@@ -466,50 +376,14 @@
             // cpu_usage: cpu_usage_percentage,
             // gpu_usage: gpu_usage_percentage,
             estimated_earning,
->>>>>>> dc32bf64
-        }
-    }
-}
-
-pub fn handle_system_tray_event(app: AppHandle, event: TrayIconEvent) {
-    let window = match app.get_window("main") {
-        Some(window) => window,
-        None => {
-            error!(target: LOG_TARGET, "Failed to get main window");
-            return;
-        }
-    };
-    match event {
-        TrayIconEvent::DoubleClick { .. } => {
-            window.unminimize().unwrap_or_else(|error| {
-                error!(target: LOG_TARGET, "Failed to unminimize window: {}", error);
-            });
-            window.set_focus().unwrap_or_else(|error| {
-                error!(target: LOG_TARGET, "Failed to set focus on window: {}", error);
-            });
-        }
-        _ => {
-            info!(target: LOG_TARGET, "System tray event");
-        }
-    }
-}
-
-pub fn create_systemtray_data(
-    cpu_hashrate: f64,
-    gpu_hashrate: f64,
-    hardware_status: HardwareStatus,
-    estimated_earning: f64,
-) -> SystrayData {
-    SystrayData {
-        cpu_hashrate,
-        gpu_hashrate,
-        cpu_usage: f64::from(hardware_status.cpu.unwrap_or_default().usage_percentage),
-        gpu_usage: hardware_status
-            .gpu
-            .iter()
-            .map(|hp| f64::from(hp.usage_percentage))
-            .sum::<f64>(),
-        estimated_earning,
-        minimized: false,
+        }
+    }
+
+    pub fn get_systray(&self) -> &SystemTray {
+        &self.systray
+    }
+
+    pub fn current() -> &'static SystemtrayManager {
+        &INSTANCE
     }
 }