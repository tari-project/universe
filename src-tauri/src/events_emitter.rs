// Copyright 2024. The Tari Project
//
// Redistribution and use in source and binary forms, with or without modification, are permitted provided that the
// following conditions are met:
//
// 1. Redistributions of source code must retain the above copyright notice, this list of conditions and the following
// disclaimer.
//
// 2. Redistributions in binary form must reproduce the above copyright notice, this list of conditions and the
// following disclaimer in the documentation and/or other materials provided with the distribution.
//
// 3. Neither the name of the copyright holder nor the names of its contributors may be used to endorse or promote
// products derived from this software without specific prior written permission.
//
// THIS SOFTWARE IS PROVIDED BY THE COPYRIGHT HOLDERS AND CONTRIBUTORS "AS IS" AND ANY EXPRESS OR IMPLIED WARRANTIES,
// INCLUDING, BUT NOT LIMITED TO, THE IMPLIED WARRANTIES OF MERCHANTABILITY AND FITNESS FOR A PARTICULAR PURPOSE ARE
// DISCLAIMED. IN NO EVENT SHALL THE COPYRIGHT HOLDER OR CONTRIBUTORS BE LIABLE FOR ANY DIRECT, INDIRECT, INCIDENTAL,
// SPECIAL, EXEMPLARY, OR CONSEQUENTIAL DAMAGES (INCLUDING, BUT NOT LIMITED TO, PROCUREMENT OF SUBSTITUTE GOODS OR
// SERVICES; LOSS OF USE, DATA, OR PROFITS; OR BUSINESS INTERRUPTION) HOWEVER CAUSED AND ON ANY THEORY OF LIABILITY,
// WHETHER IN CONTRACT, STRICT LIABILITY, OR TORT (INCLUDING NEGLIGENCE OR OTHERWISE) ARISING IN ANY WAY OUT OF THE
// USE OF THIS SOFTWARE, EVEN IF ADVISED OF THE POSSIBILITY OF SUCH DAMAGE.
use crate::configs::config_ui::WalletUIMode;
use crate::events::{
    ConnectionStatusPayload, CriticalProblemPayload, DisabledPhasesPayload,
    InitWalletScanningProgressPayload,
};
#[cfg(target_os = "windows")]
use crate::external_dependencies::RequiredExternalDependency;
use crate::internal_wallet::TariAddressType;
use crate::pool_status_watcher::PoolStatus;
use crate::{
    commands::CpuMinerStatus,
    configs::{
        config_core::ConfigCoreContent, config_mining::ConfigMiningContent,
        config_ui::ConfigUIContent, config_wallet::ConfigWalletContent,
    },
    events::{
        DetectedAvailableGpuEnginesPayload, DetectedDevicesPayload, Event, EventType,
        NetworkStatusPayload, NewBlockHeightPayload, NodeTypeUpdatePayload, ProgressEvents,
        ProgressTrackerUpdatePayload, ShowReleaseNotesPayload, TariAddressUpdatePayload,
    },
    gpu_status_file::GpuDevice,
    hardware::hardware_status_monitor::PublicDeviceProperties,
    setup::setup_manager::SetupPhase,
    utils::app_flow_utils::FrontendReadyChannel,
    wallet_adapter::{TransactionInfo, WalletBalance},
    BaseNodeStatus, GpuMinerStatus,
};
use log::error;
use std::collections::HashMap;
use std::sync::LazyLock;
use tari_common_types::tari_address::TariAddress;
use tauri::{AppHandle, Emitter};
use tokio::sync::RwLock;

const LOG_TARGET: &str = "tari::universe::events_emitter";
const BACKEND_STATE_UPDATE: &str = "backend_state_update";
const PROGRESS_TRACKER_UPDATE: &str = "progress_tracker_update";

static INSTANCE: LazyLock<EventsEmitter> = LazyLock::new(EventsEmitter::new);
pub(crate) struct EventsEmitter {
    app_handle: RwLock<Option<AppHandle>>,
}

impl EventsEmitter {
    pub fn new() -> Self {
        Self {
            app_handle: RwLock::new(None),
        }
    }

    pub async fn load_app_handle(app_handle: AppHandle) {
        if INSTANCE.app_handle.read().await.is_some() {
            error!(target: LOG_TARGET, "AppHandle is already set. This should only be set once.");
        } else {
            *INSTANCE.app_handle.write().await = Some(app_handle);
        }
    }

    async fn get_app_handle() -> AppHandle {
        INSTANCE
            .app_handle
            .read()
            .await
            .as_ref()
            .expect("Cannot emit events due to missing AppHandle")
            .clone()
    }
    pub async fn emit_progress_tracker_update(
        event_type: ProgressEvents,
        payload: ProgressTrackerUpdatePayload,
    ) {
        let event = Event {
            event_type,
            payload,
        };
        if let Err(e) = Self::get_app_handle()
            .await
            .emit(PROGRESS_TRACKER_UPDATE, event)
        {
            error!(target: LOG_TARGET, "Failed to emit ProgressTrackerUpdate event: {e:?}");
        }
    }

    pub async fn emit_stuck_on_orphan_chain(is_stuck: bool) {
        let _unused = FrontendReadyChannel::current().wait_for_ready().await;
        let event = Event {
            event_type: EventType::StuckOnOrphanChain,
            payload: is_stuck,
        };
        if let Err(e) = Self::get_app_handle()
            .await
            .emit(BACKEND_STATE_UPDATE, event)
        {
            error!(target: LOG_TARGET, "Failed to emit StuckOnOrphanChain event: {e:?}");
        }
    }

    pub async fn emit_show_release_notes(payload: ShowReleaseNotesPayload) {
        let _unused = FrontendReadyChannel::current().wait_for_ready().await;
        let event = Event {
            event_type: EventType::ShowReleaseNotes,
            payload,
        };
        if let Err(e) = Self::get_app_handle()
            .await
            .emit(BACKEND_STATE_UPDATE, event)
        {
            error!(target: LOG_TARGET, "Failed to emit ShowReleaseNotesPayload event: {e:?}");
        }
    }

    #[cfg(target_os = "windows")]
    pub async fn emit_missing_applications(external_dependencies: RequiredExternalDependency) {
        let _unused = FrontendReadyChannel::current().wait_for_ready().await;
        let event = Event {
            event_type: EventType::MissingApplications,
            payload: external_dependencies,
        };
        if let Err(e) = Self::get_app_handle()
            .await
            .emit(BACKEND_STATE_UPDATE, event)
        {
            error!(target: LOG_TARGET, "Failed to emit MissingApplications event: {:?}", e);
        }
    }

    pub async fn emit_critical_problem(payload: CriticalProblemPayload) {
        let _unused = FrontendReadyChannel::current().wait_for_ready().await;
        let event = Event {
            event_type: EventType::CriticalProblem,
            payload,
        };
        if let Err(e) = Self::get_app_handle()
            .await
            .emit(BACKEND_STATE_UPDATE, event)
        {
            error!(target: LOG_TARGET, "Failed to emit CriticalProblem event: {e:?}");
        }
    }

    pub async fn emit_restarting_phases(payload: Vec<SetupPhase>) {
        let _unused = FrontendReadyChannel::current().wait_for_ready().await;
        let event = Event {
            event_type: EventType::RestartingPhases,
            payload,
        };
        if let Err(e) = Self::get_app_handle()
            .await
            .emit(BACKEND_STATE_UPDATE, event)
        {
            error!(target: LOG_TARGET, "Failed to emit RestartingPhases event: {e:?}");
        }
    }

    pub async fn emit_ask_for_restart() {
        let _unused = FrontendReadyChannel::current().wait_for_ready().await;
        let event = Event {
            event_type: EventType::AskForRestart,
            payload: (),
        };
        if let Err(e) = Self::get_app_handle()
            .await
            .emit(BACKEND_STATE_UPDATE, event)
        {
            error!(target: LOG_TARGET, "Failed to emit AskForRestart event: {e:?}");
        }
    }

    pub async fn emit_detected_devices(devices: Vec<GpuDevice>) {
        let _unused = FrontendReadyChannel::current().wait_for_ready().await;
        let event = Event {
            event_type: EventType::DetectedDevices,
            payload: DetectedDevicesPayload { devices },
        };
        if let Err(e) = Self::get_app_handle()
            .await
            .emit(BACKEND_STATE_UPDATE, event)
        {
            error!(target: LOG_TARGET, "Failed to emit DetectedDevices event: {e:?}");
        }
    }

    pub async fn emit_detected_available_gpu_engines(
        engines: Vec<String>,
        selected_engine: String,
    ) {
        let _unused = FrontendReadyChannel::current().wait_for_ready().await;
        let event = Event {
            event_type: EventType::DetectedAvailableGpuEngines,
            payload: DetectedAvailableGpuEnginesPayload {
                engines,
                selected_engine,
            },
        };
        if let Err(e) = Self::get_app_handle()
            .await
            .emit(BACKEND_STATE_UPDATE, event)
        {
            error!(target: LOG_TARGET, "Failed to emit DetectedAvailableGpuEngines event: {e:?}");
        }
    }

    pub async fn emit_close_splashscreen() {
        let _unused = FrontendReadyChannel::current().wait_for_ready().await;
        let event = Event {
            event_type: EventType::CloseSplashscreen,
            payload: (),
        };
        if let Err(e) = Self::get_app_handle()
            .await
            .emit(BACKEND_STATE_UPDATE, event)
        {
            error!(target: LOG_TARGET, "Failed to emit CloseSplashscreen event: {e:?}");
        }
    }

    pub async fn emit_network_status(
        download_speed: f64,
        upload_speed: f64,
        latency: f64,
        is_too_low: bool,
    ) {
        let event = Event {
            event_type: EventType::NetworkStatus,
            payload: NetworkStatusPayload {
                download_speed,
                upload_speed,
                latency,
                is_too_low,
            },
        };
        if let Err(e) = Self::get_app_handle()
            .await
            .emit(BACKEND_STATE_UPDATE, event)
        {
            error!(target: LOG_TARGET, "Failed to emit NetworkStatus event: {e:?}");
        }
    }

    pub async fn emit_core_config_loaded(payload: &ConfigCoreContent) {
        let _unused = FrontendReadyChannel::current().wait_for_ready().await;
        let event = Event {
            event_type: EventType::ConfigCoreLoaded,
            payload,
        };
        if let Err(e) = Self::get_app_handle()
            .await
            .emit(BACKEND_STATE_UPDATE, event)
        {
            error!(target: LOG_TARGET, "Failed to emit CoreConfigLoaded event: {e:?}");
        }
    }

    pub async fn emit_ui_config_loaded(payload: &ConfigUIContent) {
        let _unused = FrontendReadyChannel::current().wait_for_ready().await;
        let event = Event {
            event_type: EventType::ConfigUILoaded,
            payload,
        };
        if let Err(e) = Self::get_app_handle()
            .await
            .emit(BACKEND_STATE_UPDATE, event)
        {
            error!(target: LOG_TARGET, "Failed to emit UIConfigLoaded event: {e:?}");
        }
    }

    pub async fn emit_wallet_config_loaded(payload: &ConfigWalletContent) {
        let _unused = FrontendReadyChannel::current().wait_for_ready().await;

        let event = Event {
            event_type: EventType::ConfigWalletLoaded,
            payload,
        };
        if let Err(e) = Self::get_app_handle()
            .await
            .emit(BACKEND_STATE_UPDATE, event)
        {
            error!(target: LOG_TARGET, "Failed to emit WalletConfigLoaded event: {e:?}");
        }
    }

    pub async fn emit_mining_config_loaded(payload: &ConfigMiningContent) {
        let _unused = FrontendReadyChannel::current().wait_for_ready().await;
        let event = Event {
            event_type: EventType::ConfigMiningLoaded,
            payload,
        };
        if let Err(e) = Self::get_app_handle()
            .await
            .emit(BACKEND_STATE_UPDATE, event)
        {
            error!(target: LOG_TARGET, "Failed to emit MiningConfigLoaded event: {e:?}");
        }
    }

    pub async fn emit_wallet_balance_update(balance: WalletBalance) {
        let _unused = FrontendReadyChannel::current().wait_for_ready().await;
        let event = Event {
            event_type: EventType::WalletBalanceUpdate,
            payload: balance,
        };
        if let Err(e) = Self::get_app_handle()
            .await
            .emit(BACKEND_STATE_UPDATE, event)
        {
            error!(target: LOG_TARGET, "Failed to emit WalletBalanceUpdate event: {e:?}");
        }
    }

    pub async fn emit_base_node_update(status: BaseNodeStatus) {
        let _unused = FrontendReadyChannel::current().wait_for_ready().await;
        let event = Event {
            event_type: EventType::BaseNodeUpdate,
            payload: status,
        };

        if let Err(e) = Self::get_app_handle()
            .await
            .emit(BACKEND_STATE_UPDATE, event)
        {
            error!(target: LOG_TARGET, "Failed to emit BaseNodeUpdate event: {e:?}");
        }
    }

    pub async fn show_staged_security_modal() {
        let _unused = FrontendReadyChannel::current().wait_for_ready().await;
        let event = Event {
            event_type: EventType::ShowStageSecurityModal,
            payload: (),
        };
        if let Err(e) = Self::get_app_handle()
            .await
            .emit(BACKEND_STATE_UPDATE, event)
        {
            error!(target: LOG_TARGET, "Failed to emit ShowStagedSecurityModal event: {e:?}");
        }
    }

    #[allow(dead_code)]
    pub async fn emit_gpu_devices_update(gpu_public_devices: Vec<PublicDeviceProperties>) {
        let _unused = FrontendReadyChannel::current().wait_for_ready().await;
        let event = Event {
            event_type: EventType::GpuDevicesUpdate,
            payload: gpu_public_devices,
        };
        if let Err(e) = Self::get_app_handle()
            .await
            .emit(BACKEND_STATE_UPDATE, event)
        {
            error!(target: LOG_TARGET, "Failed to emit GpuDevicesUpdate event: {e:?}");
        }
    }

    pub async fn emit_pool_status_update(pool_status: Option<PoolStatus>) {
        let _unused = FrontendReadyChannel::current().wait_for_ready().await;
        let event = Event {
            event_type: EventType::PoolStatusUpdate,
            payload: pool_status,
        };
        if let Err(e) = Self::get_app_handle()
            .await
            .emit(BACKEND_STATE_UPDATE, event)
        {
            error!(target: LOG_TARGET, "Failed to emit PoolStatusUpdate event: {e:?}");
        }
    }
    pub async fn emit_cpu_mining_update(status: CpuMinerStatus) {
        let _unused = FrontendReadyChannel::current().wait_for_ready().await;
        let event = Event {
            event_type: EventType::CpuMiningUpdate,
            payload: status,
        };
        if let Err(e) = Self::get_app_handle()
            .await
            .emit(BACKEND_STATE_UPDATE, event)
        {
            error!(target: LOG_TARGET, "Failed to emit CpuMiningUpdate event: {e:?}");
        }
    }
    pub async fn emit_mining_time_update(mining_time: u128) {
        let _unused = FrontendReadyChannel::current().wait_for_ready().await;
        let event = Event {
            event_type: EventType::MiningTime,
            payload: mining_time,
        };
        if let Err(e) = Self::get_app_handle()
            .await
            .emit(BACKEND_STATE_UPDATE, event)
        {
            error!(target: LOG_TARGET, "Failed to emit MiningTime event: {e:?}");
        }
    }

    pub async fn emit_gpu_mining_update(status: GpuMinerStatus) {
        let _unused = FrontendReadyChannel::current().wait_for_ready().await;
        let event = Event {
            event_type: EventType::GpuMiningUpdate,
            payload: status,
        };
        if let Err(e) = Self::get_app_handle()
            .await
            .emit(BACKEND_STATE_UPDATE, event)
        {
            error!(target: LOG_TARGET, "Failed to emit GpuMiningUpdate event: {e:?}");
        }
    }

    pub async fn emit_connected_peers_update(connected_peers: Vec<String>) {
        let _unused = FrontendReadyChannel::current().wait_for_ready().await;
        let event = Event {
            event_type: EventType::ConnectedPeersUpdate,
            payload: connected_peers,
        };
        if let Err(e) = Self::get_app_handle()
            .await
            .emit(BACKEND_STATE_UPDATE, event)
        {
            error!(target: LOG_TARGET, "Failed to emit ConnectedPeersUpdate event: {e:?}");
        }
    }

    pub async fn emit_new_block_mined(
        block_height: u64,
        coinbase_transaction: Option<TransactionInfo>,
        balance: Option<WalletBalance>,
    ) {
        let _unused = FrontendReadyChannel::current().wait_for_ready().await;
        let event = Event {
            event_type: EventType::NewBlockHeight,
            payload: NewBlockHeightPayload {
                block_height,
                coinbase_transaction,
                balance,
            },
        };
        if let Err(e) = Self::get_app_handle()
            .await
            .emit(BACKEND_STATE_UPDATE, event)
        {
            error!(target: LOG_TARGET, "Failed to emit NewBlockHeight event: {e:?}");
        }
    }

    pub async fn emit_core_phase_finished(status: bool) {
        let _unused = FrontendReadyChannel::current().wait_for_ready().await;
        let event = Event {
            event_type: EventType::CorePhaseFinished,
            payload: status,
        };
        if let Err(e) = Self::get_app_handle()
            .await
            .emit(BACKEND_STATE_UPDATE, event)
        {
            error!(target: LOG_TARGET, "Failed to emit CorePhaseFinished event: {e:?}");
        }
    }

    pub async fn emit_wallet_phase_finished(status: bool) {
        let _unused = FrontendReadyChannel::current().wait_for_ready().await;
        let event = Event {
            event_type: EventType::WalletPhaseFinished,
            payload: status,
        };
        if let Err(e) = Self::get_app_handle()
            .await
            .emit(BACKEND_STATE_UPDATE, event)
        {
            error!(target: LOG_TARGET, "Failed to emit WalletPhaseFinished event: {e:?}");
        }
    }

    pub async fn emit_hardware_phase_finished(status: bool) {
        let _unused = FrontendReadyChannel::current().wait_for_ready().await;
        let event = Event {
            event_type: EventType::HardwarePhaseFinished,
            payload: status,
        };
        if let Err(e) = Self::get_app_handle()
            .await
            .emit(BACKEND_STATE_UPDATE, event)
        {
            error!(target: LOG_TARGET, "Failed to emit HardwarePhaseFinished event: {e:?}");
        }
    }

    pub async fn emit_node_phase_finished(status: bool) {
        let _unused = FrontendReadyChannel::current().wait_for_ready().await;
        let event = Event {
            event_type: EventType::NodePhaseFinished,
            payload: status,
        };
        if let Err(e) = Self::get_app_handle()
            .await
            .emit(BACKEND_STATE_UPDATE, event)
        {
            error!(target: LOG_TARGET, "Failed to emit NodePhaseFinished event: {e:?}");
        }
    }

    pub async fn emit_mining_phase_finished(status: bool) {
        let _unused = FrontendReadyChannel::current().wait_for_ready().await;
        let event = Event {
            event_type: EventType::MiningPhaseFinished,
            payload: status,
        };
        if let Err(e) = Self::get_app_handle()
            .await
            .emit(BACKEND_STATE_UPDATE, event)
        {
            error!(target: LOG_TARGET, "Failed to emit MiningPhaseFinished event: {e:?}");
        }
    }

    pub async fn emit_initial_setup_finished() {
        let _unused = FrontendReadyChannel::current().wait_for_ready().await;
        let event = Event {
            event_type: EventType::InitialSetupFinished,
            payload: (),
        };
        if let Err(e) = Self::get_app_handle()
            .await
            .emit(BACKEND_STATE_UPDATE, event)
        {
            error!(target: LOG_TARGET, "Failed to emit SetupFinished event: {e:?}");
        }
    }

    pub async fn emit_unlock_app() {
        let _unused = FrontendReadyChannel::current().wait_for_ready().await;
        let event = Event {
            event_type: EventType::UnlockApp,
            payload: (),
        };
        if let Err(e) = Self::get_app_handle()
            .await
            .emit(BACKEND_STATE_UPDATE, event)
        {
            error!(target: LOG_TARGET, "Failed to emit UnlockApp event: {e:?}");
        }
    }

    pub async fn emit_unlock_wallet() {
        let _unused = FrontendReadyChannel::current().wait_for_ready().await;
        let event = Event {
            event_type: EventType::UnlockWallet,
            payload: (),
        };
        if let Err(e) = Self::get_app_handle()
            .await
            .emit(BACKEND_STATE_UPDATE, event)
        {
            error!(target: LOG_TARGET, "Failed to emit UnlockWallet event: {e:?}");
        }
    }

    pub async fn emit_unlock_cpu_mining() {
        let _unused = FrontendReadyChannel::current().wait_for_ready().await;
        let event = Event {
            event_type: EventType::UnlockCpuMining,
            payload: (),
        };
        if let Err(e) = Self::get_app_handle()
            .await
            .emit(BACKEND_STATE_UPDATE, event)
        {
            error!(target: LOG_TARGET, "Failed to emit UnlockCpuMining event: {e:?}");
        }
    }
    pub async fn emit_unlock_gpu_mining() {
        let _unused = FrontendReadyChannel::current().wait_for_ready().await;
        let event = Event {
            event_type: EventType::UnlockGpuMining,
            payload: (),
        };
        if let Err(e) = Self::get_app_handle()
            .await
            .emit(BACKEND_STATE_UPDATE, event)
        {
            error!(target: LOG_TARGET, "Failed to emit UnlockGpuMining event: {e:?}");
        }
    }

    pub async fn emit_lock_wallet() {
        let _unused = FrontendReadyChannel::current().wait_for_ready().await;
        let event = Event {
            event_type: EventType::LockWallet,
            payload: (),
        };
        if let Err(e) = Self::get_app_handle()
            .await
            .emit(BACKEND_STATE_UPDATE, event)
        {
            error!(target: LOG_TARGET, "Failed to emit LockWallet event: {e:?}");
        }
    }

    pub async fn emit_lock_cpu_mining() {
        let _unused = FrontendReadyChannel::current().wait_for_ready().await;
        let event = Event {
            event_type: EventType::LockCpuMining,
            payload: (),
        };
        if let Err(e) = Self::get_app_handle()
            .await
            .emit(BACKEND_STATE_UPDATE, event)
        {
            error!(target: LOG_TARGET, "Failed to emit LockCpuMining event: {e:?}");
        }
    }
    pub async fn emit_lock_gpu_mining() {
        let _unused = FrontendReadyChannel::current().wait_for_ready().await;
        let event = Event {
            event_type: EventType::LockGpuMining,
            payload: (),
        };
        if let Err(e) = Self::get_app_handle()
            .await
            .emit(BACKEND_STATE_UPDATE, event)
        {
            error!(target: LOG_TARGET, "Failed to emit LockGpuMining event: {e:?}");
        }
    }

    pub async fn emit_node_type_update(payload: NodeTypeUpdatePayload) {
        let _unused = FrontendReadyChannel::current().wait_for_ready().await;
        let event = Event {
            event_type: EventType::NodeTypeUpdate,
            payload,
        };
        if let Err(e) = Self::get_app_handle()
            .await
            .emit(BACKEND_STATE_UPDATE, event)
        {
            error!(target: LOG_TARGET, "Failed to emit NodeTypeUpdate event: {e:?}");
        }
    }

    pub async fn emit_background_node_sync_update(payload: HashMap<String, String>) {
        let _unused = FrontendReadyChannel::current().wait_for_ready().await;
        let event = Event {
            event_type: EventType::BackgroundNodeSyncUpdate,
            payload,
        };
        if let Err(e) = Self::get_app_handle()
            .await
            .emit(BACKEND_STATE_UPDATE, event)
        {
            error!(target: LOG_TARGET, "Failed to emit BackgroundNodeSyncUpdate event: {e:?}");
        }
    }

    pub async fn emit_init_wallet_scanning_progress(
        scanned_height: u64,
        total_height: u64,
        progress: f64,
    ) {
        let _unused = FrontendReadyChannel::current().wait_for_ready().await;
        let event = Event {
            event_type: EventType::InitWalletScanningProgress,
            payload: InitWalletScanningProgressPayload {
                scanned_height,
                total_height,
                progress,
            },
        };
        if let Err(e) = Self::get_app_handle()
            .await
            .emit(BACKEND_STATE_UPDATE, event)
        {
            error!(target: LOG_TARGET, "Failed to emit InitWalletScanningProgress event: {e:?}");
        }
    }

    pub async fn emit_connection_status_changed(connection_status: ConnectionStatusPayload) {
        let _unused = FrontendReadyChannel::current().wait_for_ready().await;
        let event = Event {
            event_type: EventType::ConnectionStatus,
            payload: connection_status,
        };
        if let Err(e) = Self::get_app_handle()
            .await
            .emit(BACKEND_STATE_UPDATE, event)
        {
            error!(target: LOG_TARGET, "Failed to emit ConnectionStatus event: {e:?}");
        }
    }

    pub async fn emit_exchange_id_changed(exchange_id: String) {
        let _unused = FrontendReadyChannel::current().wait_for_ready().await;
        let event = Event {
            event_type: EventType::ExchangeIdChanged,
            payload: exchange_id,
        };
        if let Err(e) = Self::get_app_handle()
            .await
            .emit(BACKEND_STATE_UPDATE, event)
        {
            error!(target: LOG_TARGET, "Failed to emit ExchangeIdChanged event: {e:?}");
        }
    }

    pub async fn emit_selected_tari_address_changed(
        tari_address: &TariAddress,
        tari_address_type: TariAddressType,
    ) {
        let _unused = FrontendReadyChannel::current().wait_for_ready().await;
        let event = Event {
            event_type: EventType::SelectedTariAddressChanged,
            payload: TariAddressUpdatePayload {
                tari_address_type,
                tari_address_base58: tari_address.to_base58(),
                tari_address_emoji: tari_address.to_emoji_string(),
            },
        };
        if let Err(e) = Self::get_app_handle()
            .await
            .emit(BACKEND_STATE_UPDATE, event)
        {
<<<<<<< HEAD
            error!(target: LOG_TARGET, "Failed to emit SelectedTariAddressChanged event: {:?}", e);
=======
            error!(target: LOG_TARGET, "Failed to emit ExternalTariAddressChanged event: {e:?}");
>>>>>>> 22675b01
        }
    }

    pub async fn emit_wallet_ui_mode_changed(payload: WalletUIMode) {
        let _unused: Result<(), tokio::sync::watch::error::RecvError> =
            FrontendReadyChannel::current().wait_for_ready().await;
        let event = Event {
            event_type: EventType::WalletUIModeChanged,
            payload,
        };
        if let Err(e) = Self::get_app_handle()
            .await
            .emit(BACKEND_STATE_UPDATE, event)
        {
<<<<<<< HEAD
            error!(target: LOG_TARGET, "Failed to emit WalletUIModeChanged event: {:?}", e);
=======
            error!(target: LOG_TARGET, "Failed to emit BaseTariAddressChanged event: {e:?}");
>>>>>>> 22675b01
        }
    }

    pub async fn emit_disabled_phases(disabled_phases: Vec<SetupPhase>) {
        let _unused = FrontendReadyChannel::current().wait_for_ready().await;
        let event = Event {
            event_type: EventType::DisabledPhases,
            payload: DisabledPhasesPayload { disabled_phases },
        };
        if let Err(e) = Self::get_app_handle()
            .await
            .emit(BACKEND_STATE_UPDATE, event)
        {
            error!(target: LOG_TARGET, "Failed to emit DisabledPhasesChanged event: {e:?}");
        }
    }
    pub async fn emit_should_show_exchange_miner_modal() {
        let _unused = FrontendReadyChannel::current().wait_for_ready().await;
        let event = Event {
            event_type: EventType::ShouldShowExchangeMinerModal,
            payload: (),
        };
        if let Err(e) = Self::get_app_handle()
            .await
            .emit(BACKEND_STATE_UPDATE, event)
        {
            error!(target: LOG_TARGET, "Failed to emit ShouldShowExchangeMinerModal event: {e:?}");
        }
    }

    pub async fn emit_show_keyring_dialog() {
        let _unused = FrontendReadyChannel::current().wait_for_ready().await;
        let event = Event {
            event_type: EventType::ShowKeyringDialog,
            payload: (),
        };
        if let Err(e) = Self::get_app_handle()
            .await
            .emit(BACKEND_STATE_UPDATE, event)
        {
            error!(target: LOG_TARGET, "Failed to emit ShowKeyringDialog event: {:?}", e);
        }
    }

    pub async fn emit_set_pin() {
        let _unused = FrontendReadyChannel::current().wait_for_ready().await;
        let event = Event {
            event_type: EventType::CreatePin,
            payload: (),
        };
        if let Err(e) = Self::get_app_handle()
            .await
            .emit(BACKEND_STATE_UPDATE, event)
        {
            error!(target: LOG_TARGET, "Failed to emit CreatePin event: {:?}", e);
        }
    }

    pub async fn emit_ask_for_pin() {
        let _unused = FrontendReadyChannel::current().wait_for_ready().await;
        let event = Event {
            event_type: EventType::EnterPin,
            payload: (),
        };
        if let Err(e) = Self::get_app_handle()
            .await
            .emit(BACKEND_STATE_UPDATE, event)
        {
            error!(target: LOG_TARGET, "Failed to emit EnterPin event: {:?}", e);
        }
    }
}<|MERGE_RESOLUTION|>--- conflicted
+++ resolved
@@ -141,7 +141,7 @@
             .await
             .emit(BACKEND_STATE_UPDATE, event)
         {
-            error!(target: LOG_TARGET, "Failed to emit MissingApplications event: {:?}", e);
+            error!(target: LOG_TARGET, "Failed to emit MissingApplications event: {e:?}");
         }
     }
 
@@ -738,11 +738,7 @@
             .await
             .emit(BACKEND_STATE_UPDATE, event)
         {
-<<<<<<< HEAD
-            error!(target: LOG_TARGET, "Failed to emit SelectedTariAddressChanged event: {:?}", e);
-=======
-            error!(target: LOG_TARGET, "Failed to emit ExternalTariAddressChanged event: {e:?}");
->>>>>>> 22675b01
+            error!(target: LOG_TARGET, "Failed to emit SelectedTariAddressChanged event: {e:?}");
         }
     }
 
@@ -757,11 +753,7 @@
             .await
             .emit(BACKEND_STATE_UPDATE, event)
         {
-<<<<<<< HEAD
-            error!(target: LOG_TARGET, "Failed to emit WalletUIModeChanged event: {:?}", e);
-=======
-            error!(target: LOG_TARGET, "Failed to emit BaseTariAddressChanged event: {e:?}");
->>>>>>> 22675b01
+            error!(target: LOG_TARGET, "Failed to emit WalletUIModeChanged event: {e:?}");
         }
     }
 
@@ -802,7 +794,7 @@
             .await
             .emit(BACKEND_STATE_UPDATE, event)
         {
-            error!(target: LOG_TARGET, "Failed to emit ShowKeyringDialog event: {:?}", e);
+            error!(target: LOG_TARGET, "Failed to emit ShowKeyringDialog event: {e:?}");
         }
     }
 
@@ -816,7 +808,7 @@
             .await
             .emit(BACKEND_STATE_UPDATE, event)
         {
-            error!(target: LOG_TARGET, "Failed to emit CreatePin event: {:?}", e);
+            error!(target: LOG_TARGET, "Failed to emit CreatePin event: {e:?}");
         }
     }
 
@@ -830,7 +822,7 @@
             .await
             .emit(BACKEND_STATE_UPDATE, event)
         {
-            error!(target: LOG_TARGET, "Failed to emit EnterPin event: {:?}", e);
+            error!(target: LOG_TARGET, "Failed to emit EnterPin event: {e:?}");
         }
     }
 }