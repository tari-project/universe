--- conflicted
+++ resolved
@@ -858,35 +858,44 @@
         }
     }
 
-<<<<<<< HEAD
     pub async fn emit_pin_locked(payload: bool) {
         let _unused = FrontendReadyChannel::current().wait_for_ready().await;
         let event = Event {
             event_type: EventType::PinLocked,
             payload,
-=======
+        };
+        if let Err(e) = Self::get_app_handle()
+            .await
+            .emit(BACKEND_STATE_UPDATE, event)
+        {
+            error!(target: LOG_TARGET, "Failed to emit PinLocked event: {e:?}");
+        }
+    }
+
+    pub async fn emit_seed_backed_up(payload: bool) {
+        let _unused = FrontendReadyChannel::current().wait_for_ready().await;
+        let event = Event {
+            event_type: EventType::SeedBackedUp,
+            payload,
+        };
+        if let Err(e) = Self::get_app_handle()
+            .await
+            .emit(BACKEND_STATE_UPDATE, event)
+        {
+            error!(target: LOG_TARGET, "Failed to emit SeedBackedUp event: {e:?}");
+        }
+    }
+
     pub async fn emit_allow_tapplet_csp(csp: String) {
         let _unused = FrontendReadyChannel::current().wait_for_ready().await;
         let event = Event {
             event_type: EventType::AllowTappletCsp,
             payload: AllowTappletCspPayload { csp },
->>>>>>> 72fe3c04
-        };
-        if let Err(e) = Self::get_app_handle()
-            .await
-            .emit(BACKEND_STATE_UPDATE, event)
-        {
-<<<<<<< HEAD
-            error!(target: LOG_TARGET, "Failed to emit PinLocked event: {e:?}");
-        }
-    }
-
-    pub async fn emit_seed_backed_up(payload: bool) {
-        let _unused = FrontendReadyChannel::current().wait_for_ready().await;
-        let event = Event {
-            event_type: EventType::SeedBackedUp,
-            payload,
-=======
+        };
+        if let Err(e) = Self::get_app_handle()
+            .await
+            .emit(BACKEND_STATE_UPDATE, event)
+        {
             error!(target: LOG_TARGET, "Failed to emit AllowTappletCsp event: {e:?}");
         }
     }
@@ -896,17 +905,12 @@
         let event = Event {
             event_type: EventType::GrantTappletPermissions,
             payload: GrantTappletPermissionsPayload { permissions },
->>>>>>> 72fe3c04
-        };
-        if let Err(e) = Self::get_app_handle()
-            .await
-            .emit(BACKEND_STATE_UPDATE, event)
-        {
-<<<<<<< HEAD
-            error!(target: LOG_TARGET, "Failed to emit SeedBackedUp event: {e:?}");
-=======
+        };
+        if let Err(e) = Self::get_app_handle()
+            .await
+            .emit(BACKEND_STATE_UPDATE, event)
+        {
             error!(target: LOG_TARGET, "Failed to emit GrantTappletPermissions event: {e:?}");
->>>>>>> 72fe3c04
         }
     }
 }