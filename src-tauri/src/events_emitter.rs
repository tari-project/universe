use crate::configs::config_mining::GpuDevicesSettings;
use crate::LOG_TARGET_APP_LOGIC;
// Copyright 2024. The Tari Project
//
// Redistribution and use in source and binary forms, with or without modification, are permitted provided that the
// following conditions are met:
//
// 1. Redistributions of source code must retain the above copyright notice, this list of conditions and the following
// disclaimer.
//
// 2. Redistributions in binary form must reproduce the above copyright notice, this list of conditions and the
// following disclaimer in the documentation and/or other materials provided with the distribution.
//
// 3. Neither the name of the copyright holder nor the names of its contributors may be used to endorse or promote
// products derived from this software without specific prior written permission.
//
// THIS SOFTWARE IS PROVIDED BY THE COPYRIGHT HOLDERS AND CONTRIBUTORS "AS IS" AND ANY EXPRESS OR IMPLIED WARRANTIES,
// INCLUDING, BUT NOT LIMITED TO, THE IMPLIED WARRANTIES OF MERCHANTABILITY AND FITNESS FOR A PARTICULAR PURPOSE ARE
// DISCLAIMED. IN NO EVENT SHALL THE COPYRIGHT HOLDER OR CONTRIBUTORS BE LIABLE FOR ANY DIRECT, INDIRECT, INCIDENTAL,
// SPECIAL, EXEMPLARY, OR CONSEQUENTIAL DAMAGES (INCLUDING, BUT NOT LIMITED TO, PROCUREMENT OF SUBSTITUTE GOODS OR
// SERVICES; LOSS OF USE, DATA, OR PROFITS; OR BUSINESS INTERRUPTION) HOWEVER CAUSED AND ON ANY THEORY OF LIABILITY,
// WHETHER IN CONTRACT, STRICT LIABILITY, OR TORT (INCLUDING NEGLIGENCE OR OTHERWISE) ARISING IN ANY WAY OUT OF THE
// USE OF THIS SOFTWARE, EVEN IF ADVISED OF THE POSSIBILITY OF SUCH DAMAGE.
use crate::configs::config_ui::WalletUIMode;
use crate::events::{
    ConnectionStatusPayload, CriticalProblemPayload, DisabledPhasesPayload,
    UpdateAppModuleStatusPayload, WalletScanningProgressUpdatePayload,
};
use crate::internal_wallet::TariAddressType;
use crate::mining::cpu::CpuMinerStatus;
use crate::mining::gpu::consts::{GpuMiner, GpuMinerStatus, GpuMinerType};
use crate::mining::gpu::miners::GpuCommonInformation;
use crate::mining::pools::PoolStatus;
use crate::mining::MinerControlsState;
#[cfg(target_os = "windows")]
use crate::system_dependencies::UniversalSystemDependency;
use crate::wallet::wallet_types::{TransactionInfo, WalletBalance};
use crate::{
    configs::{
        config_core::ConfigCoreContent, config_mining::ConfigMiningContent,
        config_ui::ConfigUIContent, config_wallet::ConfigWalletContent,
    },
    events::{
        DetectedAvailableGpuEnginesPayload, DetectedDevicesPayload, Event, EventType,
        NetworkStatusPayload, NewBlockHeightPayload, NodeTypeUpdatePayload,
        ProgressTrackerUpdatePayload, ShowReleaseNotesPayload, TariAddressUpdatePayload,
    },
    hardware::hardware_status_monitor::PublicDeviceGpuProperties,
    setup::setup_manager::SetupPhase,
    utils::app_flow_utils::FrontendReadyChannel,
    BaseNodeStatus,
};
use log::error;
use minotari_wallet::DisplayedTransaction;
use std::collections::HashMap;
use std::sync::LazyLock;
use tari_common_types::tari_address::TariAddress;
use tauri::{AppHandle, Emitter};
use tokio::sync::RwLock;

use crate::configs::config_pools::ConfigPoolsContent;

const BACKEND_STATE_UPDATE: &str = "backend_state_update";

static INSTANCE: LazyLock<EventsEmitter> = LazyLock::new(EventsEmitter::new);
pub(crate) struct EventsEmitter {
    app_handle: RwLock<Option<AppHandle>>,
}

impl EventsEmitter {
    pub fn new() -> Self {
        Self {
            app_handle: RwLock::new(None),
        }
    }

    pub async fn load_app_handle(app_handle: AppHandle) {
        if INSTANCE.app_handle.read().await.is_some() {
            error!(target: LOG_TARGET_APP_LOGIC, "AppHandle is already set. This should only be set once.");
        } else {
            *INSTANCE.app_handle.write().await = Some(app_handle);
        }
    }

    async fn get_app_handle() -> AppHandle {
        INSTANCE
            .app_handle
            .read()
            .await
            .as_ref()
            .expect("Cannot emit events due to missing AppHandle")
            .clone()
    }
    pub async fn emit_progress_tracker_update(payload: ProgressTrackerUpdatePayload) {
        let event = Event {
            event_type: EventType::SetupProgressUpdate,
            payload,
        };
        if let Err(e) = Self::get_app_handle()
            .await
            .emit(BACKEND_STATE_UPDATE, event)
        {
            error!(target: LOG_TARGET_APP_LOGIC, "Failed to emit ProgressTrackerUpdate event: {e:?}");
        }
    }

    pub async fn emit_stuck_on_orphan_chain(is_stuck: bool) {
        let _unused = FrontendReadyChannel::current().wait_for_ready().await;
        let event = Event {
            event_type: EventType::StuckOnOrphanChain,
            payload: is_stuck,
        };
        if let Err(e) = Self::get_app_handle()
            .await
            .emit(BACKEND_STATE_UPDATE, event)
        {
            error!(target: LOG_TARGET_APP_LOGIC, "Failed to emit StuckOnOrphanChain event: {e:?}");
        }
    }

    pub async fn emit_show_release_notes(payload: ShowReleaseNotesPayload) {
        let _unused = FrontendReadyChannel::current().wait_for_ready().await;
        let event = Event {
            event_type: EventType::ShowReleaseNotes,
            payload,
        };
        if let Err(e) = Self::get_app_handle()
            .await
            .emit(BACKEND_STATE_UPDATE, event)
        {
            error!(target: LOG_TARGET_APP_LOGIC, "Failed to emit ShowReleaseNotesPayload event: {e:?}");
        }
    }
    #[cfg(target_os = "windows")]
    pub async fn emit_system_dependencies_loaded(payload: Vec<UniversalSystemDependency>) {
        let _unused = FrontendReadyChannel::current().wait_for_ready().await;
        let event = Event {
            event_type: EventType::SystemDependenciesLoaded,
            payload,
        };
        if let Err(e) = Self::get_app_handle()
            .await
            .emit(BACKEND_STATE_UPDATE, event)
        {
            error!(target: LOG_TARGET_APP_LOGIC, "Failed to emit MissingApplications event: {e:?}");
        }
    }

    pub async fn emit_critical_problem(payload: CriticalProblemPayload) {
        let _unused = FrontendReadyChannel::current().wait_for_ready().await;
        let event = Event {
            event_type: EventType::CriticalProblem,
            payload,
        };
        if let Err(e) = Self::get_app_handle()
            .await
            .emit(BACKEND_STATE_UPDATE, event)
        {
            error!(target: LOG_TARGET_APP_LOGIC, "Failed to emit CriticalProblem event: {e:?}");
        }
    }

    pub async fn emit_restarting_phases(payload: Vec<SetupPhase>) {
        let _unused = FrontendReadyChannel::current().wait_for_ready().await;
        let event = Event {
            event_type: EventType::RestartingPhases,
            payload,
        };
        if let Err(e) = Self::get_app_handle()
            .await
            .emit(BACKEND_STATE_UPDATE, event)
        {
            error!(target: LOG_TARGET_APP_LOGIC, "Failed to emit RestartingPhases event: {e:?}");
        }
    }

    pub async fn emit_ask_for_restart() {
        let _unused = FrontendReadyChannel::current().wait_for_ready().await;
        let event = Event {
            event_type: EventType::AskForRestart,
            payload: (),
        };
        if let Err(e) = Self::get_app_handle()
            .await
            .emit(BACKEND_STATE_UPDATE, event)
        {
            error!(target: LOG_TARGET_APP_LOGIC, "Failed to emit AskForRestart event: {e:?}");
        }
    }

    pub async fn emit_detected_devices(devices: Vec<GpuCommonInformation>) {
        let _unused = FrontendReadyChannel::current().wait_for_ready().await;
        let event = Event {
            event_type: EventType::DetectedDevices,
            payload: DetectedDevicesPayload { devices },
        };
        if let Err(e) = Self::get_app_handle()
            .await
            .emit(BACKEND_STATE_UPDATE, event)
        {
            error!(target: LOG_TARGET_APP_LOGIC, "Failed to emit DetectedDevices event: {e:?}");
        }
    }

    pub async fn emit_update_selected_gpu_miner(payload: GpuMinerType) {
        let _unused = FrontendReadyChannel::current().wait_for_ready().await;
        let event = Event {
            event_type: EventType::UpdateSelectedMiner,
            payload,
        };
        if let Err(e) = Self::get_app_handle()
            .await
            .emit(BACKEND_STATE_UPDATE, event)
        {
            error!(target: LOG_TARGET_APP_LOGIC, "Failed to emit UpdateSelectedMiner event: {e:?}");
        }
    }

    pub async fn emit_available_gpu_miners(payload: HashMap<GpuMinerType, GpuMiner>) {
        let _unused = FrontendReadyChannel::current().wait_for_ready().await;
        let event = Event {
            event_type: EventType::AvailableMiners,
            payload,
        };
        if let Err(e) = Self::get_app_handle()
            .await
            .emit(BACKEND_STATE_UPDATE, event)
        {
            error!(target: LOG_TARGET_APP_LOGIC, "Failed to emit AvailableMiners event: {e:?}");
        }
    }

    pub async fn emit_detected_available_gpu_engines(
        engines: Vec<String>,
        selected_engine: String,
    ) {
        let _unused = FrontendReadyChannel::current().wait_for_ready().await;
        let event = Event {
            event_type: EventType::DetectedAvailableGpuEngines,
            payload: DetectedAvailableGpuEnginesPayload {
                engines,
                selected_engine,
            },
        };
        if let Err(e) = Self::get_app_handle()
            .await
            .emit(BACKEND_STATE_UPDATE, event)
        {
            error!(target: LOG_TARGET_APP_LOGIC, "Failed to emit DetectedAvailableGpuEngines event: {e:?}");
        }
    }

    pub async fn emit_close_splashscreen() {
        let _unused = FrontendReadyChannel::current().wait_for_ready().await;
        let event = Event {
            event_type: EventType::CloseSplashscreen,
            payload: (),
        };
        if let Err(e) = Self::get_app_handle()
            .await
            .emit(BACKEND_STATE_UPDATE, event)
        {
            error!(target: LOG_TARGET_APP_LOGIC, "Failed to emit CloseSplashscreen event: {e:?}");
        }
    }

    pub async fn emit_network_status(
        download_speed: f64,
        upload_speed: f64,
        latency: f64,
        is_too_low: bool,
    ) {
        let event = Event {
            event_type: EventType::NetworkStatus,
            payload: NetworkStatusPayload {
                download_speed,
                upload_speed,
                latency,
                is_too_low,
            },
        };
        if let Err(e) = Self::get_app_handle()
            .await
            .emit(BACKEND_STATE_UPDATE, event)
        {
            error!(target: LOG_TARGET_APP_LOGIC, "Failed to emit NetworkStatus event: {e:?}");
        }
    }

    pub async fn emit_tor_entry_guards(guards: Vec<String>) {
        let _unused = FrontendReadyChannel::current().wait_for_ready().await;
        let event = Event {
            event_type: EventType::UpdateTorEntryGuards,
            payload: guards,
        };
        if let Err(e) = Self::get_app_handle()
            .await
            .emit(BACKEND_STATE_UPDATE, event)
        {
            error!(target: LOG_TARGET_APP_LOGIC, "Failed to emit UpdateTorEntryGuards event: {e:?}");
        }
    }

    pub async fn emit_core_config_loaded(payload: &ConfigCoreContent) {
        let _unused = FrontendReadyChannel::current().wait_for_ready().await;
        let event = Event {
            event_type: EventType::ConfigCoreLoaded,
            payload,
        };
        if let Err(e) = Self::get_app_handle()
            .await
            .emit(BACKEND_STATE_UPDATE, event)
        {
            error!(target: LOG_TARGET_APP_LOGIC, "Failed to emit CoreConfigLoaded event: {e:?}");
        }
    }

    pub async fn emit_ui_config_loaded(payload: &ConfigUIContent) {
        let _unused = FrontendReadyChannel::current().wait_for_ready().await;
        let event = Event {
            event_type: EventType::ConfigUILoaded,
            payload,
        };
        if let Err(e) = Self::get_app_handle()
            .await
            .emit(BACKEND_STATE_UPDATE, event)
        {
            error!(target: LOG_TARGET_APP_LOGIC, "Failed to emit UIConfigLoaded event: {e:?}");
        }
    }

    pub async fn emit_wallet_config_loaded(payload: &ConfigWalletContent) {
        let _unused = FrontendReadyChannel::current().wait_for_ready().await;

        let event = Event {
            event_type: EventType::ConfigWalletLoaded,
            payload,
        };
        if let Err(e) = Self::get_app_handle()
            .await
            .emit(BACKEND_STATE_UPDATE, event)
        {
            error!(target: LOG_TARGET_APP_LOGIC, "Failed to emit WalletConfigLoaded event: {e:?}");
        }
    }

    pub async fn emit_mining_config_loaded(payload: &ConfigMiningContent) {
        let _unused = FrontendReadyChannel::current().wait_for_ready().await;
        let event = Event {
            event_type: EventType::ConfigMiningLoaded,
            payload,
        };
        if let Err(e) = Self::get_app_handle()
            .await
            .emit(BACKEND_STATE_UPDATE, event)
        {
            error!(target: LOG_TARGET_APP_LOGIC, "Failed to emit MiningConfigLoaded event: {e:?}");
        }
    }
    pub async fn emit_pools_config_loaded(payload: &ConfigPoolsContent) {
        let _unused = FrontendReadyChannel::current().wait_for_ready().await;
        let event = Event {
            event_type: EventType::ConfigPoolsLoaded,
            payload,
        };
        if let Err(e) = Self::get_app_handle()
            .await
            .emit(BACKEND_STATE_UPDATE, event)
        {
            error!(target: LOG_TARGET_APP_LOGIC, "Failed to emit PoolsConfigLoaded event: {e:?}");
        }
    }

    pub async fn emit_wallet_balance_update(balance: WalletBalance) {
        let _unused = FrontendReadyChannel::current().wait_for_ready().await;
        let event = Event {
            event_type: EventType::WalletBalanceUpdate,
            payload: balance,
        };
        if let Err(e) = Self::get_app_handle()
            .await
            .emit(BACKEND_STATE_UPDATE, event)
        {
            error!(target: LOG_TARGET_APP_LOGIC, "Failed to emit WalletBalanceUpdate event: {e:?}");
        }
    }

    pub async fn emit_base_node_update(status: BaseNodeStatus) {
        let _unused = FrontendReadyChannel::current().wait_for_ready().await;
        let event = Event {
            event_type: EventType::BaseNodeUpdate,
            payload: status,
        };

        if let Err(e) = Self::get_app_handle()
            .await
            .emit(BACKEND_STATE_UPDATE, event)
        {
            error!(target: LOG_TARGET_APP_LOGIC, "Failed to emit BaseNodeUpdate event: {e:?}");
        }
    }

    #[allow(dead_code)]
    pub async fn emit_gpu_devices_update(gpu_public_devices: Vec<PublicDeviceGpuProperties>) {
        let _unused = FrontendReadyChannel::current().wait_for_ready().await;
        let event = Event {
            event_type: EventType::GpuDevicesUpdate,
            payload: gpu_public_devices,
        };
        if let Err(e) = Self::get_app_handle()
            .await
            .emit(BACKEND_STATE_UPDATE, event)
        {
            error!(target: LOG_TARGET_APP_LOGIC, "Failed to emit GpuDevicesUpdate event: {e:?}");
        }
    }

    pub async fn emit_cpu_pools_status_update(pool_status: HashMap<String, PoolStatus>) {
        let _unused = FrontendReadyChannel::current().wait_for_ready().await;
        let event = Event {
            event_type: EventType::CpuPoolsStatsUpdate,
            payload: pool_status,
        };
        if let Err(e) = Self::get_app_handle()
            .await
            .emit(BACKEND_STATE_UPDATE, event)
        {
            error!(target: LOG_TARGET_APP_LOGIC, "Failed to emit PoolStatusUpdate event: {e:?}");
        }
    }

    pub async fn emit_gpu_pools_status_update(pool_status: HashMap<String, PoolStatus>) {
        let _unused = FrontendReadyChannel::current().wait_for_ready().await;
        let event = Event {
            event_type: EventType::GpuPoolsStatsUpdate,
            payload: pool_status,
        };
        if let Err(e) = Self::get_app_handle()
            .await
            .emit(BACKEND_STATE_UPDATE, event)
        {
            error!(target: LOG_TARGET_APP_LOGIC, "Failed to emit GpuPoolStatusUpdate event: {e:?}");
        }
    }

    pub async fn emit_cpu_mining_update(status: CpuMinerStatus) {
        let _unused = FrontendReadyChannel::current().wait_for_ready().await;
        let event = Event {
            event_type: EventType::CpuMiningUpdate,
            payload: status,
        };
        if let Err(e) = Self::get_app_handle()
            .await
            .emit(BACKEND_STATE_UPDATE, event)
        {
            error!(target: LOG_TARGET_APP_LOGIC, "Failed to emit CpuMiningUpdate event: {e:?}");
        }
    }

    pub async fn emit_gpu_mining_update(status: GpuMinerStatus) {
        let _unused = FrontendReadyChannel::current().wait_for_ready().await;
        let event = Event {
            event_type: EventType::GpuMiningUpdate,
            payload: status,
        };
        if let Err(e) = Self::get_app_handle()
            .await
            .emit(BACKEND_STATE_UPDATE, event)
        {
            error!(target: LOG_TARGET_APP_LOGIC, "Failed to emit GpuMiningUpdate event: {e:?}");
        }
    }

    pub async fn emit_new_block_mined(
        block_height: u64,
        coinbase_transaction: Option<TransactionInfo>,
    ) {
        let _unused = FrontendReadyChannel::current().wait_for_ready().await;
        let event = Event {
            event_type: EventType::NewBlockHeight,
            payload: NewBlockHeightPayload {
                block_height,
                coinbase_transaction,
            },
        };
        if let Err(e) = Self::get_app_handle()
            .await
            .emit(BACKEND_STATE_UPDATE, event)
        {
            error!(target: LOG_TARGET_APP_LOGIC, "Failed to emit NewBlockHeight event: {e:?}");
        }
    }

    pub async fn emit_update_app_module_status(payload: UpdateAppModuleStatusPayload) {
        let _unused = FrontendReadyChannel::current().wait_for_ready().await;
        let event = Event {
            event_type: EventType::UpdateAppModuleStatus,
            payload,
        };
        if let Err(e) = Self::get_app_handle()
            .await
            .emit(BACKEND_STATE_UPDATE, event)
        {
            error!(target: LOG_TARGET_APP_LOGIC, "Failed to emit UpdateAppModuleStatus event: {e:?}");
        }
    }

    pub async fn emit_node_type_update(payload: NodeTypeUpdatePayload) {
        let _unused = FrontendReadyChannel::current().wait_for_ready().await;
        let event = Event {
            event_type: EventType::NodeTypeUpdate,
            payload,
        };
        if let Err(e) = Self::get_app_handle()
            .await
            .emit(BACKEND_STATE_UPDATE, event)
        {
            error!(target: LOG_TARGET_APP_LOGIC, "Failed to emit NodeTypeUpdate event: {e:?}");
        }
    }

    pub async fn emit_background_node_sync_update(payload: HashMap<String, String>) {
        let _unused = FrontendReadyChannel::current().wait_for_ready().await;
        let event = Event {
            event_type: EventType::BackgroundNodeSyncUpdate,
            payload,
        };
        if let Err(e) = Self::get_app_handle()
            .await
            .emit(BACKEND_STATE_UPDATE, event)
        {
            error!(target: LOG_TARGET_APP_LOGIC, "Failed to emit BackgroundNodeSyncUpdate event: {e:?}");
        }
    }

    pub async fn emit_wallet_scanning_progress_update(
        scanned_height: u64,
        total_height: u64,
        progress: f64,
        is_initial_scan_complete: bool,
    ) {
        let _unused = FrontendReadyChannel::current().wait_for_ready().await;
        let event = Event {
            event_type: EventType::WalletScanningProgressUpdate,
            payload: WalletScanningProgressUpdatePayload {
                scanned_height,
                total_height,
                progress,
                is_initial_scan_complete,
            },
        };
        if let Err(e) = Self::get_app_handle()
            .await
            .emit(BACKEND_STATE_UPDATE, event)
        {
            error!(target: LOG_TARGET_APP_LOGIC, "Failed to emit InitWalletScanningProgress event: {e:?}");
        }
    }

    pub async fn emit_connection_status_changed(connection_status: ConnectionStatusPayload) {
        let _unused = FrontendReadyChannel::current().wait_for_ready().await;
        let event = Event {
            event_type: EventType::ConnectionStatus,
            payload: connection_status,
        };
        if let Err(e) = Self::get_app_handle()
            .await
            .emit(BACKEND_STATE_UPDATE, event)
        {
            error!(target: LOG_TARGET_APP_LOGIC, "Failed to emit ConnectionStatus event: {e:?}");
        }
    }

    pub async fn emit_exchange_id_changed(exchange_id: String) {
        let _unused = FrontendReadyChannel::current().wait_for_ready().await;
        let event = Event {
            event_type: EventType::ExchangeIdChanged,
            payload: exchange_id,
        };
        if let Err(e) = Self::get_app_handle()
            .await
            .emit(BACKEND_STATE_UPDATE, event)
        {
            error!(target: LOG_TARGET_APP_LOGIC, "Failed to emit ExchangeIdChanged event: {e:?}");
        }
    }

    pub async fn emit_selected_tari_address_changed(
        tari_address: &TariAddress,
        tari_address_type: TariAddressType,
    ) {
        let _unused = FrontendReadyChannel::current().wait_for_ready().await;
        let event = Event {
            event_type: EventType::SelectedTariAddressChanged,
            payload: TariAddressUpdatePayload {
                tari_address_type,
                tari_address_base58: tari_address.to_base58(),
                tari_address_emoji: tari_address.to_emoji_string(),
            },
        };
        if let Err(e) = Self::get_app_handle()
            .await
            .emit(BACKEND_STATE_UPDATE, event)
        {
            error!(target: LOG_TARGET_APP_LOGIC, "Failed to emit SelectedTariAddressChanged event: {e:?}");
        }
    }

    pub async fn emit_wallet_ui_mode_changed(payload: WalletUIMode) {
        let _unused: Result<(), tokio::sync::watch::error::RecvError> =
            FrontendReadyChannel::current().wait_for_ready().await;
        let event = Event {
            event_type: EventType::WalletUIModeChanged,
            payload,
        };
        if let Err(e) = Self::get_app_handle()
            .await
            .emit(BACKEND_STATE_UPDATE, event)
        {
            error!(target: LOG_TARGET_APP_LOGIC, "Failed to emit WalletUIModeChanged event: {e:?}");
        }
    }

    pub async fn emit_disabled_phases(disabled_phases: Vec<SetupPhase>) {
        let _unused = FrontendReadyChannel::current().wait_for_ready().await;
        let event = Event {
            event_type: EventType::DisabledPhases,
            payload: DisabledPhasesPayload { disabled_phases },
        };
        if let Err(e) = Self::get_app_handle()
            .await
            .emit(BACKEND_STATE_UPDATE, event)
        {
            error!(target: LOG_TARGET_APP_LOGIC, "Failed to emit DisabledPhasesChanged event: {e:?}");
        }
    }
    pub async fn emit_should_show_exchange_miner_modal() {
        let _unused = FrontendReadyChannel::current().wait_for_ready().await;
        let event = Event {
            event_type: EventType::ShouldShowExchangeMinerModal,
            payload: (),
        };
        if let Err(e) = Self::get_app_handle()
            .await
            .emit(BACKEND_STATE_UPDATE, event)
        {
            error!(target: LOG_TARGET_APP_LOGIC, "Failed to emit ShouldShowExchangeMinerModal event: {e:?}");
        }
    }

    #[cfg(target_os = "macos")]
    pub async fn emit_show_keyring_dialog() {
        let _unused = FrontendReadyChannel::current().wait_for_ready().await;
        let event = Event {
            event_type: EventType::ShowKeyringDialog,
            payload: (),
        };
        if let Err(e) = Self::get_app_handle()
            .await
            .emit(BACKEND_STATE_UPDATE, event)
        {
            error!(target: LOG_TARGET_APP_LOGIC, "Failed to emit ShowKeyringDialog event: {e:?}");
        }
    }

    pub async fn emit_set_pin() {
        let _unused = FrontendReadyChannel::current().wait_for_ready().await;
        let event = Event {
            event_type: EventType::CreatePin,
            payload: (),
        };
        if let Err(e) = Self::get_app_handle()
            .await
            .emit(BACKEND_STATE_UPDATE, event)
        {
            error!(target: LOG_TARGET_APP_LOGIC, "Failed to emit CreatePin event: {e:?}");
        }
    }

    pub async fn emit_ask_for_pin() {
        let _unused = FrontendReadyChannel::current().wait_for_ready().await;
        let event = Event {
            event_type: EventType::EnterPin,
            payload: (),
        };
        if let Err(e) = Self::get_app_handle()
            .await
            .emit(BACKEND_STATE_UPDATE, event)
        {
            error!(target: LOG_TARGET_APP_LOGIC, "Failed to emit EnterPin event: {e:?}");
        }
    }
    pub async fn emit_update_gpu_devices_settings(payload: GpuDevicesSettings) {
        let _unused = FrontendReadyChannel::current().wait_for_ready().await;
        let event = Event {
            event_type: EventType::UpdateGpuDevicesSettings,
            payload,
        };
        if let Err(e) = Self::get_app_handle()
            .await
            .emit(BACKEND_STATE_UPDATE, event)
        {
            error!(target: LOG_TARGET_APP_LOGIC, "Failed to emit UpdateDevicesSettings event: {e:?}");
        }
    }

    pub async fn emit_pin_locked(payload: bool) {
        let _unused = FrontendReadyChannel::current().wait_for_ready().await;
        let event = Event {
            event_type: EventType::PinLocked,
            payload,
        };
        if let Err(e) = Self::get_app_handle()
            .await
            .emit(BACKEND_STATE_UPDATE, event)
        {
            error!(target: LOG_TARGET_APP_LOGIC, "Failed to emit PinLocked event: {e:?}");
        }
    }

    pub async fn emit_seed_backed_up(payload: bool) {
        let _unused = FrontendReadyChannel::current().wait_for_ready().await;
        let event = Event {
            event_type: EventType::SeedBackedUp,
            payload,
        };
        if let Err(e) = Self::get_app_handle()
            .await
            .emit(BACKEND_STATE_UPDATE, event)
        {
            error!(target: LOG_TARGET_APP_LOGIC, "Failed to emit SeedBackedUp event: {e:?}");
        }
    }
<<<<<<< HEAD
=======

    pub async fn emit_wallet_status_updated(loading: bool, unhealthy: Option<bool>) {
        let _ = FrontendReadyChannel::current().wait_for_ready().await;
        let evt = Event {
            event_type: EventType::WalletStatusUpdate,
            payload: WalletStatusUpdatePayload { loading, unhealthy },
        };
        if let Err(e) = Self::get_app_handle().await.emit(BACKEND_STATE_UPDATE, evt) {
            error!(target: LOG_TARGET_APP_LOGIC, "Failed to emit WalletStatusUpdate event: {e:?}");
        }
    }

>>>>>>> 5c0fb29a
    pub async fn emit_update_cpu_miner_state(state: MinerControlsState) {
        let _unused = FrontendReadyChannel::current().wait_for_ready().await;
        if let Err(e) = Self::get_app_handle().await.emit(
            BACKEND_STATE_UPDATE,
            Event {
                event_type: EventType::UpdateCpuMinerControlsState,
                payload: state,
            },
        ) {
            error!(target: LOG_TARGET_APP_LOGIC, "Failed to emit UpdateCpuMinerState event: {e:?}");
        }
    }

    pub async fn emit_update_gpu_miner_state(state: MinerControlsState) {
        let _unused = FrontendReadyChannel::current().wait_for_ready().await;
        if let Err(e) = Self::get_app_handle().await.emit(
            BACKEND_STATE_UPDATE,
            Event {
                event_type: EventType::UpdateGpuMinerControlsState,
                payload: state,
            },
        ) {
            error!(target: LOG_TARGET_APP_LOGIC, "Failed to emit UpdateGpuMinerState event: {e:?}");
        }
    }

    pub async fn emit_open_settings() {
        let _unused = FrontendReadyChannel::current().wait_for_ready().await;
        if let Err(e) = Self::get_app_handle().await.emit(
            BACKEND_STATE_UPDATE,
            Event {
                event_type: EventType::OpenSettings,
                payload: (),
            },
        ) {
            error!(target: LOG_TARGET_APP_LOGIC, "Failed to emit OpenSettings event: {e:?}");
        }
    }

    pub async fn emit_show_eco_alert() {
        let _ = FrontendReadyChannel::current().wait_for_ready().await;
        if let Err(e) = Self::get_app_handle().await.emit(
            BACKEND_STATE_UPDATE,
            Event {
                event_type: EventType::ShowEcoAlert,
                payload: (),
            },
        ) {
            error!(target: LOG_TARGET_APP_LOGIC, "Failed to emit ShowEcoAlert event: {e:?}");
        }
    }

    pub async fn emit_feedback_requested() {
        let _ = FrontendReadyChannel::current().wait_for_ready().await;
        if let Err(e) = Self::get_app_handle().await.emit(
            BACKEND_STATE_UPDATE,
            Event {
                event_type: EventType::FeedbackSurveyRequested,
                payload: (),
            },
        ) {
            error!(target: LOG_TARGET_APP_LOGIC, "Failed to emit FeedbackRequested event: {e:?}");
        }
    }
    pub async fn emit_shutdown_mode_selection_requested() {
        let _ = FrontendReadyChannel::current().wait_for_ready().await;
        if let Err(e) = Self::get_app_handle().await.emit(
            BACKEND_STATE_UPDATE,
            Event {
                event_type: EventType::ShutdownModeSelectionRequested,
                payload: (),
            },
        ) {
            error!(target: LOG_TARGET_APP_LOGIC, "Failed to emit ShutdownModeSelectionRequested event: {e:?}");
        }
    }

    pub async fn emit_shutting_down() {
        let _ = FrontendReadyChannel::current().wait_for_ready().await;
        if let Err(e) = Self::get_app_handle().await.emit(
            BACKEND_STATE_UPDATE,
            Event {
                event_type: EventType::ShuttingDown,
                payload: (),
            },
        ) {
            error!(target: LOG_TARGET_APP_LOGIC, "Failed to emit ShuttingDown event: {e:?}");
        }
    }

    pub async fn emit_set_show_battery_alert(payload: bool) {
        let _ = FrontendReadyChannel::current().wait_for_ready().await;
        if let Err(e) = Self::get_app_handle().await.emit(
            BACKEND_STATE_UPDATE,
            Event {
                event_type: EventType::SetShowBatteryAlert,
                payload,
            },
        ) {
            error!(target: LOG_TARGET_APP_LOGIC, "Failed to emit ShowBatteryAlert event: {e:?}");
        }
    }

    pub async fn emit_wallet_transactions_found(payload: Vec<DisplayedTransaction>) {
        let _ = FrontendReadyChannel::current().wait_for_ready().await;
        if let Err(e) = Self::get_app_handle().await.emit(
            BACKEND_STATE_UPDATE,
            Event {
                event_type: EventType::WalletTransactionsFound,
                payload,
            },
        ) {
            error!(target: LOG_TARGET, "Failed to emit WalletTransactionsFound event: {e:?}");
        }
    }

    pub async fn emit_wallet_transactions_cleared() {
        let _ = FrontendReadyChannel::current().wait_for_ready().await;
        if let Err(e) = Self::get_app_handle().await.emit(
            BACKEND_STATE_UPDATE,
            Event {
                event_type: EventType::WalletTransactionsCleared,
                payload: (),
            },
        ) {
            error!(target: LOG_TARGET, "Failed to emit WalletTransactionsCleared event: {e:?}");
        }
    }

    /// Emit when a pending transaction has been matched with a scanned transaction
    /// This allows the frontend to update the transaction status
    pub async fn emit_wallet_transaction_updated(payload: DisplayedTransaction) {
        let _ = FrontendReadyChannel::current().wait_for_ready().await;
        if let Err(e) = Self::get_app_handle().await.emit(
            BACKEND_STATE_UPDATE,
            Event {
                event_type: EventType::WalletTransactionUpdated,
                payload,
            },
        ) {
            error!(target: LOG_TARGET, "Failed to emit WalletTransactionUpdated event: {e:?}");
        }
    }
}<|MERGE_RESOLUTION|>--- conflicted
+++ resolved
@@ -731,21 +731,6 @@
             error!(target: LOG_TARGET_APP_LOGIC, "Failed to emit SeedBackedUp event: {e:?}");
         }
     }
-<<<<<<< HEAD
-=======
-
-    pub async fn emit_wallet_status_updated(loading: bool, unhealthy: Option<bool>) {
-        let _ = FrontendReadyChannel::current().wait_for_ready().await;
-        let evt = Event {
-            event_type: EventType::WalletStatusUpdate,
-            payload: WalletStatusUpdatePayload { loading, unhealthy },
-        };
-        if let Err(e) = Self::get_app_handle().await.emit(BACKEND_STATE_UPDATE, evt) {
-            error!(target: LOG_TARGET_APP_LOGIC, "Failed to emit WalletStatusUpdate event: {e:?}");
-        }
-    }
-
->>>>>>> 5c0fb29a
     pub async fn emit_update_cpu_miner_state(state: MinerControlsState) {
         let _unused = FrontendReadyChannel::current().wait_for_ready().await;
         if let Err(e) = Self::get_app_handle().await.emit(
@@ -889,4 +874,45 @@
             error!(target: LOG_TARGET, "Failed to emit WalletTransactionUpdated event: {e:?}");
         }
     }
+
+    pub async fn emit_wallet_transactions_found(payload: Vec<DisplayedTransaction>) {
+        let _ = FrontendReadyChannel::current().wait_for_ready().await;
+        if let Err(e) = Self::get_app_handle().await.emit(
+            BACKEND_STATE_UPDATE,
+            Event {
+                event_type: EventType::WalletTransactionsFound,
+                payload,
+            },
+        ) {
+            error!(target: LOG_TARGET, "Failed to emit WalletTransactionsFound event: {e:?}");
+        }
+    }
+
+    pub async fn emit_wallet_transactions_cleared() {
+        let _ = FrontendReadyChannel::current().wait_for_ready().await;
+        if let Err(e) = Self::get_app_handle().await.emit(
+            BACKEND_STATE_UPDATE,
+            Event {
+                event_type: EventType::WalletTransactionsCleared,
+                payload: (),
+            },
+        ) {
+            error!(target: LOG_TARGET, "Failed to emit WalletTransactionsCleared event: {e:?}");
+        }
+    }
+
+    /// Emit when a pending transaction has been matched with a scanned transaction
+    /// This allows the frontend to update the transaction status
+    pub async fn emit_wallet_transaction_updated(payload: DisplayedTransaction) {
+        let _ = FrontendReadyChannel::current().wait_for_ready().await;
+        if let Err(e) = Self::get_app_handle().await.emit(
+            BACKEND_STATE_UPDATE,
+            Event {
+                event_type: EventType::WalletTransactionUpdated,
+                payload,
+            },
+        ) {
+            error!(target: LOG_TARGET, "Failed to emit WalletTransactionUpdated event: {e:?}");
+        }
+    }
 }