--- conflicted
+++ resolved
@@ -22,14 +22,9 @@
 // USE OF THIS SOFTWARE, EVEN IF ADVISED OF THE POSSIBILITY OF SUCH DAMAGE.
 use crate::configs::config_ui::WalletUIMode;
 use crate::events::{
-<<<<<<< HEAD
-    ConnectionStatusPayload, CriticalProblemPayload, DisabledPhasesPayload,
-    InitWalletScanningProgressPayload, UpdateAppModuleStatusPayload,
-=======
     AllowTappletCspPayload, ConnectionStatusPayload, CriticalProblemPayload, DisabledPhasesPayload,
     EmitTappletNoficationPayload, GrantTappletPermissionsPayload,
-    InitWalletScanningProgressPayload,
->>>>>>> d86f583f
+    InitWalletScanningProgressPayload, UpdateAppModuleStatusPayload,
 };
 #[cfg(target_os = "windows")]
 use crate::external_dependencies::RequiredExternalDependency;
@@ -483,191 +478,7 @@
         }
     }
 
-<<<<<<< HEAD
     pub async fn emit_update_app_module_status(payload: UpdateAppModuleStatusPayload) {
-=======
-    pub async fn emit_core_phase_finished(status: bool) {
-        let _unused = FrontendReadyChannel::current().wait_for_ready().await;
-        let event = Event {
-            event_type: EventType::CorePhaseFinished,
-            payload: status,
-        };
-        if let Err(e) = Self::get_app_handle()
-            .await
-            .emit(BACKEND_STATE_UPDATE, event)
-        {
-            error!(target: LOG_TARGET, "Failed to emit CorePhaseFinished event: {e:?}");
-        }
-    }
-
-    pub async fn emit_wallet_phase_finished(status: bool) {
-        let _unused = FrontendReadyChannel::current().wait_for_ready().await;
-        let event = Event {
-            event_type: EventType::WalletPhaseFinished,
-            payload: status,
-        };
-        if let Err(e) = Self::get_app_handle()
-            .await
-            .emit(BACKEND_STATE_UPDATE, event)
-        {
-            error!(target: LOG_TARGET, "Failed to emit WalletPhaseFinished event: {e:?}");
-        }
-    }
-
-    pub async fn emit_ootle_wallet_phase_finished(status: bool) {
-        let _unused = FrontendReadyChannel::current().wait_for_ready().await;
-        let event = Event {
-            event_type: EventType::OotleWalletPhaseFinished,
-            payload: status,
-        };
-        if let Err(e) = Self::get_app_handle()
-            .await
-            .emit(BACKEND_STATE_UPDATE, event)
-        {
-            error!(target: LOG_TARGET, "Failed to emit OotleWalletPhaseFinished event: {e:?}");
-        }
-    }
-
-    pub async fn emit_hardware_phase_finished(status: bool) {
-        let _unused = FrontendReadyChannel::current().wait_for_ready().await;
-        let event = Event {
-            event_type: EventType::HardwarePhaseFinished,
-            payload: status,
-        };
-        if let Err(e) = Self::get_app_handle()
-            .await
-            .emit(BACKEND_STATE_UPDATE, event)
-        {
-            error!(target: LOG_TARGET, "Failed to emit HardwarePhaseFinished event: {e:?}");
-        }
-    }
-
-    pub async fn emit_node_phase_finished(status: bool) {
-        let _unused = FrontendReadyChannel::current().wait_for_ready().await;
-        let event = Event {
-            event_type: EventType::NodePhaseFinished,
-            payload: status,
-        };
-        if let Err(e) = Self::get_app_handle()
-            .await
-            .emit(BACKEND_STATE_UPDATE, event)
-        {
-            error!(target: LOG_TARGET, "Failed to emit NodePhaseFinished event: {e:?}");
-        }
-    }
-
-    pub async fn emit_mining_phase_finished(status: bool) {
-        let _unused = FrontendReadyChannel::current().wait_for_ready().await;
-        let event = Event {
-            event_type: EventType::MiningPhaseFinished,
-            payload: status,
-        };
-        if let Err(e) = Self::get_app_handle()
-            .await
-            .emit(BACKEND_STATE_UPDATE, event)
-        {
-            error!(target: LOG_TARGET, "Failed to emit MiningPhaseFinished event: {e:?}");
-        }
-    }
-
-    pub async fn emit_initial_setup_finished() {
-        let _unused = FrontendReadyChannel::current().wait_for_ready().await;
-        let event = Event {
-            event_type: EventType::InitialSetupFinished,
-            payload: (),
-        };
-        if let Err(e) = Self::get_app_handle()
-            .await
-            .emit(BACKEND_STATE_UPDATE, event)
-        {
-            error!(target: LOG_TARGET, "Failed to emit SetupFinished event: {e:?}");
-        }
-    }
-
-    pub async fn emit_unlock_app() {
-        let _unused = FrontendReadyChannel::current().wait_for_ready().await;
-        let event = Event {
-            event_type: EventType::UnlockApp,
-            payload: (),
-        };
-        if let Err(e) = Self::get_app_handle()
-            .await
-            .emit(BACKEND_STATE_UPDATE, event)
-        {
-            error!(target: LOG_TARGET, "Failed to emit UnlockApp event: {e:?}");
-        }
-    }
-
-    pub async fn emit_unlock_wallet() {
-        let _unused = FrontendReadyChannel::current().wait_for_ready().await;
-        let event = Event {
-            event_type: EventType::UnlockWallet,
-            payload: (),
-        };
-        if let Err(e) = Self::get_app_handle()
-            .await
-            .emit(BACKEND_STATE_UPDATE, event)
-        {
-            error!(target: LOG_TARGET, "Failed to emit UnlockWallet event: {e:?}");
-        }
-    }
-
-    pub async fn emit_unlock_cpu_mining() {
-        let _unused = FrontendReadyChannel::current().wait_for_ready().await;
-        let event = Event {
-            event_type: EventType::UnlockCpuMining,
-            payload: (),
-        };
-        if let Err(e) = Self::get_app_handle()
-            .await
-            .emit(BACKEND_STATE_UPDATE, event)
-        {
-            error!(target: LOG_TARGET, "Failed to emit UnlockCpuMining event: {e:?}");
-        }
-    }
-    pub async fn emit_unlock_gpu_mining() {
-        let _unused = FrontendReadyChannel::current().wait_for_ready().await;
-        let event = Event {
-            event_type: EventType::UnlockGpuMining,
-            payload: (),
-        };
-        if let Err(e) = Self::get_app_handle()
-            .await
-            .emit(BACKEND_STATE_UPDATE, event)
-        {
-            error!(target: LOG_TARGET, "Failed to emit UnlockGpuMining event: {e:?}");
-        }
-    }
-
-    pub async fn emit_lock_wallet() {
-        let _unused = FrontendReadyChannel::current().wait_for_ready().await;
-        let event = Event {
-            event_type: EventType::LockWallet,
-            payload: (),
-        };
-        if let Err(e) = Self::get_app_handle()
-            .await
-            .emit(BACKEND_STATE_UPDATE, event)
-        {
-            error!(target: LOG_TARGET, "Failed to emit LockWallet event: {e:?}");
-        }
-    }
-
-    pub async fn emit_lock_cpu_mining() {
-        let _unused = FrontendReadyChannel::current().wait_for_ready().await;
-        let event = Event {
-            event_type: EventType::LockCpuMining,
-            payload: (),
-        };
-        if let Err(e) = Self::get_app_handle()
-            .await
-            .emit(BACKEND_STATE_UPDATE, event)
-        {
-            error!(target: LOG_TARGET, "Failed to emit LockCpuMining event: {e:?}");
-        }
-    }
-    pub async fn emit_lock_gpu_mining() {
->>>>>>> d86f583f
         let _unused = FrontendReadyChannel::current().wait_for_ready().await;
         let event = Event {
             event_type: EventType::UpdateAppModuleStatus,
