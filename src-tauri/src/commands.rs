// Copyright 2024. The Tari Project
//
// Redistribution and use in source and binary forms, with or without modification, are permitted provided that the
// following conditions are met:
//
// 1. Redistributions of source code must retain the above copyright notice, this list of conditions and the following
// disclaimer.
//
// 2. Redistributions in binary form must reproduce the above copyright notice, this list of conditions and the
// following disclaimer in the documentation and/or other materials provided with the distribution.
//
// 3. Neither the name of the copyright holder nor the names of its contributors may be used to endorse or promote
// products derived from this software without specific prior written permission.
//
// THIS SOFTWARE IS PROVIDED BY THE COPYRIGHT HOLDERS AND CONTRIBUTORS "AS IS" AND ANY EXPRESS OR IMPLIED WARRANTIES,
// INCLUDING, BUT NOT LIMITED TO, THE IMPLIED WARRANTIES OF MERCHANTABILITY AND FITNESS FOR A PARTICULAR PURPOSE ARE
// DISCLAIMED. IN NO EVENT SHALL THE COPYRIGHT HOLDER OR CONTRIBUTORS BE LIABLE FOR ANY DIRECT, INDIRECT, INCIDENTAL,
// SPECIAL, EXEMPLARY, OR CONSEQUENTIAL DAMAGES (INCLUDING, BUT NOT LIMITED TO, PROCUREMENT OF SUBSTITUTE GOODS OR
// SERVICES; LOSS OF USE, DATA, OR PROFITS; OR BUSINESS INTERRUPTION) HOWEVER CAUSED AND ON ANY THEORY OF LIABILITY,
// WHETHER IN CONTRACT, STRICT LIABILITY, OR TORT (INCLUDING NEGLIGENCE OR OTHERWISE) ARISING IN ANY WAY OUT OF THE
// USE OF THIS SOFTWARE, EVEN IF ADVISED OF THE POSSIBILITY OF SUCH DAMAGE.

use crate::app_config::{AirdropTokens, GpuThreads};
use crate::app_in_memory_config::{
    get_der_encode_pub_key, get_websocket_key, AirdropInMemoryConfig,
};
use crate::auto_launcher::AutoLauncher;
use crate::binaries::{Binaries, BinaryResolver};
use crate::credential_manager::{CredentialError, CredentialManager};
use crate::external_dependencies::{
    ExternalDependencies, ExternalDependency, RequiredExternalDependency,
};
use crate::gpu_miner::EngineType;
use crate::gpu_miner_adapter::{GpuMinerStatus, GpuNodeSource};
use crate::gpu_status_file::GpuStatus;
use crate::internal_wallet::{InternalWallet, PaperWalletConfig};
use crate::p2pool::models::{Connections, P2poolStats};
<<<<<<< HEAD
use crate::progress_tracker_old::ProgressTracker;
use crate::tasks_tracker::TasksTrackers;
=======
use crate::progress_tracker::ProgressTracker;
>>>>>>> d1d46f89
use crate::tor_adapter::TorConfig;
use crate::utils::app_flow_utils::FrontendReadyChannel;
use crate::utils::shutdown_utils::stop_all_processes;
use crate::wallet_adapter::TransactionInfo;
use crate::wallet_manager::WalletManagerError;
use crate::{airdrop, UniverseAppState, APPLICATION_FOLDER_ID};

use base64::prelude::*;
use keyring::Entry;
use log::{debug, error, info, warn};
use monero_address_creator::Seed as MoneroSeed;
use regex::Regex;
use serde::{Deserialize, Serialize};
use serde_json::{json, Value};
use std::fmt::Debug;
use std::fs::{read_dir, remove_dir_all, remove_file, File};
use std::sync::atomic::Ordering;
use std::thread::{available_parallelism, sleep};
use std::time::{Duration, Instant, SystemTime};
use tari_common::configuration::Network;
use tauri::{Manager, PhysicalPosition, PhysicalSize};
use tauri_plugin_sentry::sentry;

const MAX_ACCEPTABLE_COMMAND_TIME: Duration = Duration::from_secs(1);
const LOG_TARGET: &str = "tari::universe::commands";
const LOG_TARGET_WEB: &str = "tari::universe::web";

#[derive(Debug, Serialize, Clone)]
pub struct MaxUsageLevels {
    max_cpu_threads: i32,
    max_gpus_threads: Vec<GpuThreads>,
}

pub enum CpuMinerConnection {
    BuiltInProxy,
}

#[derive(Debug, Serialize)]
pub struct ApplicationsVersions {
    tari_universe: String,
    xmrig: String,
    minotari_node: String,
    mm_proxy: String,
    wallet: String,
    sha_p2pool: String,
    xtrgpuminer: String,
}

#[derive(Debug, Serialize, Clone)]
pub struct CpuMinerMetrics {
    // hardware: Vec<PublicDeviceProperties>,
    mining: CpuMinerStatus,
}

#[derive(Debug, Serialize, Clone)]
pub struct GpuMinerMetrics {
    hardware: Vec<GpuStatus>,
    mining: GpuMinerStatus,
}

#[derive(Debug, Serialize, Clone)]
pub struct BaseNodeStatus {
    block_height: u64,
    block_time: u64,
    is_connected: bool,
    connected_peers: Vec<String>,
}

#[derive(Debug, Serialize, Clone)]
pub struct CpuMinerStatus {
    pub is_mining: bool,
    pub hash_rate: f64,
    pub estimated_earnings: u64,
    pub connection: CpuMinerConnectionStatus,
}

impl Default for CpuMinerStatus {
    fn default() -> Self {
        Self {
            is_mining: false,
            hash_rate: 0.0,
            estimated_earnings: 0,
            connection: CpuMinerConnectionStatus {
                is_connected: false,
            },
        }
    }
}
<<<<<<< HEAD

=======
>>>>>>> d1d46f89
#[derive(Debug, Serialize, Clone, Default)]
pub struct CpuMinerConnectionStatus {
    pub is_connected: bool,
    // pub error: Option<String>,
}

#[derive(Deserialize, Serialize, Debug, Clone)]
#[serde(rename_all = "camelCase")]
pub struct SignWsDataResponse {
    signature: String,
    pub_key: String,
}

#[tauri::command]
pub async fn close_splashscreen(app: tauri::AppHandle) {
    let close_max_retries: u32 = 10; // Maximum number of retries
    let retry_delay_ms: u64 = 100; // Delay between retries in milliseconds

    let mut retries = 0;

    let (splashscreen_window, main_window) = loop {
        let splashscreen_window = app.get_webview_window("splashscreen");
        let main_window = app.get_webview_window("main");

        if let (Some(splashscreen), Some(main)) = (splashscreen_window, main_window) {
            break (splashscreen, main);
        }

        retries += 1;
        if retries >= close_max_retries {
            error!(target: "LOG_TARGET", "Failed to fetch both 'splashscreen' and 'main' windows after {} retries", close_max_retries);
            return;
        }

        info!(target: "LOG_TARGET", "Failed to fetch both 'splashscreen' and 'main' windows. Retrying in {}ms", retry_delay_ms);
        tokio::time::sleep(Duration::from_millis(retry_delay_ms)).await;
    };

    if let (Ok(window_position), Ok(window_size)) = (
        splashscreen_window.outer_position(),
        splashscreen_window.inner_size(),
    ) {
        splashscreen_window.close().expect("could not close");
        main_window.show().expect("could not show");
        if let Err(e) = main_window
            .set_position(PhysicalPosition::new(window_position.x, window_position.y))
            .and_then(|_| {
                main_window.set_size(PhysicalSize::new(window_size.width, window_size.height))
            })
        {
            error!(target: LOG_TARGET, "Could not set window position or size: {:?}", e);
        }
    } else {
        error!(target: LOG_TARGET, "Could not get window position or size");
        splashscreen_window.close().expect("could not close");
        main_window.show().expect("could not show");
    }
}

#[tauri::command]
pub async fn frontend_ready(app: tauri::AppHandle) {
    let app_handle = app.clone();
<<<<<<< HEAD
    FrontendReadyChannel::current().set_ready();
    TasksTrackers::current()
        .common
        .get_task_tracker()
        .await
        .spawn(async move {
            let app_state = app_handle.state::<UniverseAppState>();
            // Give the splash screen a few seconds to show before closing it
            sleep(Duration::from_secs(3));
            app_state
                .events_manager
                .handle_close_splash_screen(&app_handle)
                .await;
        });
=======
    tauri::async_runtime::spawn(async move {
        let state = app_handle.state::<UniverseAppState>().clone();
        let setup_complete_clone = state.is_setup_finished.read().await;
        let missing_dependencies = state.missing_dependencies.read().await;
        let setup_complete_value = *setup_complete_clone;

        let prog = ProgressTracker::new(app_handle.clone(), None);
        prog.send_last_action("".to_string()).await;

        time::sleep(Duration::from_secs(3)).await;
        app_handle
            .emit("app_ready", setup_complete_value)
            .expect("Could not emit event 'app_ready'");

        if let Err(e) = state
            .updates_manager
            .init_periodic_updates(app.clone())
            .await
        {
            error!(target: LOG_TARGET, "Failed to init periodic updates: {}", e);
        }

        let has_missing = missing_dependencies.is_some();
        let external_dependencies = missing_dependencies.clone();
        if has_missing {
            app_handle
                .emit("missing-applications", external_dependencies)
                .expect("Could not emit event 'missing-applications");
        }
        FrontendReadyChannel::current().set_ready();
    });
>>>>>>> d1d46f89
}

#[tauri::command]
pub async fn download_and_start_installer(
    _missing_dependency: ExternalDependency,
) -> Result<(), String> {
    let timer = Instant::now();

    #[cfg(target_os = "windows")]
    if cfg!(target_os = "windows") {
        ExternalDependencies::current()
            .install_missing_dependencies(_missing_dependency)
            .await
            .map_err(|e| {
                error!(target: LOG_TARGET, "Could not install missing dependency: {:?}", e);
                e.to_string()
            })?;
    }

    if timer.elapsed() > MAX_ACCEPTABLE_COMMAND_TIME {
        warn!(target: LOG_TARGET,
            "download_and_start_installer took too long: {:?}",
            timer.elapsed()
        );
    }
    Ok(())
}

#[tauri::command]
pub async fn exit_application(_window: tauri::Window, app: tauri::AppHandle) -> Result<(), String> {
<<<<<<< HEAD
    TasksTrackers::current().stop_all_processes().await;
=======
    stop_all_processes(app.clone(), true).await?;
>>>>>>> d1d46f89

    app.exit(0);
    Ok(())
}

#[tauri::command]
pub async fn fetch_tor_bridges() -> Result<Vec<String>, String> {
    let timer = Instant::now();
    let res_html = reqwest::get("https://bridges.torproject.org/bridges?transport=obfs4")
        .await
        .map_err(|e| e.to_string())?
        .text()
        .await
        .map_err(|e| e.to_string())?;

    let re = Regex::new(r"obfs4.*?<br/>").map_err(|e| e.to_string())?;
    let bridges: Vec<String> = re
        .find_iter(&res_html)
        .map(|m| m.as_str().trim_end_matches(" <br/>").to_string())
        .collect();
    info!(target: LOG_TARGET, "Fetched default bridges: {:?}", bridges);
    if timer.elapsed() > MAX_ACCEPTABLE_COMMAND_TIME {
        warn!(target: LOG_TARGET, "fetch_default_tor_bridges took too long: {:?}", timer.elapsed());
    }
    Ok(bridges)
}

#[tauri::command]
pub async fn get_app_in_memory_config(
    _window: tauri::Window,
    state: tauri::State<'_, UniverseAppState>,
    _app: tauri::AppHandle,
) -> Result<AirdropInMemoryConfig, ()> {
    let timer = Instant::now();
    let res = state.in_memory_config.read().await.clone().into();
    if timer.elapsed() > MAX_ACCEPTABLE_COMMAND_TIME {
        warn!(target: LOG_TARGET,
            "get_app_in_memory_config took too long: {:?}",
            timer.elapsed()
        );
    }
    Ok(res)
}

#[tauri::command]
pub async fn get_applications_versions(
    app: tauri::AppHandle,
) -> Result<ApplicationsVersions, String> {
    let timer = Instant::now();
    let binary_resolver = BinaryResolver::current().read().await;

    let tari_universe_version = app.package_info().version.clone();
    let xmrig_version = binary_resolver
        .get_binary_version_string(Binaries::Xmrig)
        .await;

    let minotari_node_version = binary_resolver
        .get_binary_version_string(Binaries::MinotariNode)
        .await;
    let mm_proxy_version = binary_resolver
        .get_binary_version_string(Binaries::MergeMiningProxy)
        .await;
    let wallet_version = binary_resolver
        .get_binary_version_string(Binaries::Wallet)
        .await;
    let sha_p2pool_version = binary_resolver
        .get_binary_version_string(Binaries::ShaP2pool)
        .await;
    let xtrgpuminer_version = binary_resolver
        .get_binary_version_string(Binaries::GpuMiner)
        .await;

    if timer.elapsed() > MAX_ACCEPTABLE_COMMAND_TIME {
        warn!(target: LOG_TARGET,
            "get_applications_versions took too long: {:?}",
            timer.elapsed()
        );
    }

    drop(binary_resolver);

    Ok(ApplicationsVersions {
        tari_universe: tari_universe_version.to_string(),
        minotari_node: minotari_node_version,
        xmrig: xmrig_version,
        mm_proxy: mm_proxy_version,
        wallet: wallet_version,
        sha_p2pool: sha_p2pool_version,
        xtrgpuminer: xtrgpuminer_version,
    })
}

#[tauri::command]
pub async fn get_external_dependencies() -> Result<RequiredExternalDependency, String> {
    let timer = Instant::now();
    let external_dependencies = ExternalDependencies::current()
        .get_external_dependencies()
        .await;
    if timer.elapsed() > MAX_ACCEPTABLE_COMMAND_TIME {
        warn!(target: LOG_TARGET,
            "get_external_dependencies took too long: {:?}",
            timer.elapsed()
        );
    }
    Ok(external_dependencies)
}

#[tauri::command]
pub async fn get_max_consumption_levels(
    state: tauri::State<'_, UniverseAppState>,
) -> Result<MaxUsageLevels, String> {
    // CPU Detection
    let timer = Instant::now();
    let max_cpu_available = available_parallelism()
        .map(|cores| i32::try_from(cores.get()).unwrap_or(1))
        .map_err(|e| e.to_string())?;

    if timer.elapsed() > MAX_ACCEPTABLE_COMMAND_TIME {
        warn!(target: LOG_TARGET, "get_available_cpu_cores took too long: {:?}", timer.elapsed());
    }

    let gpu_devices = state
        .gpu_miner
        .read()
        .await
        .get_gpu_devices()
        .await
        .map_err(|e| e.to_string())?;

    let mut max_gpus_threads = Vec::new();
    for gpu_device in gpu_devices {
        // let max_gpu_threads = gpu_device.max_grid_size;
        // For some reason this is always return 256, even when the cards can do more like
        // 4096 or 8192
        let max_gpu_threads = 8192;
        max_gpus_threads.push(GpuThreads {
            gpu_name: gpu_device.device_name,
            max_gpu_threads,
        });
    }

    Ok(MaxUsageLevels {
        max_cpu_threads: max_cpu_available,
        max_gpus_threads,
    })
}

#[tauri::command]
pub async fn get_network(
    _window: tauri::Window,
    _state: tauri::State<'_, UniverseAppState>,
    _app: tauri::AppHandle,
) -> Result<String, ()> {
    Ok(Network::get_current_or_user_setting_or_default().to_string())
}

#[tauri::command]
pub async fn get_monero_seed_words(
    state: tauri::State<'_, UniverseAppState>,
    app: tauri::AppHandle,
) -> Result<Vec<String>, String> {
    let timer = Instant::now();

    if !state.config.read().await.monero_address_is_generated() {
        return Err(
            "Monero seed words are not available when a Monero address is provided".to_string(),
        );
    }

    let config_path = app
        .path()
        .app_config_dir()
        .expect("Could not get config dir");

    let cm = CredentialManager::default_with_dir(config_path);
    let cred = match cm.get_credentials() {
        Ok(cred) => cred,
        Err(e @ CredentialError::PreviouslyUsedKeyring) => {
            return Err(e.to_string());
        }
        Err(e) => {
            error!(target: LOG_TARGET, "Could not get credentials: {:?}", e);
            return Err(e.to_string());
        }
    };

    let seed = cred
        .monero_seed
        .expect("Couldn't get seed from credentials");

    let seed = MoneroSeed::new(seed);

    if timer.elapsed() > MAX_ACCEPTABLE_COMMAND_TIME {
        warn!(target: LOG_TARGET, "get_seed_words took too long: {:?}", timer.elapsed());
    }

    seed.seed_words().map_err(|e| e.to_string())
}

#[tauri::command]
pub async fn get_p2pool_stats(
    state: tauri::State<'_, UniverseAppState>,
) -> Result<Option<P2poolStats>, String> {
    let timer = Instant::now();
    let p2pool_stats = state.p2pool_latest_status.borrow().clone();

    if timer.elapsed() > MAX_ACCEPTABLE_COMMAND_TIME {
        warn!(target: LOG_TARGET, "get_p2pool_stats took too long: {:?}", timer.elapsed());
    }
    Ok(p2pool_stats)
}

#[tauri::command]
pub async fn get_p2pool_connections(
    state: tauri::State<'_, UniverseAppState>,
) -> Result<Option<Connections>, String> {
    let timer = Instant::now();
    if state.is_getting_p2pool_connections.load(Ordering::SeqCst) {
        let read = state.cached_p2pool_connections.read().await;
        if let Some(connections) = &*read {
            warn!(target: LOG_TARGET, "Already getting p2pool connections, returning cached value");
            return Ok(connections.clone());
        }
        warn!(target: LOG_TARGET, "Already getting p2pool connections");
        return Err("Already getting p2pool connections".to_string());
    }
    state
        .is_getting_p2pool_connections
        .store(true, Ordering::SeqCst);
    let p2pool_connections = state
        .p2pool_manager
        .get_connections()
        .await
        .unwrap_or_else(|e| {
            warn!(target: LOG_TARGET, "Error getting p2pool connections: {}", e);
            None
        });

    if timer.elapsed() > MAX_ACCEPTABLE_COMMAND_TIME {
        warn!(target: LOG_TARGET, "get_p2pool_connections took too long: {:?}", timer.elapsed());
    }
    let mut lock = state.cached_p2pool_connections.write().await;
    *lock = Some(p2pool_connections.clone());
    state
        .is_getting_p2pool_connections
        .store(false, Ordering::SeqCst);
    Ok(p2pool_connections)
}

#[tauri::command]
pub async fn set_p2pool_stats_server_port(
    port: Option<u16>,
    state: tauri::State<'_, UniverseAppState>,
) -> Result<(), String> {
    info!(target: LOG_TARGET, "[set_p2pool_stats_server_port] called with port: {:?}", port);
    let telemetry_service = state.telemetry_service.read().await;
    let _res = telemetry_service
        .send("set_p2pool_stats_server_port".to_string(), json!(port))
        .await;
    drop(telemetry_service);
    state
        .config
        .write()
        .await
        .set_p2pool_stats_server_port(port)
        .await
        .map_err(|e| e.to_string())?;
    Ok(())
}

#[tauri::command]
pub async fn get_used_p2pool_stats_server_port(
    state: tauri::State<'_, UniverseAppState>,
) -> Result<u16, String> {
    Ok(state.p2pool_manager.stats_server_port().await)
}

#[tauri::command]
pub async fn get_paper_wallet_details(
    app: tauri::AppHandle,
    state: tauri::State<'_, UniverseAppState>,
    auth_uuid: Option<String>,
) -> Result<PaperWalletConfig, String> {
    let timer = Instant::now();
    let config_path = app
        .path()
        .app_config_dir()
        .expect("Could not get config dir");
    let balance = state
        .wallet_state_watch_rx
        .borrow()
        .clone()
        .and_then(|state| state.balance);
    let anon_id = state.config.read().await.anon_id().to_string();
    let internal_wallet = InternalWallet::load_or_create(config_path)
        .await
        .map_err(|e| e.to_string())?;

    warn!(target: LOG_TARGET, "auth_uuid {:?}", auth_uuid);
    let result = internal_wallet
        .get_paper_wallet_details(anon_id, balance, auth_uuid)
        .await
        .map_err(|e| e.to_string())?;

    if timer.elapsed() > MAX_ACCEPTABLE_COMMAND_TIME {
        warn!(target: LOG_TARGET, "get_paper_wallet_details took too long: {:?}", timer.elapsed());
    }
    Ok(result)
}

#[tauri::command]
pub async fn get_seed_words(
    _window: tauri::Window,
    _state: tauri::State<'_, UniverseAppState>,
    app: tauri::AppHandle,
) -> Result<Vec<String>, String> {
    let timer = Instant::now();
    let config_path = app
        .path()
        .app_config_dir()
        .expect("Could not get config dir");
    let internal_wallet = InternalWallet::load_or_create(config_path)
        .await
        .map_err(|e| e.to_string())?;
    let seed_words = internal_wallet
        .decrypt_seed_words()
        .map_err(|e| e.to_string())?;
    let mut res = vec![];
    for i in 0..seed_words.len() {
        match seed_words.get_word(i) {
            Ok(word) => res.push(word.clone()),
            Err(error) => {
                error!(target: LOG_TARGET, "Could not get seed word: {:?}", error);
            }
        }
    }
    if timer.elapsed() > MAX_ACCEPTABLE_COMMAND_TIME {
        warn!(target: LOG_TARGET, "get_seed_words took too long: {:?}", timer.elapsed());
    }
    Ok(res)
}

#[tauri::command]
pub async fn get_tor_config(
    _window: tauri::Window,
    state: tauri::State<'_, UniverseAppState>,
    _app: tauri::AppHandle,
) -> Result<TorConfig, String> {
    let timer = Instant::now();
    let tor_config = state.tor_manager.get_tor_config().await;
    if timer.elapsed() > MAX_ACCEPTABLE_COMMAND_TIME {
        warn!(target: LOG_TARGET, "get_tor_config took too long: {:?}", timer.elapsed());
    }
    Ok(tor_config)
}

#[allow(clippy::too_many_lines)]
#[tauri::command]
pub async fn get_tor_entry_guards(
    state: tauri::State<'_, UniverseAppState>,
) -> Result<Vec<String>, String> {
    let timer = Instant::now();
    let res = state
        .tor_manager
        .get_entry_guards()
        .await
        .map_err(|e| e.to_string())?;
    if timer.elapsed() > MAX_ACCEPTABLE_COMMAND_TIME {
        warn!(target: LOG_TARGET, "get_tor_entry_guards took too long: {:?}", timer.elapsed());
    }
    Ok(res)
}

#[tauri::command]
pub async fn get_airdrop_tokens(
    _window: tauri::Window,
    state: tauri::State<'_, UniverseAppState>,
    _app: tauri::AppHandle,
) -> Result<Option<AirdropTokens>, String> {
    let timer = Instant::now();
    let airdrop_access_token = state.config.read().await.airdrop_tokens();
    if timer.elapsed() > MAX_ACCEPTABLE_COMMAND_TIME {
        warn!(target: LOG_TARGET, "get_airdrop_tokens took too long: {:?}", timer.elapsed());
    }
    Ok(airdrop_access_token)
}

#[tauri::command]
pub async fn get_transactions_history(
    state: tauri::State<'_, UniverseAppState>,
    continuation: bool,
    limit: Option<u32>,
) -> Result<Vec<TransactionInfo>, String> {
    let timer = Instant::now();
    if state.is_getting_transactions_history.load(Ordering::SeqCst) {
        warn!(target: LOG_TARGET, "Already getting transfers history");
        return Err("Already getting transfers history".to_string());
    }
    state
        .is_getting_transactions_history
        .store(true, Ordering::SeqCst);
    let transactions = state
        .wallet_manager
        .get_transactions_history(continuation, limit)
        .await
        .unwrap_or_else(|e| {
            if !matches!(e, WalletManagerError::WalletNotStarted) {
                warn!(target: LOG_TARGET, "Error getting transaction history: {}", e);
            }
            vec![]
        });

    if timer.elapsed() > MAX_ACCEPTABLE_COMMAND_TIME {
        warn!(target: LOG_TARGET, "get_transactions_history took too long: {:?}", timer.elapsed());
    }

    state
        .is_getting_transactions_history
        .store(false, Ordering::SeqCst);
    Ok(transactions)
}

#[tauri::command]
pub async fn get_coinbase_transactions(
    state: tauri::State<'_, UniverseAppState>,
    continuation: bool,
    limit: Option<u32>,
) -> Result<Vec<TransactionInfo>, String> {
    let timer = Instant::now();
    if state.is_getting_coinbase_history.load(Ordering::SeqCst) {
        warn!(target: LOG_TARGET, "Already getting coinbase history");
        return Err("Already getting coinbase history".to_string());
    }
    state
        .is_getting_coinbase_history
        .store(true, Ordering::SeqCst);
    let transactions = state
        .wallet_manager
        .get_coinbase_transactions(continuation, limit)
        .await
        .unwrap_or_else(|e| {
            if !matches!(e, WalletManagerError::WalletNotStarted) {
                warn!(target: LOG_TARGET, "Error getting transaction history: {}", e);
            }
            vec![]
        });

    if timer.elapsed() > MAX_ACCEPTABLE_COMMAND_TIME {
        warn!(target: LOG_TARGET, "get_coinbase_transactions took too long: {:?}", timer.elapsed());
    }

    state
        .is_getting_coinbase_history
        .store(false, Ordering::SeqCst);
    Ok(transactions)
}

#[tauri::command]
pub async fn import_seed_words(
    seed_words: Vec<String>,
    _window: tauri::Window,
    app: tauri::AppHandle,
) -> Result<(), String> {
    let timer = Instant::now();
    let config_path = app
        .path()
        .app_config_dir()
        .expect("Could not get config dir");
    let data_dir = app
        .path()
        .app_local_data_dir()
        .expect("Could not get data dir");

    stop_all_processes(app.clone(), false).await?;

    match InternalWallet::create_from_seed(config_path, seed_words).await {
        Ok(_wallet) => {
<<<<<<< HEAD
            TasksTrackers::current().stop_all_processes().await;
=======
>>>>>>> d1d46f89
            InternalWallet::clear_wallet_local_data(data_dir)
                .await
                .map_err(|e| e.to_string())?;
            info!(target: LOG_TARGET, "[import_seed_words] Restarting the app");
            app.restart();
        }
        Err(e) => {
            error!(target: LOG_TARGET, "Error loading internal wallet: {:?}", e);
            e.to_string();
        }
    }

    if timer.elapsed() > MAX_ACCEPTABLE_COMMAND_TIME {
        warn!(target: LOG_TARGET, "import_seed_words took too long: {:?}", timer.elapsed());
    }
    Ok(())
}

#[tauri::command]
pub fn log_web_message(level: String, message: Vec<String>) {
    let joined_message = message.join(" ");
    match level.as_str() {
        "error" => {
            error!(target: LOG_TARGET_WEB, "{}", joined_message)
        }
        _ => info!(target: LOG_TARGET_WEB, "{}", joined_message),
    }
}

#[tauri::command]
pub fn open_log_dir(app: tauri::AppHandle) {
    let log_dir = app.path().app_log_dir().expect("Could not get log dir");
    if let Err(e) = open::that(log_dir) {
        error!(target: LOG_TARGET, "Could not open log dir: {:?}", e);
    }
}

#[tauri::command]
pub async fn reset_settings<'r>(
    reset_wallet: bool,
    _window: tauri::Window,
    app: tauri::AppHandle,
) -> Result<(), String> {
<<<<<<< HEAD
    TasksTrackers::current().stop_all_processes().await;
=======
    info!(target: LOG_TARGET, "[reset_settings] Resetting settings, reset_wallet: {:?}", reset_wallet);
    stop_all_processes(app.clone(), true).await?;
>>>>>>> d1d46f89
    let network = Network::get_current_or_user_setting_or_default().as_key_str();

    let app_config_dir = app.path().app_config_dir();
    let app_cache_dir = app.path().app_cache_dir();
    let app_data_dir = app.path().app_data_dir();
    let app_local_data_dir = app.path().app_local_data_dir();

    let dirs_to_remove = [
        app_config_dir,
        app_cache_dir,
        app_data_dir,
        app_local_data_dir,
    ];
    let valid_dir_paths: Vec<String> = dirs_to_remove
        .iter()
        .filter_map(|dir| {
            if let Ok(path) = dir {
                path.to_str().map(|s| s.to_string())
            } else {
                None
            }
        })
        .collect();

    if valid_dir_paths.is_empty() {
        error!(target: LOG_TARGET, "Could not get app directories for {:?}", valid_dir_paths);
        return Err("Could not get app directories".to_string());
    }
    let mut folder_block_list = Vec::new();
    folder_block_list.push("EBWebView");

    let mut files_block_list = Vec::new();

    if !reset_wallet {
        folder_block_list.push("wallet");
        files_block_list.push("credentials_backup.bin");
    }

    for dir_path in dirs_to_remove.iter().flatten() {
        if dir_path.exists() {
            for entry in read_dir(dir_path).map_err(|e| e.to_string())? {
                let entry = entry.map_err(|e| e.to_string())?;
                let path = entry.path();
                if path.is_dir() {
                    if let Some(file_name) = path.file_name().and_then(|name| name.to_str()) {
                        if folder_block_list.contains(&file_name) {
                            continue;
                        }
                    }

                    let contains_wallet_config =
                        read_dir(&path)
                            .map_err(|e| e.to_string())?
                            .any(|inner_entry| {
                                inner_entry
                                    .map(|e| e.file_name() == "wallet_config.json")
                                    .unwrap_or(false)
                            });

                    let is_network_dir = path
                        .file_name()
                        .and_then(|name| name.to_str())
                        .map(|name| name == network)
                        .unwrap_or(false);

                    if !reset_wallet && contains_wallet_config {
                        continue;
                    }
                    if reset_wallet && contains_wallet_config && !is_network_dir {
                        continue;
                    }

                    remove_dir_all(path.clone()).map_err(|e| {
                        error!(target: LOG_TARGET, "[reset_settings] Could not remove {:?} directory: {:?}", path, e);
                        format!("Could not remove directory: {}", e)
                    })?;
                } else {
                    if let Some(file_name) = path.file_name().and_then(|name| name.to_str()) {
                        if files_block_list.contains(&file_name) {
                            continue;
                        }
                    }

                    remove_file(path.clone()).map_err(|e| {
                        error!(target: LOG_TARGET, "[reset_settings] Could not remove {:?} file: {:?}", path, e);
                        format!("Could not remove file: {}", e)
                    })?;
                }
            }
        }
    }

    if reset_wallet {
        debug!(target: LOG_TARGET, "[reset_settings] Removing keychain items");
        if let Ok(entry) = Entry::new(APPLICATION_FOLDER_ID, "inner_wallet_credentials") {
            let _unused = entry.delete_credential();
        }
    }

    info!(target: LOG_TARGET, "[reset_settings] Restarting the app");
    app.restart();
}
#[tauri::command]
pub async fn restart_application(
    should_stop_miners: bool,
    _window: tauri::Window,
    app: tauri::AppHandle,
) -> Result<(), String> {
    if should_stop_miners {
<<<<<<< HEAD
        TasksTrackers::current().stop_all_processes().await;
=======
        stop_all_processes(app.clone(), true).await?;
>>>>>>> d1d46f89
    }

    app.restart();
}

#[tauri::command]
pub async fn send_feedback(
    feedback: String,
    include_logs: bool,
    _window: tauri::Window,
    state: tauri::State<'_, UniverseAppState>,
    app: tauri::AppHandle,
) -> Result<String, String> {
    let timer = Instant::now();
    let app_log_dir = Some(app.path().app_log_dir().expect("Could not get log dir."));

    let reference = state
        .feedback
        .read()
        .await
        .send_feedback(feedback, include_logs, app_log_dir.clone())
        .await
        .inspect_err(|e| error!("error at send_feedback {:?}", e))
        .map_err(|e| e.to_string())?;
    if timer.elapsed() > Duration::from_secs(60) {
        warn!(target: LOG_TARGET, "send_feedback took too long: {:?}", timer.elapsed());
    }
    Ok(reference)
}

#[tauri::command]
pub async fn set_allow_telemetry(
    allow_telemetry: bool,
    _window: tauri::Window,
    state: tauri::State<'_, UniverseAppState>,
    _app: tauri::AppHandle,
) -> Result<(), String> {
    info!(target: LOG_TARGET, "[set_allow_telemetry] called with flag: {:?}", allow_telemetry);
    state
        .config
        .write()
        .await
        .set_allow_telemetry(allow_telemetry)
        .await
        .inspect_err(|e| error!(target: LOG_TARGET, "error at set_allow_telemetry {:?}", e))
        .map_err(|e| e.to_string())?;
    Ok(())
}

#[tauri::command]
pub async fn send_data_telemetry_service(
    state: tauri::State<'_, UniverseAppState>,
    event_name: String,
    data: Value,
) -> Result<(), String> {
    state
        .telemetry_service
        .read()
        .await
        .send(event_name, data)
        .await
        .inspect_err(|e| error!(target: LOG_TARGET, "error at send_data_telemetry_service {:?}", e))
        .map_err(|e| e.to_string())?;
    Ok(())
}

#[tauri::command]
pub async fn set_application_language(
    state: tauri::State<'_, UniverseAppState>,
    application_language: String,
) -> Result<(), String> {
    info!(target: LOG_TARGET, "[set_application_language] called with language: {}", application_language);
    let telemetry_service = state.telemetry_service.read().await;
    let _res = telemetry_service
        .send(
            "set_application_language".to_string(),
            json!(application_language.clone()),
        )
        .await;
    drop(telemetry_service);
    state
        .config
        .write()
        .await
        .set_application_language(application_language)
        .await
        .map_err(|e| e.to_string())?;
    Ok(())
}

#[tauri::command]
pub async fn set_auto_update(
    auto_update: bool,
    state: tauri::State<'_, UniverseAppState>,
) -> Result<(), String> {
    let timer = Instant::now();
    info!(target: LOG_TARGET, "[set_auto_update] called with flag: {:?}", auto_update);
    let telemetry_service = state.telemetry_service.read().await;
    let _res = telemetry_service
        .send(
            "set_auto_update".to_string(),
            json!({ "auto_update": auto_update }),
        )
        .await;
    drop(telemetry_service);
    state
        .config
        .write()
        .await
        .set_auto_update(auto_update)
        .await
        .inspect_err(|e| error!(target: LOG_TARGET, "error at set_auto_update {:?}", e))
        .map_err(|e| e.to_string())?;

    if timer.elapsed() > MAX_ACCEPTABLE_COMMAND_TIME {
        warn!(target: LOG_TARGET, "set_auto_update took too long: {:?}", timer.elapsed());
    }

    Ok(())
}

#[tauri::command]
pub async fn set_cpu_mining_enabled<'r>(
    enabled: bool,
    state: tauri::State<'_, UniverseAppState>,
) -> Result<(), String> {
    let timer = Instant::now();
    info!(target: LOG_TARGET, "[set_cpu_mining_enabled] called with flag: {:?}", enabled);
    let telemetry_service = state.telemetry_service.read().await;
    let _res = telemetry_service
        .send("set_cpu_mining_enabled".to_string(), json!(enabled))
        .await;
    drop(telemetry_service);
    let mut config = state.config.write().await;
    config
        .set_cpu_mining_enabled(enabled)
        .await
        .inspect_err(|e| error!("error at set_cpu_mining_enabled {:?}", e))
        .map_err(|e| e.to_string())?;
    if timer.elapsed() > MAX_ACCEPTABLE_COMMAND_TIME {
        warn!(target: LOG_TARGET,
            "set_cpu_mining_enabled took too long: {:?}",
            timer.elapsed()
        );
    }
    Ok(())
}

#[tauri::command]
pub async fn sign_ws_data(data: String) -> Result<SignWsDataResponse, String> {
    let key: ring::signature::Ed25519KeyPair = get_websocket_key().map_err(|e| {
        warn!(target: LOG_TARGET,
            "error ws key handling:{:?}",
            e.to_string()
        );
        "sign_ws_data: error ws key handling"
    })?;
    let pub_key = get_der_encode_pub_key(&key).map_err(|e| {
        warn!(target: LOG_TARGET,
            "error ws pub key handling:{:?}",
            e.to_string()
        );
        "sign_ws_data: error ws pub key handling"
    })?;

    let signature = key.sign(data.as_bytes());

    Ok(SignWsDataResponse {
        signature: BASE64_STANDARD.encode(signature.as_ref()),
        pub_key,
    })
}

#[tauri::command]
pub async fn set_display_mode(
    display_mode: String,
    state: tauri::State<'_, UniverseAppState>,
) -> Result<(), String> {
    let timer = Instant::now();
    info!(target: LOG_TARGET, "[set_display_mode] called with mode: {:?}", display_mode);
    let telemetry_service = state.telemetry_service.read().await;
    let _res = telemetry_service
        .send("set_display_mode".to_string(), json!(display_mode))
        .await;
    drop(telemetry_service);
    state
        .config
        .write()
        .await
        .set_display_mode(display_mode)
        .await
        .inspect_err(|e| error!(target: LOG_TARGET, "error at set_display_mode {:?}", e))
        .map_err(|e| e.to_string())?;
    if timer.elapsed() > MAX_ACCEPTABLE_COMMAND_TIME {
        warn!(target: LOG_TARGET, "set_display_mode took too long: {:?}", timer.elapsed());
    }

    Ok(())
}
#[tauri::command]
pub async fn toggle_device_exclusion(
    device_index: u32,
    excluded: bool,
    app: tauri::AppHandle,
    state: tauri::State<'_, UniverseAppState>,
) -> Result<(), String> {
    let mut gpu_miner = state.gpu_miner.write().await;
    let config_dir = app
        .path()
        .app_config_dir()
        .expect("Could not get config dir");
    gpu_miner
        .toggle_device_exclusion(config_dir, device_index, excluded)
        .await
        .inspect_err(|e| error!("error at toggle_device_exclusion {:?}", e))
        .map_err(|e| e.to_string())?;
    Ok(())
}

#[tauri::command]
pub async fn set_gpu_mining_enabled(
    enabled: bool,
    state: tauri::State<'_, UniverseAppState>,
) -> Result<(), String> {
    let timer = Instant::now();
    info!(target: LOG_TARGET, "[set_gpu_mining_enabled] called with flag: {:?}", enabled);
    let telemetry_service = state.telemetry_service.read().await;
    let _res = telemetry_service
        .send("set_gpu_mining_enabled".to_string(), json!(enabled))
        .await;
    drop(telemetry_service);
    let mut config = state.config.write().await;
    config
        .set_gpu_mining_enabled(enabled)
        .await
        .inspect_err(|e| error!("error at set_gpu_mining_enabled {:?}", e))
        .map_err(|e| e.to_string())?;
    if timer.elapsed() > MAX_ACCEPTABLE_COMMAND_TIME {
        warn!(target: LOG_TARGET,
            "set_gpu_mining_enabled took too long: {:?}",
            timer.elapsed()
        );
    }

    Ok(())
}

#[tauri::command]
pub async fn set_mine_on_app_start(
    mine_on_app_start: bool,
    state: tauri::State<'_, UniverseAppState>,
) -> Result<(), String> {
    let timer = Instant::now();
    info!(target: LOG_TARGET, "[set_mine_on_app_start] called with flag: {:?}", mine_on_app_start);
    let telemetry_service = state.telemetry_service.read().await;
    let _res = telemetry_service
        .send(
            "set_mine_on_app_start".to_string(),
            json!(mine_on_app_start),
        )
        .await;
    drop(telemetry_service);
    state
        .config
        .write()
        .await
        .set_mine_on_app_start(mine_on_app_start)
        .await
        .inspect_err(|e| error!("error at set_mine_on_app_start {:?}", e))
        .map_err(|e| e.to_string())?;

    if timer.elapsed() > MAX_ACCEPTABLE_COMMAND_TIME {
        warn!(target: LOG_TARGET, "set_mine_on_app_start took too long: {:?}", timer.elapsed());
    }

    Ok(())
}

#[tauri::command]
pub async fn set_mode(
    mode: String,
    custom_cpu_usage: Option<u32>,
    custom_gpu_usage: Vec<GpuThreads>,
    state: tauri::State<'_, UniverseAppState>,
) -> Result<(), String> {
    let timer = Instant::now();
    info!(target: LOG_TARGET, "[set_mode] called with mode: {:?}, custom_max_cpu_usage: {:?}, custom_max_gpu_usage: {:?}", mode, custom_cpu_usage, custom_gpu_usage);

    state
        .config
        .write()
        .await
        .set_mode(mode, custom_cpu_usage, custom_gpu_usage)
        .await
        .inspect_err(|e| error!(target: LOG_TARGET, "error at set_mode {:?}", e))
        .map_err(|e| e.to_string())?;
    if timer.elapsed() > MAX_ACCEPTABLE_COMMAND_TIME {
        warn!(target: LOG_TARGET, "set_mode took too long: {:?}", timer.elapsed());
    }

    Ok(())
}

#[tauri::command]
pub async fn set_monero_address(
    monero_address: String,
    state: tauri::State<'_, UniverseAppState>,
) -> Result<(), String> {
    let timer = Instant::now();
    let mut app_config = state.config.write().await;
    app_config
        .set_monero_address(monero_address)
        .await
        .map_err(|e| e.to_string())?;
    if timer.elapsed() > MAX_ACCEPTABLE_COMMAND_TIME {
        warn!(target: LOG_TARGET, "set_monero_address took too long: {:?}", timer.elapsed());
    }
    Ok(())
}

#[tauri::command]
pub async fn set_monerod_config(
    use_monero_fail: bool,
    monero_nodes: Vec<String>,
    state: tauri::State<'_, UniverseAppState>,
) -> Result<(), String> {
    let timer = Instant::now();
    info!(target: LOG_TARGET, "[set_monerod_config] called with use_monero_fail: {:?}, monero_nodes: {:?}", use_monero_fail, monero_nodes);
    state
        .config
        .write()
        .await
        .set_monerod_config(use_monero_fail, monero_nodes)
        .await
        .inspect_err(|e| error!(target: LOG_TARGET, "error at set_monerod_config {:?}", e))
        .map_err(|e| e.to_string())?;
    if timer.elapsed() > MAX_ACCEPTABLE_COMMAND_TIME {
        warn!(target: LOG_TARGET, "set_monerod_config took too long: {:?}", timer.elapsed());
    }

    Ok(())
}

#[tauri::command]
pub async fn set_p2pool_enabled(
    p2pool_enabled: bool,
    state: tauri::State<'_, UniverseAppState>,
) -> Result<(), String> {
    let timer = Instant::now();
    info!(target: LOG_TARGET, "[set_p2pool_enabled] called with flag: {:?}", p2pool_enabled);
    let telemetry_service = state.telemetry_service.read().await;
    let _res = telemetry_service
        .send("set_p2pool_enabled".to_string(), json!(p2pool_enabled))
        .await;
    drop(telemetry_service);
    state
        .config
        .write()
        .await
        .set_p2pool_enabled(p2pool_enabled)
        .await
        .inspect_err(|e| error!("error at set_p2pool_enabled {:?}", e))
        .map_err(|e| e.to_string())?;

    let origin_config = state.mm_proxy_manager.config().await;
    let p2pool_grpc_port = state.p2pool_manager.grpc_port().await;

    match origin_config {
        None => {
            warn!(target: LOG_TARGET, "Tried to set p2pool_enabled but mmproxy has not been initialized yet");
            return Ok(());
        }
        Some(mut origin_config) => {
            if origin_config.p2pool_enabled != p2pool_enabled {
                if p2pool_enabled {
                    origin_config.set_to_use_p2pool(p2pool_grpc_port);
                } else {
                    let base_node_grpc_address = state
                        .node_manager
                        .get_grpc_address()
                        .await
                        .map_err(|error| error.to_string())?;
                    origin_config.set_to_use_base_node(base_node_grpc_address.to_string());
                }
                state
                    .mm_proxy_manager
                    .change_config(origin_config)
                    .await
                    .map_err(|error| error.to_string())?;
            }
        }
    }

    if timer.elapsed() > MAX_ACCEPTABLE_COMMAND_TIME {
        warn!(target: LOG_TARGET, "set_p2pool_enabled took too long: {:?}", timer.elapsed());
    }
    Ok(())
}

#[tauri::command]
pub async fn set_show_experimental_settings(
    show_experimental_settings: bool,
    state: tauri::State<'_, UniverseAppState>,
) -> Result<(), String> {
    state
        .config
        .write()
        .await
        .set_show_experimental_settings(show_experimental_settings)
        .await
        .map_err(|e| e.to_string())?;

    Ok(())
}

#[tauri::command]
pub async fn set_should_always_use_system_language(
    should_always_use_system_language: bool,
    state: tauri::State<'_, UniverseAppState>,
) -> Result<(), String> {
    state
        .config
        .write()
        .await
        .set_should_always_use_system_language(should_always_use_system_language)
        .await
        .map_err(|e| e.to_string())?;
    Ok(())
}

#[tauri::command]
pub async fn set_should_auto_launch(
    should_auto_launch: bool,
    state: tauri::State<'_, UniverseAppState>,
) -> Result<(), String> {
    info!(target: LOG_TARGET, "[set_should_auto_launch] called with flag: {:?}", should_auto_launch);
    let telemetry_service = state.telemetry_service.read().await;
    let _res = telemetry_service
        .send(
            "set_should_auto_launch".to_string(),
            json!(should_auto_launch),
        )
        .await;
    drop(telemetry_service);
    match state
        .config
        .write()
        .await
        .set_should_auto_launch(should_auto_launch)
        .await
    {
        Ok(_) => {
            AutoLauncher::current()
                .update_auto_launcher(should_auto_launch)
                .await
                .map_err(|e| {
                    error!(target: LOG_TARGET, "Error setting should_auto_launch: {:?}", e);
                    e.to_string()
                })?;
        }
        Err(e) => {
            error!(target: LOG_TARGET, "Error setting should_auto_launch: {:?}", e);
            return Err(e.to_string());
        }
    }

    Ok(())
}

#[tauri::command]
pub async fn set_tor_config(
    config: TorConfig,
    _window: tauri::Window,
    state: tauri::State<'_, UniverseAppState>,
    _app: tauri::AppHandle,
) -> Result<TorConfig, String> {
    let timer = Instant::now();
    info!(target: LOG_TARGET, "[set_tor_config] called with config: {:?}", config);
    let tor_config = state
        .tor_manager
        .set_tor_config(config)
        .await
        .map_err(|e| e.to_string())?;

    if timer.elapsed() > MAX_ACCEPTABLE_COMMAND_TIME {
        warn!(target: LOG_TARGET, "set_tor_config took too long: {:?}", timer.elapsed());
    }
    Ok(tor_config)
}

#[tauri::command]
pub async fn set_use_tor(
    use_tor: bool,
    state: tauri::State<'_, UniverseAppState>,
    app: tauri::AppHandle,
) -> Result<(), String> {
    let timer = Instant::now();
    info!(target: LOG_TARGET, "[set_use_tor] called with flag: {:?}", use_tor);
    let telemetry_service = state.telemetry_service.read().await;
    let _res = telemetry_service
        .send("set_use_tor".to_string(), json!(use_tor))
        .await;
    drop(telemetry_service);
    state
        .config
        .write()
        .await
        .set_use_tor(use_tor)
        .await
        .inspect_err(|e| error!(target: LOG_TARGET, "error at set_use_tor {:?}", e))
        .map_err(|e| e.to_string())?;

    let config_dir = app
        .path()
        .app_config_dir()
        .expect("Could not get config dir");

    if config_dir.exists() {
        let tcp_tor_toggled_file = config_dir.join("tcp_tor_toggled");
        File::create(tcp_tor_toggled_file).map_err(|e| e.to_string())?;
    }

    if timer.elapsed() > MAX_ACCEPTABLE_COMMAND_TIME {
        warn!(target: LOG_TARGET, "set_use_tor took too long: {:?}", timer.elapsed());
    }

    Ok(())
}

#[tauri::command]
pub async fn set_visual_mode<'r>(
    enabled: bool,
    state: tauri::State<'_, UniverseAppState>,
) -> Result<(), String> {
    let timer = Instant::now();
    info!(target: LOG_TARGET, "[set_visual_mode] called with flag: {:?}", enabled);
    let telemetry_service = state.telemetry_service.read().await;
    let _res = telemetry_service
        .send("set_visual_mode".to_string(), json!(enabled))
        .await;
    drop(telemetry_service);
    let mut config = state.config.write().await;
    config
        .set_visual_mode(enabled)
        .await
        .inspect_err(|e| error!("error at set_visual_mode {:?}", e))
        .map_err(|e| e.to_string())?;
    if timer.elapsed() > MAX_ACCEPTABLE_COMMAND_TIME {
        warn!(target: LOG_TARGET,
            "set_visual_mode took too long: {:?}",
            timer.elapsed()
        );
    }
    Ok(())
}

#[allow(clippy::too_many_lines)]
#[tauri::command]
pub async fn set_airdrop_tokens<'r>(
    airdrop_tokens: Option<AirdropTokens>,
    state: tauri::State<'_, UniverseAppState>,
    app: tauri::AppHandle,
) -> Result<(), String> {
    let old_tokens = state.config.clone().read().await.airdrop_tokens();
    let old_id = old_tokens.clone().and_then(|tokens| {
        airdrop::decode_jwt_claims_without_exp(&tokens.token).map(|claim| claim.id)
    });
    let new_id = airdrop_tokens.clone().and_then(|tokens| {
        airdrop::decode_jwt_claims_without_exp(&tokens.token).map(|claim| claim.id)
    });

    let user_id_changed = old_id != new_id;

    let mut app_config_lock = state.config.write().await;
    app_config_lock
        .set_airdrop_tokens(airdrop_tokens)
        .await
        .map_err(|e| e.to_string())?;
    drop(app_config_lock);

    info!(target: LOG_TARGET, "New Airdrop tokens saved, user id changed:{:?}", user_id_changed);
    if user_id_changed {
        let currently_mining = {
            let cpu_mining_status = state.cpu_miner_status_watch_rx.borrow().clone();
            let gpu_mining_status = state.gpu_latest_status.borrow().clone();
            cpu_mining_status.is_mining || gpu_mining_status.is_mining
        };

        if currently_mining {
            stop_mining(state.clone())
                .await
                .map_err(|e| e.to_string())?;

            airdrop::restart_mm_proxy_with_new_telemetry_id(state.clone()).await?;

            start_mining(state.clone(), app.clone())
                .await
                .map_err(|e| e.to_string())?;
        } else {
            airdrop::restart_mm_proxy_with_new_telemetry_id(state.clone()).await?;
        }
    }
    Ok(())
}

#[allow(clippy::too_many_lines)]
#[tauri::command]
pub async fn start_mining<'r>(
    state: tauri::State<'_, UniverseAppState>,
    app: tauri::AppHandle,
) -> Result<(), String> {
    let timer = Instant::now();
    let _lock = state.stop_start_mutex.lock().await;

    let config = state.config.read().await;
    let cpu_mining_enabled = config.cpu_mining_enabled();
    let gpu_mining_enabled = config.gpu_mining_enabled();
    let mode = config.mode();
    let custom_cpu_usage = config.custom_cpu_usage();
    let custom_gpu_usage = config.custom_gpu_usage();
    let p2pool_enabled = config.p2pool_enabled();
    let monero_address = config.monero_address().to_string();
    drop(config);

    let mut telemetry_id = state
        .telemetry_manager
        .read()
        .await
        .get_unique_string()
        .await;

    let cpu_miner = state.cpu_miner.read().await;
    let cpu_miner_running = cpu_miner.is_running().await;
    drop(cpu_miner);

    if cpu_mining_enabled && !cpu_miner_running {
        let mm_proxy_port = state
            .mm_proxy_manager
            .get_monero_port()
            .await
            .map_err(|e| e.to_string())?;

        {
            let cpu_miner_config = state.cpu_miner_config.read().await;
            let mut cpu_miner = state.cpu_miner.write().await;
            let res = cpu_miner
                .start(
                    TasksTrackers::current().hardware_phase.get_signal().await,
                    &cpu_miner_config,
                    monero_address.to_string(),
                    mm_proxy_port,
                    app.path()
                        .app_local_data_dir()
                        .expect("Could not get data dir"),
                    app.path()
                        .app_config_dir()
                        .expect("Could not get config dir"),
                    app.path().app_log_dir().expect("Could not get log dir"),
                    mode,
                    custom_cpu_usage,
                )
                .await;
            drop(cpu_miner_config);

            if let Err(e) = res {
                let err_msg = format!("Could not start CPU mining: {}", e);
                error!(target: LOG_TARGET, "{}", err_msg);
                sentry::capture_message(&err_msg, sentry::Level::Error);
                cpu_miner
                    .stop()
                    .await
                    .inspect_err(|e| {
                        let stop_err = format!("Error stopping CPU miner: {}", e);
                        error!(target: LOG_TARGET, "{}", stop_err);
                    })
                    .ok();
                return Err(e.to_string());
            }
        }
    }

    let gpu_miner = state.gpu_miner.read().await;
    let gpu_miner_running = gpu_miner.is_running().await;
    let gpu_available = gpu_miner.is_gpu_mining_available();
    drop(gpu_miner);

    info!(target: LOG_TARGET, "GPU availability {:?} gpu_mining_enabled {}", gpu_available.clone(), gpu_mining_enabled);

    if gpu_mining_enabled && gpu_available && !gpu_miner_running {
        info!(target: LOG_TARGET, "1. Starting gpu miner");

        let source = if p2pool_enabled {
            let p2pool_port = state.p2pool_manager.grpc_port().await;
            GpuNodeSource::P2Pool { port: p2pool_port }
        } else {
            let grpc_address = state
                .node_manager
                .get_grpc_address()
                .await
                .map_err(|e| e.to_string())?;

            GpuNodeSource::BaseNode {
                grpc_address: grpc_address.to_string(),
            }
        };

        info!(target: LOG_TARGET, "2 Starting gpu miner");

        if telemetry_id.is_empty() {
            telemetry_id = "tari-universe".to_string();
        }

        info!(target: LOG_TARGET, "3. Starting gpu miner");

        let cpu_miner_config = state.cpu_miner_config.read().await;
        let tari_address = cpu_miner_config.tari_address.clone();
        drop(cpu_miner_config);

        let mut gpu_miner = state.gpu_miner.write().await;
        let res = gpu_miner
            .start(
                tari_address,
                source,
                app.path()
                    .app_local_data_dir()
                    .expect("Could not get data dir"),
                app.path()
                    .app_config_dir()
                    .expect("Could not get config dir"),
                app.path().app_log_dir().expect("Could not get log dir"),
                mode,
                telemetry_id,
                custom_gpu_usage,
            )
            .await;

        info!(target: LOG_TARGET, "4. Starting gpu miner");
        if let Err(e) = res {
            let err_msg = format!("Could not start GPU mining: {}", e);
            error!(target: LOG_TARGET, "{}", err_msg);
            sentry::capture_message(&err_msg, sentry::Level::Error);

            if let Err(stop_err) = gpu_miner.stop().await {
                error!(target: LOG_TARGET, "Could not stop GPU miner: {}", stop_err);
            }

            return Err(e.to_string());
        }
    }
    if timer.elapsed() > MAX_ACCEPTABLE_COMMAND_TIME {
        warn!(target: LOG_TARGET, "start_mining took too long: {:?}", timer.elapsed());
    }
    Ok(())
}

#[tauri::command]
pub async fn stop_mining<'r>(state: tauri::State<'_, UniverseAppState>) -> Result<(), String> {
    let _lock = state.stop_start_mutex.lock().await;
    let timer = Instant::now();
    state
        .cpu_miner
        .write()
        .await
        .stop()
        .await
        .map_err(|e| e.to_string())?;
    info!(target:LOG_TARGET, "cpu miner stopped");

    state
        .gpu_miner
        .write()
        .await
        .stop()
        .await
        .map_err(|e| e.to_string())?;
    info!(target:LOG_TARGET, "gpu miner stopped");

    if timer.elapsed() > MAX_ACCEPTABLE_COMMAND_TIME {
        warn!(target: LOG_TARGET, "stop_mining took too long: {:?}", timer.elapsed());
    }
    Ok(())
}

#[tauri::command]
pub async fn update_applications(
    app: tauri::AppHandle,
    state: tauri::State<'_, UniverseAppState>,
) -> Result<(), String> {
    let timer = Instant::now();
    let mut binary_resolver = BinaryResolver::current().write().await;

    state
        .config
        .write()
        .await
        .set_last_binaries_update_timestamp(SystemTime::now())
        .await
        .inspect_err(
            |e| error!(target: LOG_TARGET, "Could not set last binaries update timestamp: {:?}", e),
        )
        .map_err(|e| e.to_string())?;

    let progress_tracker = ProgressTracker::new(app.clone(), None);
    binary_resolver
        .update_binary(Binaries::Xmrig, progress_tracker.clone())
        .await
        .map_err(|e| e.to_string())?;
    sleep(Duration::from_secs(1));
    binary_resolver
        .update_binary(Binaries::MinotariNode, progress_tracker.clone())
        .await
        .map_err(|e| e.to_string())?;
    sleep(Duration::from_secs(1));
    binary_resolver
        .update_binary(Binaries::MergeMiningProxy, progress_tracker.clone())
        .await
        .map_err(|e| e.to_string())?;
    sleep(Duration::from_secs(1));
    binary_resolver
        .update_binary(Binaries::Wallet, progress_tracker.clone())
        .await
        .map_err(|e| e.to_string())?;
    binary_resolver
        .update_binary(Binaries::ShaP2pool, progress_tracker.clone())
        .await
        .map_err(|e| e.to_string())?;
    sleep(Duration::from_secs(1));

    if timer.elapsed() > MAX_ACCEPTABLE_COMMAND_TIME {
        warn!(target: LOG_TARGET, "update_applications took too long: {:?}", timer.elapsed());
    }

    drop(binary_resolver);

    Ok(())
}

#[tauri::command]
pub async fn set_pre_release(
    app: tauri::AppHandle,
    pre_release: bool,
    state: tauri::State<'_, UniverseAppState>,
) -> Result<(), String> {
    let timer = Instant::now();
    info!(target: LOG_TARGET, "[set_pre_release] called with flag: {:?}", pre_release);
    let telemetry_service = state.telemetry_service.read().await;
    let _res = telemetry_service
        .send("set_pre_release".to_string(), json!(pre_release))
        .await;
    drop(telemetry_service);
    state
        .config
        .write()
        .await
        .set_pre_release(pre_release)
        .await
        .map_err(|e| e.to_string())?;

    state
        .updates_manager
        .try_update(app.clone(), true, !pre_release)
        .await
        .map_err(|e| e.to_string())?;

    if timer.elapsed() > MAX_ACCEPTABLE_COMMAND_TIME {
        warn!(target: LOG_TARGET, "set_pre_release took too long: {:?}", timer.elapsed());
    }

    Ok(())
}

#[tauri::command]
pub async fn check_for_updates(
    app: tauri::AppHandle,
    state: tauri::State<'_, UniverseAppState>,
) -> Result<Option<String>, String> {
    let timer = Instant::now();

    let update = state
        .updates_manager
        .check_for_update(app.clone(), false)
        .await
        .map_err(|e| e.to_string())?;

    if timer.elapsed() > MAX_ACCEPTABLE_COMMAND_TIME {
        warn!(target: LOG_TARGET, "check_for_updates took too long: {:?}", timer.elapsed());
    }

    Ok(update.map(|u| u.version))
}

#[tauri::command]
pub async fn try_update(
    force: Option<bool>,
    app: tauri::AppHandle,
    state: tauri::State<'_, UniverseAppState>,
) -> Result<(), String> {
    let timer = Instant::now();

    state
        .updates_manager
        .try_update(app.clone(), force.unwrap_or(false), false)
        .await
        .map_err(|e| e.to_string())?;

    if timer.elapsed() > MAX_ACCEPTABLE_COMMAND_TIME {
        warn!(target: LOG_TARGET, "check_for_updates took too long: {:?}", timer.elapsed());
    }

    Ok(())
}

#[tauri::command]
pub async fn proceed_with_update(
    app: tauri::AppHandle,
    state: tauri::State<'_, UniverseAppState>,
) -> Result<(), String> {
    let timer = Instant::now();
    state
        .updates_manager
        .proceed_with_update(app.clone())
        .await
        .map_err(|e| e.to_string())?;
    if timer.elapsed() > MAX_ACCEPTABLE_COMMAND_TIME {
        warn!(target: LOG_TARGET, "proceed_with_update took too long: {:?}", timer.elapsed());
    }
    Ok(())
}

#[tauri::command]
pub async fn set_selected_engine(
    selected_engine: &str,
    state: tauri::State<'_, UniverseAppState>,
    app: tauri::AppHandle,
) -> Result<(), String> {
    info!(target: LOG_TARGET, "set_selected_engine called with engine: {:?}", selected_engine);
    let timer = Instant::now();

    info!(target: LOG_TARGET, "Setting selected engine");
    let engine_type = EngineType::from_string(selected_engine).map_err(|e| e.to_string())?;
    info!(target: LOG_TARGET, "Selected engine set to {:?}", engine_type);
    let config = app
        .path()
        .app_config_dir()
        .expect("Could not get config dir");
    state
        .gpu_miner
        .write()
        .await
        .set_selected_engine(engine_type, config, app)
        .await
        .map_err(|e| e.to_string())?;

    state
        .config
        .write()
        .await
        .set_gpu_engine(selected_engine)
        .await
        .map_err(|e| e.to_string())?;

    if timer.elapsed() > MAX_ACCEPTABLE_COMMAND_TIME {
        warn!(target: LOG_TARGET, "proceed_with_update took too long: {:?}", timer.elapsed());
    }

    Ok(())
}

#[tauri::command]
pub async fn send_one_sided_to_stealth_address(
    state: tauri::State<'_, UniverseAppState>,
    amount: String,
    destination: String,
    payment_id: Option<String>,
) -> Result<(), String> {
    let timer = Instant::now();
    info!(target: LOG_TARGET, "[send_one_sided_to_stealth_address] called with args: (amount: {:?}, destination: {:?}, payment_id: {:?})", amount, destination, payment_id);
    let mut spend_wallet_manager = state.spend_wallet_manager.write().await;
    spend_wallet_manager
        .send_one_sided_to_stealth_address(amount, destination, payment_id)
        .await
        .map_err(|e| e.to_string())?;
    if timer.elapsed() > MAX_ACCEPTABLE_COMMAND_TIME {
        warn!(target: LOG_TARGET, "send_one_sided_to_stealth_address took too long: {:?}", timer.elapsed());
    }
    Ok(())
}<|MERGE_RESOLUTION|>--- conflicted
+++ resolved
@@ -35,12 +35,8 @@
 use crate::gpu_status_file::GpuStatus;
 use crate::internal_wallet::{InternalWallet, PaperWalletConfig};
 use crate::p2pool::models::{Connections, P2poolStats};
-<<<<<<< HEAD
 use crate::progress_tracker_old::ProgressTracker;
 use crate::tasks_tracker::TasksTrackers;
-=======
-use crate::progress_tracker::ProgressTracker;
->>>>>>> d1d46f89
 use crate::tor_adapter::TorConfig;
 use crate::utils::app_flow_utils::FrontendReadyChannel;
 use crate::utils::shutdown_utils::stop_all_processes;
@@ -129,10 +125,7 @@
         }
     }
 }
-<<<<<<< HEAD
-
-=======
->>>>>>> d1d46f89
+
 #[derive(Debug, Serialize, Clone, Default)]
 pub struct CpuMinerConnectionStatus {
     pub is_connected: bool,
@@ -195,7 +188,6 @@
 #[tauri::command]
 pub async fn frontend_ready(app: tauri::AppHandle) {
     let app_handle = app.clone();
-<<<<<<< HEAD
     FrontendReadyChannel::current().set_ready();
     TasksTrackers::current()
         .common
@@ -210,39 +202,6 @@
                 .handle_close_splash_screen(&app_handle)
                 .await;
         });
-=======
-    tauri::async_runtime::spawn(async move {
-        let state = app_handle.state::<UniverseAppState>().clone();
-        let setup_complete_clone = state.is_setup_finished.read().await;
-        let missing_dependencies = state.missing_dependencies.read().await;
-        let setup_complete_value = *setup_complete_clone;
-
-        let prog = ProgressTracker::new(app_handle.clone(), None);
-        prog.send_last_action("".to_string()).await;
-
-        time::sleep(Duration::from_secs(3)).await;
-        app_handle
-            .emit("app_ready", setup_complete_value)
-            .expect("Could not emit event 'app_ready'");
-
-        if let Err(e) = state
-            .updates_manager
-            .init_periodic_updates(app.clone())
-            .await
-        {
-            error!(target: LOG_TARGET, "Failed to init periodic updates: {}", e);
-        }
-
-        let has_missing = missing_dependencies.is_some();
-        let external_dependencies = missing_dependencies.clone();
-        if has_missing {
-            app_handle
-                .emit("missing-applications", external_dependencies)
-                .expect("Could not emit event 'missing-applications");
-        }
-        FrontendReadyChannel::current().set_ready();
-    });
->>>>>>> d1d46f89
 }
 
 #[tauri::command]
@@ -273,11 +232,7 @@
 
 #[tauri::command]
 pub async fn exit_application(_window: tauri::Window, app: tauri::AppHandle) -> Result<(), String> {
-<<<<<<< HEAD
     TasksTrackers::current().stop_all_processes().await;
-=======
-    stop_all_processes(app.clone(), true).await?;
->>>>>>> d1d46f89
 
     app.exit(0);
     Ok(())
@@ -755,10 +710,7 @@
 
     match InternalWallet::create_from_seed(config_path, seed_words).await {
         Ok(_wallet) => {
-<<<<<<< HEAD
             TasksTrackers::current().stop_all_processes().await;
-=======
->>>>>>> d1d46f89
             InternalWallet::clear_wallet_local_data(data_dir)
                 .await
                 .map_err(|e| e.to_string())?;
@@ -802,12 +754,7 @@
     _window: tauri::Window,
     app: tauri::AppHandle,
 ) -> Result<(), String> {
-<<<<<<< HEAD
     TasksTrackers::current().stop_all_processes().await;
-=======
-    info!(target: LOG_TARGET, "[reset_settings] Resetting settings, reset_wallet: {:?}", reset_wallet);
-    stop_all_processes(app.clone(), true).await?;
->>>>>>> d1d46f89
     let network = Network::get_current_or_user_setting_or_default().as_key_str();
 
     let app_config_dir = app.path().app_config_dir();
@@ -917,11 +864,7 @@
     app: tauri::AppHandle,
 ) -> Result<(), String> {
     if should_stop_miners {
-<<<<<<< HEAD
         TasksTrackers::current().stop_all_processes().await;
-=======
-        stop_all_processes(app.clone(), true).await?;
->>>>>>> d1d46f89
     }
 
     app.restart();
