// Copyright 2024. The Tari Project
//
// Redistribution and use in source and binary forms, with or without modification, are permitted provided that the
// following conditions are met:
//
// 1. Redistributions of source code must retain the above copyright notice, this list of conditions and the following
// disclaimer.
//
// 2. Redistributions in binary form must reproduce the above copyright notice, this list of conditions and the
// following disclaimer in the documentation and/or other materials provided with the distribution.
//
// 3. Neither the name of the copyright holder nor the names of its contributors may be used to endorse or promote
// products derived from this software without specific prior written permission.
//
// THIS SOFTWARE IS PROVIDED BY THE COPYRIGHT HOLDERS AND CONTRIBUTORS "AS IS" AND ANY EXPRESS OR IMPLIED WARRANTIES,
// INCLUDING, BUT NOT LIMITED TO, THE IMPLIED WARRANTIES OF MERCHANTABILITY AND FITNESS FOR A PARTICULAR PURPOSE ARE
// DISCLAIMED. IN NO EVENT SHALL THE COPYRIGHT HOLDER OR CONTRIBUTORS BE LIABLE FOR ANY DIRECT, INDIRECT, INCIDENTAL,
// SPECIAL, EXEMPLARY, OR CONSEQUENTIAL DAMAGES (INCLUDING, BUT NOT LIMITED TO, PROCUREMENT OF SUBSTITUTE GOODS OR
// SERVICES; LOSS OF USE, DATA, OR PROFITS; OR BUSINESS INTERRUPTION) HOWEVER CAUSED AND ON ANY THEORY OF LIABILITY,
// WHETHER IN CONTRACT, STRICT LIABILITY, OR TORT (INCLUDING NEGLIGENCE OR OTHERWISE) ARISING IN ANY WAY OUT OF THE
// USE OF THIS SOFTWARE, EVEN IF ADVISED OF THE POSSIBILITY OF SUCH DAMAGE.

use crate::app_in_memory_config::{
    get_der_encode_pub_key, get_websocket_key, AirdropInMemoryConfig, ExchangeMiner,
};
use crate::auto_launcher::AutoLauncher;
use crate::binaries::{Binaries, BinaryResolver};
use crate::configs::config_core::{AirdropTokens, ConfigCore, ConfigCoreContent};
use crate::configs::config_mining::{ConfigMining, ConfigMiningContent, GpuThreads, MiningMode};
use crate::configs::config_ui::{ConfigUI, ConfigUIContent, DisplayMode};
use crate::configs::config_wallet::{ConfigWallet, ConfigWalletContent};
use crate::configs::trait_config::ConfigImpl;
use crate::credential_manager::{CredentialError, CredentialManager};
use crate::events_emitter::EventsEmitter;
use crate::events_manager::EventsManager;
use crate::external_dependencies::{
    ExternalDependencies, ExternalDependency, RequiredExternalDependency,
};
use crate::gpu_miner::EngineType;
use crate::gpu_miner_adapter::{GpuMinerStatus, GpuNodeSource};
use crate::gpu_status_file::GpuStatus;
use crate::internal_wallet::{InternalWallet, PaperWalletConfig};
use crate::node::node_manager::NodeType;
use crate::p2pool::models::{Connections, P2poolStats};
use crate::progress_tracker_old::ProgressTracker;
use crate::setup::setup_manager::{SetupManager, SetupPhase};
use crate::tasks_tracker::TasksTrackers;
use crate::tor_adapter::TorConfig;
use crate::utils::address_utils::verify_send;
use crate::utils::app_flow_utils::FrontendReadyChannel;
use crate::wallet_adapter::TransactionInfo;
use crate::wallet_manager::WalletManagerError;
use crate::websocket_manager::WebsocketManagerStatusMessage;
use crate::{airdrop, PoolStatus, UniverseAppState, APPLICATION_FOLDER_ID};

use base64::prelude::*;
use keyring::Entry;
use log::{debug, error, info, warn};
use monero_address_creator::Seed as MoneroSeed;
use regex::Regex;
use serde::{Deserialize, Serialize};
use serde_json::Value;
use std::fmt::Debug;
use std::fs::{read_dir, remove_dir_all, remove_file, File};
use std::str::FromStr;
use std::sync::atomic::Ordering;
use std::thread::{available_parallelism, sleep};
use std::time::{Duration, Instant, SystemTime};
use tari_common::configuration::Network;
use tari_common_types::tari_address::TariAddressFeatures;
use tari_core::transactions::tari_amount::{MicroMinotari, Minotari};
use tauri::ipc::InvokeError;
use tauri::{Manager, PhysicalPosition, PhysicalSize};
use tauri_plugin_sentry::sentry;

const MAX_ACCEPTABLE_COMMAND_TIME: Duration = Duration::from_secs(1);
const LOG_TARGET: &str = "tari::universe::commands";
const LOG_TARGET_WEB: &str = "tari::universe::web";

#[derive(Debug, Serialize, Clone)]
pub struct MaxUsageLevels {
    max_cpu_threads: i32,
    max_gpus_threads: Vec<GpuThreads>,
}

pub enum CpuMinerConnection {
    BuiltInProxy,
    Pool,
    #[allow(dead_code)]
    MergeMinedPool,
}

#[derive(Debug, Serialize)]
pub struct ApplicationsVersions {
    tari_universe: String,
    xmrig: String,
    minotari_node: String,
    mm_proxy: String,
    wallet: String,
    sha_p2pool: String,
    xtrgpuminer: String,
}

#[derive(Debug, Serialize, Clone)]
pub struct GpuMinerMetrics {
    hardware: Vec<GpuStatus>,
    mining: GpuMinerStatus,
}

#[derive(Debug, Serialize, Clone)]
pub struct BaseNodeStatus {
    block_height: u64,
    block_time: u64,
    is_connected: bool,
    connected_peers: Vec<String>,
}

#[derive(Debug, Serialize, Clone)]
pub struct CpuMinerStatus {
    pub is_mining: bool,
    pub hash_rate: f64,
    pub estimated_earnings: u64,
    pub connection: CpuMinerConnectionStatus,
    pub pool_status: Option<PoolStatus>,
}

impl Default for CpuMinerStatus {
    fn default() -> Self {
        Self {
            is_mining: false,
            hash_rate: 0.0,
            estimated_earnings: 0,
            connection: CpuMinerConnectionStatus {
                is_connected: false,
            },
            pool_status: None,
        }
    }
}
#[derive(Debug, Serialize, Clone, Default)]
pub struct CpuMinerConnectionStatus {
    pub is_connected: bool,
    // pub error: Option<String>,
}

#[derive(Deserialize, Serialize, Debug, Clone)]
#[serde(rename_all = "camelCase")]
pub struct SignWsDataResponse {
    pub signature: String,
    pub pub_key: String,
}

#[tauri::command]
pub async fn close_splashscreen(app: tauri::AppHandle) {
    let close_max_retries: u32 = 10; // Maximum number of retries
    let retry_delay_ms: u64 = 100; // Delay between retries in milliseconds

    let mut retries = 0;

    let (splashscreen_window, main_window) = loop {
        let splashscreen_window = app.get_webview_window("splashscreen");
        let main_window = app.get_webview_window("main");

        if let (Some(splashscreen), Some(main)) = (splashscreen_window, main_window) {
            break (splashscreen, main);
        }

        retries += 1;
        if retries >= close_max_retries {
            error!(target: "LOG_TARGET", "Failed to fetch both 'splashscreen' and 'main' windows after {} retries", close_max_retries);
            return;
        }

        info!(target: "LOG_TARGET", "Failed to fetch both 'splashscreen' and 'main' windows. Retrying in {}ms", retry_delay_ms);
        tokio::time::sleep(Duration::from_millis(retry_delay_ms)).await;
    };

    if let (Ok(window_position), Ok(window_size)) = (
        splashscreen_window.outer_position(),
        splashscreen_window.inner_size(),
    ) {
        splashscreen_window.close().expect("could not close");
        main_window.show().expect("could not show");
        if let Err(e) = main_window
            .set_position(PhysicalPosition::new(window_position.x, window_position.y))
            .and_then(|_| {
                main_window.set_size(PhysicalSize::new(window_size.width, window_size.height))
            })
        {
            error!(target: LOG_TARGET, "Could not set window position or size: {:?}", e);
        }
    } else {
        error!(target: LOG_TARGET, "Could not get window position or size");
        splashscreen_window.close().expect("could not close");
        main_window.show().expect("could not show");
    }
}

#[tauri::command]
pub async fn user_selected_exchange(
    app_handle: tauri::AppHandle,
    exchange_miner: ExchangeMiner,
) -> Result<(), String> {
    info!("[DEBUG UNIVERSAL EXCHANGE] running command selected exchange");
    reset_exchange_address(app_handle.clone()).await?;
    SetupManager::get_instance()
        .select_exchange_miner(exchange_miner, app_handle.clone())
        .await?;
    Ok(())
}

#[tauri::command]
pub async fn frontend_ready(app: tauri::AppHandle) {
    static FRONTEND_READY_CALLED: std::sync::atomic::AtomicBool =
        std::sync::atomic::AtomicBool::new(false);
    if FRONTEND_READY_CALLED.load(Ordering::SeqCst) {
        return;
    }
    FRONTEND_READY_CALLED.store(true, Ordering::SeqCst);

    let app_handle = app.clone();
    FrontendReadyChannel::current().set_ready();
    TasksTrackers::current()
        .common
        .get_task_tracker()
        .await
        .spawn(async move {
            // Give the splash screen a few seconds to show before closing it
            sleep(Duration::from_secs(3));
            EventsManager::handle_close_splash_screen(&app_handle).await;
        });
}

#[tauri::command]
pub async fn download_and_start_installer(
    _missing_dependency: ExternalDependency,
) -> Result<(), String> {
    let timer = Instant::now();

    #[cfg(target_os = "windows")]
    if cfg!(target_os = "windows") {
        ExternalDependencies::current()
            .install_missing_dependencies(_missing_dependency)
            .await
            .map_err(|e| {
                error!(target: LOG_TARGET, "Could not install missing dependency: {:?}", e);
                e.to_string()
            })?;
    }

    if timer.elapsed() > MAX_ACCEPTABLE_COMMAND_TIME {
        warn!(target: LOG_TARGET,
            "download_and_start_installer took too long: {:?}",
            timer.elapsed()
        );
    }
    Ok(())
}

#[tauri::command]
pub async fn exit_application(_window: tauri::Window, app: tauri::AppHandle) -> Result<(), String> {
    TasksTrackers::current().stop_all_processes().await;

    app.exit(0);
    Ok(())
}

#[tauri::command]
pub async fn fetch_tor_bridges() -> Result<Vec<String>, String> {
    let timer = Instant::now();
    let res_html = reqwest::get("https://bridges.torproject.org/bridges?transport=obfs4")
        .await
        .map_err(|e| e.to_string())?
        .text()
        .await
        .map_err(|e| e.to_string())?;

    let re = Regex::new(r"obfs4.*?<br/>").map_err(|e| e.to_string())?;
    let bridges: Vec<String> = re
        .find_iter(&res_html)
        .map(|m| m.as_str().trim_end_matches(" <br/>").to_string())
        .collect();
    info!(target: LOG_TARGET, "Fetched default bridges: {:?}", bridges);
    if timer.elapsed() > MAX_ACCEPTABLE_COMMAND_TIME {
        warn!(target: LOG_TARGET, "fetch_default_tor_bridges took too long: {:?}", timer.elapsed());
    }
    Ok(bridges)
}

#[tauri::command]
pub async fn get_app_in_memory_config(
    _window: tauri::Window,
    state: tauri::State<'_, UniverseAppState>,
    _app: tauri::AppHandle,
) -> Result<AirdropInMemoryConfig, ()> {
    let timer = Instant::now();
    let res = state.in_memory_config.read().await.clone().into();
    if timer.elapsed() > MAX_ACCEPTABLE_COMMAND_TIME {
        warn!(target: LOG_TARGET,
            "get_app_in_memory_config took too long: {:?}",
            timer.elapsed()
        );
    }
    Ok(res)
}

#[tauri::command]
pub async fn get_applications_versions(
    app: tauri::AppHandle,
) -> Result<ApplicationsVersions, String> {
    let timer = Instant::now();
    let binary_resolver = BinaryResolver::current().read().await;

    let tari_universe_version = app.package_info().version.clone();
    let xmrig_version = binary_resolver
        .get_binary_version_string(Binaries::Xmrig)
        .await;

    let minotari_node_version = binary_resolver
        .get_binary_version_string(Binaries::MinotariNode)
        .await;
    let mm_proxy_version = binary_resolver
        .get_binary_version_string(Binaries::MergeMiningProxy)
        .await;
    let wallet_version = binary_resolver
        .get_binary_version_string(Binaries::Wallet)
        .await;
    let sha_p2pool_version = binary_resolver
        .get_binary_version_string(Binaries::ShaP2pool)
        .await;
    let xtrgpuminer_version = binary_resolver
        .get_binary_version_string(Binaries::GpuMiner)
        .await;

    if timer.elapsed() > MAX_ACCEPTABLE_COMMAND_TIME {
        warn!(target: LOG_TARGET,
            "get_applications_versions took too long: {:?}",
            timer.elapsed()
        );
    }

    drop(binary_resolver);

    Ok(ApplicationsVersions {
        tari_universe: tari_universe_version.to_string(),
        minotari_node: minotari_node_version,
        xmrig: xmrig_version,
        mm_proxy: mm_proxy_version,
        wallet: wallet_version,
        sha_p2pool: sha_p2pool_version,
        xtrgpuminer: xtrgpuminer_version,
    })
}

#[tauri::command]
pub async fn get_external_dependencies() -> Result<RequiredExternalDependency, String> {
    let timer = Instant::now();
    let external_dependencies = ExternalDependencies::current()
        .get_external_dependencies()
        .await;
    if timer.elapsed() > MAX_ACCEPTABLE_COMMAND_TIME {
        warn!(target: LOG_TARGET,
            "get_external_dependencies took too long: {:?}",
            timer.elapsed()
        );
    }
    Ok(external_dependencies)
}

#[tauri::command]
pub async fn get_max_consumption_levels(
    state: tauri::State<'_, UniverseAppState>,
) -> Result<MaxUsageLevels, String> {
    // CPU Detection
    let timer = Instant::now();
    let max_cpu_available = available_parallelism()
        .map(|cores| i32::try_from(cores.get()).unwrap_or(1))
        .map_err(|e| e.to_string())?;

    if timer.elapsed() > MAX_ACCEPTABLE_COMMAND_TIME {
        warn!(target: LOG_TARGET, "get_available_cpu_cores took too long: {:?}", timer.elapsed());
    }

    let gpu_devices = state
        .gpu_miner
        .read()
        .await
        .get_gpu_devices()
        .await
        .map_err(|e| e.to_string())?;

    let mut max_gpus_threads = Vec::new();
    for gpu_device in gpu_devices {
        // let max_gpu_threads = gpu_device.max_grid_size;
        // For some reason this is always return 256, even when the cards can do more like
        // 4096 or 8192
        let max_gpu_threads = 8192;
        max_gpus_threads.push(GpuThreads {
            gpu_name: gpu_device.device_name,
            max_gpu_threads,
        });
    }

    Ok(MaxUsageLevels {
        max_cpu_threads: max_cpu_available,
        max_gpus_threads,
    })
}

#[tauri::command]
pub async fn get_network(
    _window: tauri::Window,
    _state: tauri::State<'_, UniverseAppState>,
    _app: tauri::AppHandle,
) -> Result<String, ()> {
    Ok(Network::get_current_or_user_setting_or_default().to_string())
}

#[tauri::command]
pub async fn get_monero_seed_words(app: tauri::AppHandle) -> Result<Vec<String>, String> {
    let timer = Instant::now();

    if !*ConfigWallet::content().await.monero_address_is_generated() {
        return Err(
            "Monero seed words are not available when a Monero address is provided".to_string(),
        );
    }

    let config_path = app
        .path()
        .app_config_dir()
        .expect("Could not get config dir");

    let cm = CredentialManager::default_with_dir(config_path);
    let cred = match cm.get_credentials().await {
        Ok(cred) => cred,
        Err(e @ CredentialError::PreviouslyUsedKeyring) => {
            return Err(e.to_string());
        }
        Err(e) => {
            error!(target: LOG_TARGET, "Could not get credentials: {:?}", e);
            return Err(e.to_string());
        }
    };

    let seed = cred
        .monero_seed
        .expect("Couldn't get seed from credentials");

    let seed = MoneroSeed::new(seed);

    if timer.elapsed() > MAX_ACCEPTABLE_COMMAND_TIME {
        warn!(target: LOG_TARGET, "get_seed_words took too long: {:?}", timer.elapsed());
    }

    seed.seed_words().map_err(|e| e.to_string())
}

#[tauri::command]
pub async fn get_p2pool_stats(
    state: tauri::State<'_, UniverseAppState>,
) -> Result<Option<P2poolStats>, String> {
    let timer = Instant::now();
    let p2pool_stats = state.p2pool_latest_status.borrow().clone();

    if timer.elapsed() > MAX_ACCEPTABLE_COMMAND_TIME {
        warn!(target: LOG_TARGET, "get_p2pool_stats took too long: {:?}", timer.elapsed());
    }
    Ok(p2pool_stats)
}

#[tauri::command]
pub async fn get_p2pool_connections(
    state: tauri::State<'_, UniverseAppState>,
) -> Result<Option<Connections>, String> {
    let timer = Instant::now();
    if state.is_getting_p2pool_connections.load(Ordering::SeqCst) {
        let read = state.cached_p2pool_connections.read().await;
        if let Some(connections) = &*read {
            warn!(target: LOG_TARGET, "Already getting p2pool connections, returning cached value");
            return Ok(connections.clone());
        }
        warn!(target: LOG_TARGET, "Already getting p2pool connections");
        return Err("Already getting p2pool connections".to_string());
    }
    state
        .is_getting_p2pool_connections
        .store(true, Ordering::SeqCst);
    let p2pool_connections = state
        .p2pool_manager
        .get_connections()
        .await
        .unwrap_or_else(|e| {
            warn!(target: LOG_TARGET, "Error getting p2pool connections: {}", e);
            None
        });

    if timer.elapsed() > MAX_ACCEPTABLE_COMMAND_TIME {
        warn!(target: LOG_TARGET, "get_p2pool_connections took too long: {:?}", timer.elapsed());
    }
    let mut lock = state.cached_p2pool_connections.write().await;
    *lock = Some(p2pool_connections.clone());
    state
        .is_getting_p2pool_connections
        .store(false, Ordering::SeqCst);
    Ok(p2pool_connections)
}

#[tauri::command]
pub async fn set_p2pool_stats_server_port(
    port: Option<u16>,
    app_handle: tauri::AppHandle,
) -> Result<(), InvokeError> {
    if let Some(port) = port {
        if port.le(&1024) || port.gt(&65535) {
            return Err(InvokeError::from("Port must be between 1024 and 65535"));
        }
    };

    ConfigCore::update_field_requires_restart(
        ConfigCoreContent::set_p2pool_stats_server_port,
        port,
        vec![SetupPhase::Unknown],
    )
    .await
    .map_err(InvokeError::from_anyhow)?;

    SetupManager::get_instance()
        .restart_phases_from_queue(app_handle)
        .await;
    Ok(())
}

#[tauri::command]
pub async fn get_used_p2pool_stats_server_port(
    state: tauri::State<'_, UniverseAppState>,
) -> Result<u16, String> {
    Ok(state.p2pool_manager.stats_server_port().await)
}

#[tauri::command]
pub async fn get_paper_wallet_details(
    app: tauri::AppHandle,
    state: tauri::State<'_, UniverseAppState>,
    auth_uuid: Option<String>,
) -> Result<PaperWalletConfig, InvokeError> {
    let timer = Instant::now();
    let config_path = app
        .path()
        .app_config_dir()
        .expect("Could not get config dir");
    let balance = state
        .wallet_state_watch_rx
        .borrow()
        .clone()
        .and_then(|state| state.balance);

    let internal_wallet = InternalWallet::load_or_create(config_path)
        .await
        .map_err(|e| e.to_string())?;

    warn!(target: LOG_TARGET, "auth_uuid {:?}", auth_uuid);
    let anon_id = ConfigCore::content().await.anon_id().clone();
    let result = internal_wallet
        .get_paper_wallet_details(anon_id, balance, auth_uuid)
        .await
        .map_err(InvokeError::from_anyhow)?;

    if timer.elapsed() > MAX_ACCEPTABLE_COMMAND_TIME {
        warn!(target: LOG_TARGET, "get_paper_wallet_details took too long: {:?}", timer.elapsed());
    };

    Ok(result)
}

#[tauri::command]
pub async fn get_seed_words(app: tauri::AppHandle) -> Result<Vec<String>, String> {
    let timer = Instant::now();
    let config_path = app
        .path()
        .app_config_dir()
        .expect("Could not get config dir");
    let internal_wallet = InternalWallet::load_or_create(config_path)
        .await
        .map_err(|e| e.to_string())?;
    let seed_words = internal_wallet
        .decrypt_seed_words()
        .await
        .map_err(|e| e.to_string())?;
    let mut res = vec![];
    for i in 0..seed_words.len() {
        match seed_words.get_word(i) {
            Ok(word) => res.push(word.clone()),
            Err(error) => {
                error!(target: LOG_TARGET, "Could not get seed word: {:?}", error);
            }
        }
    }
    if timer.elapsed() > MAX_ACCEPTABLE_COMMAND_TIME {
        warn!(target: LOG_TARGET, "get_seed_words took too long: {:?}", timer.elapsed());
    }
    Ok(res)
}

#[tauri::command]
pub async fn set_tari_address(address: String, app_handle: tauri::AppHandle) -> Result<(), String> {
    let timer = Instant::now();
    let config_path = app_handle
        .path()
        .app_config_dir()
        .expect("Could not get config dir");
    let mut internal_wallet = InternalWallet::load_or_create(config_path.clone())
        .await
        .map_err(|e| e.to_string())?;
    let new_address = internal_wallet
        .set_tari_address(address, config_path)
        .await?;
    EventsEmitter::emit_wallet_address_update(
        &app_handle,
        new_address,
        internal_wallet.get_is_tari_address_generated(),
    )
    .await;

    // For non exchange miner cases to stop wallet services
    SetupManager::get_instance()
        .shutdown_phases(app_handle.clone(), vec![SetupPhase::Wallet])
        .await;

    // mm_proxy is using wallet address
    SetupManager::get_instance()
        .add_phases_to_restart_queue(vec![SetupPhase::Unknown])
        .await;

    SetupManager::get_instance()
        .restart_phases_from_queue(app_handle)
        .await;

    if timer.elapsed() > MAX_ACCEPTABLE_COMMAND_TIME {
        warn!(target: LOG_TARGET, "set_tari_address took too long: {:?}", timer.elapsed());
    }
    Ok(())
}

#[tauri::command]
pub async fn confirm_exchange_address(
    address: String,
    app: tauri::AppHandle,
) -> Result<(), InvokeError> {
    let timer = Instant::now();
    let config_path = app
        .path()
        .app_config_dir()
        .expect("Could not get config dir");
    let mut internal_wallet = InternalWallet::load_or_create(config_path.clone())
        .await
        .map_err(|e| e.to_string())?;
    let new_address = internal_wallet
        .set_tari_address(address, config_path)
        .await?;
    let handle_clone = app.clone();
    EventsEmitter::emit_wallet_address_update(
        &handle_clone,
        new_address,
        internal_wallet.get_is_tari_address_generated(),
    )
    .await;
    SetupManager::get_instance()
        .mark_exchange_modal_as_completed()
        .await
        .map_err(InvokeError::from_anyhow)?;
    if timer.elapsed() > MAX_ACCEPTABLE_COMMAND_TIME {
        warn!(target: LOG_TARGET, "set_exchange_address took too long: {:?}", timer.elapsed());
    }
    Ok(())
}

#[tauri::command]
<<<<<<< HEAD
pub async fn reset_exchange_address(app_handle: tauri::AppHandle) -> Result<(), String> {
    let timer = Instant::now();
    let config_path = app_handle
        .path()
        .app_config_dir()
        .expect("Could not get config dir");
    let mut internal_wallet = InternalWallet::load_or_create(config_path.clone())
        .await
        .map_err(|e| e.to_string())?;
    internal_wallet
        .reset_exchange_address(config_path.clone())
        .await?;
    let handle_clone = app_handle.clone();
    EventsEmitter::emit_wallet_address_update(
        &handle_clone,
        internal_wallet.get_tari_address(),
        internal_wallet.get_is_tari_address_generated(),
    )
    .await;
    if timer.elapsed() > MAX_ACCEPTABLE_COMMAND_TIME {
        warn!(target: LOG_TARGET, "reset_exchange_address took too long: {:?}", timer.elapsed());
    }
    Ok(())
}

#[tauri::command]
=======
>>>>>>> cd66d8c6
pub async fn get_tor_config(
    _window: tauri::Window,
    state: tauri::State<'_, UniverseAppState>,
    _app: tauri::AppHandle,
) -> Result<TorConfig, String> {
    let timer = Instant::now();
    let tor_config = state.tor_manager.get_tor_config().await;
    if timer.elapsed() > MAX_ACCEPTABLE_COMMAND_TIME {
        warn!(target: LOG_TARGET, "get_tor_config took too long: {:?}", timer.elapsed());
    }
    Ok(tor_config)
}

#[allow(clippy::too_many_lines)]
#[tauri::command]
pub async fn get_tor_entry_guards(
    state: tauri::State<'_, UniverseAppState>,
) -> Result<Vec<String>, String> {
    let timer = Instant::now();
    let res = state
        .tor_manager
        .get_entry_guards()
        .await
        .map_err(|e| e.to_string())?;
    if timer.elapsed() > MAX_ACCEPTABLE_COMMAND_TIME {
        warn!(target: LOG_TARGET, "get_tor_entry_guards took too long: {:?}", timer.elapsed());
    }
    Ok(res)
}

#[tauri::command]
pub async fn get_airdrop_tokens(
    _window: tauri::Window,
    _app: tauri::AppHandle,
) -> Result<Option<AirdropTokens>, String> {
    let timer = Instant::now();
    let airdrop_access_token = ConfigCore::content().await.airdrop_tokens().clone();
    if timer.elapsed() > MAX_ACCEPTABLE_COMMAND_TIME {
        warn!(target: LOG_TARGET, "get_airdrop_tokens took too long: {:?}", timer.elapsed());
    }
    Ok(airdrop_access_token)
}

#[tauri::command]
pub async fn get_transactions_history(
    state: tauri::State<'_, UniverseAppState>,
    continuation: bool,
    limit: Option<u32>,
) -> Result<Vec<TransactionInfo>, String> {
    let timer = Instant::now();
    if state.is_getting_transactions_history.load(Ordering::SeqCst) {
        warn!(target: LOG_TARGET, "Already getting transfers history");
        return Err("Already getting transfers history".to_string());
    }
    state
        .is_getting_transactions_history
        .store(true, Ordering::SeqCst);
    let transactions = state
        .wallet_manager
        .get_transactions_history(continuation, limit)
        .await
        .unwrap_or_else(|e| {
            if !matches!(e, WalletManagerError::WalletNotStarted) {
                warn!(target: LOG_TARGET, "Error getting transaction history: {}", e);
            }
            vec![]
        });

    if timer.elapsed() > MAX_ACCEPTABLE_COMMAND_TIME {
        warn!(target: LOG_TARGET, "get_transactions_history took too long: {:?}", timer.elapsed());
    }

    state
        .is_getting_transactions_history
        .store(false, Ordering::SeqCst);
    Ok(transactions)
}

#[tauri::command]
pub async fn get_coinbase_transactions(
    state: tauri::State<'_, UniverseAppState>,
    continuation: bool,
    limit: Option<u32>,
) -> Result<Vec<TransactionInfo>, String> {
    let timer = Instant::now();
    if state.is_getting_coinbase_history.load(Ordering::SeqCst) {
        warn!(target: LOG_TARGET, "Already getting coinbase history");
        return Err("Already getting coinbase history".to_string());
    }
    state
        .is_getting_coinbase_history
        .store(true, Ordering::SeqCst);
    let transactions = state
        .wallet_manager
        .get_coinbase_transactions(continuation, limit)
        .await
        .unwrap_or_else(|e| {
            if !matches!(e, WalletManagerError::WalletNotStarted) {
                warn!(target: LOG_TARGET, "Error getting transaction history: {}", e);
            }
            vec![]
        });

    if timer.elapsed() > MAX_ACCEPTABLE_COMMAND_TIME {
        warn!(target: LOG_TARGET, "get_coinbase_transactions took too long: {:?}", timer.elapsed());
    }

    state
        .is_getting_coinbase_history
        .store(false, Ordering::SeqCst);
    Ok(transactions)
}

#[tauri::command]
pub async fn import_seed_words(
    seed_words: Vec<String>,
    _window: tauri::Window,
    app: tauri::AppHandle,
) -> Result<(), String> {
    let timer = Instant::now();
    let config_path = app
        .path()
        .app_config_dir()
        .expect("Could not get config dir");
    let data_dir = app
        .path()
        .app_local_data_dir()
        .expect("Could not get data dir");

    match InternalWallet::create_from_seed(config_path, seed_words).await {
        Ok(_wallet) => {
            TasksTrackers::current().stop_all_processes().await;
            InternalWallet::clear_wallet_local_data(data_dir)
                .await
                .map_err(|e| e.to_string())?;
            info!(target: LOG_TARGET, "[import_seed_words] Restarting the app");
            app.restart();
        }
        Err(e) => {
            error!(target: LOG_TARGET, "Error loading internal wallet: {:?}", e);
            e.to_string();
        }
    }

    if timer.elapsed() > MAX_ACCEPTABLE_COMMAND_TIME {
        warn!(target: LOG_TARGET, "import_seed_words took too long: {:?}", timer.elapsed());
    }
    Ok(())
}

#[tauri::command]
pub fn log_web_message(level: String, message: Vec<String>) {
    let joined_message = message.join(" ");
    match level.as_str() {
        "error" => {
            error!(target: LOG_TARGET_WEB, "{}", joined_message)
        }
        _ => info!(target: LOG_TARGET_WEB, "{}", joined_message),
    }
}

#[tauri::command]
pub fn open_log_dir(app: tauri::AppHandle) {
    let log_dir = app.path().app_log_dir().expect("Could not get log dir");
    if let Err(e) = open::that(log_dir) {
        error!(target: LOG_TARGET, "Could not open log dir: {:?}", e);
    }
}

#[tauri::command]
pub async fn reset_settings<'r>(
    reset_wallet: bool,
    _window: tauri::Window,
    app: tauri::AppHandle,
) -> Result<(), String> {
    TasksTrackers::current().stop_all_processes().await;
    let network = Network::get_current_or_user_setting_or_default().as_key_str();

    let app_config_dir = app.path().app_config_dir();
    let app_cache_dir = app.path().app_cache_dir();
    let app_data_dir = app.path().app_data_dir();
    let app_local_data_dir = app.path().app_local_data_dir();

    let dirs_to_remove = [
        app_config_dir,
        app_cache_dir,
        app_data_dir,
        app_local_data_dir,
    ];
    let valid_dir_paths: Vec<String> = dirs_to_remove
        .iter()
        .filter_map(|dir| {
            if let Ok(path) = dir {
                path.to_str().map(|s| s.to_string())
            } else {
                None
            }
        })
        .collect();

    if valid_dir_paths.is_empty() {
        error!(target: LOG_TARGET, "Could not get app directories for {:?}", valid_dir_paths);
        return Err("Could not get app directories".to_string());
    }
    let mut folder_block_list = Vec::new();
    folder_block_list.push("EBWebView");

    let mut files_block_list = Vec::new();

    if !reset_wallet {
        folder_block_list.push("wallet");
        files_block_list.push("credentials_backup.bin");
    }

    for dir_path in dirs_to_remove.iter().flatten() {
        if dir_path.exists() {
            for entry in read_dir(dir_path).map_err(|e| e.to_string())? {
                let entry = entry.map_err(|e| e.to_string())?;
                let path = entry.path();
                if path.is_dir() {
                    if let Some(file_name) = path.file_name().and_then(|name| name.to_str()) {
                        if folder_block_list.contains(&file_name) {
                            continue;
                        }
                    }

                    let contains_wallet_config =
                        read_dir(&path)
                            .map_err(|e| e.to_string())?
                            .any(|inner_entry| {
                                inner_entry
                                    .map(|e| e.file_name() == "wallet_config.json")
                                    .unwrap_or(false)
                            });

                    let is_network_dir = path
                        .file_name()
                        .and_then(|name| name.to_str())
                        .map(|name| name == network)
                        .unwrap_or(false);

                    if !reset_wallet && contains_wallet_config {
                        continue;
                    }
                    if reset_wallet && contains_wallet_config && !is_network_dir {
                        continue;
                    }

                    remove_dir_all(path.clone()).map_err(|e| {
                        error!(target: LOG_TARGET, "[reset_settings] Could not remove {:?} directory: {:?}", path, e);
                        format!("Could not remove directory: {}", e)
                    })?;
                } else {
                    if let Some(file_name) = path.file_name().and_then(|name| name.to_str()) {
                        if files_block_list.contains(&file_name) {
                            continue;
                        }
                    }

                    remove_file(path.clone()).map_err(|e| {
                        error!(target: LOG_TARGET, "[reset_settings] Could not remove {:?} file: {:?}", path, e);
                        format!("Could not remove file: {}", e)
                    })?;
                }
            }
        }
    }

    if reset_wallet {
        debug!(target: LOG_TARGET, "[reset_settings] Removing keychain items");
        if let Ok(entry) = Entry::new(APPLICATION_FOLDER_ID, "inner_wallet_credentials") {
            let _unused = entry.delete_credential();
        }
    }

    info!(target: LOG_TARGET, "[reset_settings] Restarting the app");
    app.restart()
}

#[tauri::command]
pub async fn restart_application(
    should_stop_miners: bool,
    _window: tauri::Window,
    app: tauri::AppHandle,
) -> Result<(), String> {
    if should_stop_miners {
        TasksTrackers::current().stop_all_processes().await;
    }

    app.restart();
}

#[tauri::command]
pub async fn send_feedback(
    feedback: String,
    include_logs: bool,
    _window: tauri::Window,
    state: tauri::State<'_, UniverseAppState>,
    app: tauri::AppHandle,
) -> Result<String, String> {
    let timer = Instant::now();
    let app_log_dir = Some(app.path().app_log_dir().expect("Could not get log dir."));

    let reference = state
        .feedback
        .read()
        .await
        .send_feedback(feedback, include_logs, app_log_dir.clone())
        .await
        .inspect_err(|e| error!("error at send_feedback {:?}", e))
        .map_err(|e| e.to_string())?;
    if timer.elapsed() > Duration::from_secs(60) {
        warn!(target: LOG_TARGET, "send_feedback took too long: {:?}", timer.elapsed());
    }
    Ok(reference)
}

#[tauri::command]
pub async fn set_allow_telemetry(allow_telemetry: bool) -> Result<(), InvokeError> {
    ConfigCore::update_field(ConfigCoreContent::set_allow_telemetry, allow_telemetry)
        .await
        .map_err(InvokeError::from_anyhow)?;
    Ok(())
}

#[tauri::command]
pub async fn send_data_telemetry_service(
    state: tauri::State<'_, UniverseAppState>,
    event_name: String,
    data: Value,
) -> Result<(), String> {
    state
        .telemetry_service
        .read()
        .await
        .send(event_name, data)
        .await
        .inspect_err(|e| error!(target: LOG_TARGET, "error at send_data_telemetry_service {:?}", e))
        .map_err(|e| e.to_string())?;
    Ok(())
}

#[tauri::command]
pub async fn set_application_language(application_language: String) -> Result<(), String> {
    ConfigUI::update_field(
        ConfigUIContent::set_application_language,
        application_language,
    )
    .await
    .map_err(|e| e.to_string())?;

    Ok(())
}

#[tauri::command]
pub async fn set_auto_update(auto_update: bool) -> Result<(), InvokeError> {
    let timer = Instant::now();
    ConfigCore::update_field(ConfigCoreContent::set_auto_update, auto_update)
        .await
        .map_err(InvokeError::from_anyhow)?;

    if timer.elapsed() > MAX_ACCEPTABLE_COMMAND_TIME {
        warn!(target: LOG_TARGET, "set_auto_update took too long: {:?}", timer.elapsed());
    }

    Ok(())
}

#[tauri::command]
pub async fn set_cpu_mining_enabled<'r>(enabled: bool) -> Result<(), String> {
    let timer = Instant::now();
    let _unused =
        ConfigMining::update_field(ConfigMiningContent::set_cpu_mining_enabled, enabled).await;

    if timer.elapsed() > MAX_ACCEPTABLE_COMMAND_TIME {
        warn!(target: LOG_TARGET,
            "set_cpu_mining_enabled took too long: {:?}",
            timer.elapsed()
        );
    }
    Ok(())
}

#[tauri::command]
pub async fn sign_ws_data(data: String) -> Result<SignWsDataResponse, String> {
    let key: ring::signature::Ed25519KeyPair = get_websocket_key().map_err(|e| {
        warn!(target: LOG_TARGET,
            "error ws key handling:{:?}",
            e.to_string()
        );
        "sign_ws_data: error ws key handling"
    })?;
    let pub_key = get_der_encode_pub_key(&key).map_err(|e| {
        warn!(target: LOG_TARGET,
            "error ws pub key handling:{:?}",
            e.to_string()
        );
        "sign_ws_data: error ws pub key handling"
    })?;

    let signature = key.sign(data.as_bytes());

    Ok(SignWsDataResponse {
        signature: BASE64_STANDARD.encode(signature.as_ref()),
        pub_key,
    })
}

#[tauri::command]
pub async fn set_display_mode(display_mode: &str) -> Result<(), InvokeError> {
    let timer = Instant::now();

    if let Some(display_mode) = DisplayMode::from_str(display_mode) {
        ConfigUI::update_field(ConfigUIContent::set_display_mode, display_mode)
            .await
            .map_err(InvokeError::from_anyhow)?;
    } else {
        return Err(InvokeError::from("Invalid display mode".to_string()));
    }

    if timer.elapsed() > MAX_ACCEPTABLE_COMMAND_TIME {
        warn!(target: LOG_TARGET, "set_display_mode took too long: {:?}", timer.elapsed());
    }

    Ok(())
}
#[tauri::command]
pub async fn toggle_device_exclusion(
    device_index: u32,
    excluded: bool,
    app: tauri::AppHandle,
    state: tauri::State<'_, UniverseAppState>,
) -> Result<(), String> {
    let mut gpu_miner = state.gpu_miner.write().await;
    let config_dir = app
        .path()
        .app_config_dir()
        .expect("Could not get config dir");
    gpu_miner
        .toggle_device_exclusion(config_dir, device_index, excluded)
        .await
        .inspect_err(|e| error!("error at toggle_device_exclusion {:?}", e))
        .map_err(|e| e.to_string())?;
    Ok(())
}

#[tauri::command]
pub async fn set_gpu_mining_enabled(enabled: bool) -> Result<(), InvokeError> {
    let timer = Instant::now();

    ConfigMining::update_field(ConfigMiningContent::set_gpu_mining_enabled, enabled)
        .await
        .map_err(InvokeError::from_anyhow)?;

    if timer.elapsed() > MAX_ACCEPTABLE_COMMAND_TIME {
        warn!(target: LOG_TARGET,
            "set_gpu_mining_enabled took too long: {:?}",
            timer.elapsed()
        );
    }

    Ok(())
}

#[tauri::command]
pub async fn set_mine_on_app_start(mine_on_app_start: bool) -> Result<(), InvokeError> {
    let timer = Instant::now();
    ConfigMining::update_field(
        ConfigMiningContent::set_mine_on_app_start,
        mine_on_app_start,
    )
    .await
    .map_err(InvokeError::from_anyhow)?;

    if timer.elapsed() > MAX_ACCEPTABLE_COMMAND_TIME {
        warn!(target: LOG_TARGET, "set_mine_on_app_start took too long: {:?}", timer.elapsed());
    }

    Ok(())
}

#[tauri::command]
pub async fn set_mode(
    mode: String,
    custom_cpu_usage: Option<u32>,
    custom_gpu_usage: Vec<GpuThreads>,
) -> Result<(), InvokeError> {
    let timer = Instant::now();
    info!(target: LOG_TARGET, "[set_mode] called with mode: {:?}", mode);
    if let Some(mode) = MiningMode::from_str(&mode) {
        ConfigMining::update_field(ConfigMiningContent::set_mode, mode)
            .await
            .map_err(InvokeError::from_anyhow)?;
    } else {
        return Err(InvokeError::from("Invalid mode".to_string()));
    }

    ConfigMining::update_field(
        ConfigMiningContent::set_custom_max_cpu_usage,
        custom_cpu_usage,
    )
    .await
    .map_err(InvokeError::from_anyhow)?;

    ConfigMining::update_field(
        ConfigMiningContent::set_custom_max_gpu_usage,
        custom_gpu_usage,
    )
    .await
    .map_err(InvokeError::from_anyhow)?;

    if timer.elapsed() > MAX_ACCEPTABLE_COMMAND_TIME {
        warn!(target: LOG_TARGET, "set_mode took too long: {:?}", timer.elapsed());
    }

    Ok(())
}

#[tauri::command]
pub async fn set_monero_address(
    monero_address: String,
    app_handle: tauri::AppHandle,
) -> Result<(), InvokeError> {
    let timer = Instant::now();
    ConfigWallet::update_field_requires_restart(
        ConfigWalletContent::set_user_monero_address,
        monero_address,
        vec![SetupPhase::Unknown],
    )
    .await
    .map_err(InvokeError::from_anyhow)?;

    SetupManager::get_instance()
        .restart_phases_from_queue(app_handle)
        .await;
    if timer.elapsed() > MAX_ACCEPTABLE_COMMAND_TIME {
        warn!(target: LOG_TARGET, "set_monero_address took too long: {:?}", timer.elapsed());
    }
    Ok(())
}

#[tauri::command]
pub async fn set_monerod_config(
    use_monero_fail: bool,
    monero_nodes: Vec<String>,
    app_handle: tauri::AppHandle,
) -> Result<(), InvokeError> {
    let timer = Instant::now();
    info!(target: LOG_TARGET, "[set_monerod_config] called with use_monero_fail: {:?}, monero_nodes: {:?}", use_monero_fail, monero_nodes);
    ConfigCore::update_field_requires_restart(
        ConfigCoreContent::set_mmproxy_monero_nodes,
        monero_nodes.clone(),
        vec![SetupPhase::Unknown],
    )
    .await
    .map_err(InvokeError::from_anyhow)?;

    ConfigCore::update_field_requires_restart(
        ConfigCoreContent::set_mmproxy_use_monero_failover,
        use_monero_fail,
        vec![SetupPhase::Unknown],
    )
    .await
    .map_err(InvokeError::from_anyhow)?;

    SetupManager::get_instance()
        .restart_phases_from_queue(app_handle)
        .await;

    if timer.elapsed() > MAX_ACCEPTABLE_COMMAND_TIME {
        warn!(target: LOG_TARGET, "set_monerod_config took too long: {:?}", timer.elapsed());
    }

    Ok(())
}

#[tauri::command]
pub async fn set_p2pool_enabled(
    p2pool_enabled: bool,
    app_handle: tauri::AppHandle,
) -> Result<(), InvokeError> {
    let timer = Instant::now();
    ConfigCore::update_field_requires_restart(
        ConfigCoreContent::set_is_p2pool_enabled,
        p2pool_enabled,
        vec![SetupPhase::Unknown],
    )
    .await
    .map_err(InvokeError::from_anyhow)?;

    SetupManager::get_instance()
        .restart_phases_from_queue(app_handle)
        .await;

    if timer.elapsed() > MAX_ACCEPTABLE_COMMAND_TIME {
        warn!(target: LOG_TARGET, "set_p2pool_enabled took too long: {:?}", timer.elapsed());
    }
    Ok(())
}

#[tauri::command]
pub async fn set_show_experimental_settings(
    show_experimental_settings: bool,
) -> Result<(), InvokeError> {
    ConfigUI::update_field(
        ConfigUIContent::set_show_experimental_settings,
        show_experimental_settings,
    )
    .await
    .map_err(InvokeError::from_anyhow)?;

    Ok(())
}

#[tauri::command]
pub async fn set_should_always_use_system_language(
    should_always_use_system_language: bool,
) -> Result<(), InvokeError> {
    ConfigUI::update_field(
        ConfigUIContent::set_should_always_use_system_language,
        should_always_use_system_language,
    )
    .await
    .map_err(InvokeError::from_anyhow)?;

    Ok(())
}

#[tauri::command]
pub async fn set_should_auto_launch(should_auto_launch: bool) -> Result<(), InvokeError> {
    ConfigCore::update_field(
        ConfigCoreContent::set_should_auto_launch,
        should_auto_launch,
    )
    .await
    .map_err(InvokeError::from_anyhow)?;

    AutoLauncher::current()
        .update_auto_launcher(should_auto_launch)
        .await
        .map_err(InvokeError::from_anyhow)?;

    Ok(())
}

#[tauri::command]
pub async fn set_tor_config(
    config: TorConfig,
    _window: tauri::Window,
    state: tauri::State<'_, UniverseAppState>,
    app_handle: tauri::AppHandle,
) -> Result<TorConfig, String> {
    let timer = Instant::now();
    info!(target: LOG_TARGET, "[set_tor_config] called with config: {:?}", config);
    let tor_config = state
        .tor_manager
        .set_tor_config(config)
        .await
        .map_err(|e| e.to_string())?;

    SetupManager::get_instance()
        .add_phases_to_restart_queue(vec![
            SetupPhase::Node,
            SetupPhase::Wallet,
            SetupPhase::Unknown,
        ])
        .await;

    SetupManager::get_instance()
        .restart_phases_from_queue(app_handle)
        .await;

    if timer.elapsed() > MAX_ACCEPTABLE_COMMAND_TIME {
        warn!(target: LOG_TARGET, "set_tor_config took too long: {:?}", timer.elapsed());
    }
    Ok(tor_config)
}

#[tauri::command]
pub async fn set_use_tor(use_tor: bool, app_handle: tauri::AppHandle) -> Result<(), InvokeError> {
    let timer = Instant::now();
    ConfigCore::update_field_requires_restart(
        ConfigCoreContent::set_use_tor,
        use_tor,
        vec![SetupPhase::Node, SetupPhase::Wallet, SetupPhase::Unknown],
    )
    .await
    .map_err(InvokeError::from_anyhow)?;

    SetupManager::get_instance()
        .restart_phases_from_queue(app_handle.clone())
        .await;

    let config_dir = app_handle
        .path()
        .app_config_dir()
        .expect("Could not get config dir");

    //TODO: Do we still need this?
    if config_dir.exists() {
        let tcp_tor_toggled_file = config_dir.join("tcp_tor_toggled");
        File::create(tcp_tor_toggled_file).map_err(|e| e.to_string())?;
    }

    if timer.elapsed() > MAX_ACCEPTABLE_COMMAND_TIME {
        warn!(target: LOG_TARGET, "set_use_tor took too long: {:?}", timer.elapsed());
    }

    Ok(())
}

#[tauri::command]
pub async fn set_visual_mode<'r>(enabled: bool) -> Result<(), InvokeError> {
    let timer = Instant::now();
    ConfigUI::update_field(ConfigUIContent::set_visual_mode, enabled)
        .await
        .map_err(InvokeError::from_anyhow)?;

    if timer.elapsed() > MAX_ACCEPTABLE_COMMAND_TIME {
        warn!(target: LOG_TARGET,
            "set_visual_mode took too long: {:?}",
            timer.elapsed()
        );
    }
    Ok(())
}

#[allow(clippy::too_many_lines)]
#[tauri::command]
pub async fn set_airdrop_tokens<'r>(
    airdrop_tokens: Option<AirdropTokens>,
    state: tauri::State<'_, UniverseAppState>,
    app: tauri::AppHandle,
) -> Result<(), InvokeError> {
    let old_id = ConfigCore::content()
        .await
        .airdrop_tokens()
        .clone()
        .and_then(|tokens| {
            airdrop::decode_jwt_claims_without_exp(&tokens.token).map(|claim| claim.id)
        });
    let new_id = airdrop_tokens.clone().and_then(|tokens| {
        airdrop::decode_jwt_claims_without_exp(&tokens.token).map(|claim| claim.id)
    });

    let user_id_changed = old_id != new_id;

    ConfigCore::update_field(ConfigCoreContent::set_airdrop_tokens, airdrop_tokens)
        .await
        .map_err(InvokeError::from_anyhow)?;

    info!(target: LOG_TARGET, "New Airdrop tokens saved, user id changed:{:?}", user_id_changed);
    if user_id_changed {
        let currently_mining = {
            let cpu_mining_status = state.cpu_miner_status_watch_rx.borrow().clone();
            let gpu_mining_status = state.gpu_latest_status.borrow().clone();
            cpu_mining_status.is_mining || gpu_mining_status.is_mining
        };

        if currently_mining {
            stop_mining(state.clone(), app.clone())
                .await
                .map_err(|e| e.to_string())?;

            airdrop::restart_mm_proxy_with_new_telemetry_id(state.clone()).await?;

            start_mining(state.clone(), app.clone())
                .await
                .map_err(|e| e.to_string())?;
        } else {
            airdrop::restart_mm_proxy_with_new_telemetry_id(state.clone()).await?;
        }
    }
    Ok(())
}

#[allow(clippy::too_many_lines)]
#[tauri::command]
pub async fn start_mining<'r>(
    state: tauri::State<'_, UniverseAppState>,
    app: tauri::AppHandle,
) -> Result<(), String> {
    let timer = Instant::now();
    let _lock = state.stop_start_mutex.lock().await;
    let mut timestamp_lock = state.stop_start_timestamp_mutex.lock().await;
    *timestamp_lock = SystemTime::now();

    let cpu_mining_enabled = *ConfigMining::content().await.cpu_mining_enabled();
    let gpu_mining_enabled = *ConfigMining::content().await.gpu_mining_enabled();
    let mode = *ConfigMining::content().await.mode();
    let custom_cpu_usage = *ConfigMining::content().await.custom_max_cpu_usage();
    let custom_gpu_usage = ConfigMining::content().await.custom_max_gpu_usage().clone();
    let p2pool_enabled = *ConfigCore::content().await.is_p2pool_enabled();

    let mut telemetry_id = state
        .telemetry_manager
        .read()
        .await
        .get_unique_string()
        .await;

    let cpu_miner = state.cpu_miner.read().await;
    let cpu_miner_running = cpu_miner.is_running().await;
    drop(cpu_miner);
    let cpu_miner_config = state.cpu_miner_config.read().await;
    let config_path = app
        .path()
        .app_config_dir()
        .expect("Could not get config dir");
    let tari_address = InternalWallet::load_or_create(config_path)
        .await
        .map_err(|e| e.to_string())?
        .get_tari_address();
    drop(cpu_miner_config);

    if cpu_mining_enabled && !cpu_miner_running {
        let cpu_miner_config = state.cpu_miner_config.read().await;
        let mmproxy_manager = &state.mm_proxy_manager;
        let mut cpu_miner = state.cpu_miner.write().await;
        let res = cpu_miner
            .start(
                TasksTrackers::current().hardware_phase.get_signal().await,
                &cpu_miner_config,
                mmproxy_manager,
                app.path()
                    .app_local_data_dir()
                    .expect("Could not get data dir"),
                app.path()
                    .app_config_dir()
                    .expect("Could not get config dir"),
                app.path().app_log_dir().expect("Could not get log dir"),
                mode,
                custom_cpu_usage,
                &tari_address,
            )
            .await;
        drop(cpu_miner_config);

        if let Err(e) = res {
            let err_msg = format!("Could not start CPU mining: {}", e);
            error!(target: LOG_TARGET, "{}", err_msg);
            sentry::capture_message(&err_msg, sentry::Level::Error);
            cpu_miner
                .stop()
                .await
                .inspect_err(|e| {
                    let stop_err = format!("Error stopping CPU miner: {}", e);
                    error!(target: LOG_TARGET, "{}", stop_err);
                })
                .ok();
            return Err(e.to_string());
        }
    }

    let gpu_miner = state.gpu_miner.read().await;
    let gpu_miner_running = gpu_miner.is_running().await;
    let gpu_available = gpu_miner.is_gpu_mining_available();
    drop(gpu_miner);

    info!(target: LOG_TARGET, "GPU availability {:?} gpu_mining_enabled {}", gpu_available.clone(), gpu_mining_enabled);

    if gpu_mining_enabled && gpu_available && !gpu_miner_running {
        info!(target: LOG_TARGET, "1. Starting gpu miner");

        let source = if p2pool_enabled {
            let use_local = state.node_manager.is_local_current().await.unwrap_or(false);
            let grpc_address = state.p2pool_manager.get_grpc_address(use_local).await;
            GpuNodeSource::P2Pool { grpc_address }
        } else {
            let grpc_address = state
                .node_manager
                .get_grpc_address()
                .await
                .map_err(|e| e.to_string())?;
            GpuNodeSource::BaseNode { grpc_address }
        };

        info!(target: LOG_TARGET, "2 Starting gpu miner");

        if telemetry_id.is_empty() {
            telemetry_id = "tari-universe".to_string();
        }

        info!(target: LOG_TARGET, "3. Starting gpu miner");

<<<<<<< HEAD
        let cpu_miner_config = state.cpu_miner_config.read().await;
        let config_path = app
            .path()
            .app_config_dir()
            .expect("Could not get config dir");
        let tari_address = InternalWallet::load_or_create(config_path)
            .await
            .map_err(|e| e.to_string())?
            .get_tari_address();
        drop(cpu_miner_config);

=======
>>>>>>> cd66d8c6
        let mut gpu_miner = state.gpu_miner.write().await;
        let res = gpu_miner
            .start(
                tari_address,
                source,
                app.path()
                    .app_local_data_dir()
                    .expect("Could not get data dir"),
                app.path()
                    .app_config_dir()
                    .expect("Could not get config dir"),
                app.path().app_log_dir().expect("Could not get log dir"),
                mode,
                telemetry_id,
                custom_gpu_usage,
            )
            .await;

        info!(target: LOG_TARGET, "4. Starting gpu miner");
        if let Err(e) = res {
            let err_msg = format!("Could not start GPU mining: {}", e);
            error!(target: LOG_TARGET, "{}", err_msg);
            sentry::capture_message(&err_msg, sentry::Level::Error);

            if let Err(stop_err) = gpu_miner.stop().await {
                error!(target: LOG_TARGET, "Could not stop GPU miner: {}", stop_err);
            }

            return Err(e.to_string());
        }
    }
    if timer.elapsed() > MAX_ACCEPTABLE_COMMAND_TIME {
        warn!(target: LOG_TARGET, "start_mining took too long: {:?}", timer.elapsed());
    }

    let mining_time = *ConfigMining::content().await.mining_time();
    EventsEmitter::emit_mining_time_update(&app, mining_time).await;
    Ok(())
}

#[tauri::command]
pub async fn stop_mining<'r>(
    state: tauri::State<'_, UniverseAppState>,
    app: tauri::AppHandle,
) -> Result<(), String> {
    let _lock = state.stop_start_mutex.lock().await;

    let timer = Instant::now();
    state
        .cpu_miner
        .write()
        .await
        .stop()
        .await
        .map_err(|e| e.to_string())?;
    info!(target:LOG_TARGET, "cpu miner stopped");

    state
        .gpu_miner
        .write()
        .await
        .stop()
        .await
        .map_err(|e| e.to_string())?;
    info!(target:LOG_TARGET, "gpu miner stopped");

    if timer.elapsed() > MAX_ACCEPTABLE_COMMAND_TIME {
        warn!(target: LOG_TARGET, "stop_mining took too long: {:?}", timer.elapsed());
    }

    let timestamp_lock = state.stop_start_timestamp_mutex.lock().await;
    let current_mining_time_ms = *ConfigMining::content().await.mining_time();

    let now = SystemTime::now();
    let mining_time_duration = now
        .duration_since(*timestamp_lock)
        .unwrap_or_default()
        .as_millis();

    let mining_time = current_mining_time_ms + mining_time_duration;
    let _unused =
        ConfigMining::update_field(ConfigMiningContent::set_mining_time, mining_time).await;
    EventsEmitter::emit_mining_time_update(&app, mining_time).await;

    Ok(())
}

#[tauri::command]
pub async fn update_applications(app: tauri::AppHandle) -> Result<(), InvokeError> {
    let timer = Instant::now();
    let binary_resolver = BinaryResolver::current().read().await;

    ConfigCore::update_field(
        ConfigCoreContent::set_last_binaries_update_timestamp,
        SystemTime::now(),
    )
    .await
    .map_err(InvokeError::from_anyhow)?;

    let progress_tracker = ProgressTracker::new(app.clone(), None);
    binary_resolver
        .update_binary(Binaries::Xmrig, progress_tracker.clone())
        .await
        .map_err(|e| e.to_string())?;
    sleep(Duration::from_secs(1));
    binary_resolver
        .update_binary(Binaries::MinotariNode, progress_tracker.clone())
        .await
        .map_err(|e| e.to_string())?;
    sleep(Duration::from_secs(1));
    binary_resolver
        .update_binary(Binaries::MergeMiningProxy, progress_tracker.clone())
        .await
        .map_err(|e| e.to_string())?;
    sleep(Duration::from_secs(1));
    binary_resolver
        .update_binary(Binaries::Wallet, progress_tracker.clone())
        .await
        .map_err(|e| e.to_string())?;
    binary_resolver
        .update_binary(Binaries::ShaP2pool, progress_tracker.clone())
        .await
        .map_err(|e| e.to_string())?;
    sleep(Duration::from_secs(1));

    if timer.elapsed() > MAX_ACCEPTABLE_COMMAND_TIME {
        warn!(target: LOG_TARGET, "update_applications took too long: {:?}", timer.elapsed());
    }

    drop(binary_resolver);

    Ok(())
}

#[tauri::command]
pub async fn set_pre_release(
    app: tauri::AppHandle,
    pre_release: bool,
    state: tauri::State<'_, UniverseAppState>,
) -> Result<(), InvokeError> {
    let timer = Instant::now();
    ConfigCore::update_field(ConfigCoreContent::set_pre_release, pre_release)
        .await
        .map_err(InvokeError::from_anyhow)?;

    state
        .updates_manager
        .try_update(app.clone(), true, !pre_release)
        .await
        .map_err(|e| e.to_string())?;

    if timer.elapsed() > MAX_ACCEPTABLE_COMMAND_TIME {
        warn!(target: LOG_TARGET, "set_pre_release took too long: {:?}", timer.elapsed());
    }

    Ok(())
}

#[tauri::command]
pub async fn check_for_updates(
    app: tauri::AppHandle,
    state: tauri::State<'_, UniverseAppState>,
) -> Result<Option<String>, String> {
    let timer = Instant::now();

    let update = state
        .updates_manager
        .check_for_update(app.clone(), false)
        .await
        .map_err(|e| e.to_string())?;

    if timer.elapsed() > MAX_ACCEPTABLE_COMMAND_TIME {
        warn!(target: LOG_TARGET, "check_for_updates took too long: {:?}", timer.elapsed());
    }

    Ok(update.map(|u| u.version))
}

#[tauri::command]
pub async fn try_update(
    force: Option<bool>,
    app: tauri::AppHandle,
    state: tauri::State<'_, UniverseAppState>,
) -> Result<(), String> {
    let timer = Instant::now();

    state
        .updates_manager
        .try_update(app.clone(), force.unwrap_or(false), false)
        .await
        .map_err(|e| e.to_string())?;

    if timer.elapsed() > MAX_ACCEPTABLE_COMMAND_TIME {
        warn!(target: LOG_TARGET, "check_for_updates took too long: {:?}", timer.elapsed());
    }

    Ok(())
}

#[tauri::command]
pub async fn proceed_with_update(
    app: tauri::AppHandle,
    state: tauri::State<'_, UniverseAppState>,
) -> Result<(), String> {
    let timer = Instant::now();
    state
        .updates_manager
        .proceed_with_update(app.clone())
        .await
        .map_err(|e| e.to_string())?;
    if timer.elapsed() > MAX_ACCEPTABLE_COMMAND_TIME {
        warn!(target: LOG_TARGET, "proceed_with_update took too long: {:?}", timer.elapsed());
    }
    Ok(())
}

#[tauri::command]
pub async fn start_mining_status(state: tauri::State<'_, UniverseAppState>) -> Result<(), String> {
    let timer = Instant::now();
    info!(target: LOG_TARGET, "start_mining_status called");
    state
        .mining_status_manager
        .write()
        .await
        .start_polling()
        .await
        .map_err(|e| e.to_string())?;
    if timer.elapsed() > MAX_ACCEPTABLE_COMMAND_TIME {
        warn!(target: LOG_TARGET, "start_mining_status_sending took too long: {:?}", timer.elapsed());
    }
    Ok(())
}

#[tauri::command]
pub async fn stop_mining_status(state: tauri::State<'_, UniverseAppState>) -> Result<(), String> {
    info!(target: LOG_TARGET, "stop_mining_status called");
    let timer = Instant::now();
    state
        .mining_status_manager
        .write()
        .await
        .stop_polling()
        .await;
    if timer.elapsed() > MAX_ACCEPTABLE_COMMAND_TIME {
        warn!(target: LOG_TARGET, "stop_mining_status_sending took too long: {:?}", timer.elapsed());
    }
    Ok(())
}

#[tauri::command]
pub async fn set_selected_engine(
    selected_engine: &str,
    state: tauri::State<'_, UniverseAppState>,
    app: tauri::AppHandle,
) -> Result<(), InvokeError> {
    info!(target: LOG_TARGET, "set_selected_engine called with engine: {:?}", selected_engine);
    let timer = Instant::now();

    let engine_type = EngineType::from_string(selected_engine).map_err(InvokeError::from_anyhow)?;
    let config = app
        .path()
        .app_config_dir()
        .expect("Could not get config dir");

    state
        .gpu_miner
        .write()
        .await
        .set_selected_engine(engine_type.clone(), config, app)
        .await
        .map_err(|e| e.to_string())?;

    ConfigMining::update_field(ConfigMiningContent::set_gpu_engine, engine_type)
        .await
        .map_err(InvokeError::from_anyhow)?;

    if timer.elapsed() > MAX_ACCEPTABLE_COMMAND_TIME {
        warn!(target: LOG_TARGET, "proceed_with_update took too long: {:?}", timer.elapsed());
    }

    Ok(())
}

#[tauri::command]
pub async fn websocket_connect(
    _: tauri::AppHandle,
    state: tauri::State<'_, UniverseAppState>,
) -> Result<(), String> {
    let timer = Instant::now();
    let last_state = state.websocket_manager_status_rx.borrow().clone();
    info!(target: LOG_TARGET, "websocket_connect command accepted");

    if matches!(
        last_state,
        WebsocketManagerStatusMessage::Connected | WebsocketManagerStatusMessage::Reconnecting
    ) {
        return Ok(());
    }

    let mut websocket_manger_guard = state.websocket_manager.write().await;

    if !websocket_manger_guard.is_websocket_manager_ready() {
        warn!(target: LOG_TARGET, "websocket_connect cannot be done as websocket_manager is not ready yet");
        return Err("websocket manager is not ready".into());
    }

    websocket_manger_guard
        .connect()
        .await
        .map_err(|e| e.to_string())?;

    state
        .websocket_event_manager
        .write()
        .await
        .emit_interval_ws_events()
        .await
        .map_err(|e| e.to_string())?;

    if timer.elapsed() > MAX_ACCEPTABLE_COMMAND_TIME {
        warn!(target: LOG_TARGET, "websocket_connect took too long: {:?}", timer.elapsed());
    }
    info!(target: LOG_TARGET, "websocket_connect command finished");
    Ok(())
}

#[tauri::command]
pub async fn reconnect(app_handle: tauri::AppHandle) -> Result<(), String> {
    EventsManager::handle_connection_status_changed(
        &app_handle,
        crate::events::ConnectionStatusPayload::InProgress,
    )
    .await;
    let sm = SetupManager::get_instance();
    sm.add_phases_to_restart_queue(SetupPhase::all()).await;
    sm.restart_phases_from_queue(app_handle).await;
    Ok(())
}

#[tauri::command]
pub async fn send_one_sided_to_stealth_address(
    state: tauri::State<'_, UniverseAppState>,
    amount: String,
    destination: String,
    payment_id: Option<String>,
) -> Result<(), String> {
    let timer = Instant::now();
    info!(target: LOG_TARGET, "[send_one_sided_to_stealth_address] called with args: (amount: {:?}, destination: {:?}, payment_id: {:?})", amount, destination, payment_id);
    let mut spend_wallet_manager = state.spend_wallet_manager.write().await;
    spend_wallet_manager
        .send_one_sided_to_stealth_address(amount, destination, payment_id)
        .await
        .map_err(|e| e.to_string())?;
    if timer.elapsed() > MAX_ACCEPTABLE_COMMAND_TIME {
        warn!(target: LOG_TARGET, "send_one_sided_to_stealth_address took too long: {:?}", timer.elapsed());
    }
    Ok(())
}

#[tauri::command]
pub async fn websocket_close(
    _: tauri::AppHandle,
    state: tauri::State<'_, UniverseAppState>,
) -> Result<(), String> {
    let timer = Instant::now();
    info!(target: LOG_TARGET, "websocket_close command started");

    let last_state = state.websocket_manager_status_rx.borrow().clone();

    if matches!(last_state, WebsocketManagerStatusMessage::Stopped) {
        return Ok(());
    }

    state
        .websocket_event_manager
        .write()
        .await
        .stop_emitting_message()
        .await;

    state
        .websocket_manager
        .write()
        .await
        .close_connection()
        .await;

    if timer.elapsed() > MAX_ACCEPTABLE_COMMAND_TIME {
        warn!(target: LOG_TARGET, "websocket_close took too long: {:?}", timer.elapsed());
    }
    info!(target: LOG_TARGET, "websocket_close command finished");
    Ok(())
}

#[tauri::command]
pub fn verify_address_for_send(
    address: String,
    sending_method: Option<TariAddressFeatures>,
) -> Result<(), String> {
    let sending_method = sending_method.unwrap_or(TariAddressFeatures::ONE_SIDED);

    verify_send(address, sending_method)
}

#[tauri::command]
pub fn validate_minotari_amount(
    amount: String,
    state: tauri::State<'_, UniverseAppState>,
) -> Result<(), InvokeError> {
    let t_amount = Minotari::from_str(&amount).map_err(|e| e.to_string())?;
    let m_amount = MicroMinotari::from(t_amount);

    let balance = state
        .wallet_state_watch_rx
        .borrow()
        .clone()
        .and_then(|state| state.balance);

    let available_balance = balance.expect("Could not get balance").available_balance;
    match m_amount.cmp(&available_balance) {
        std::cmp::Ordering::Less => Ok(()),
        _ => Err(InvokeError::from("Insufficient balance".to_string())),
    }
}

#[tauri::command]
pub async fn trigger_phases_restart(app_handle: tauri::AppHandle) -> Result<(), InvokeError> {
    SetupManager::get_instance()
        .restart_phases_from_queue(app_handle)
        .await;

    Ok(())
}

#[tauri::command]
pub async fn set_node_type(
    mut node_type: NodeType,
    app_handle: tauri::AppHandle,
    state: tauri::State<'_, UniverseAppState>,
) -> Result<(), InvokeError> {
    // map LocalAfterRemote or unknown value to Local
    if node_type != NodeType::Local
        && node_type != NodeType::RemoteUntilLocal
        && node_type != NodeType::Remote
    {
        node_type = NodeType::Local;
    }

    let prev_node_type = state
        .node_manager
        .get_node_type()
        .await
        .map_err(|e| e.to_string())?;
    info!(target: LOG_TARGET, "[set_node_type] from {:?} to: {:?}", prev_node_type, node_type);

    let is_current_local = matches!(prev_node_type, NodeType::Local | NodeType::LocalAfterRemote);
    if is_current_local && node_type != NodeType::Remote {
        info!(target: LOG_TARGET, "[set_node_type] Local node is already running, no restart needed for node_type: {:?}", node_type);
        ConfigCore::update_field(ConfigCoreContent::set_node_type, node_type.clone())
            .await
            .map_err(InvokeError::from_anyhow)?;

        if node_type == NodeType::RemoteUntilLocal {
            info!(target: LOG_TARGET, "[set_node_type] Converting RemoteUntilLocal to LocalAfterRemote since local node is running");
            node_type = NodeType::LocalAfterRemote
        }
    } else {
        info!(target: LOG_TARGET, "[set_node_type] Restarting required phases for node_type: {:?}", node_type);
        ConfigCore::update_field_requires_restart(
            ConfigCoreContent::set_node_type,
            node_type.clone(),
            vec![SetupPhase::Node, SetupPhase::Wallet, SetupPhase::Unknown],
        )
        .await
        .map_err(InvokeError::from_anyhow)?;
    }

    state.node_manager.set_node_type(node_type.clone()).await;
    EventsManager::handle_node_type_update(&app_handle).await;

    SetupManager::get_instance()
        .restart_phases_from_queue(app_handle)
        .await;

    Ok(())
}

#[tauri::command]
pub async fn set_warmup_seen(warmup_seen: bool) -> Result<(), String> {
    ConfigUI::update_field(ConfigUIContent::set_warmup_seen, warmup_seen)
        .await
        .map_err(|e| e.to_string())?;

    Ok(())
}<|MERGE_RESOLUTION|>--- conflicted
+++ resolved
@@ -676,7 +676,6 @@
 }
 
 #[tauri::command]
-<<<<<<< HEAD
 pub async fn reset_exchange_address(app_handle: tauri::AppHandle) -> Result<(), String> {
     let timer = Instant::now();
     let config_path = app_handle
@@ -703,8 +702,6 @@
 }
 
 #[tauri::command]
-=======
->>>>>>> cd66d8c6
 pub async fn get_tor_config(
     _window: tauri::Window,
     state: tauri::State<'_, UniverseAppState>,
@@ -1590,20 +1587,6 @@
 
         info!(target: LOG_TARGET, "3. Starting gpu miner");
 
-<<<<<<< HEAD
-        let cpu_miner_config = state.cpu_miner_config.read().await;
-        let config_path = app
-            .path()
-            .app_config_dir()
-            .expect("Could not get config dir");
-        let tari_address = InternalWallet::load_or_create(config_path)
-            .await
-            .map_err(|e| e.to_string())?
-            .get_tari_address();
-        drop(cpu_miner_config);
-
-=======
->>>>>>> cd66d8c6
         let mut gpu_miner = state.gpu_miner.write().await;
         let res = gpu_miner
             .start(
