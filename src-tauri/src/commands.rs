// Copyright 2024. The Tari Project
//
// Redistribution and use in source and binary forms, with or without modification, are permitted provided that the
// following conditions are met:
//
// 1. Redistributions of source code must retain the above copyright notice, this list of conditions and the following
// disclaimer.
//
// 2. Redistributions in binary form must reproduce the above copyright notice, this list of conditions and the
// following disclaimer in the documentation and/or other materials provided with the distribution.
//
// 3. Neither the name of the copyright holder nor the names of its contributors may be used to endorse or promote
// products derived from this software without specific prior written permission.
//
// THIS SOFTWARE IS PROVIDED BY THE COPYRIGHT HOLDERS AND CONTRIBUTORS "AS IS" AND ANY EXPRESS OR IMPLIED WARRANTIES,
// INCLUDING, BUT NOT LIMITED TO, THE IMPLIED WARRANTIES OF MERCHANTABILITY AND FITNESS FOR A PARTICULAR PURPOSE ARE
// DISCLAIMED. IN NO EVENT SHALL THE COPYRIGHT HOLDER OR CONTRIBUTORS BE LIABLE FOR ANY DIRECT, INDIRECT, INCIDENTAL,
// SPECIAL, EXEMPLARY, OR CONSEQUENTIAL DAMAGES (INCLUDING, BUT NOT LIMITED TO, PROCUREMENT OF SUBSTITUTE GOODS OR
// SERVICES; LOSS OF USE, DATA, OR PROFITS; OR BUSINESS INTERRUPTION) HOWEVER CAUSED AND ON ANY THEORY OF LIABILITY,
// WHETHER IN CONTRACT, STRICT LIABILITY, OR TORT (INCLUDING NEGLIGENCE OR OTHERWISE) ARISING IN ANY WAY OUT OF THE
// USE OF THIS SOFTWARE, EVEN IF ADVISED OF THE POSSIBILITY OF SUCH DAMAGE.

use crate::app_config::{AppConfig, GpuThreads};
use crate::app_in_memory_config::{
    get_der_encode_pub_key, get_websocket_key, AirdropInMemoryConfig,
};
use crate::auto_launcher::AutoLauncher;
use crate::binaries::{Binaries, BinaryResolver};
use crate::consts::{TAPPLET_ARCHIVE, TAPPLET_DIST_DIR};
use crate::credential_manager::{CredentialError, CredentialManager};
use crate::database::models::{
    CreateDevTapplet, CreateInstalledTapplet, CreateTapplet, CreateTappletAsset,
    CreateTappletVersion, DevTapplet, InstalledTapplet, Tapplet, UpdateInstalledTapplet,
};
use crate::database::store::{SqliteStore, Store};
use crate::download_utils::{download_file_with_retries, extract};
use crate::external_dependencies::{
    ExternalDependencies, ExternalDependency, RequiredExternalDependency,
};
use crate::gpu_miner_adapter::{GpuMinerStatus, GpuNodeSource};
use crate::hardware::hardware_status_monitor::{HardwareStatusMonitor, PublicDeviceProperties};
use crate::interface::{
    ActiveTapplet, DevTappletResponse, InstalledTappletWithName, TappletPermissions,
};
use crate::internal_wallet::{InternalWallet, PaperWalletConfig};
<<<<<<< HEAD
use crate::node_manager::NodeManagerError;

use crate::ootle::{
    error,
    error::{
        Error::{self, RequestError, TappletServerError},
        RequestError::*,
        TappletServerError::*,
    },
    rpc::make_request,
    tapplet_installer::{
        check_files_and_validate_checksum, delete_tapplet, download_asset,
        fetch_tapp_registry_manifest, get_tapp_download_path, get_tapp_permissions,
    },
    tapplet_server::start,
    AssetServer, DatabaseConnection, ShutdownTokens, Tokens,
};
use crate::p2pool::models::Stats;
=======
use crate::p2pool::models::{Connections, P2poolStats};
>>>>>>> ce5298ae
use crate::progress_tracker::ProgressTracker;
use crate::tor_adapter::TorConfig;
use crate::utils::shutdown_utils::stop_all_processes;
use crate::wallet_adapter::{TransactionInfo, WalletBalance};
use crate::wallet_manager::WalletManagerError;
use crate::{node_adapter, setup_inner, UniverseAppState, APPLICATION_FOLDER_ID};

use base64::prelude::*;
use keyring::Entry;
use log::{debug, error, info, warn};
use monero_address_creator::Seed as MoneroSeed;
use regex::Regex;
use serde::{Deserialize, Serialize};
use std::fmt::Debug;
use std::fs::{read_dir, remove_dir_all, remove_file, File};
use std::sync::atomic::Ordering;
use std::thread::{available_parallelism, sleep};
use std::time::{Duration, Instant, SystemTime};
use tari_common::configuration::Network;
<<<<<<< HEAD
use tari_core::transactions::tari_amount::MicroMinotari;
use tari_utilities::message_format::MessageFormat;
=======
>>>>>>> ce5298ae
use tauri::{Manager, PhysicalPosition, PhysicalSize};
use tauri_plugin_sentry::sentry;
use tauri_plugin_sentry::sentry::protocol::Event;

const MAX_ACCEPTABLE_COMMAND_TIME: Duration = Duration::from_secs(1);
const LOG_TARGET: &str = "tari::universe::commands";
const LOG_TARGET_WEB: &str = "tari::universe::web";

#[derive(Debug, Serialize, Clone)]
pub struct MaxUsageLevels {
    max_cpu_threads: i32,
    max_gpus_threads: Vec<GpuThreads>,
}

pub enum CpuMinerConnection {
    BuiltInProxy,
}

#[derive(Debug, Serialize)]
pub struct ApplicationsVersions {
    tari_universe: String,
    xmrig: String,
    minotari_node: String,
    mm_proxy: String,
    wallet: String,
    sha_p2pool: String,
    xtrgpuminer: String,
}

#[derive(Debug, Serialize, Clone)]
pub struct CpuMinerMetrics {
    // hardware: Vec<PublicDeviceProperties>,
    mining: CpuMinerStatus,
}

#[derive(Debug, Serialize, Clone)]
pub struct GpuMinerMetrics {
    hardware: Vec<PublicDeviceProperties>,
    mining: GpuMinerStatus,
}

#[derive(Debug, Serialize, Clone)]
pub struct MinerMetrics {
    sha_network_hash_rate: u64,
    randomx_network_hash_rate: u64,
    cpu: CpuMinerMetrics,
    gpu: GpuMinerMetrics,
    base_node: BaseNodeStatus,
}

#[derive(Debug, Serialize, Clone)]
pub struct TariWalletDetails {
    wallet_balance: Option<WalletBalance>,
    tari_address_base58: String,
    tari_address_emoji: String,
}

#[derive(Debug, Serialize, Clone)]
pub struct BaseNodeStatus {
    block_height: u64,
    block_time: u64,
    is_synced: bool,
    is_connected: bool,
    connected_peers: Vec<String>,
}
#[derive(Debug, Serialize, Clone)]
pub struct CpuMinerStatus {
    pub is_mining: bool,
    pub hash_rate: f64,
    pub estimated_earnings: u64,
    pub connection: CpuMinerConnectionStatus,
}

#[derive(Debug, Serialize, Clone)]
pub struct CpuMinerConnectionStatus {
    pub is_connected: bool,
    // pub error: Option<String>,
}

#[derive(Deserialize, Serialize, Debug, Clone)]
#[serde(rename_all = "camelCase")]
pub struct SignWsDataResponse {
    signature: String,
    pub_key: String,
}

#[tauri::command]
pub async fn close_splashscreen(app: tauri::AppHandle) {
    let close_max_retries: u32 = 10; // Maximum number of retries
    let retry_delay_ms: u64 = 100; // Delay between retries in milliseconds

    let mut retries = 0;

    let (splashscreen_window, main_window) = loop {
        let splashscreen_window = app.get_webview_window("splashscreen");
        let main_window = app.get_webview_window("main");

        if let (Some(splashscreen), Some(main)) = (splashscreen_window, main_window) {
            break (splashscreen, main);
        }

        retries += 1;
        if retries >= close_max_retries {
            error!(target: "LOG_TARGET", "Failed to fetch both 'splashscreen' and 'main' windows after {} retries", close_max_retries);
            return;
        }

        info!(target: "LOG_TARGET", "Failed to fetch both 'splashscreen' and 'main' windows. Retrying in {}ms", retry_delay_ms);
        tokio::time::sleep(Duration::from_millis(retry_delay_ms)).await;
    };

    if let (Ok(window_position), Ok(window_size)) = (
        splashscreen_window.outer_position(),
        splashscreen_window.inner_size(),
    ) {
        splashscreen_window.close().expect("could not close");
        main_window.show().expect("could not show");
        if let Err(e) = main_window
            .set_position(PhysicalPosition::new(window_position.x, window_position.y))
            .and_then(|_| {
                main_window.set_size(PhysicalSize::new(window_size.width, window_size.height))
            })
        {
            error!(target: LOG_TARGET, "Could not set window position or size: {:?}", e);
        }
    } else {
        error!(target: LOG_TARGET, "Could not get window position or size");
        splashscreen_window.close().expect("could not close");
        main_window.show().expect("could not show");
    }
}

#[tauri::command]
pub async fn download_and_start_installer(
    _missing_dependency: ExternalDependency,
) -> Result<(), String> {
    let timer = Instant::now();

    #[cfg(target_os = "windows")]
    if cfg!(target_os = "windows") {
        ExternalDependencies::current()
            .install_missing_dependencies(_missing_dependency)
            .await
            .map_err(|e| {
                error!(target: LOG_TARGET, "Could not install missing dependency: {:?}", e);
                e.to_string()
            })?;
    }

    if timer.elapsed() > MAX_ACCEPTABLE_COMMAND_TIME {
        warn!(target: LOG_TARGET,
            "download_and_start_installer took too long: {:?}",
            timer.elapsed()
        );
    }
    Ok(())
}

#[tauri::command]
pub async fn exit_application(_window: tauri::Window, app: tauri::AppHandle) -> Result<(), String> {
    stop_all_processes(app.clone(), true).await?;

    app.exit(0);
    Ok(())
}

#[tauri::command]
pub async fn fetch_tor_bridges() -> Result<Vec<String>, String> {
    let timer = Instant::now();
    let res_html = reqwest::get("https://bridges.torproject.org/bridges?transport=obfs4")
        .await
        .map_err(|e| e.to_string())?
        .text()
        .await
        .map_err(|e| e.to_string())?;

    let re = Regex::new(r"obfs4.*?<br/>").map_err(|e| e.to_string())?;
    let bridges: Vec<String> = re
        .find_iter(&res_html)
        .map(|m| m.as_str().trim_end_matches(" <br/>").to_string())
        .collect();
    info!(target: LOG_TARGET, "Fetched default bridges: {:?}", bridges);
    if timer.elapsed() > MAX_ACCEPTABLE_COMMAND_TIME {
        warn!(target: LOG_TARGET, "fetch_default_tor_bridges took too long: {:?}", timer.elapsed());
    }
    Ok(bridges)
}

#[tauri::command]
pub async fn get_app_config(
    _window: tauri::Window,
    state: tauri::State<'_, UniverseAppState>,
    _app: tauri::AppHandle,
) -> Result<AppConfig, String> {
    Ok(state.config.read().await.clone())
}

#[tauri::command]
pub async fn get_app_in_memory_config(
    _window: tauri::Window,
    state: tauri::State<'_, UniverseAppState>,
    _app: tauri::AppHandle,
) -> Result<AirdropInMemoryConfig, ()> {
    let timer = Instant::now();
    let res = state.in_memory_config.read().await.clone().into();
    if timer.elapsed() > MAX_ACCEPTABLE_COMMAND_TIME {
        warn!(target: LOG_TARGET,
            "get_app_in_memory_config took too long: {:?}",
            timer.elapsed()
        );
    }
    Ok(res)
}

#[tauri::command]
pub async fn get_applications_versions(
    app: tauri::AppHandle,
) -> Result<ApplicationsVersions, String> {
    let timer = Instant::now();
    let binary_resolver = BinaryResolver::current().read().await;

    let tari_universe_version = app.package_info().version.clone();
    let xmrig_version = binary_resolver
        .get_binary_version_string(Binaries::Xmrig)
        .await;

    let minotari_node_version = binary_resolver
        .get_binary_version_string(Binaries::MinotariNode)
        .await;
    let mm_proxy_version = binary_resolver
        .get_binary_version_string(Binaries::MergeMiningProxy)
        .await;
    let wallet_version = binary_resolver
        .get_binary_version_string(Binaries::Wallet)
        .await;
    let sha_p2pool_version = binary_resolver
        .get_binary_version_string(Binaries::ShaP2pool)
        .await;
    let xtrgpuminer_version = binary_resolver
        .get_binary_version_string(Binaries::GpuMiner)
        .await;

    if timer.elapsed() > MAX_ACCEPTABLE_COMMAND_TIME {
        warn!(target: LOG_TARGET,
            "get_applications_versions took too long: {:?}",
            timer.elapsed()
        );
    }

    drop(binary_resolver);

    Ok(ApplicationsVersions {
        tari_universe: tari_universe_version.to_string(),
        minotari_node: minotari_node_version,
        xmrig: xmrig_version,
        mm_proxy: mm_proxy_version,
        wallet: wallet_version,
        sha_p2pool: sha_p2pool_version,
        xtrgpuminer: xtrgpuminer_version,
    })
}

#[tauri::command]
pub async fn get_external_dependencies() -> Result<RequiredExternalDependency, String> {
    let timer = Instant::now();
    let external_dependencies = ExternalDependencies::current()
        .get_external_dependencies()
        .await;
    if timer.elapsed() > MAX_ACCEPTABLE_COMMAND_TIME {
        warn!(target: LOG_TARGET,
            "get_external_dependencies took too long: {:?}",
            timer.elapsed()
        );
    }
    Ok(external_dependencies)
}

#[tauri::command]
pub async fn get_max_consumption_levels(
    state: tauri::State<'_, UniverseAppState>,
) -> Result<MaxUsageLevels, String> {
    // CPU Detection
    let timer = Instant::now();
    let max_cpu_available = available_parallelism()
        .map(|cores| i32::try_from(cores.get()).unwrap_or(1))
        .map_err(|e| e.to_string())?;

    if timer.elapsed() > MAX_ACCEPTABLE_COMMAND_TIME {
        warn!(target: LOG_TARGET, "get_available_cpu_cores took too long: {:?}", timer.elapsed());
    }

    let gpu_devices = state
        .gpu_miner
        .read()
        .await
        .get_gpu_devices()
        .await
        .map_err(|e| e.to_string())?;

    let mut max_gpus_threads = Vec::new();
    for gpu_device in gpu_devices {
        // let max_gpu_threads = gpu_device.max_grid_size;
        // For some reason this is always return 256, even when the cards can do more like
        // 4096 or 8192
        let max_gpu_threads = 8192;
        max_gpus_threads.push(GpuThreads {
            gpu_name: gpu_device.device_name,
            max_gpu_threads,
        });
    }

    Ok(MaxUsageLevels {
        max_cpu_threads: max_cpu_available,
        max_gpus_threads,
    })
}

#[tauri::command]
pub async fn get_network(
    _window: tauri::Window,
    _state: tauri::State<'_, UniverseAppState>,
    _app: tauri::AppHandle,
) -> Result<String, ()> {
    Ok(Network::get_current_or_user_setting_or_default().to_string())
}

#[allow(clippy::too_many_lines)]
#[tauri::command]
pub async fn get_miner_metrics(
    state: tauri::State<'_, UniverseAppState>,
) -> Result<MinerMetrics, String> {
    let timer = Instant::now();
    if state.is_getting_miner_metrics.load(Ordering::SeqCst) {
        let read = state.cached_miner_metrics.read().await;
        if let Some(metrics) = &*read {
            debug!(target: LOG_TARGET, "Already getting miner metrics, returning cached value");
            return Ok(metrics.clone());
        }
        warn!(target: LOG_TARGET, "Already getting miner metrics");
        return Err("Already getting miner metrics".to_string());
    }
    state.is_getting_miner_metrics.store(true, Ordering::SeqCst);

    let node_status = state.base_node_latest_status.borrow().clone();
    let node_adapter::BaseNodeStatus {
        sha_network_hashrate,
        randomx_network_hashrate,
        block_height,
        block_time,
        is_synced,
        block_reward,
    } = node_status;
    // let (sha_hash_rate, randomx_hash_rate, block_reward, block_height, block_time, is_synced) = state.node_manager
    //     .get_network_hash_rate_and_block_reward().await
    //     .unwrap_or_else(|e| {
    //         if !matches!(e, NodeManagerError::NodeNotStarted) {
    //             warn!(target: LOG_TARGET, "Error getting network hash rate and block reward: {}", e);
    //         }
    //         (0, 0, MicroMinotari(0), 0, 0, false)
    //     });

    let cpu_miner = state.cpu_miner.read().await;
    let cpu_mining_status = match cpu_miner
        .status(randomx_network_hashrate, block_reward)
        .await
        .map_err(|e| e.to_string())
    {
        Ok(cpu) => cpu,
        Err(e) => {
            warn!(target: LOG_TARGET, "Error getting cpu miner status: {:?}", e);
            state
                .is_getting_miner_metrics
                .store(false, Ordering::SeqCst);
            return Err(e);
        }
    };
    drop(cpu_miner);

    let gpu_mining_status = state.gpu_latest_status.borrow().clone();

    let gpu_public_parameters = HardwareStatusMonitor::current()
        .get_gpu_devices_public_properties()
        .await
        .map_err(|e| e.to_string())?;

    let connected_peers = state
        .node_manager
        .list_connected_peers()
        .await
        .unwrap_or_default();

    if timer.elapsed() > MAX_ACCEPTABLE_COMMAND_TIME {
        warn!(target: LOG_TARGET, "get_miner_metrics took too long: {:?}", timer.elapsed());
    }

    let metrics_ret = MinerMetrics {
        sha_network_hash_rate: sha_network_hashrate,
        randomx_network_hash_rate: randomx_network_hashrate,
        cpu: CpuMinerMetrics {
            // hardware: cpu_public_parameters.clone(),
            mining: cpu_mining_status,
        },
        gpu: GpuMinerMetrics {
            hardware: gpu_public_parameters.clone(),
            mining: gpu_mining_status,
        },
        base_node: BaseNodeStatus {
            block_height,
            block_time,
            is_synced,
            is_connected: !connected_peers.is_empty(),
            connected_peers,
        },
    };

    let mut lock = state.cached_miner_metrics.write().await;
    *lock = Some(metrics_ret.clone());
    state
        .is_getting_miner_metrics
        .store(false, Ordering::SeqCst);

    Ok(metrics_ret)
}

#[tauri::command]
pub async fn get_monero_seed_words(
    state: tauri::State<'_, UniverseAppState>,
    app: tauri::AppHandle,
) -> Result<Vec<String>, String> {
    let timer = Instant::now();

    if !state.config.read().await.monero_address_is_generated() {
        return Err(
            "Monero seed words are not available when a Monero address is provided".to_string(),
        );
    }

    let config_path = app
        .path()
        .app_config_dir()
        .expect("Could not get config dir");

    let cm = CredentialManager::default_with_dir(config_path);
    let cred = match cm.get_credentials() {
        Ok(cred) => cred,
        Err(e @ CredentialError::PreviouslyUsedKeyring) => {
            return Err(e.to_string());
        }
        Err(e) => {
            error!(target: LOG_TARGET, "Could not get credentials: {:?}", e);
            return Err(e.to_string());
        }
    };

    let seed = cred
        .monero_seed
        .expect("Couldn't get seed from credentials");

    let seed = MoneroSeed::new(seed);

    if timer.elapsed() > MAX_ACCEPTABLE_COMMAND_TIME {
        warn!(target: LOG_TARGET, "get_seed_words took too long: {:?}", timer.elapsed());
    }

    seed.seed_words().map_err(|e| e.to_string())
}

#[tauri::command]
pub async fn get_p2pool_stats(
    state: tauri::State<'_, UniverseAppState>,
) -> Result<Option<P2poolStats>, String> {
    let timer = Instant::now();
    let p2pool_stats = state.p2pool_latest_status.borrow().clone();

    if timer.elapsed() > MAX_ACCEPTABLE_COMMAND_TIME {
        warn!(target: LOG_TARGET, "get_p2pool_stats took too long: {:?}", timer.elapsed());
    }
    Ok(p2pool_stats)
}

#[tauri::command]
pub async fn get_p2pool_connections(
    state: tauri::State<'_, UniverseAppState>,
) -> Result<Option<Connections>, String> {
    let timer = Instant::now();
    if state.is_getting_p2pool_connections.load(Ordering::SeqCst) {
        let read = state.cached_p2pool_connections.read().await;
        if let Some(connections) = &*read {
            warn!(target: LOG_TARGET, "Already getting p2pool connections, returning cached value");
            return Ok(connections.clone());
        }
        warn!(target: LOG_TARGET, "Already getting p2pool connections");
        return Err("Already getting p2pool connections".to_string());
    }
    state
        .is_getting_p2pool_connections
        .store(true, Ordering::SeqCst);
    let p2pool_connections = state
        .p2pool_manager
        .get_connections()
        .await
        .unwrap_or_else(|e| {
            warn!(target: LOG_TARGET, "Error getting p2pool connections: {}", e);
            None
        });

    if timer.elapsed() > MAX_ACCEPTABLE_COMMAND_TIME {
        warn!(target: LOG_TARGET, "get_p2pool_connections took too long: {:?}", timer.elapsed());
    }
    let mut lock = state.cached_p2pool_connections.write().await;
    *lock = Some(p2pool_connections.clone());
    state
        .is_getting_p2pool_connections
        .store(false, Ordering::SeqCst);
    Ok(p2pool_connections)
}

#[tauri::command]
pub async fn set_p2pool_stats_server_port(
    port: Option<u16>,
    state: tauri::State<'_, UniverseAppState>,
) -> Result<(), String> {
    state
        .config
        .write()
        .await
        .set_p2pool_stats_server_port(port)
        .await
        .map_err(|e| e.to_string())?;
    Ok(())
}

#[tauri::command]
pub async fn get_used_p2pool_stats_server_port(
    state: tauri::State<'_, UniverseAppState>,
) -> Result<u16, String> {
    Ok(state.p2pool_manager.stats_server_port().await)
}

#[tauri::command]
pub async fn get_paper_wallet_details(app: tauri::AppHandle) -> Result<PaperWalletConfig, String> {
    let timer = Instant::now();
    let config_path = app
        .path()
        .app_config_dir()
        .expect("Could not get config dir");
    let internal_wallet = InternalWallet::load_or_create(config_path)
        .await
        .map_err(|e| e.to_string())?;
    let result = internal_wallet
        .get_paper_wallet_details()
        .await
        .map_err(|e| e.to_string())?;

    if timer.elapsed() > MAX_ACCEPTABLE_COMMAND_TIME {
        warn!(target: LOG_TARGET, "get_paper_wallet_details took too long: {:?}", timer.elapsed());
    }
    Ok(result)
}

#[tauri::command]
pub async fn get_seed_words(
    _window: tauri::Window,
    _state: tauri::State<'_, UniverseAppState>,
    app: tauri::AppHandle,
) -> Result<Vec<String>, String> {
    let timer = Instant::now();
    let config_path = app
        .path()
        .app_config_dir()
        .expect("Could not get config dir");
    let internal_wallet = InternalWallet::load_or_create(config_path)
        .await
        .map_err(|e| e.to_string())?;
    let seed_words = internal_wallet
        .decrypt_seed_words()
        .map_err(|e| e.to_string())?;
    let mut res = vec![];
    for i in 0..seed_words.len() {
        match seed_words.get_word(i) {
            Ok(word) => res.push(word.clone()),
            Err(error) => {
                error!(target: LOG_TARGET, "Could not get seed word: {:?}", error);
            }
        }
    }
    if timer.elapsed() > MAX_ACCEPTABLE_COMMAND_TIME {
        warn!(target: LOG_TARGET, "get_seed_words took too long: {:?}", timer.elapsed());
    }
    Ok(res)
}

#[tauri::command]
pub async fn get_tari_wallet_details(
    state: tauri::State<'_, UniverseAppState>,
) -> Result<TariWalletDetails, String> {
    let timer = Instant::now();
    let tari_address = state.tari_address.read().await;
    let wallet_balance = state.wallet_latest_balance.borrow().clone();
    let result = TariWalletDetails {
        wallet_balance,
        tari_address_base58: tari_address.to_base58(),
        tari_address_emoji: tari_address.to_emoji_string(),
    };
    if timer.elapsed() > MAX_ACCEPTABLE_COMMAND_TIME {
        warn!(target: LOG_TARGET, "get_tari_wallet_details took too long: {:?}", timer.elapsed());
    }

    Ok(result)
}

#[tauri::command]
pub async fn get_tor_config(
    _window: tauri::Window,
    state: tauri::State<'_, UniverseAppState>,
    _app: tauri::AppHandle,
) -> Result<TorConfig, String> {
    let timer = Instant::now();
    let tor_config = state.tor_manager.get_tor_config().await;
    if timer.elapsed() > MAX_ACCEPTABLE_COMMAND_TIME {
        warn!(target: LOG_TARGET, "get_tor_config took too long: {:?}", timer.elapsed());
    }
    Ok(tor_config)
}

#[allow(clippy::too_many_lines)]
#[tauri::command]
pub async fn get_tor_entry_guards(
    state: tauri::State<'_, UniverseAppState>,
) -> Result<Vec<String>, String> {
    let timer = Instant::now();
    let res = state
        .tor_manager
        .get_entry_guards()
        .await
        .map_err(|e| e.to_string())?;
    if timer.elapsed() > MAX_ACCEPTABLE_COMMAND_TIME {
        warn!(target: LOG_TARGET, "get_tor_entry_guards took too long: {:?}", timer.elapsed());
    }
    Ok(res)
}

#[tauri::command]
pub async fn get_transaction_history(
    state: tauri::State<'_, UniverseAppState>,
) -> Result<Vec<TransactionInfo>, String> {
    let timer = Instant::now();
    if state.is_getting_transaction_history.load(Ordering::SeqCst) {
        warn!(target: LOG_TARGET, "Already getting transaction history");
        return Err("Already getting transaction history".to_string());
    }
    state
        .is_getting_transaction_history
        .store(true, Ordering::SeqCst);
    let transactions = state
        .wallet_manager
        .get_transaction_history()
        .await
        .unwrap_or_else(|e| {
            if !matches!(e, WalletManagerError::WalletNotStarted) {
                warn!(target: LOG_TARGET, "Error getting transaction history: {}", e);
            }
            vec![]
        });

    if timer.elapsed() > MAX_ACCEPTABLE_COMMAND_TIME {
        warn!(target: LOG_TARGET, "get_transaction_history took too long: {:?}", timer.elapsed());
    }

    state
        .is_getting_transaction_history
        .store(false, Ordering::SeqCst);
    Ok(transactions)
}

#[tauri::command]
pub async fn import_seed_words(
    seed_words: Vec<String>,
    _window: tauri::Window,
    app: tauri::AppHandle,
) -> Result<(), String> {
    let timer = Instant::now();
    let config_path = app
        .path()
        .app_config_dir()
        .expect("Could not get config dir");
    let data_dir = app
        .path()
        .app_local_data_dir()
        .expect("Could not get data dir");

    stop_all_processes(app.clone(), false).await?;

    match InternalWallet::create_from_seed(config_path, seed_words).await {
        Ok(_wallet) => {
            InternalWallet::clear_wallet_local_data(data_dir)
                .await
                .map_err(|e| e.to_string())?;
            info!(target: LOG_TARGET, "[import_seed_words] Restarting the app");
            app.restart();
        }
        Err(e) => {
            error!(target: LOG_TARGET, "Error loading internal wallet: {:?}", e);
            e.to_string();
        }
    }

    if timer.elapsed() > MAX_ACCEPTABLE_COMMAND_TIME {
        warn!(target: LOG_TARGET, "import_seed_words took too long: {:?}", timer.elapsed());
    }
    Ok(())
}

#[tauri::command]
pub fn log_web_message(level: String, message: Vec<String>) {
    let joined_message = message.join(" ");
    match level.as_str() {
        "error" => {
            error!(target: LOG_TARGET_WEB, "{}", joined_message)
        }
        _ => info!(target: LOG_TARGET_WEB, "{}", joined_message),
    }
}

#[tauri::command]
pub fn open_log_dir(app: tauri::AppHandle) {
    let log_dir = app.path().app_log_dir().expect("Could not get log dir");
    if let Err(e) = open::that(log_dir) {
        error!(target: LOG_TARGET, "Could not open log dir: {:?}", e);
    }
}

#[tauri::command]
pub async fn reset_settings<'r>(
    reset_wallet: bool,
    _window: tauri::Window,
    app: tauri::AppHandle,
) -> Result<(), String> {
    stop_all_processes(app.clone(), true).await?;
    let network = Network::get_current_or_user_setting_or_default().as_key_str();

    let app_config_dir = app.path().app_config_dir();
    let app_cache_dir = app.path().app_cache_dir();
    let app_data_dir = app.path().app_data_dir();
    let app_local_data_dir = app.path().app_local_data_dir();

    let dirs_to_remove = [
        app_config_dir,
        app_cache_dir,
        app_data_dir,
        app_local_data_dir,
    ];
    let valid_dir_paths: Vec<String> = dirs_to_remove
        .iter()
        .filter_map(|dir| {
            if let Ok(path) = dir {
                path.to_str().map(|s| s.to_string())
            } else {
                None
            }
        })
        .collect();

    if valid_dir_paths.is_empty() {
        error!(target: LOG_TARGET, "Could not get app directories for {:?}", valid_dir_paths);
        return Err("Could not get app directories".to_string());
    }
    // Exclude EBWebView because it is still being used.
    let folder_block_list = ["EBWebView"];

    for dir_path in dirs_to_remove.iter().flatten() {
        if dir_path.exists() {
            for entry in read_dir(dir_path).map_err(|e| e.to_string())? {
                let entry = entry.map_err(|e| e.to_string())?;
                let path = entry.path();
                if path.is_dir() {
                    if let Some(file_name) = path.file_name().and_then(|name| name.to_str()) {
                        if folder_block_list.contains(&file_name) {
                            debug!(target: LOG_TARGET, "[reset_settings] Skipping {:?} directory", path);
                            continue;
                        }
                    }

                    let contains_wallet_config =
                        read_dir(&path)
                            .map_err(|e| e.to_string())?
                            .any(|inner_entry| {
                                inner_entry
                                    .map(|e| e.file_name() == "wallet_config.json")
                                    .unwrap_or(false)
                            });

                    let is_network_dir = path
                        .file_name()
                        .and_then(|name| name.to_str())
                        .map(|name| name == network)
                        .unwrap_or(false);

                    if !reset_wallet && contains_wallet_config {
                        debug!(target: LOG_TARGET, "[reset_settings] Skipping {:?} directory because it contains wallet_config.json and reset_wallet is false", path);
                        continue;
                    }
                    if reset_wallet && contains_wallet_config && !is_network_dir {
                        debug!(target: LOG_TARGET, "[reset_settings] Skipping {:?} directory because it contains wallet_config.json and does not matches network name", path);
                        continue;
                    }

                    debug!(target: LOG_TARGET, "[reset_settings] Removing {:?} directory", path);
                    remove_dir_all(path.clone()).map_err(|e| {
                        error!(target: LOG_TARGET, "[reset_settings] Could not remove {:?} directory: {:?}", path, e);
                        format!("Could not remove directory: {}", e)
                    })?;
                } else {
                    debug!(target: LOG_TARGET, "[reset_settings] Removing {:?} file", path);
                    remove_file(path.clone()).map_err(|e| {
                        error!(target: LOG_TARGET, "[reset_settings] Could not remove {:?} file: {:?}", path, e);
                        format!("Could not remove file: {}", e)
                    })?;
                }
            }
        }
    }

    debug!(target: LOG_TARGET, "[reset_settings] Removing keychain items");
    if let Ok(entry) = Entry::new(APPLICATION_FOLDER_ID, "inner_wallet_credentials") {
        let _unused = entry.delete_credential();
    }

    info!(target: LOG_TARGET, "[reset_settings] Restarting the app");
    app.restart();
}

#[tauri::command]
pub async fn resolve_application_language(
    state: tauri::State<'_, UniverseAppState>,
) -> Result<String, String> {
    let mut config = state.config.write().await;
    let _unused = config.propose_system_language().await;

    Ok(config.application_language().to_string())
}

#[tauri::command]
pub async fn restart_application(
    should_stop_miners: bool,
    _window: tauri::Window,
    app: tauri::AppHandle,
) -> Result<(), String> {
    if should_stop_miners {
        stop_all_processes(app.clone(), true).await?;
    }

    app.restart();
}

#[tauri::command]
pub async fn send_feedback(
    feedback: String,
    include_logs: bool,
    _window: tauri::Window,
    state: tauri::State<'_, UniverseAppState>,
    app: tauri::AppHandle,
) -> Result<String, String> {
    let timer = Instant::now();
    let app_log_dir = Some(app.path().app_log_dir().expect("Could not get log dir."));

    let reference = state
        .feedback
        .read()
        .await
        .send_feedback(feedback, include_logs, app_log_dir.clone())
        .await
        .inspect_err(|e| error!("error at send_feedback {:?}", e))
        .map_err(|e| e.to_string())?;
    if timer.elapsed() > Duration::from_secs(60) {
        warn!(target: LOG_TARGET, "send_feedback took too long: {:?}", timer.elapsed());
    }
    Ok(reference)
}

#[tauri::command]
pub async fn set_airdrop_access_token(
    token: String,
    _window: tauri::Window,
    state: tauri::State<'_, UniverseAppState>,
    _app: tauri::AppHandle,
) -> Result<(), String> {
    let timer = Instant::now();
    let mut write_lock = state.airdrop_access_token.write().await;
    *write_lock = Some(token.clone());
    if timer.elapsed() > MAX_ACCEPTABLE_COMMAND_TIME {
        warn!(target: LOG_TARGET,
            "set_airdrop_access_token took too long: {:?}",
            timer.elapsed()
        );
    }
    let mut in_memory_app_config = state.in_memory_config.write().await;
    in_memory_app_config.airdrop_access_token = Some(token);
    Ok(())
}

#[tauri::command]
pub async fn set_allow_telemetry(
    allow_telemetry: bool,
    _window: tauri::Window,
    state: tauri::State<'_, UniverseAppState>,
    _app: tauri::AppHandle,
) -> Result<(), String> {
    state
        .config
        .write()
        .await
        .set_allow_telemetry(allow_telemetry)
        .await
        .inspect_err(|e| error!(target: LOG_TARGET, "error at set_allow_telemetry {:?}", e))
        .map_err(|e| e.to_string())?;
    Ok(())
}

#[tauri::command]
pub async fn set_application_language(
    state: tauri::State<'_, UniverseAppState>,
    application_language: String,
) -> Result<(), String> {
    state
        .config
        .write()
        .await
        .set_application_language(application_language.clone())
        .await
        .map_err(|e| e.to_string())?;
    Ok(())
}

#[tauri::command]
pub async fn set_auto_update(
    auto_update: bool,
    state: tauri::State<'_, UniverseAppState>,
) -> Result<(), String> {
    let timer = Instant::now();
    state
        .config
        .write()
        .await
        .set_auto_update(auto_update)
        .await
        .inspect_err(|e| error!(target: LOG_TARGET, "error at set_auto_update {:?}", e))
        .map_err(|e| e.to_string())?;
    if timer.elapsed() > MAX_ACCEPTABLE_COMMAND_TIME {
        warn!(target: LOG_TARGET, "set_auto_update took too long: {:?}", timer.elapsed());
    }

    Ok(())
}

#[tauri::command]
pub async fn set_cpu_mining_enabled<'r>(
    enabled: bool,
    state: tauri::State<'_, UniverseAppState>,
) -> Result<(), String> {
    let timer = Instant::now();
    let mut config = state.config.write().await;
    config
        .set_cpu_mining_enabled(enabled)
        .await
        .inspect_err(|e| error!("error at set_cpu_mining_enabled {:?}", e))
        .map_err(|e| e.to_string())?;
    if timer.elapsed() > MAX_ACCEPTABLE_COMMAND_TIME {
        warn!(target: LOG_TARGET,
            "set_cpu_mining_enabled took too long: {:?}",
            timer.elapsed()
        );
    }
    Ok(())
}

#[tauri::command]
pub async fn sign_ws_data(data: String) -> Result<SignWsDataResponse, String> {
    let key: ring::signature::Ed25519KeyPair = get_websocket_key().map_err(|e| {
        warn!(target: LOG_TARGET,
            "error ws key handling:{:?}",
            e.to_string()
        );
        "sign_ws_data: error ws key handling"
    })?;
    let pub_key = get_der_encode_pub_key(&key).map_err(|e| {
        warn!(target: LOG_TARGET,
            "error ws pub key handling:{:?}",
            e.to_string()
        );
        "sign_ws_data: error ws pub key handling"
    })?;

    let signature = key.sign(data.as_bytes());

    return Ok(SignWsDataResponse {
        signature: BASE64_STANDARD.encode(signature.as_ref()),
        pub_key,
    });
}

#[tauri::command]
pub async fn set_display_mode(
    display_mode: String,
    state: tauri::State<'_, UniverseAppState>,
) -> Result<(), String> {
    let timer = Instant::now();
    state
        .config
        .write()
        .await
        .set_display_mode(display_mode)
        .await
        .inspect_err(|e| error!(target: LOG_TARGET, "error at set_display_mode {:?}", e))
        .map_err(|e| e.to_string())?;
    if timer.elapsed() > MAX_ACCEPTABLE_COMMAND_TIME {
        warn!(target: LOG_TARGET, "set_display_mode took too long: {:?}", timer.elapsed());
    }

    Ok(())
}

#[tauri::command]
pub async fn set_excluded_gpu_devices(
    excluded_gpu_devices: Vec<u8>,
    state: tauri::State<'_, UniverseAppState>,
) -> Result<(), String> {
    let mut gpu_miner = state.gpu_miner.write().await;
    gpu_miner
        .set_excluded_device(excluded_gpu_devices)
        .await
        .inspect_err(|e| error!("error at set_excluded_gpu_devices {:?}", e))
        .map_err(|e| e.to_string())?;
    Ok(())
}

#[tauri::command]
pub async fn set_gpu_mining_enabled(
    enabled: bool,
    state: tauri::State<'_, UniverseAppState>,
) -> Result<(), String> {
    let timer = Instant::now();
    let mut config = state.config.write().await;
    config
        .set_gpu_mining_enabled(enabled)
        .await
        .inspect_err(|e| error!("error at set_gpu_mining_enabled {:?}", e))
        .map_err(|e| e.to_string())?;
    if timer.elapsed() > MAX_ACCEPTABLE_COMMAND_TIME {
        warn!(target: LOG_TARGET,
            "set_gpu_mining_enabled took too long: {:?}",
            timer.elapsed()
        );
    }

    Ok(())
}

#[tauri::command]
pub async fn set_mine_on_app_start(
    mine_on_app_start: bool,
    state: tauri::State<'_, UniverseAppState>,
) -> Result<(), String> {
    let timer = Instant::now();

    state
        .config
        .write()
        .await
        .set_mine_on_app_start(mine_on_app_start)
        .await
        .inspect_err(|e| error!("error at set_mine_on_app_start {:?}", e))
        .map_err(|e| e.to_string())?;

    if timer.elapsed() > MAX_ACCEPTABLE_COMMAND_TIME {
        warn!(target: LOG_TARGET, "set_mine_on_app_start took too long: {:?}", timer.elapsed());
    }

    Ok(())
}

#[tauri::command]
pub async fn set_mode(
    mode: String,
    custom_cpu_usage: Option<u32>,
    custom_gpu_usage: Vec<GpuThreads>,
    state: tauri::State<'_, UniverseAppState>,
) -> Result<(), String> {
    let timer = Instant::now();
    info!(target: LOG_TARGET, "set_mode called with mode: {:?}, custom_max_cpu_usage: {:?}, custom_max_gpu_usage: {:?}", mode, custom_cpu_usage, custom_gpu_usage);

    state
        .config
        .write()
        .await
        .set_mode(mode, custom_cpu_usage, custom_gpu_usage)
        .await
        .inspect_err(|e| error!(target: LOG_TARGET, "error at set_mode {:?}", e))
        .map_err(|e| e.to_string())?;
    if timer.elapsed() > MAX_ACCEPTABLE_COMMAND_TIME {
        warn!(target: LOG_TARGET, "set_mode took too long: {:?}", timer.elapsed());
    }

    Ok(())
}

#[tauri::command]
pub async fn set_monero_address(
    monero_address: String,
    state: tauri::State<'_, UniverseAppState>,
) -> Result<(), String> {
    let timer = Instant::now();
    let mut app_config = state.config.write().await;
    app_config
        .set_monero_address(monero_address)
        .await
        .map_err(|e| e.to_string())?;
    if timer.elapsed() > MAX_ACCEPTABLE_COMMAND_TIME {
        warn!(target: LOG_TARGET, "set_monero_address took too long: {:?}", timer.elapsed());
    }
    Ok(())
}

#[tauri::command]
pub async fn set_monerod_config(
    use_monero_fail: bool,
    monero_nodes: Vec<String>,
    state: tauri::State<'_, UniverseAppState>,
) -> Result<(), String> {
    let timer = Instant::now();
    state
        .config
        .write()
        .await
        .set_monerod_config(use_monero_fail, monero_nodes)
        .await
        .inspect_err(|e| error!(target: LOG_TARGET, "error at set_monerod_config {:?}", e))
        .map_err(|e| e.to_string())?;
    if timer.elapsed() > MAX_ACCEPTABLE_COMMAND_TIME {
        warn!(target: LOG_TARGET, "set_monerod_config took too long: {:?}", timer.elapsed());
    }

    Ok(())
}

#[tauri::command]
pub async fn set_p2pool_enabled(
    p2pool_enabled: bool,
    state: tauri::State<'_, UniverseAppState>,
) -> Result<(), String> {
    let timer = Instant::now();
    state
        .config
        .write()
        .await
        .set_p2pool_enabled(p2pool_enabled)
        .await
        .inspect_err(|e| error!("error at set_p2pool_enabled {:?}", e))
        .map_err(|e| e.to_string())?;

    let origin_config = state.mm_proxy_manager.config().await;
    let p2pool_grpc_port = state.p2pool_manager.grpc_port().await;

    match origin_config {
        None => {
            warn!(target: LOG_TARGET, "Tried to set p2pool_enabled but mmproxy has not been initialized yet");
            return Ok(());
        }
        Some(mut origin_config) => {
            if origin_config.p2pool_enabled != p2pool_enabled {
                if p2pool_enabled {
                    origin_config.set_to_use_p2pool(p2pool_grpc_port);
                } else {
                    let base_node_grpc_port = state
                        .node_manager
                        .get_grpc_port()
                        .await
                        .map_err(|error| error.to_string())?;
                    origin_config.set_to_use_base_node(base_node_grpc_port);
                }
                state
                    .mm_proxy_manager
                    .change_config(origin_config)
                    .await
                    .map_err(|error| error.to_string())?;
            }
        }
    }

    if timer.elapsed() > MAX_ACCEPTABLE_COMMAND_TIME {
        warn!(target: LOG_TARGET, "set_p2pool_enabled took too long: {:?}", timer.elapsed());
    }
    Ok(())
}

#[tauri::command]
pub async fn set_show_experimental_settings(
    show_experimental_settings: bool,
    state: tauri::State<'_, UniverseAppState>,
) -> Result<(), String> {
    state
        .config
        .write()
        .await
        .set_show_experimental_settings(show_experimental_settings)
        .await
        .map_err(|e| e.to_string())?;

    Ok(())
}

#[tauri::command]
pub async fn set_should_always_use_system_language(
    should_always_use_system_language: bool,
    state: tauri::State<'_, UniverseAppState>,
) -> Result<(), String> {
    state
        .config
        .write()
        .await
        .set_should_always_use_system_language(should_always_use_system_language)
        .await
        .map_err(|e| e.to_string())?;
    Ok(())
}

#[tauri::command]
pub async fn set_should_auto_launch(
    should_auto_launch: bool,
    state: tauri::State<'_, UniverseAppState>,
) -> Result<(), String> {
    match state
        .config
        .write()
        .await
        .set_should_auto_launch(should_auto_launch)
        .await
    {
        Ok(_) => {
            AutoLauncher::current()
                .update_auto_launcher(should_auto_launch)
                .await
                .map_err(|e| {
                    error!(target: LOG_TARGET, "Error setting should_auto_launch: {:?}", e);
                    e.to_string()
                })?;
        }
        Err(e) => {
            error!(target: LOG_TARGET, "Error setting should_auto_launch: {:?}", e);
            return Err(e.to_string());
        }
    }

    Ok(())
}

#[tauri::command]
pub async fn set_tor_config(
    config: TorConfig,
    _window: tauri::Window,
    state: tauri::State<'_, UniverseAppState>,
    _app: tauri::AppHandle,
) -> Result<TorConfig, String> {
    let timer = Instant::now();
    let tor_config = state
        .tor_manager
        .set_tor_config(config)
        .await
        .map_err(|e| e.to_string())?;

    if timer.elapsed() > MAX_ACCEPTABLE_COMMAND_TIME {
        warn!(target: LOG_TARGET, "set_tor_config took too long: {:?}", timer.elapsed());
    }
    Ok(tor_config)
}

#[tauri::command]
pub async fn set_use_tor(
    use_tor: bool,
    state: tauri::State<'_, UniverseAppState>,
    app: tauri::AppHandle,
) -> Result<(), String> {
    let timer = Instant::now();
    state
        .config
        .write()
        .await
        .set_use_tor(use_tor)
        .await
        .inspect_err(|e| error!(target: LOG_TARGET, "error at set_use_tor {:?}", e))
        .map_err(|e| e.to_string())?;

    let config_dir = app
        .path()
        .app_config_dir()
        .expect("Could not get config dir");

    if config_dir.exists() {
        let tcp_tor_toggled_file = config_dir.join("tcp_tor_toggled");
        File::create(tcp_tor_toggled_file).map_err(|e| e.to_string())?;
    }

    if timer.elapsed() > MAX_ACCEPTABLE_COMMAND_TIME {
        warn!(target: LOG_TARGET, "set_use_tor took too long: {:?}", timer.elapsed());
    }

    Ok(())
}

#[tauri::command]
pub async fn set_visual_mode<'r>(
    enabled: bool,
    state: tauri::State<'_, UniverseAppState>,
) -> Result<(), String> {
    let timer = Instant::now();
    let mut config = state.config.write().await;
    config
        .set_visual_mode(enabled)
        .await
        .inspect_err(|e| error!("error at set_visual_mode {:?}", e))
        .map_err(|e| e.to_string())?;
    if timer.elapsed() > MAX_ACCEPTABLE_COMMAND_TIME {
        warn!(target: LOG_TARGET,
            "set_visual_mode took too long: {:?}",
            timer.elapsed()
        );
    }
    Ok(())
}

#[tauri::command]
pub async fn setup_application(
    window: tauri::Window,
    state: tauri::State<'_, UniverseAppState>,
    app: tauri::AppHandle,
) -> Result<bool, String> {
    let timer = Instant::now();
    let rollback = state.setup_counter.write().await;
    if rollback.get_value() {
        warn!(target: LOG_TARGET, "setup_application has already been initialized, debouncing");
        let res = state.config.read().await.auto_mining();
        return Ok(res);
    }
    rollback.set_value(true, Duration::from_millis(1000)).await;
    setup_inner(window, state.clone(), app).await.map_err(|e| {
        warn!(target: LOG_TARGET, "Error setting up application: {:?}", e);
        sentry::capture_event(Event {
            level: sentry::Level::Error,
            message: Some(e.to_string()),
            culprit: Some("setup-inner".to_string()),
            ..Default::default()
        });
        e.to_string()
    })?;

    let res = state.config.read().await.auto_mining();
    if timer.elapsed() > MAX_ACCEPTABLE_COMMAND_TIME {
        warn!(target: LOG_TARGET, "setup_application took too long: {:?}", timer.elapsed());
    }
    Ok(res)
}

#[allow(clippy::too_many_lines)]
#[tauri::command]
pub async fn start_mining<'r>(
    state: tauri::State<'_, UniverseAppState>,
    app: tauri::AppHandle,
) -> Result<(), String> {
    let timer = Instant::now();
    let _lock = state.stop_start_mutex.lock().await;
    let config = state.config.read().await;
    let cpu_mining_enabled = config.cpu_mining_enabled();
    let gpu_mining_enabled = config.gpu_mining_enabled();
    let mode = config.mode();
    let custom_cpu_usage = config.custom_cpu_usage();
    let custom_gpu_usage = config.custom_gpu_usage();

    let cpu_miner_config = state.cpu_miner_config.read().await;
    let tari_address = cpu_miner_config.tari_address.clone();
    let p2pool_enabled = config.p2pool_enabled();
    let monero_address = config.monero_address().to_string();
    let mut telemetry_id = state
        .telemetry_manager
        .read()
        .await
        .get_unique_string()
        .await;
    if cpu_mining_enabled {
        let mm_proxy_port = state
            .mm_proxy_manager
            .get_monero_port()
            .await
            .map_err(|e| e.to_string())?;

        let res = state
            .cpu_miner
            .write()
            .await
            .start(
                state.shutdown.to_signal(),
                &cpu_miner_config,
                monero_address.to_string(),
                mm_proxy_port,
                app.path()
                    .app_local_data_dir()
                    .expect("Could not get data dir"),
                app.path()
                    .app_config_dir()
                    .expect("Could not get config dir"),
                app.path().app_log_dir().expect("Could not get log dir"),
                mode,
                custom_cpu_usage,
            )
            .await;

        if let Err(e) = res {
            error!(target: LOG_TARGET, "Could not start mining: {:?}", e);
            state
                .cpu_miner
                .write()
                .await
                .stop()
                .await
                .inspect_err(|e| error!("error at stopping cpu miner {:?}", e))
                .ok();
            return Err(e.to_string());
        }
    }

    let gpu_available = state.gpu_miner.read().await.is_gpu_mining_available();
    info!(target: LOG_TARGET, "Gpu availability {:?} gpu_mining_enabled {}", gpu_available.clone(), gpu_mining_enabled);

    if gpu_mining_enabled && gpu_available {
        info!(target: LOG_TARGET, "1. Starting gpu miner");
        // let tari_address = state.cpu_miner_config.read().await.tari_address.clone();
        // let p2pool_enabled = state.config.read().await.p2pool_enabled();
        let source = if p2pool_enabled {
            let p2pool_port = state.p2pool_manager.grpc_port().await;
            GpuNodeSource::P2Pool { port: p2pool_port }
        } else {
            let grpc_port = state
                .node_manager
                .get_grpc_port()
                .await
                .map_err(|e| e.to_string())?;

            GpuNodeSource::BaseNode { port: grpc_port }
        };

        info!(target: LOG_TARGET, "2 Starting gpu miner");

        if telemetry_id.is_empty() {
            telemetry_id = "tari-universe".to_string();
        }

        info!(target: LOG_TARGET, "3. Starting gpu miner");
        let res = state
            .gpu_miner
            .write()
            .await
            .start(
                state.shutdown.to_signal(),
                tari_address,
                source,
                app.path()
                    .app_local_data_dir()
                    .expect("Could not get data dir"),
                app.path()
                    .app_config_dir()
                    .expect("Could not get config dir"),
                app.path().app_log_dir().expect("Could not get log dir"),
                mode,
                telemetry_id,
                custom_gpu_usage,
            )
            .await;

        info!(target: LOG_TARGET, "4. Starting gpu miner");
        if let Err(e) = res {
            error!(target: LOG_TARGET, "Could not start gpu mining: {:?}", e);
            drop(
                state.gpu_miner.write().await.stop().await.inspect_err(
                    |e| error!(target: LOG_TARGET, "Could not stop gpu miner: {:?}", e),
                ),
            );
            return Err(e.to_string());
        }
    }
    if timer.elapsed() > MAX_ACCEPTABLE_COMMAND_TIME {
        warn!(target: LOG_TARGET, "start_mining took too long: {:?}", timer.elapsed());
    }
    Ok(())
}

#[tauri::command]
pub async fn stop_mining<'r>(state: tauri::State<'_, UniverseAppState>) -> Result<(), String> {
    let _lock = state.stop_start_mutex.lock().await;
    let timer = Instant::now();
    state
        .cpu_miner
        .write()
        .await
        .stop()
        .await
        .map_err(|e| e.to_string())?;

    state
        .gpu_miner
        .write()
        .await
        .stop()
        .await
        .map_err(|e| e.to_string())?;
    if timer.elapsed() > MAX_ACCEPTABLE_COMMAND_TIME {
        warn!(target: LOG_TARGET, "stop_mining took too long: {:?}", timer.elapsed());
    }
    Ok(())
}

#[tauri::command]
pub async fn update_applications(
    app: tauri::AppHandle,
    state: tauri::State<'_, UniverseAppState>,
) -> Result<(), String> {
    let timer = Instant::now();
    let mut binary_resolver = BinaryResolver::current().write().await;

    state
        .config
        .write()
        .await
        .set_last_binaries_update_timestamp(SystemTime::now())
        .await
        .inspect_err(
            |e| error!(target: LOG_TARGET, "Could not set last binaries update timestamp: {:?}", e),
        )
        .map_err(|e| e.to_string())?;

    let progress_tracker = ProgressTracker::new(app.clone(), None);
    binary_resolver
        .update_binary(Binaries::Xmrig, progress_tracker.clone())
        .await
        .map_err(|e| e.to_string())?;
    sleep(Duration::from_secs(1));
    binary_resolver
        .update_binary(Binaries::MinotariNode, progress_tracker.clone())
        .await
        .map_err(|e| e.to_string())?;
    sleep(Duration::from_secs(1));
    binary_resolver
        .update_binary(Binaries::MergeMiningProxy, progress_tracker.clone())
        .await
        .map_err(|e| e.to_string())?;
    sleep(Duration::from_secs(1));
    binary_resolver
        .update_binary(Binaries::Wallet, progress_tracker.clone())
        .await
        .map_err(|e| e.to_string())?;
    binary_resolver
        .update_binary(Binaries::ShaP2pool, progress_tracker.clone())
        .await
        .map_err(|e| e.to_string())?;
    sleep(Duration::from_secs(1));

    if timer.elapsed() > MAX_ACCEPTABLE_COMMAND_TIME {
        warn!(target: LOG_TARGET, "update_applications took too long: {:?}", timer.elapsed());
    }

    drop(binary_resolver);

    Ok(())
}

#[tauri::command]
<<<<<<< HEAD
pub async fn launch_tapplet(
    installed_tapplet_id: i32,
    shutdown_tokens: tauri::State<'_, ShutdownTokens>,
    db_connection: tauri::State<'_, DatabaseConnection>,
    app_handle: tauri::AppHandle,
) -> Result<ActiveTapplet, String> {
    let mut locked_tokens = shutdown_tokens.0.lock().await;
    let mut store = SqliteStore::new(db_connection.0.clone());

    let (_installed_tapp, registered_tapp, tapp_version) = store
        .get_installed_tapplet_full_by_id(installed_tapplet_id)
        .map_err(|e| e.to_string())?;
    // get download path
    let version = tapp_version.clone().version;
    let tapplet_path = get_tapp_download_path(
        registered_tapp.registry_id,
        version.clone(),
        app_handle.clone(),
    )
    .map_err(|e| e.to_string())?;
    let file_path = tapplet_path.join(TAPPLET_ARCHIVE);

    // Extract the tapplet archieve each time before launching
    // This way make sure that local files have not been replaced and are not malicious
    let _ = extract(&file_path, &tapplet_path.clone())
        .await
        .inspect_err(|e| error!(target: LOG_TARGET, "❌ Error extracting file: {:?}", e))
        .map_err(|e| e.to_string())?;

    //TODO should compare integrity field with the one stored in db or from github manifest?
    match check_files_and_validate_checksum(tapp_version, tapplet_path.clone()) {
        Ok(is_valid) => {
            info!(target: LOG_TARGET,"✅ Checksum validation successfully with test result: {:?}", is_valid);
        }
        Err(e) => {
            error!(target: LOG_TARGET,"❌ Error validating checksum: {:?}", e);
            return Err(e.to_string());
        }
    }

    let permissions: TappletPermissions = match get_tapp_permissions(tapplet_path.clone()) {
        Ok(p) => p,
        Err(e) => {
            error!(target: LOG_TARGET,"Error getting permissions: {:?}", e);
            return Err(e.to_string());
        }
    };

    let dist_path = tapplet_path.join(TAPPLET_DIST_DIR);
    let handle_start = tauri::async_runtime::spawn(async move { start(dist_path).await });

    let (addr, cancel_token) = match handle_start.await {
        Ok(result) => result.map_err(|e| e.to_string())?,
        Err(e) => {
            error!(target: LOG_TARGET, "❌ Error handling tapplet start: {:?}", e);
            return Err(e.to_string());
        }
    };

    match locked_tokens.insert(installed_tapplet_id.clone(), cancel_token) {
        Some(_) => {
            return Err(TappletServerError(AlreadyRunning)).map_err(|e| e.to_string())?;
        }
        None => {}
    }

    Ok(ActiveTapplet {
        tapplet_id: installed_tapplet_id,
        display_name: registered_tapp.display_name,
        source: format!("http://{}", addr),
        version,
        permissions,
    })
}

/**
 *  REGISTERED TAPPLETS - FETCH DATA FROM MANIFEST JSON
 */
#[tauri::command]
pub async fn fetch_registered_tapplets(
    app_handle: tauri::AppHandle,
    db_connection: tauri::State<'_, DatabaseConnection>,
) -> Result<(), String> {
    let tapplets = match fetch_tapp_registry_manifest().await {
        Ok(tapp) => tapp,
        Err(e) => {
            return Err(e.to_string());
        }
    };

    let mut store = SqliteStore::new(db_connection.0.clone());

    for tapplet_manifest in tapplets.registered_tapplets.values() {
        let inserted_tapplet = store
            .create(&CreateTapplet::from(tapplet_manifest))
            .map_err(|e| e.to_string())?;

        // TODO uncomment if audit data in manifest
        // for audit_data in tapplet_manifest.metadata.audits.iter() {
        //   store.create(
        //     &(CreateTappletAudit {
        //       tapplet_id: inserted_tapplet.id,
        //       auditor: &audit_data.auditor,
        //       report_url: &audit_data.report_url,
        //     })
        //   )?;
        // }

        for (version, version_data) in tapplet_manifest.versions.iter() {
            let _ = store
                .create(
                    &(CreateTappletVersion {
                        tapplet_id: inserted_tapplet.id,
                        version: &version,
                        integrity: &version_data.integrity,
                        registry_url: &version_data.registry_url,
                    }),
                )
                .map_err(|e| e.to_string());
        }
        match store.get_tapplet_assets_by_tapplet_id(inserted_tapplet.id.unwrap()) {
            Ok(Some(_)) => {}
            Ok(None) => {
                match download_asset(app_handle.clone(), inserted_tapplet.registry_id).await {
                    Ok(tapplet_assets) => {
                        let _ = store
                            .create(
                                &(CreateTappletAsset {
                                    tapplet_id: inserted_tapplet.id,
                                    icon_url: &tapplet_assets.icon_url,
                                    background_url: &tapplet_assets.background_url,
                                }),
                            )
                            .map_err(|e| e.to_string());
                    }
                    Err(e) => {
                        error!(target: LOG_TARGET, "Could not download tapplet assets: {}", e);
                    }
                }
            }
            Err(e) => {
                return Err(e.to_string());
            }
        }
    }
    Ok(())
}

/**
 * TAPPLETS REGISTRY - STORES ALL REGISTERED TAPPLETS IN THE TARI UNIVERSE
 */

#[tauri::command]
pub fn insert_tapp_registry_db(
    tapplet: CreateTapplet,
    db_connection: tauri::State<'_, DatabaseConnection>,
) -> Result<Tapplet, String> {
    let mut tapplet_store = SqliteStore::new(db_connection.0.clone());
    tapplet_store.create(&tapplet).map_err(|e| e.to_string())
}

#[tauri::command]
pub fn read_tapp_registry_db(
    db_connection: tauri::State<'_, DatabaseConnection>,
) -> Result<Vec<Tapplet>, String> {
    let mut tapplet_store = SqliteStore::new(db_connection.0.clone());
    tapplet_store.get_all().map_err(|e| e.to_string())
}

#[tauri::command]
pub fn get_assets_server_addr(state: tauri::State<'_, AssetServer>) -> Result<String, String> {
    Ok(format!("http://{}", state.addr))
}

#[tauri::command]
pub async fn download_and_extract_tapp(
    tapplet_id: i32,
    db_connection: tauri::State<'_, DatabaseConnection>,
    app_handle: tauri::AppHandle,
) -> Result<Tapplet, String> {
    let mut tapplet_store = SqliteStore::new(db_connection.0.clone());
    // let (tapp, tapp_version) = tapplet_store.get_registered_tapplet_with_version(tapplet_id);
    let (tapp, tapp_version) = match tapplet_store.get_registered_tapplet_with_version(tapplet_id) {
        Ok(tapp) => tapp,
        Err(e) => {
            return Err(e.to_string());
        }
    };

    // get download path
    let tapplet_path = get_tapp_download_path(
        tapp.registry_id.clone(),
        tapp_version.version.clone(),
        app_handle.clone(),
    )
    .unwrap_or_default();
    // download tarball
    let url = tapp_version.registry_url.clone();
    let file_path = tapplet_path.join(TAPPLET_ARCHIVE);
    let destination_dir = file_path.clone();
    let progress_tracker = ProgressTracker::new(
        app_handle
            .get_window("main")
            .expect("Could not get main window")
            .clone(),
    );
    let handle_download = tauri::async_runtime::spawn(async move {
        download_file_with_retries(&url, &destination_dir, progress_tracker).await
    });
    let _ = handle_download
        .await
        .inspect_err(|e| error!(target: LOG_TARGET, "❌ Error downloading file: {:?}", e))
        .map_err(|_| {
            Error::RequestError(FailedToDownload {
                url: tapp_version.registry_url.clone(),
            })
        });

    let _ = extract(&file_path, &tapplet_path.clone())
        .await
        .inspect_err(|e| error!(target: LOG_TARGET, "❌ Error extracting file: {:?}", e));
    //TODO should compare integrity field with the one stored in db or from github manifest?
    match check_files_and_validate_checksum(tapp_version, tapplet_path.clone()) {
        Ok(is_valid) => {
            info!(target: LOG_TARGET,"✅ Checksum validation successfully with test result: {:?}", is_valid);
        }
        Err(e) => {
            error!(target: LOG_TARGET,"🚨 Error validating checksum: {:?}", e);
            return Err(e.to_string());
        }
    }
    Ok(tapp)
}

/**
 * INSTALLED TAPPLETS - STORES ALL THE USER'S INSTALLED TAPPLETS
 */

#[tauri::command]
pub fn insert_installed_tapp_db(
    tapplet_id: i32,
    db_connection: tauri::State<'_, DatabaseConnection>,
) -> Result<InstalledTapplet, Error> {
    let mut tapplet_store = SqliteStore::new(db_connection.0.clone());
    let (tapp, version_data) = tapplet_store.get_registered_tapplet_with_version(tapplet_id)?;

    let installed_tapplet = CreateInstalledTapplet {
        tapplet_id: tapp.id,
        tapplet_version_id: version_data.id,
    };
    tapplet_store.create(&installed_tapplet)
}

#[tauri::command]
pub fn read_installed_tapp_db(
    db_connection: tauri::State<'_, DatabaseConnection>,
) -> Result<Vec<InstalledTappletWithName>, Error> {
    let mut tapplet_store = SqliteStore::new(db_connection.0.clone());
    tapplet_store.get_installed_tapplets_with_display_name()
}

#[tauri::command]
pub fn update_installed_tapp_db(
    tapplet: UpdateInstalledTapplet,
    db_connection: tauri::State<'_, DatabaseConnection>,
) -> Result<usize, Error> {
    let mut tapplet_store = SqliteStore::new(db_connection.0.clone());
    let tapplets: Vec<InstalledTapplet> = tapplet_store.get_all()?;
    let first: InstalledTapplet = tapplets.into_iter().next().unwrap();
    tapplet_store.update(first, &tapplet)
}

#[tauri::command]
pub fn delete_installed_tapplet(
    tapplet_id: i32,
    db_connection: tauri::State<'_, DatabaseConnection>,
    app_handle: tauri::AppHandle,
) -> Result<usize, Error> {
    let mut store = SqliteStore::new(db_connection.0.clone());
    let (_installed_tapp, registered_tapp, tapp_version) =
        store.get_installed_tapplet_full_by_id(tapplet_id)?;
    let tapplet_path = get_tapp_download_path(
        registered_tapp.registry_id,
        tapp_version.version,
        app_handle,
    )
    .unwrap();
    delete_tapplet(tapplet_path)?;

    let installed_tapplet: InstalledTapplet = store.get_by_id(tapplet_id)?;
    store.delete(installed_tapplet)
}

#[tauri::command]
pub async fn update_installed_tapplet(
    tapplet_id: i32,
    installed_tapplet_id: i32,
    db_connection: tauri::State<'_, DatabaseConnection>,
    app_handle: tauri::AppHandle,
) -> Result<Vec<InstalledTappletWithName>, Error> {
    let _ = delete_installed_tapplet(
        installed_tapplet_id,
        db_connection.clone(),
        app_handle.clone(),
    )
    .inspect_err(|e| error!("❌ Delete installed tapplet from db error: {:?}", e));

    let _ = download_and_extract_tapp(tapplet_id, db_connection.clone(), app_handle.clone())
        .await
        .inspect_err(|e| error!("❌ Download and extract tapplet process error: {:?}", e));

    let _ = insert_installed_tapp_db(tapplet_id, db_connection.clone())
        .inspect_err(|e| error!("❌ Insert installed tapplet to db error: {:?}", e));

    let mut store = SqliteStore::new(db_connection.0.clone());
    let installed_tapplets = store.get_installed_tapplets_with_display_name().unwrap();

    return Ok(installed_tapplets);
}

#[tauri::command]
pub async fn add_dev_tapplet(
    endpoint: String,
    db_connection: tauri::State<'_, DatabaseConnection>,
) -> Result<DevTapplet, Error> {
    let manifest_endpoint = format!("{}/tapplet.manifest.json", endpoint);
    // let config_endpoint = format!("{}/tapplet.config.json", endpoint); TODO
    let tapp_manifest = reqwest::get(&manifest_endpoint)
        .await
        .inspect_err(|e| {
            error!(
                "❌ Fetching tapplet manifest endpoint {:?} error: {:?}",
                manifest_endpoint, e
            )
        })
        .map_err(|_| {
            RequestError(FetchManifestError {
                endpoint: endpoint.clone(),
            })
        })?
        .json::<DevTappletResponse>()
        .await
        .map_err(|_| {
            RequestError(ManifestResponseError {
                endpoint: endpoint.clone(),
            })
        })?;
    let mut store = SqliteStore::new(db_connection.0.clone());
    let new_dev_tapplet = CreateDevTapplet {
        endpoint: &endpoint,
        package_name: &tapp_manifest.package_name,
        display_name: &tapp_manifest.display_name,
    };
    match store.create(&new_dev_tapplet) {
        Ok(dev_tapplet) => {
            info!(target: LOG_TARGET,"✅ Dev tapplet added to db successfully: {:?}", new_dev_tapplet);
            Ok(dev_tapplet)
        }
        Err(e) => {
            warn!(target: LOG_TARGET, "❌ Error while adding dev tapplet (endpoint {:?}) to db: {:?}", endpoint, e);
            return Err(e);
        }
    }
}

#[tauri::command]
pub fn read_dev_tapplets(
    db_connection: tauri::State<'_, DatabaseConnection>,
) -> Result<Vec<DevTapplet>, Error> {
    let mut store = SqliteStore::new(db_connection.0.clone());
    store.get_all()
}

#[tauri::command]
pub fn delete_dev_tapplet(
    dev_tapplet_id: i32,
    db_connection: tauri::State<'_, DatabaseConnection>,
) -> Result<usize, Error> {
    let mut store = SqliteStore::new(db_connection.0.clone());
    let dev_tapplet: DevTapplet = store.get_by_id(dev_tapplet_id)?;
    // store.delete(dev_tapplet)
    match store.delete(dev_tapplet) {
        Ok(dev_tapplet) => {
            info!(target: LOG_TARGET,"✅ Dev tapplet with id {:?} deleted from db successfully", dev_tapplet_id);
            Ok(dev_tapplet)
        }
        Err(e) => {
            warn!(target: LOG_TARGET, "❌ Error while deleting dev tapplet id {:?} from db: {:?}", dev_tapplet_id, e);
            return Err(e);
        }
    }
}

#[tauri::command]
pub async fn call_wallet(
    method: String,
    params: String,
    tokens: tauri::State<'_, Tokens>,
) -> Result<serde_json::Value, Error> {
    let permission_token = tokens
        .permission
        .lock()
        .inspect_err(|e| error!(target: LOG_TARGET, "❌ Error at call_wallet: {:?}", e))
        .map_err(|_| error::Error::FailedToObtainPermissionTokenLock)?
        .clone();
    let req_params: serde_json::Value = serde_json::from_str(&params)
        .inspect_err(|e| error!(target: LOG_TARGET, "❌ Error at call_wallet: {:?}", e))
        .map_err(|e| error::Error::JsonParsingError(e))
        .unwrap();

    info!(target: LOG_TARGET,"🚨🚨🚨 CALL WALLET method {:?}", method);
    match make_request(Some(permission_token), method, req_params, None).await {
        Ok(res) => Ok(res),
        Err(e) => {
            error!(target: LOG_TARGET,"❌ Error at call_wallet: {:?}", e);
            return Err(Error::RequestFailed {
                message: e.to_string(),
            });
        }
    }
    // match state.wallet_manager.get_balance().await {
    //     Ok(w) => {
    //         info!(target: LOG_TARGET,"🚨 balance {:?}", w.available_balance.to_json());
    //         Ok(w)
    //     }
    //     Err(e) => {
    //         warn!(target: LOG_TARGET, "Error getting wallet balance: {}", e);
    //         return Err(e.to_string());
    //     }
    // }
=======
pub async fn set_pre_release(
    app: tauri::AppHandle,
    pre_release: bool,
    state: tauri::State<'_, UniverseAppState>,
) -> Result<(), String> {
    let timer = Instant::now();
    state
        .config
        .write()
        .await
        .set_pre_release(pre_release)
        .await
        .map_err(|e| e.to_string())?;

    info!(target: LOG_TARGET, "Pre-release set to {}, try_update called", pre_release);

    state
        .updates_manager
        .try_update(app.clone(), true, !pre_release)
        .await
        .map_err(|e| e.to_string())?;

    if timer.elapsed() > MAX_ACCEPTABLE_COMMAND_TIME {
        warn!(target: LOG_TARGET, "set_pre_release took too long: {:?}", timer.elapsed());
    }

    Ok(())
}

#[tauri::command]
pub async fn check_for_updates(
    app: tauri::AppHandle,
    state: tauri::State<'_, UniverseAppState>,
) -> Result<Option<String>, String> {
    let timer = Instant::now();

    let update = state
        .updates_manager
        .check_for_update(app.clone(), false)
        .await
        .map_err(|e| e.to_string())?;

    if timer.elapsed() > MAX_ACCEPTABLE_COMMAND_TIME {
        warn!(target: LOG_TARGET, "check_for_updates took too long: {:?}", timer.elapsed());
    }

    Ok(update.map(|u| u.version))
}

#[tauri::command]
pub async fn try_update(
    force: Option<bool>,
    app: tauri::AppHandle,
    state: tauri::State<'_, UniverseAppState>,
) -> Result<(), String> {
    let timer = Instant::now();

    state
        .updates_manager
        .try_update(app.clone(), force.unwrap_or(false), false)
        .await
        .map_err(|e| e.to_string())?;

    if timer.elapsed() > MAX_ACCEPTABLE_COMMAND_TIME {
        warn!(target: LOG_TARGET, "check_for_updates took too long: {:?}", timer.elapsed());
    }

    Ok(())
}

#[tauri::command]
pub async fn proceed_with_update(
    app: tauri::AppHandle,
    state: tauri::State<'_, UniverseAppState>,
) -> Result<(), String> {
    let timer = Instant::now();
    state
        .updates_manager
        .proceed_with_update(app.clone())
        .await
        .map_err(|e| e.to_string())?;
    if timer.elapsed() > MAX_ACCEPTABLE_COMMAND_TIME {
        warn!(target: LOG_TARGET, "proceed_with_update took too long: {:?}", timer.elapsed());
    }
    Ok(())
>>>>>>> ce5298ae
}<|MERGE_RESOLUTION|>--- conflicted
+++ resolved
@@ -43,8 +43,6 @@
     ActiveTapplet, DevTappletResponse, InstalledTappletWithName, TappletPermissions,
 };
 use crate::internal_wallet::{InternalWallet, PaperWalletConfig};
-<<<<<<< HEAD
-use crate::node_manager::NodeManagerError;
 
 use crate::ootle::{
     error,
@@ -61,10 +59,7 @@
     tapplet_server::start,
     AssetServer, DatabaseConnection, ShutdownTokens, Tokens,
 };
-use crate::p2pool::models::Stats;
-=======
 use crate::p2pool::models::{Connections, P2poolStats};
->>>>>>> ce5298ae
 use crate::progress_tracker::ProgressTracker;
 use crate::tor_adapter::TorConfig;
 use crate::utils::shutdown_utils::stop_all_processes;
@@ -84,11 +79,7 @@
 use std::thread::{available_parallelism, sleep};
 use std::time::{Duration, Instant, SystemTime};
 use tari_common::configuration::Network;
-<<<<<<< HEAD
-use tari_core::transactions::tari_amount::MicroMinotari;
 use tari_utilities::message_format::MessageFormat;
-=======
->>>>>>> ce5298ae
 use tauri::{Manager, PhysicalPosition, PhysicalSize};
 use tauri_plugin_sentry::sentry;
 use tauri_plugin_sentry::sentry::protocol::Event;
@@ -1663,7 +1654,94 @@
 }
 
 #[tauri::command]
-<<<<<<< HEAD
+pub async fn set_pre_release(
+    app: tauri::AppHandle,
+    pre_release: bool,
+    state: tauri::State<'_, UniverseAppState>,
+) -> Result<(), String> {
+    let timer = Instant::now();
+    state
+        .config
+        .write()
+        .await
+        .set_pre_release(pre_release)
+        .await
+        .map_err(|e| e.to_string())?;
+
+    info!(target: LOG_TARGET, "Pre-release set to {}, try_update called", pre_release);
+
+    state
+        .updates_manager
+        .try_update(app.clone(), true, !pre_release)
+        .await
+        .map_err(|e| e.to_string())?;
+
+    if timer.elapsed() > MAX_ACCEPTABLE_COMMAND_TIME {
+        warn!(target: LOG_TARGET, "set_pre_release took too long: {:?}", timer.elapsed());
+    }
+
+    Ok(())
+}
+
+#[tauri::command]
+pub async fn check_for_updates(
+    app: tauri::AppHandle,
+    state: tauri::State<'_, UniverseAppState>,
+) -> Result<Option<String>, String> {
+    let timer = Instant::now();
+
+    let update = state
+        .updates_manager
+        .check_for_update(app.clone(), false)
+        .await
+        .map_err(|e| e.to_string())?;
+
+    if timer.elapsed() > MAX_ACCEPTABLE_COMMAND_TIME {
+        warn!(target: LOG_TARGET, "check_for_updates took too long: {:?}", timer.elapsed());
+    }
+
+    Ok(update.map(|u| u.version))
+}
+
+#[tauri::command]
+pub async fn try_update(
+    force: Option<bool>,
+    app: tauri::AppHandle,
+    state: tauri::State<'_, UniverseAppState>,
+) -> Result<(), String> {
+    let timer = Instant::now();
+
+    state
+        .updates_manager
+        .try_update(app.clone(), force.unwrap_or(false), false)
+        .await
+        .map_err(|e| e.to_string())?;
+
+    if timer.elapsed() > MAX_ACCEPTABLE_COMMAND_TIME {
+        warn!(target: LOG_TARGET, "check_for_updates took too long: {:?}", timer.elapsed());
+    }
+
+    Ok(())
+}
+
+#[tauri::command]
+pub async fn proceed_with_update(
+    app: tauri::AppHandle,
+    state: tauri::State<'_, UniverseAppState>,
+) -> Result<(), String> {
+    let timer = Instant::now();
+    state
+        .updates_manager
+        .proceed_with_update(app.clone())
+        .await
+        .map_err(|e| e.to_string())?;
+    if timer.elapsed() > MAX_ACCEPTABLE_COMMAND_TIME {
+        warn!(target: LOG_TARGET, "proceed_with_update took too long: {:?}", timer.elapsed());
+    }
+    Ok(())
+}
+
+#[tauri::command]
 pub async fn launch_tapplet(
     installed_tapplet_id: i32,
     shutdown_tokens: tauri::State<'_, ShutdownTokens>,
@@ -2094,91 +2172,4 @@
     //         return Err(e.to_string());
     //     }
     // }
-=======
-pub async fn set_pre_release(
-    app: tauri::AppHandle,
-    pre_release: bool,
-    state: tauri::State<'_, UniverseAppState>,
-) -> Result<(), String> {
-    let timer = Instant::now();
-    state
-        .config
-        .write()
-        .await
-        .set_pre_release(pre_release)
-        .await
-        .map_err(|e| e.to_string())?;
-
-    info!(target: LOG_TARGET, "Pre-release set to {}, try_update called", pre_release);
-
-    state
-        .updates_manager
-        .try_update(app.clone(), true, !pre_release)
-        .await
-        .map_err(|e| e.to_string())?;
-
-    if timer.elapsed() > MAX_ACCEPTABLE_COMMAND_TIME {
-        warn!(target: LOG_TARGET, "set_pre_release took too long: {:?}", timer.elapsed());
-    }
-
-    Ok(())
-}
-
-#[tauri::command]
-pub async fn check_for_updates(
-    app: tauri::AppHandle,
-    state: tauri::State<'_, UniverseAppState>,
-) -> Result<Option<String>, String> {
-    let timer = Instant::now();
-
-    let update = state
-        .updates_manager
-        .check_for_update(app.clone(), false)
-        .await
-        .map_err(|e| e.to_string())?;
-
-    if timer.elapsed() > MAX_ACCEPTABLE_COMMAND_TIME {
-        warn!(target: LOG_TARGET, "check_for_updates took too long: {:?}", timer.elapsed());
-    }
-
-    Ok(update.map(|u| u.version))
-}
-
-#[tauri::command]
-pub async fn try_update(
-    force: Option<bool>,
-    app: tauri::AppHandle,
-    state: tauri::State<'_, UniverseAppState>,
-) -> Result<(), String> {
-    let timer = Instant::now();
-
-    state
-        .updates_manager
-        .try_update(app.clone(), force.unwrap_or(false), false)
-        .await
-        .map_err(|e| e.to_string())?;
-
-    if timer.elapsed() > MAX_ACCEPTABLE_COMMAND_TIME {
-        warn!(target: LOG_TARGET, "check_for_updates took too long: {:?}", timer.elapsed());
-    }
-
-    Ok(())
-}
-
-#[tauri::command]
-pub async fn proceed_with_update(
-    app: tauri::AppHandle,
-    state: tauri::State<'_, UniverseAppState>,
-) -> Result<(), String> {
-    let timer = Instant::now();
-    state
-        .updates_manager
-        .proceed_with_update(app.clone())
-        .await
-        .map_err(|e| e.to_string())?;
-    if timer.elapsed() > MAX_ACCEPTABLE_COMMAND_TIME {
-        warn!(target: LOG_TARGET, "proceed_with_update took too long: {:?}", timer.elapsed());
-    }
-    Ok(())
->>>>>>> ce5298ae
 }