// Copyright 2024. The Tari Project
//
// Redistribution and use in source and binary forms, with or without modification, are permitted provided that the
// following conditions are met:
//
// 1. Redistributions of source code must retain the above copyright notice, this list of conditions and the following
// disclaimer.
//
// 2. Redistributions in binary form must reproduce the above copyright notice, this list of conditions and the
// following disclaimer in the documentation and/or other materials provided with the distribution.
//
// 3. Neither the name of the copyright holder nor the names of its contributors may be used to endorse or promote
// products derived from this software without specific prior written permission.
//
// THIS SOFTWARE IS PROVIDED BY THE COPYRIGHT HOLDERS AND CONTRIBUTORS "AS IS" AND ANY EXPRESS OR IMPLIED WARRANTIES,
// INCLUDING, BUT NOT LIMITED TO, THE IMPLIED WARRANTIES OF MERCHANTABILITY AND FITNESS FOR A PARTICULAR PURPOSE ARE
// DISCLAIMED. IN NO EVENT SHALL THE COPYRIGHT HOLDER OR CONTRIBUTORS BE LIABLE FOR ANY DIRECT, INDIRECT, INCIDENTAL,
// SPECIAL, EXEMPLARY, OR CONSEQUENTIAL DAMAGES (INCLUDING, BUT NOT LIMITED TO, PROCUREMENT OF SUBSTITUTE GOODS OR
// SERVICES; LOSS OF USE, DATA, OR PROFITS; OR BUSINESS INTERRUPTION) HOWEVER CAUSED AND ON ANY THEORY OF LIABILITY,
// WHETHER IN CONTRACT, STRICT LIABILITY, OR TORT (INCLUDING NEGLIGENCE OR OTHERWISE) ARISING IN ANY WAY OUT OF THE
// USE OF THIS SOFTWARE, EVEN IF ADVISED OF THE POSSIBILITY OF SUCH DAMAGE.

use crate::airdrop::{get_der_encode_pub_key, get_websocket_key};
use crate::app_in_memory_config::{AppInMemoryConfig, ExchangeMiner, DEFAULT_EXCHANGE_ID};
use crate::auto_launcher::AutoLauncher;
use crate::binaries::{Binaries, BinaryResolver};
use crate::configs::config_core::{AirdropTokens, ConfigCore, ConfigCoreContent};
use crate::configs::config_mining::{ConfigMining, ConfigMiningContent};
use crate::configs::config_pools::{ConfigPools, ConfigPoolsContent};
use crate::configs::config_ui::{ConfigUI, ConfigUIContent, DisplayMode};
use crate::configs::config_wallet::{ConfigWallet, ConfigWalletContent, WalletId};
use crate::configs::pools::PoolConfig;
use crate::configs::pools::{cpu_pools::CpuPool, gpu_pools::GpuPool};
use crate::configs::trait_config::ConfigImpl;
use crate::events::ConnectionStatusPayload;
use crate::events_emitter::EventsEmitter;
use crate::events_manager::EventsManager;
use crate::internal_wallet::{mnemonic_to_tari_cipher_seed, InternalWallet, PaperWalletConfig};
use crate::mining::gpu::consts::{EngineType, GpuMinerType};
use crate::mining::gpu::manager::GpuManager;
use crate::mining::pools::cpu_pool_manager::CpuPoolManager;
use crate::mining::pools::gpu_pool_manager::GpuPoolManager;
use crate::mining::pools::PoolManagerInterfaceTrait;
use crate::node::node_adapter::BaseNodeStatus;
use crate::node::node_manager::NodeType;
use crate::pin::PinManager;
use crate::release_notes::ReleaseNotes;
use crate::setup::setup_manager::{SetupManager, SetupPhase};
use crate::system_dependencies::system_dependencies_manager::SystemDependenciesManager;
use crate::tapplets::interface::ActiveTapplet;
use crate::tapplets::tapplet_server::start_tapplet;
use crate::tasks_tracker::TasksTrackers;
use crate::tor_adapter::TorConfig;
use crate::utils::address_utils::verify_send;
use crate::utils::app_flow_utils::FrontendReadyChannel;
use crate::wallet::wallet_manager::WalletManagerError;
<<<<<<< HEAD
use crate::wallet::wallet_types::{Currency, TariAddressVariants, TransactionInfo};
use crate::{airdrop, PoolStatus, UniverseAppState};
=======
use crate::wallet::wallet_types::{TariAddressVariants, TransactionInfo};
use crate::{airdrop, UniverseAppState};
>>>>>>> 90d7d20a

use base64::prelude::*;
use log::{debug, error, info, warn};
use regex::Regex;
use serde::{Deserialize, Serialize};
use std::fmt::Debug;
use std::fs::{read_dir, remove_dir_all, remove_file, File};
use std::str::FromStr;
use std::sync::atomic::Ordering;
use std::thread::sleep;
use std::time::{Duration, Instant};
use tari_common::configuration::Network;
use tari_common_types::seeds::mnemonic::{Mnemonic, MnemonicLanguage};
use tari_common_types::seeds::mnemonic_wordlists::MNEMONIC_ENGLISH_WORDS;
use tari_common_types::tari_address::dual_address::DualAddress;
use tari_common_types::tari_address::{TariAddress, TariAddressFeatures};
use tari_transaction_components::tari_amount::{MicroMinotari, Minotari};
use tari_utilities::encoding::MBase58;
use tari_utilities::SafePassword;
use tauri::ipc::InvokeError;
use tauri::Manager;
use tauri_plugin_sentry::sentry;
use urlencoding::encode;

const MAX_ACCEPTABLE_COMMAND_TIME: Duration = Duration::from_secs(1);
const LOG_TARGET: &str = "tari::universe::commands";
const LOG_TARGET_WEB: &str = "tari::universe::web";

#[derive(Debug, Serialize)]
pub struct ApplicationsInformation {
    version: String,
    port: Option<u16>,
}

#[derive(Debug, Serialize)]
pub struct ApplicationsVersions {
    tari_universe: ApplicationsInformation,
    xmrig: ApplicationsInformation,
    minotari_node: ApplicationsInformation,
    mm_proxy: ApplicationsInformation,
    wallet: ApplicationsInformation,
    xtrgpuminer: ApplicationsInformation,
    bridge: ApplicationsInformation,
}

#[derive(Debug, Serialize, Clone)]
pub struct CpuMinerStatus {
    pub is_mining: bool,
    pub hash_rate: f64,
    pub estimated_earnings: u64,
    pub connection: CpuMinerConnectionStatus,
}

impl Default for CpuMinerStatus {
    fn default() -> Self {
        Self {
            is_mining: false,
            hash_rate: 0.0,
            estimated_earnings: 0,
            connection: CpuMinerConnectionStatus {
                is_connected: false,
            },
        }
    }
}
#[derive(Debug, Serialize, Clone, Default)]
pub struct CpuMinerConnectionStatus {
    pub is_connected: bool,
    // pub error: Option<String>,
}

#[derive(Deserialize, Serialize, Debug, Clone)]
#[serde(rename_all = "camelCase")]
pub struct SignWsDataResponse {
    pub signature: String,
    pub pub_key: String,
}

#[tauri::command]
pub async fn select_exchange_miner(
    app_handle: tauri::AppHandle,
    exchange_miner: ExchangeMiner,
    mining_address: String,
) -> Result<(), String> {
    let new_external_tari_address =
        TariAddress::from_str(&mining_address).map_err(|e| format!("Invalid Tari address: {e}"))?;

    // Validate PIN if pin locked
    let _unused = PinManager::get_validated_pin_if_defined(&app_handle)
        .await
        .map_err(|e| e.to_string())?;

    match InternalWallet::initialize_seedless(&app_handle, Some(new_external_tari_address)).await {
        Ok(_) => {
            log::info!(target: LOG_TARGET, "Internal wallet initialized successfully after \"select_exchange_miner\"");
        }
        Err(e) => {
            // Handle this critical error
            error!(target: LOG_TARGET, "Error loading internal wallet: {e:?}");
        }
    }

    ConfigCore::update_field(
        ConfigCoreContent::set_exchange_id,
        exchange_miner.id.clone(),
    )
    .await
    .map_err(|e| e.to_string())?;

    EventsEmitter::emit_exchange_id_changed(exchange_miner.id.clone()).await;

    SetupManager::get_instance()
        .restart_phases(vec![SetupPhase::Wallet, SetupPhase::CpuMining])
        .await;

    Ok(())
}

#[tauri::command]
pub async fn frontend_ready(
    app: tauri::AppHandle,
    state: tauri::State<'_, UniverseAppState>,
) -> Result<(), String> {
    static FRONTEND_READY_CALLED: std::sync::atomic::AtomicBool =
        std::sync::atomic::AtomicBool::new(false);
    if FRONTEND_READY_CALLED.load(Ordering::SeqCst) {
        return Ok(());
    }
    FRONTEND_READY_CALLED.store(true, Ordering::SeqCst);

    EventsEmitter::load_app_handle(app.clone()).await;
    FrontendReadyChannel::current().set_ready();

    let state_inner = state.inner().clone();

    TasksTrackers::current()
        .common
        .get_task_tracker()
        .await
        .spawn(async move {
            // Give the splash screen a few seconds to show before closing it
            sleep(Duration::from_secs(3));
            EventsEmitter::emit_close_splashscreen().await;
            let _unused = ReleaseNotes::current()
                .handle_release_notes_event_emit(state_inner, app)
                .await;
        });

    Ok(())
}

#[tauri::command]
pub async fn download_and_start_installer(id: String) -> Result<(), String> {
    let timer = Instant::now();

    SystemDependenciesManager::get_instance()
        .download_and_install_missing_dependencies(id)
        .await
        .map_err(|e| e.to_string())?;

    SystemDependenciesManager::get_instance()
        .validate_dependencies()
        .await
        .map_err(|e| e.to_string())?;

    if timer.elapsed() > MAX_ACCEPTABLE_COMMAND_TIME {
        warn!(target: LOG_TARGET,
            "download_and_start_installer took too long: {:?}",
            timer.elapsed()
        );
    }
    Ok(())
}

#[tauri::command]
pub async fn exit_application(_window: tauri::Window, app: tauri::AppHandle) -> Result<(), String> {
    TasksTrackers::current().stop_all_processes().await;

    app.exit(0);
    Ok(())
}

#[tauri::command]
pub async fn fetch_tor_bridges() -> Result<Vec<String>, String> {
    let timer = Instant::now();
    let res_html = reqwest::get("https://bridges.torproject.org/bridges?transport=obfs4")
        .await
        .map_err(|e| e.to_string())?
        .text()
        .await
        .map_err(|e| e.to_string())?;

    let re = Regex::new(r"obfs4.*?<br/>").map_err(|e| e.to_string())?;
    let bridges: Vec<String> = re
        .find_iter(&res_html)
        .map(|m| m.as_str().trim_end_matches(" <br/>").to_string())
        .collect();
    info!(target: LOG_TARGET, "Fetched default bridges: {bridges:?}");
    if timer.elapsed() > MAX_ACCEPTABLE_COMMAND_TIME {
        warn!(target: LOG_TARGET, "fetch_default_tor_bridges took too long: {:?}", timer.elapsed());
    }
    Ok(bridges)
}

#[tauri::command]
pub async fn get_app_in_memory_config(
    _window: tauri::Window,
    state: tauri::State<'_, UniverseAppState>,
    _app: tauri::AppHandle,
) -> Result<AppInMemoryConfig, ()> {
    let timer = Instant::now();
    let res = state.in_memory_config.read().await.clone();
    if timer.elapsed() > MAX_ACCEPTABLE_COMMAND_TIME {
        warn!(target: LOG_TARGET,
            "get_app_in_memory_config took too long: {:?}",
            timer.elapsed()
        );
    }
    Ok(res)
}

#[tauri::command]
pub async fn get_applications_versions(
    state: tauri::State<'_, UniverseAppState>,
    app: tauri::AppHandle,
) -> Result<ApplicationsVersions, String> {
    let timer = Instant::now();
    let binary_resolver = BinaryResolver::current();

    let mmp_port = &state.mm_proxy_manager.get_port().await;
    let cpu_miner = &state.cpu_miner.read().await;
    let xmrig_port = &cpu_miner.get_port().await;
<<<<<<< HEAD
    let gpu_miner = &state.gpu_miner.read().await;
    let xtr_port = gpu_miner.get_port().await;
    // let wallet_port = &state.wallet_manager.get_port().await;
=======
    // let gpu_miner = &state.gpu_miner.read().await;
    // let xtr_port = gpu_miner.get_port().await;
    let wallet_port = &state.wallet_manager.get_port().await;
>>>>>>> 90d7d20a
    let node_manager = &state.node_manager;
    let node_port = node_manager
        .clone()
        .get_grpc_port()
        .await
        .expect("Could not get grpc_address");

    let tari_universe_version = app.package_info().version.clone();
    let xmrig_version = binary_resolver.get_binary_version(Binaries::Xmrig).await;

    let minotari_node_version = binary_resolver
        .get_binary_version(Binaries::MinotariNode)
        .await;
    let mm_proxy_version = binary_resolver
        .get_binary_version(Binaries::MergeMiningProxy)
        .await;
    let wallet_version = binary_resolver.get_binary_version(Binaries::Wallet).await;
    let xtrgpuminer_version = binary_resolver.get_binary_version(Binaries::GpuMiner).await;
    let bridge_version = binary_resolver
        .get_binary_version(Binaries::BridgeTapplet)
        .await;

    if timer.elapsed() > MAX_ACCEPTABLE_COMMAND_TIME {
        warn!(target: LOG_TARGET,
            "get_applications_versions took too long: {:?}",
            timer.elapsed()
        );
    }

    Ok(ApplicationsVersions {
        tari_universe: ApplicationsInformation {
            version: tari_universe_version.to_string(),
            port: None,
        },
        minotari_node: ApplicationsInformation {
            version: minotari_node_version,
            port: Some(node_port),
        },
        xmrig: ApplicationsInformation {
            version: xmrig_version,
            port: Some(*xmrig_port),
        },
        mm_proxy: ApplicationsInformation {
            version: mm_proxy_version,
            port: Some(*mmp_port),
        },
        wallet: ApplicationsInformation {
            version: wallet_version,
            port: None,
        },
        xtrgpuminer: ApplicationsInformation {
            version: xtrgpuminer_version,
            port: Some(0),
        },
        bridge: ApplicationsInformation {
            version: bridge_version,
            port: None,
        },
    })
}

#[tauri::command]
pub async fn get_network(
    _window: tauri::Window,
    _state: tauri::State<'_, UniverseAppState>,
    _app: tauri::AppHandle,
) -> Result<String, ()> {
    Ok(Network::get_current_or_user_setting_or_default().to_string())
}

#[tauri::command]
pub async fn get_monero_seed_words(app_handle: tauri::AppHandle) -> Result<Vec<String>, String> {
    let timer = Instant::now();

    let pin_password = PinManager::get_validated_pin_if_defined(&app_handle)
        .await
        .map_err(|e| e.to_string())?;
    let monero_seed = InternalWallet::get_monero_seed(pin_password)
        .await
        .map_err(|e| e.to_string())?;

    let result = monero_seed.seed_words().map_err(|e| {
        log::error!(target: LOG_TARGET, "get_monero_seed_words: error getting seed words: {e:?}");
        e.to_string()
    });

    if timer.elapsed() > MAX_ACCEPTABLE_COMMAND_TIME {
        warn!(target: LOG_TARGET, "get_monero_seed_words took too long: {:?}", timer.elapsed());
    }
    result
}

#[tauri::command]
pub async fn get_paper_wallet_details(
    state: tauri::State<'_, UniverseAppState>,
    auth_uuid: Option<String>,
    app_handle: tauri::AppHandle,
) -> Result<PaperWalletConfig, InvokeError> {
    let timer = Instant::now();

    let wallet_balance = state
        .wallet_state_watch_rx
        .borrow()
        .clone()
        .and_then(|state| state.balance);

    warn!(target: LOG_TARGET, "auth_uuid {auth_uuid:?}");
    let anon_id = ConfigCore::content().await.anon_id().clone();

    let pin_password = PinManager::get_validated_pin_if_defined(&app_handle)
        .await
        .map_err(|e| e.to_string())?;
    let tari_cipher_seed = InternalWallet::get_tari_seed(pin_password)
        .await
        .map_err(InvokeError::from_anyhow)?;
    let raw_passphrase = phraze::generate_a_passphrase(5, "-", false, &MNEMONIC_ENGLISH_WORDS);
    let seed_file = tari_cipher_seed
        .encipher(Some(SafePassword::from(&raw_passphrase)))
        .map_err(|e| InvokeError::from_anyhow(anyhow::anyhow!(e.to_string())))?;
    let seed_words_encrypted_base58 = seed_file.to_monero_base58();
    let network = Network::get_current_or_user_setting_or_default()
        .to_string()
        .trim()
        .to_lowercase();

    let mut link = format!(
        "tari://{}/paper_wallet?private_key={}&anon_id={}",
        network,
        seed_words_encrypted_base58,
        encode(&anon_id),
    );
    // Add wallet_balance as a query parameter if it exists
    if let Some(balance) = &wallet_balance {
        let available_balance = balance
            .balances
            .get(&Currency::Xtm)
            .map(|b| b.available_balance)
            .unwrap_or(0);

        link.push_str(&format!(
            "&balance={}",
            encode(&available_balance.to_string())
        ));
    }
    // Add auth_uuid as a query parameter if it exists
    if let Some(uuid) = &auth_uuid {
        link.push_str(&format!("&tt={}", encode(uuid)));
    }

    if timer.elapsed() > MAX_ACCEPTABLE_COMMAND_TIME {
        warn!(target: LOG_TARGET, "get_paper_wallet_details took too long: {:?}", timer.elapsed());
    };
    Ok(PaperWalletConfig {
        qr_link: link,
        password: raw_passphrase,
    })
}

#[tauri::command]
pub async fn get_seed_words(app_handle: tauri::AppHandle) -> Result<Vec<String>, String> {
    let timer = Instant::now();

    let pin_password = PinManager::get_validated_pin_if_defined(&app_handle)
        .await
        .map_err(|e| e.to_string())?;
    let tari_cipher_seed = InternalWallet::get_tari_seed(pin_password)
        .await
        .map_err(|e| e.to_string())?;
    let seed_words = tari_cipher_seed
        .to_mnemonic(MnemonicLanguage::English, None)
        .map_err(|e| e.to_string())?;

    let mut res = vec![];
    for i in 0..seed_words.len() {
        match seed_words.get_word(i) {
            Ok(word) => res.push(word.clone()),
            Err(error) => {
                error!(target: LOG_TARGET, "Could not get seed word: {error:?}");
            }
        }
    }

    if timer.elapsed() > MAX_ACCEPTABLE_COMMAND_TIME {
        warn!(target: LOG_TARGET, "get_seed_words took too long: {:?}", timer.elapsed());
    }
    Ok(res)
}

#[tauri::command]
pub async fn set_external_tari_address(
    app_handle: tauri::AppHandle,
    address: String,
) -> Result<(), InvokeError> {
    let timer = Instant::now();

    SetupManager::get_instance()
        .shutdown_phases(vec![SetupPhase::Wallet, SetupPhase::CpuMining])
        .await;

    // Validate PIN if pin locked
    let _unused = PinManager::get_validated_pin_if_defined(&app_handle)
        .await
        .map_err(InvokeError::from_anyhow)?;

    let new_external_tari_address =
        TariAddress::from_str(&address).map_err(|e| format!("Invalid Tari address: {e}"))?;
    InternalWallet::initialize_seedless(&app_handle, Some(new_external_tari_address))
        .await
        .map_err(InvokeError::from_anyhow)?;

    if timer.elapsed() > MAX_ACCEPTABLE_COMMAND_TIME {
        warn!(target: LOG_TARGET, "set_tari_address took too long: {:?}", timer.elapsed());
    }
    Ok(())
}

#[tauri::command]
pub async fn confirm_exchange_address(
    app_handle: tauri::AppHandle,
    address: String,
) -> Result<(), InvokeError> {
    let timer = Instant::now();
    let new_external_tari_address =
        TariAddress::from_str(&address).map_err(|e| format!("Invalid Tari address: {e}"))?;

    InternalWallet::initialize_seedless(&app_handle, Some(new_external_tari_address))
        .await
        .map_err(InvokeError::from_anyhow)?;

    SetupManager::get_instance()
        .mark_exchange_modal_as_completed()
        .await
        .map_err(InvokeError::from_anyhow)?;
    if timer.elapsed() > MAX_ACCEPTABLE_COMMAND_TIME {
        warn!(target: LOG_TARGET, "set_exchange_address took too long: {:?}", timer.elapsed());
    }
    Ok(())
}

#[tauri::command]
pub async fn get_tor_config(
    _window: tauri::Window,
    state: tauri::State<'_, UniverseAppState>,
    _app: tauri::AppHandle,
) -> Result<TorConfig, String> {
    let timer = Instant::now();
    let tor_config = state.tor_manager.get_tor_config().await;
    if timer.elapsed() > MAX_ACCEPTABLE_COMMAND_TIME {
        warn!(target: LOG_TARGET, "get_tor_config took too long: {:?}", timer.elapsed());
    }
    Ok(tor_config)
}

#[tauri::command]
pub async fn get_airdrop_tokens(
    _window: tauri::Window,
    _app: tauri::AppHandle,
) -> Result<Option<AirdropTokens>, String> {
    let timer = Instant::now();
    let airdrop_access_token = ConfigCore::content().await.airdrop_tokens().clone();
    if timer.elapsed() > MAX_ACCEPTABLE_COMMAND_TIME {
        warn!(target: LOG_TARGET, "get_airdrop_tokens took too long: {:?}", timer.elapsed());
    }
    Ok(airdrop_access_token)
}

#[tauri::command]
pub async fn get_transactions(
    state: tauri::State<'_, UniverseAppState>,
    offset: Option<u32>,
    limit: Option<u32>,
    status_bitflag: Option<u32>,
) -> Result<Vec<TransactionInfo>, String> {
    let timer = Instant::now();
    let transactions = state
        .wallet_manager
        .get_transactions(offset, limit, status_bitflag)
        .await
        .unwrap_or_else(|e| {
            if !matches!(e, WalletManagerError::WalletNotStarted) {
                warn!(target: LOG_TARGET, "Error getting transactions: {e}");
            }
            vec![]
        });

    if timer.elapsed() > MAX_ACCEPTABLE_COMMAND_TIME {
        warn!(target: LOG_TARGET, "get_transactions took too long: {:?}", timer.elapsed());
    }

    Ok(transactions)
}

#[tauri::command]
pub async fn forgot_pin(
    seed_words: Vec<String>,
    app_handle: tauri::AppHandle,
) -> Result<(), String> {
    let tari_cipher_seed = mnemonic_to_tari_cipher_seed(seed_words)
        .await
        .map_err(|e| e.to_string())?;

    let extracted_wallet_details = InternalWallet::get_tari_wallet_details(
        WalletId::new("nonsense".to_string()),
        tari_cipher_seed.clone(),
    )
    .await
    .map_err(|e| e.to_string())?;

    if extracted_wallet_details.tari_address != InternalWallet::tari_address().await {
        error!(target: LOG_TARGET, "Seed words do not match current wallet address");
        return Err("Seed words do not match".to_string());
    }

    InternalWallet::recover_forgotten_pin(&app_handle, tari_cipher_seed)
        .await
        .map_err(|e| e.to_string())?;

    info!(target: LOG_TARGET, "PIN recovery completed successfully");
    Ok(())
}

#[tauri::command]
pub async fn import_seed_words(
    seed_words: Vec<String>,
    state: tauri::State<'_, UniverseAppState>,
    app_handle: tauri::AppHandle,
) -> Result<(), InvokeError> {
    let timer = Instant::now();

    SetupManager::get_instance()
        .shutdown_phases(vec![SetupPhase::Wallet, SetupPhase::CpuMining])
        .await;

    match InternalWallet::import_tari_seed_words(seed_words, &app_handle).await {
        Ok((wallet_id, _seed_binary)) => {
            ConfigCore::update_field(
                ConfigCoreContent::set_exchange_id,
                DEFAULT_EXCHANGE_ID.to_string(),
            )
            .await
            .map_err(InvokeError::from_anyhow)?;
            EventsEmitter::emit_exchange_id_changed(DEFAULT_EXCHANGE_ID.to_string()).await;
            log::info!(target: LOG_TARGET, "Seed words imported successfully for wallet #{wallet_id:?}");
        }
        Err(e) => {
            error!(target: LOG_TARGET, "Error importing seed words by internal wallet: {e:?}");
            return Err(InvokeError::from_anyhow(e));
        }
    }

    let base_path = app_handle
        .path()
        .app_local_data_dir()
        .map_err(|_| "Could not find wallet data dir".to_string())?;
    state
        .wallet_manager
        .reset_data()
        .await
        .map_err(|e| e.to_string())?;

    SetupManager::get_instance()
        .resume_phases(vec![SetupPhase::Wallet, SetupPhase::CpuMining])
        .await;

    if timer.elapsed() > MAX_ACCEPTABLE_COMMAND_TIME {
        warn!(target: LOG_TARGET, "import_seed_words took too long: {:?}", timer.elapsed());
    }
    Ok(())
}

#[tauri::command]
pub async fn revert_to_internal_wallet(
    _window: tauri::Window,
    app_handle: tauri::AppHandle,
) -> Result<(), InvokeError> {
    let timer = Instant::now();

    SetupManager::get_instance()
        .shutdown_phases(vec![SetupPhase::Wallet, SetupPhase::CpuMining])
        .await;

    InternalWallet::initialize_with_seed(&app_handle)
        .await
        .map_err(InvokeError::from_anyhow)?;
    ConfigCore::update_field(
        ConfigCoreContent::set_exchange_id,
        DEFAULT_EXCHANGE_ID.to_string(),
    )
    .await
    .map_err(InvokeError::from_anyhow)?;
    EventsEmitter::emit_exchange_id_changed(DEFAULT_EXCHANGE_ID.to_string()).await;

    SetupManager::get_instance()
        .resume_phases(vec![SetupPhase::Wallet, SetupPhase::CpuMining])
        .await;

    if timer.elapsed() > MAX_ACCEPTABLE_COMMAND_TIME {
        warn!(target: LOG_TARGET, "revert_to_internal_wallet took too long: {:?}", timer.elapsed());
    }
    Ok(())
}

#[tauri::command]
pub fn log_web_message(level: String, message: Vec<String>) {
    let joined_message = message.join(" ");
    match level.as_str() {
        "error" => {
            error!(target: LOG_TARGET_WEB, "{joined_message}")
        }
        _ => info!(target: LOG_TARGET_WEB, "{joined_message}"),
    }
}

#[tauri::command]
pub fn open_log_dir(app: tauri::AppHandle) {
    let log_dir = app.path().app_log_dir().expect("Could not get log dir");
    if let Err(e) = open::that(log_dir) {
        error!(target: LOG_TARGET, "Could not open log dir: {e:?}");
    }
}

async fn reset_app_configs(
    app_handle: &tauri::AppHandle,
    reset_wallet: bool,
) -> Result<(), anyhow::Error> {
    let app_config_dir = app_handle.path().app_config_dir()?;
    let universe_app_configs_dir = app_config_dir
        .join("app_configs")
        .join(Network::get_current().as_key_str());

    if reset_wallet {
        log::info!(target: LOG_TARGET, "[reset_app_configs] Resetting with wallet.");
        remove_dir_all(&universe_app_configs_dir).map_err(|e| {
            error!(target: LOG_TARGET, "[reset_app_configs] Could not remove {universe_app_configs_dir:?} directory: {e:?}");
            anyhow::anyhow!("Could not remove directory: {e}")
        })?;
    } else {
        log::info!(target: LOG_TARGET, "[reset_app_configs] Resetting without wallet.");
        // remove all configs but not "config_wallet.json"
        let config_files = std::fs::read_dir(&universe_app_configs_dir)?;
        for entry in config_files {
            let entry = entry?;
            let path = entry.path();
            if path.is_file() && path.file_name().unwrap_or_default() != "config_wallet.json" {
                std::fs::remove_file(path)?;
            }
        }
    }

    Ok(())
}

#[tauri::command]
pub async fn reset_settings(
    reset_wallet: bool,
    app_handle: tauri::AppHandle,
) -> Result<(), String> {
    if reset_wallet {
        // Validate PIN if pin locked
        let _unused = PinManager::get_validated_pin_if_defined(&app_handle)
            .await
            .map_err(|e| e.to_string())?;
        log::info!(target: LOG_TARGET, "[reset_settings] Pin successfully validated");
    }

    TasksTrackers::current().stop_all_processes().await;
    let network = Network::get_current_or_user_setting_or_default().as_key_str();
    let app_config_dir = app_handle.path().app_config_dir();
    let app_cache_dir = app_handle.path().app_cache_dir();
    let app_data_dir = app_handle.path().app_data_dir();
    let app_local_data_dir = app_handle.path().app_local_data_dir();

    let dirs_to_remove = [
        app_config_dir,
        app_cache_dir,
        app_data_dir,
        app_local_data_dir,
    ];
    let valid_dir_paths: Vec<String> = dirs_to_remove
        .iter()
        .filter_map(|dir| {
            if let Ok(path) = dir {
                path.to_str().map(|s| s.to_string())
            } else {
                None
            }
        })
        .collect();

    if valid_dir_paths.is_empty() {
        error!(target: LOG_TARGET, "Could not get app directories for {valid_dir_paths:?}");
        return Err("Could not get app directories".to_string());
    }
    let mut folder_block_list = Vec::new();
    folder_block_list.push("EBWebView");

    let mut files_block_list = Vec::new();
    if reset_wallet {
        debug!(target: LOG_TARGET, "[reset_settings] Clearing all wallets");
        InternalWallet::clear_all_wallets()
            .await
            .map_err(|e| e.to_string())?;
    } else {
        folder_block_list.push("wallet");
        files_block_list.push("credentials_backup.bin");
    }
    // handle App Config reset individually
    folder_block_list.push("app_configs");
    reset_app_configs(&app_handle, reset_wallet)
        .await
        .map_err(|e| e.to_string())?;

    for dir_path in dirs_to_remove.iter().flatten() {
        if dir_path.exists() {
            for entry in read_dir(dir_path).map_err(|e| e.to_string())? {
                let entry = entry.map_err(|e| e.to_string())?;
                let path = entry.path();
                if path.is_dir() {
                    if let Some(file_name) = path.file_name().and_then(|name| name.to_str()) {
                        if folder_block_list.contains(&file_name) {
                            continue;
                        }
                    }

                    let contains_wallet_config =
                        read_dir(&path)
                            .map_err(|e| e.to_string())?
                            .any(|inner_entry| {
                                inner_entry
                                    .map(|e| e.file_name() == "wallet_config.json") // legacy wallet config
                                    .unwrap_or(false)
                            });

                    let is_network_dir = path
                        .file_name()
                        .and_then(|name| name.to_str())
                        .map(|name| name == network)
                        .unwrap_or(false);

                    if !reset_wallet && contains_wallet_config {
                        continue;
                    }
                    if reset_wallet && contains_wallet_config && !is_network_dir {
                        continue;
                    }

                    remove_dir_all(path.clone()).map_err(|e| {
                        error!(target: LOG_TARGET, "[reset_settings] Could not remove {path:?} directory: {e:?}");
                        format!("Could not remove directory: {e}")
                    })?;
                } else {
                    if let Some(file_name) = path.file_name().and_then(|name| name.to_str()) {
                        if files_block_list.contains(&file_name) {
                            continue;
                        }
                    }

                    remove_file(path.clone()).map_err(|e| {
                        error!(target: LOG_TARGET, "[reset_settings] Could not remove {path:?} file: {e:?}");
                        format!("Could not remove file: {e}")
                    })?;
                }
            }
        }
    }

    info!(target: LOG_TARGET, "[reset_settings] Restarting the app");
    app_handle.restart()
}

#[tauri::command]
pub async fn restart_application(
    should_stop_miners: bool,
    _window: tauri::Window,
    app: tauri::AppHandle,
) -> Result<(), String> {
    if should_stop_miners {
        TasksTrackers::current().stop_all_processes().await;
    }

    app.restart();
}

#[tauri::command]
pub async fn send_feedback(
    feedback: String,
    include_logs: bool,
    _window: tauri::Window,
    state: tauri::State<'_, UniverseAppState>,
    app: tauri::AppHandle,
) -> Result<String, String> {
    let timer = Instant::now();
    let app_log_dir = Some(app.path().app_log_dir().expect("Could not get log dir."));

    let reference = state
        .feedback
        .read()
        .await
        .send_feedback(feedback, include_logs, app_log_dir.clone())
        .await
        .inspect_err(|e| error!("error at send_feedback {e:?}"))
        .map_err(|e| e.to_string())?;
    if timer.elapsed() > Duration::from_secs(60) {
        warn!(target: LOG_TARGET, "send_feedback took too long: {:?}", timer.elapsed());
    }
    Ok(reference)
}

#[tauri::command]
pub async fn set_allow_telemetry(allow_telemetry: bool) -> Result<(), InvokeError> {
    ConfigCore::update_field(ConfigCoreContent::set_allow_telemetry, allow_telemetry)
        .await
        .map_err(InvokeError::from_anyhow)?;
    Ok(())
}

#[tauri::command]
pub async fn set_allow_notifications(allow_notifications: bool) -> Result<(), InvokeError> {
    ConfigCore::update_field(
        ConfigCoreContent::set_allow_notifications,
        allow_notifications,
    )
    .await
    .map_err(InvokeError::from_anyhow)?;
    Ok(())
}

#[tauri::command]
pub async fn set_application_language(application_language: String) -> Result<(), String> {
    ConfigUI::update_field(
        ConfigUIContent::set_application_language,
        application_language,
    )
    .await
    .map_err(|e| e.to_string())?;

    Ok(())
}

#[tauri::command]
pub async fn set_auto_update(auto_update: bool) -> Result<(), InvokeError> {
    let timer = Instant::now();
    ConfigCore::update_field(ConfigCoreContent::set_auto_update, auto_update)
        .await
        .map_err(InvokeError::from_anyhow)?;

    if timer.elapsed() > MAX_ACCEPTABLE_COMMAND_TIME {
        warn!(target: LOG_TARGET, "set_auto_update took too long: {:?}", timer.elapsed());
    }

    Ok(())
}

#[tauri::command]
pub async fn set_cpu_mining_enabled(enabled: bool) -> Result<(), String> {
    let timer = Instant::now();
    let _unused =
        ConfigMining::update_field(ConfigMiningContent::set_cpu_mining_enabled, enabled).await;

    if timer.elapsed() > MAX_ACCEPTABLE_COMMAND_TIME {
        warn!(target: LOG_TARGET,
            "set_cpu_mining_enabled took too long: {:?}",
            timer.elapsed()
        );
    }
    Ok(())
}

#[tauri::command]
pub async fn sign_ws_data(data: String) -> Result<SignWsDataResponse, String> {
    let key: ring::signature::Ed25519KeyPair = get_websocket_key().map_err(|e| {
        warn!(target: LOG_TARGET,
            "error ws key handling:{:?}",
            e.to_string()
        );
        "sign_ws_data: error ws key handling"
    })?;
    let pub_key = get_der_encode_pub_key(&key).map_err(|e| {
        warn!(target: LOG_TARGET,
            "error ws pub key handling:{:?}",
            e.to_string()
        );
        "sign_ws_data: error ws pub key handling"
    })?;

    let signature = key.sign(data.as_bytes());

    Ok(SignWsDataResponse {
        signature: BASE64_STANDARD.encode(signature.as_ref()),
        pub_key,
    })
}

#[tauri::command]
pub async fn set_display_mode(display_mode: &str) -> Result<(), InvokeError> {
    let timer = Instant::now();

    if let Some(display_mode) = DisplayMode::from_str(display_mode) {
        ConfigUI::update_field(ConfigUIContent::set_display_mode, display_mode)
            .await
            .map_err(InvokeError::from_anyhow)?;
    } else {
        return Err(InvokeError::from("Invalid display mode".to_string()));
    }

    if timer.elapsed() > MAX_ACCEPTABLE_COMMAND_TIME {
        warn!(target: LOG_TARGET, "set_display_mode took too long: {:?}", timer.elapsed());
    }

    Ok(())
}
#[tauri::command]
pub async fn toggle_device_exclusion(device_index: u32, excluded: bool) -> Result<(), String> {
    if excluded {
        info!(target: LOG_TARGET, "Excluding device {device_index}");
        ConfigMining::update_field(
            ConfigMiningContent::enable_gpu_device_exclusion,
            device_index,
        )
        .await
        .map_err(|e| e.to_string())?;
    } else {
        info!(target: LOG_TARGET, "Including device {device_index}");
        ConfigMining::update_field(
            ConfigMiningContent::disable_gpu_device_exclusion,
            device_index,
        )
        .await
        .map_err(|e| e.to_string())?;
    }

    Ok(())
}

#[tauri::command]
pub async fn set_gpu_mining_enabled(enabled: bool) -> Result<(), InvokeError> {
    let timer = Instant::now();

    ConfigMining::update_field(ConfigMiningContent::set_gpu_mining_enabled, enabled)
        .await
        .map_err(InvokeError::from_anyhow)?;

    if timer.elapsed() > MAX_ACCEPTABLE_COMMAND_TIME {
        warn!(target: LOG_TARGET,
            "set_gpu_mining_enabled took too long: {:?}",
            timer.elapsed()
        );
    }

    Ok(())
}

#[tauri::command]
pub async fn set_mine_on_app_start(mine_on_app_start: bool) -> Result<(), InvokeError> {
    let timer = Instant::now();
    ConfigMining::update_field(
        ConfigMiningContent::set_mine_on_app_start,
        mine_on_app_start,
    )
    .await
    .map_err(InvokeError::from_anyhow)?;

    if timer.elapsed() > MAX_ACCEPTABLE_COMMAND_TIME {
        warn!(target: LOG_TARGET, "set_mine_on_app_start took too long: {:?}", timer.elapsed());
    }

    Ok(())
}

#[tauri::command]
pub async fn select_mining_mode(mode: String) -> Result<(), InvokeError> {
    let timer = Instant::now();
    info!(target: LOG_TARGET, "[select_mining_mode] called with mode: {mode:?}");

    ConfigMining::update_field(ConfigMiningContent::set_selected_mining_mode, mode)
        .await
        .map_err(InvokeError::from_anyhow)?;

    if timer.elapsed() > MAX_ACCEPTABLE_COMMAND_TIME {
        warn!(target: LOG_TARGET, "select_mining_mode took too long: {:?}", timer.elapsed());
    }
    Ok(())
}

#[tauri::command]
pub async fn update_custom_mining_mode(
    custom_cpu_usage: u32,
    custom_gpu_usage: u32,
) -> Result<(), InvokeError> {
    let timer = Instant::now();
    info!(target: LOG_TARGET, "[update_custom_mining_mode] called with custom_cpu_usage: {custom_cpu_usage:?}, custom_gpu_usage: {custom_gpu_usage:?}");

    ConfigMining::update_field(
        ConfigMiningContent::update_custom_mode_cpu_usage,
        custom_cpu_usage,
    )
    .await
    .map_err(InvokeError::from_anyhow)?;

    ConfigMining::update_field(
        ConfigMiningContent::update_custom_mode_gpu_usage,
        custom_gpu_usage,
    )
    .await
    .map_err(InvokeError::from_anyhow)?;

    if timer.elapsed() > MAX_ACCEPTABLE_COMMAND_TIME {
        warn!(target: LOG_TARGET, "update_custom_mining_mode took too long: {:?}", timer.elapsed());
    }
    Ok(())
}

#[tauri::command]
pub async fn set_monero_address(monero_address: String) -> Result<(), InvokeError> {
    let timer = Instant::now();
    SetupManager::get_instance()
        .add_phases_to_restart_queue(vec![SetupPhase::CpuMining])
        .await;

    InternalWallet::set_external_monero_address(monero_address)
        .await
        .map_err(InvokeError::from_anyhow)?;

    SetupManager::get_instance()
        .restart_phases_from_queue()
        .await;
    if timer.elapsed() > MAX_ACCEPTABLE_COMMAND_TIME {
        warn!(target: LOG_TARGET, "set_monero_address took too long: {:?}", timer.elapsed());
    }
    Ok(())
}

#[tauri::command]
pub async fn set_monerod_config(
    use_monero_fail: bool,
    monero_nodes: Vec<String>,
) -> Result<(), InvokeError> {
    let timer = Instant::now();
    info!(target: LOG_TARGET, "[set_monerod_config] called with use_monero_fail: {use_monero_fail:?}, monero_nodes: {monero_nodes:?}");
    ConfigCore::update_field_requires_restart(
        ConfigCoreContent::set_mmproxy_monero_nodes,
        monero_nodes.clone(),
        vec![SetupPhase::CpuMining],
    )
    .await
    .map_err(InvokeError::from_anyhow)?;

    ConfigCore::update_field_requires_restart(
        ConfigCoreContent::set_mmproxy_use_monero_failover,
        use_monero_fail,
        vec![SetupPhase::CpuMining],
    )
    .await
    .map_err(InvokeError::from_anyhow)?;

    SetupManager::get_instance()
        .restart_phases_from_queue()
        .await;

    if timer.elapsed() > MAX_ACCEPTABLE_COMMAND_TIME {
        warn!(target: LOG_TARGET, "set_monerod_config took too long: {:?}", timer.elapsed());
    }

    Ok(())
}

#[tauri::command]
pub async fn set_show_experimental_settings(
    show_experimental_settings: bool,
) -> Result<(), InvokeError> {
    ConfigUI::update_field(
        ConfigUIContent::set_show_experimental_settings,
        show_experimental_settings,
    )
    .await
    .map_err(InvokeError::from_anyhow)?;

    Ok(())
}

#[tauri::command]
pub async fn set_should_always_use_system_language(
    should_always_use_system_language: bool,
) -> Result<(), InvokeError> {
    ConfigUI::update_field(
        ConfigUIContent::set_should_always_use_system_language,
        should_always_use_system_language,
    )
    .await
    .map_err(InvokeError::from_anyhow)?;

    Ok(())
}

#[tauri::command]
pub async fn set_should_auto_launch(should_auto_launch: bool) -> Result<(), InvokeError> {
    ConfigCore::update_field(
        ConfigCoreContent::set_should_auto_launch,
        should_auto_launch,
    )
    .await
    .map_err(InvokeError::from_anyhow)?;

    AutoLauncher::current()
        .update_auto_launcher(should_auto_launch)
        .await
        .map_err(InvokeError::from_anyhow)?;

    Ok(())
}

#[tauri::command]
pub async fn set_tor_config(
    config: TorConfig,
    _window: tauri::Window,
    state: tauri::State<'_, UniverseAppState>,
) -> Result<TorConfig, String> {
    let timer = Instant::now();
    info!(target: LOG_TARGET, "[set_tor_config] called with config: {config:?}");
    let tor_config = state
        .tor_manager
        .set_tor_config(config)
        .await
        .map_err(|e| e.to_string())?;

    SetupManager::get_instance()
        .restart_phases(vec![SetupPhase::Node, SetupPhase::Wallet])
        .await;

    if timer.elapsed() > MAX_ACCEPTABLE_COMMAND_TIME {
        warn!(target: LOG_TARGET, "set_tor_config took too long: {:?}", timer.elapsed());
    }
    Ok(tor_config)
}

#[tauri::command]
pub async fn set_use_tor(use_tor: bool, app_handle: tauri::AppHandle) -> Result<(), InvokeError> {
    let timer = Instant::now();
    ConfigCore::update_field_requires_restart(
        ConfigCoreContent::set_use_tor,
        use_tor,
        vec![SetupPhase::Node, SetupPhase::Wallet],
    )
    .await
    .map_err(InvokeError::from_anyhow)?;

    SetupManager::get_instance()
        .restart_phases_from_queue()
        .await;

    let config_dir = app_handle
        .path()
        .app_config_dir()
        .expect("Could not get config dir");

    //TODO: Do we still need this?
    if config_dir.exists() {
        let tcp_tor_toggled_file = config_dir.join("tcp_tor_toggled");
        File::create(tcp_tor_toggled_file).map_err(|e| e.to_string())?;
    }

    if timer.elapsed() > MAX_ACCEPTABLE_COMMAND_TIME {
        warn!(target: LOG_TARGET, "set_use_tor took too long: {:?}", timer.elapsed());
    }

    Ok(())
}

#[tauri::command]
pub async fn set_visual_mode(enabled: bool) -> Result<(), InvokeError> {
    let timer = Instant::now();
    ConfigUI::update_field(ConfigUIContent::set_visual_mode, enabled)
        .await
        .map_err(InvokeError::from_anyhow)?;

    if timer.elapsed() > MAX_ACCEPTABLE_COMMAND_TIME {
        warn!(target: LOG_TARGET,
            "set_visual_mode took too long: {:?}",
            timer.elapsed()
        );
    }
    Ok(())
}

#[allow(clippy::too_many_lines)]
#[tauri::command]
pub async fn set_airdrop_tokens(airdrop_tokens: Option<AirdropTokens>) -> Result<(), InvokeError> {
    let old_id = ConfigCore::content()
        .await
        .airdrop_tokens()
        .clone()
        .and_then(|tokens| {
            airdrop::decode_jwt_claims_without_exp(&tokens.token).map(|claim| claim.id)
        });
    let new_id = airdrop_tokens.clone().and_then(|tokens| {
        airdrop::decode_jwt_claims_without_exp(&tokens.token).map(|claim| claim.id)
    });

    let user_id_changed = old_id != new_id;

    ConfigCore::update_field(ConfigCoreContent::set_airdrop_tokens, airdrop_tokens)
        .await
        .map_err(InvokeError::from_anyhow)?;

    info!(target: LOG_TARGET, "New Airdrop tokens saved, user id changed:{user_id_changed:?}");
    if user_id_changed {
        // If the user id changed, we need to restart the cpu mining phases to ensure that the new telemetry_id ( unique_string value )is used
        SetupManager::get_instance()
            .restart_phases(vec![SetupPhase::CpuMining])
            .await;
    }
    Ok(())
}

#[tauri::command]
pub async fn start_cpu_mining(
    state: tauri::State<'_, UniverseAppState>,
    app: tauri::AppHandle,
) -> Result<(), String> {
    let timer = Instant::now();
    let cpu_mining_enabled = *ConfigMining::content().await.cpu_mining_enabled();
    let cpu_usage_percentage = ConfigMining::content()
        .await
        .get_selected_cpu_usage_percentage();

    let cpu_miner = state.cpu_miner.read().await;
    let cpu_miner_running = cpu_miner.is_running().await;

    let mut cpu_config = state.cpu_miner_config.write().await;
    let tari_address = InternalWallet::tari_address().await;
    cpu_config.load_from_config_pools(ConfigPools::content().await.clone(), &tari_address);
    drop(cpu_config);

    drop(cpu_miner);
    let cpu_miner_config = state.cpu_miner_config.read().await;
    drop(cpu_miner_config);
    let tari_address = InternalWallet::tari_address().await;

    if cpu_mining_enabled && !cpu_miner_running {
        let cpu_miner_config = state.cpu_miner_config.read().await;
        let mmproxy_manager = &state.mm_proxy_manager;
        let mut cpu_miner = state.cpu_miner.write().await;
        let res = cpu_miner
            .start(
                TasksTrackers::current().cpu_mining_phase.get_signal().await,
                &cpu_miner_config,
                mmproxy_manager,
                app.path()
                    .app_local_data_dir()
                    .expect("Could not get data dir"),
                app.path()
                    .app_config_dir()
                    .expect("Could not get config dir"),
                app.path().app_log_dir().expect("Could not get log dir"),
                cpu_usage_percentage,
                &tari_address,
            )
            .await;
        drop(cpu_miner_config);

        if let Err(e) = res {
            let err_msg = format!("Could not start CPU mining: {e}");
            error!(target: LOG_TARGET, "{err_msg}");
            sentry::capture_message(&err_msg, sentry::Level::Error);
            cpu_miner
                .stop()
                .await
                .inspect_err(|e| {
                    let stop_err = format!("Error stopping CPU miner: {e}");
                    error!(target: LOG_TARGET, "{stop_err}");
                })
                .ok();
            return Err(e.to_string());
        }
    }
    if timer.elapsed() > MAX_ACCEPTABLE_COMMAND_TIME {
        warn!(target: LOG_TARGET, "start_cpu_mining took too long: {:?}", timer.elapsed());
    }
    Ok(())
}
#[allow(clippy::too_many_lines)]
#[tauri::command]
pub async fn start_gpu_mining(
    state: tauri::State<'_, UniverseAppState>,
    app: tauri::AppHandle,
) -> Result<(), String> {
    let gpu_mining_enabled = *ConfigMining::content().await.gpu_mining_enabled();

    if !gpu_mining_enabled {
        info!(target: LOG_TARGET, "GPU mining is disabled, not starting GPU miner.");
        return Ok(());
    }

    let timer = Instant::now();

    let mut telemetry_id = state
        .telemetry_manager
        .read()
        .await
        .get_unique_string()
        .await;

    if telemetry_id.is_empty() {
        telemetry_id = "tari-universe".to_string();
    }

    if telemetry_id.is_empty() {
        telemetry_id = "tari-universe".to_string();
    }

    let tari_address = InternalWallet::tari_address().await;

    let gpu_usage_percentage = ConfigMining::content()
        .await
        .get_selected_gpu_usage_percentage();

    let grpc_address = state
        .node_manager
        .get_grpc_address()
        .await
        .map_err(|e| e.to_string())?;
    let selected_engine = ConfigMining::content().await.gpu_engine().clone();

    info!(target: LOG_TARGET, "3. Starting gpu miner");

    let start_mining_result = GpuManager::write()
        .await
        .start_mining(
            tari_address,
            telemetry_id,
            gpu_usage_percentage,
            selected_engine,
            app.path()
                .app_local_data_dir()
                .expect("Could not get data dir"),
            app.path()
                .app_config_dir()
                .expect("Could not get config dir"),
            app.path().app_log_dir().expect("Could not get log dir"),
            grpc_address,
        )
        .await;

    if let Err(e) = start_mining_result {
        let err_msg = format!("Could not start GPU mining: {e}");
        error!(target: LOG_TARGET, "{err_msg}", );
        sentry::capture_message(&err_msg, sentry::Level::Error);

        return Err(e.to_string());
    }

    if timer.elapsed() > MAX_ACCEPTABLE_COMMAND_TIME {
        warn!(target: LOG_TARGET, "start_gpu_mining took too long: {:?}", timer.elapsed());
    }

    Ok(())
}

#[tauri::command]
pub async fn stop_cpu_mining(state: tauri::State<'_, UniverseAppState>) -> Result<(), String> {
    let timer = Instant::now();
    state
        .cpu_miner
        .write()
        .await
        .stop()
        .await
        .map_err(|e| e.to_string())?;
    info!(target:LOG_TARGET, "cpu miner stopped");

    if timer.elapsed() > MAX_ACCEPTABLE_COMMAND_TIME {
        warn!(target: LOG_TARGET, "stop_cpu_mining took too long: {:?}", timer.elapsed());
    }

    Ok(())
}
#[tauri::command]
pub async fn stop_gpu_mining() -> Result<(), String> {
    let timer = Instant::now();

    GpuManager::write()
        .await
        .stop_mining()
        .await
        .map_err(|e| e.to_string())?;

    if timer.elapsed() > MAX_ACCEPTABLE_COMMAND_TIME {
        warn!(target: LOG_TARGET, "stop_cpu_mining took too long: {:?}", timer.elapsed());
    }
    Ok(())
}

#[tauri::command]
pub async fn switch_gpu_miner(gpu_miner_type: GpuMinerType) -> Result<(), String> {
    let timer = Instant::now();

    ConfigMining::update_field(
        ConfigMiningContent::set_gpu_miner_type,
        gpu_miner_type.clone(),
    )
    .await
    .map_err(|e| e.to_string())?;

    GpuManager::write()
        .await
        .switch_miner(gpu_miner_type.clone())
        .await
        .map_err(|e| e.to_string())?;

    if timer.elapsed() > MAX_ACCEPTABLE_COMMAND_TIME {
        warn!(target: LOG_TARGET, "switch_gpu_miner took too long: {:?}", timer.elapsed());
    }

    Ok(())
}

#[tauri::command]
pub async fn toggle_cpu_pool_mining(enabled: bool) -> Result<(), String> {
    let timer = Instant::now();

    ConfigPools::update_field(ConfigPoolsContent::set_cpu_pool_enabled, enabled)
        .await
        .map_err(|e| e.to_string())?;

    SetupManager::get_instance()
        .restart_phases(vec![SetupPhase::CpuMining])
        .await;

    if timer.elapsed() > MAX_ACCEPTABLE_COMMAND_TIME {
        warn!(target: LOG_TARGET, "toggle_cpu_pool_mining took too long: {:?}", timer.elapsed());
    }

    Ok(())
}

#[tauri::command]
pub async fn toggle_gpu_pool_mining(enabled: bool) -> Result<(), String> {
    let timer = Instant::now();

    ConfigPools::update_field(ConfigPoolsContent::set_gpu_pool_enabled, enabled)
        .await
        .map_err(|e| e.to_string())?;

    if timer.elapsed() > MAX_ACCEPTABLE_COMMAND_TIME {
        warn!(target: LOG_TARGET, "toggle_gpu_pool_mining took too long: {:?}", timer.elapsed());
    }

    Ok(())
}

#[tauri::command]
pub async fn set_pre_release(
    app: tauri::AppHandle,
    pre_release: bool,
    state: tauri::State<'_, UniverseAppState>,
) -> Result<(), InvokeError> {
    let timer = Instant::now();
    ConfigCore::update_field(ConfigCoreContent::set_pre_release, pre_release)
        .await
        .map_err(InvokeError::from_anyhow)?;

    state
        .updates_manager
        .try_update(app.clone(), true, !pre_release, Duration::from_secs(30))
        .await
        .map_err(|e| e.to_string())?;

    if timer.elapsed() > MAX_ACCEPTABLE_COMMAND_TIME {
        warn!(target: LOG_TARGET, "set_pre_release took too long: {:?}", timer.elapsed());
    }

    Ok(())
}

#[tauri::command]
pub async fn proceed_with_update(
    app: tauri::AppHandle,
    state: tauri::State<'_, UniverseAppState>,
) -> Result<(), String> {
    let timer = Instant::now();
    state
        .updates_manager
        .proceed_with_update(app.clone())
        .await
        .map_err(|e| e.to_string())?;
    if timer.elapsed() > MAX_ACCEPTABLE_COMMAND_TIME {
        warn!(target: LOG_TARGET, "proceed_with_update took too long: {:?}", timer.elapsed());
    }
    Ok(())
}

#[tauri::command]
pub async fn start_mining_status(state: tauri::State<'_, UniverseAppState>) -> Result<(), String> {
    let timer = Instant::now();
    info!(target: LOG_TARGET, "start_mining_status called");
    state
        .mining_status_manager
        .write()
        .await
        .start_polling()
        .await
        .map_err(|e| e.to_string())?;
    if timer.elapsed() > MAX_ACCEPTABLE_COMMAND_TIME {
        warn!(target: LOG_TARGET, "start_mining_status_sending took too long: {:?}", timer.elapsed());
    }
    Ok(())
}

#[tauri::command]
pub async fn stop_mining_status(state: tauri::State<'_, UniverseAppState>) -> Result<(), String> {
    info!(target: LOG_TARGET, "stop_mining_status called");
    let timer = Instant::now();
    state
        .mining_status_manager
        .write()
        .await
        .stop_polling()
        .await;
    if timer.elapsed() > MAX_ACCEPTABLE_COMMAND_TIME {
        warn!(target: LOG_TARGET, "stop_mining_status_sending took too long: {:?}", timer.elapsed());
    }
    Ok(())
}
#[tauri::command]
pub async fn set_selected_engine(
    selected_engine: &str,
    _state: tauri::State<'_, UniverseAppState>,
    _app: tauri::AppHandle,
) -> Result<(), InvokeError> {
    info!(target: LOG_TARGET, "set_selected_engine called with engine: {selected_engine:?}");
    let timer = Instant::now();

    let engine_type = EngineType::from_string(selected_engine).map_err(InvokeError::from_anyhow)?;

    ConfigMining::update_field(ConfigMiningContent::set_gpu_engine, engine_type)
        .await
        .map_err(InvokeError::from_anyhow)?;

    if timer.elapsed() > MAX_ACCEPTABLE_COMMAND_TIME {
        warn!(target: LOG_TARGET, "proceed_with_update took too long: {:?}", timer.elapsed());
    }

    Ok(())
}

#[tauri::command]
pub async fn websocket_get_status(
    _: tauri::AppHandle,
    state: tauri::State<'_, UniverseAppState>,
) -> Result<String, String> {
    let status = state.websocket_manager_status_rx.borrow().clone();
    Ok(format!("{status:?}"))
}

#[tauri::command]
pub async fn reconnect() -> Result<(), String> {
    EventsEmitter::emit_connection_status_changed(ConnectionStatusPayload::InProgress).await;
    let setup_manager = SetupManager::get_instance();
    setup_manager.restart_phases(SetupPhase::all()).await;
    Ok(())
}

#[tauri::command]
pub async fn send_one_sided_to_stealth_address(
    state: tauri::State<'_, UniverseAppState>,
    app_handle: tauri::AppHandle,
    amount: String,
    destination: String,
    payment_id: Option<String>,
) -> Result<(), String> {
    let timer = Instant::now();
    info!(target: LOG_TARGET, "[send_one_sided_to_stealth_address] called with args: (amount: {amount:?}, destination: {destination:?}, payment_id: {payment_id:?})");
    state
        .wallet_manager
        .send_one_sided_to_stealth_address(amount, destination, payment_id, &app_handle)
        .await
        .map_err(|e| e.to_string())?;

    let balance = state.wallet_manager.get_balance().await;
    if let Ok(balance) = balance {
        EventsEmitter::emit_wallet_balance_update(balance).await;
    }

    if timer.elapsed() > MAX_ACCEPTABLE_COMMAND_TIME {
        warn!(target: LOG_TARGET, "send_one_sided_to_stealth_address took too long: {:?}", timer.elapsed());
    }
    Ok(())
}

#[tauri::command]
pub fn verify_address_for_send(
    address: String,
    sending_method: Option<TariAddressFeatures>,
) -> Result<(), String> {
    let sending_method = sending_method.unwrap_or(TariAddressFeatures::ONE_SIDED);

    verify_send(address, sending_method)
}

#[tauri::command]
pub fn validate_minotari_amount(
    amount: String,
    state: tauri::State<'_, UniverseAppState>,
) -> Result<(), InvokeError> {
    let t_amount = Minotari::from_str(&amount).map_err(|e| e.to_string())?;
    let m_amount = MicroMinotari::from(t_amount);

    let balance = state
        .wallet_state_watch_rx
        .borrow()
        .clone()
        .and_then(|state| state.balance);

    if balance.is_none() {
        return Err(InvokeError::from("Could not get balance".to_string()));
    }
    let balance = balance.unwrap();

    let minotari_balance = balance
        .balances
        .get(&Currency::Xtm)
        .map(|b| b.available_balance)
        .unwrap_or(0);

    match m_amount.0.cmp(&minotari_balance) {
        std::cmp::Ordering::Less => Ok(()),
        _ => Err(InvokeError::from("Insufficient balance".to_string())),
    }
}

#[tauri::command]
pub async fn trigger_phases_restart() -> Result<(), InvokeError> {
    SetupManager::get_instance()
        .restart_phases_from_queue()
        .await;

    Ok(())
}

#[tauri::command]
pub async fn restart_phases(phases: Vec<SetupPhase>) -> Result<(), InvokeError> {
    SetupManager::get_instance().restart_phases(phases).await;

    Ok(())
}

#[tauri::command]
pub async fn set_node_type(
    mut node_type: NodeType,
    state: tauri::State<'_, UniverseAppState>,
    app_handle: tauri::AppHandle,
) -> Result<(), InvokeError> {
    // map LocalAfterRemote or unknown value to Local
    if node_type != NodeType::Local
        && node_type != NodeType::RemoteUntilLocal
        && node_type != NodeType::Remote
    {
        node_type = NodeType::Local;
    }

    let prev_node_type = state.node_manager.get_node_type().await;
    info!(target: LOG_TARGET, "[set_node_type] from {prev_node_type:?} to: {node_type:?}");

    let is_current_local = matches!(prev_node_type, NodeType::Local | NodeType::LocalAfterRemote);
    if is_current_local && node_type != NodeType::Remote {
        info!(target: LOG_TARGET, "[set_node_type] Local node is already running, no restart needed for node_type: {node_type:?}");
        ConfigCore::update_field(ConfigCoreContent::set_node_type, node_type.clone())
            .await
            .map_err(InvokeError::from_anyhow)?;

        if node_type == NodeType::RemoteUntilLocal {
            info!(target: LOG_TARGET, "[set_node_type] Converting RemoteUntilLocal to LocalAfterRemote since local node is running");
            node_type = NodeType::LocalAfterRemote
        }
    } else {
        info!(target: LOG_TARGET, "[set_node_type] Restarting required phases for node_type: {node_type:?}");
        ConfigCore::update_field_requires_restart(
            ConfigCoreContent::set_node_type,
            node_type.clone(),
            vec![SetupPhase::Node, SetupPhase::Wallet, SetupPhase::CpuMining],
        )
        .await
        .map_err(InvokeError::from_anyhow)?;
    }

    state.node_manager.set_node_type(node_type.clone()).await;
    EventsManager::handle_node_type_update(&app_handle).await;

    SetupManager::get_instance()
        .restart_phases_from_queue()
        .await;

    Ok(())
}

#[tauri::command]
pub async fn change_cpu_pool(cpu_pool: String) -> Result<(), InvokeError> {
    let timer = Instant::now();
    info!(target: LOG_TARGET, "[change_cpu_pool] called with cpu_pool: {cpu_pool:?}");

    ConfigPools::update_field(ConfigPoolsContent::set_selected_cpu_pool, cpu_pool)
        .await
        .map_err(InvokeError::from_anyhow)?;

    CpuPoolManager::handle_new_selected_pool(ConfigPools::content().await.selected_cpu_pool())
        .await;

    if timer.elapsed() > MAX_ACCEPTABLE_COMMAND_TIME {
        warn!(target: LOG_TARGET, "change_cpu_pool took too long: {:?}", timer.elapsed());
    }
    Ok(())
}

#[tauri::command]
pub async fn change_gpu_pool(gpu_pool: String) -> Result<(), InvokeError> {
    let timer = Instant::now();
    info!(target: LOG_TARGET, "[change_gpu_pool] called with gpu_pool: {gpu_pool:?}");

    ConfigPools::update_field(ConfigPoolsContent::set_selected_gpu_pool, gpu_pool)
        .await
        .map_err(InvokeError::from_anyhow)?;

    GpuPoolManager::handle_new_selected_pool(ConfigPools::content().await.selected_gpu_pool())
        .await;

    if timer.elapsed() > MAX_ACCEPTABLE_COMMAND_TIME {
        warn!(target: LOG_TARGET, "change_gpu_pool took too long: {:?}", timer.elapsed());
    }
    Ok(())
}

#[tauri::command]
pub async fn update_selected_gpu_pool_config(updated_config: GpuPool) -> Result<(), InvokeError> {
    let timer = Instant::now();
    info!(target: LOG_TARGET, "[update_selected_gpu_pool_config] called with updated_config: {updated_config:?}");

    ConfigPools::update_field(
        ConfigPoolsContent::update_selected_gpu_config,
        updated_config,
    )
    .await
    .map_err(InvokeError::from_anyhow)?;

    if timer.elapsed() > MAX_ACCEPTABLE_COMMAND_TIME {
        warn!(target: LOG_TARGET, "update_selected_gpu_pool_config took too long: {:?}", timer.elapsed());
    }

    Ok(())
}

#[tauri::command]
pub async fn update_selected_cpu_pool_config(updated_config: CpuPool) -> Result<(), InvokeError> {
    let timer = Instant::now();
    info!(target: LOG_TARGET, "[update_selected_cpu_pool_config] called with updated_config: {updated_config:?}");

    ConfigPools::update_field(
        ConfigPoolsContent::update_selected_cpu_config,
        updated_config,
    )
    .await
    .map_err(InvokeError::from_anyhow)?;

    if timer.elapsed() > MAX_ACCEPTABLE_COMMAND_TIME {
        warn!(target: LOG_TARGET, "update_selected_cpu_pool_config took too long: {:?}", timer.elapsed());
    }

    Ok(())
}

#[tauri::command]
pub async fn reset_gpu_pool_config(gpu_pool_name: String) -> Result<(), InvokeError> {
    let timer = Instant::now();
    info!(target: LOG_TARGET, "[reset_pool_gpu_pool_config] called with gpu_pool_name: {gpu_pool_name:?}");

    let current_miner_type = ConfigMining::content().await.gpu_miner_type().clone();
    let gpu_pool = GpuPool::default_from_name_and_miner_type(&gpu_pool_name, current_miner_type);

    if let Some(pool) = &gpu_pool {
        ConfigPools::update_field(ConfigPoolsContent::update_selected_gpu_config, pool.clone())
            .await
            .map_err(InvokeError::from_anyhow)?;
        EventsEmitter::emit_pools_config_loaded(&ConfigPools::content().await.clone()).await;
    }

    if timer.elapsed() > MAX_ACCEPTABLE_COMMAND_TIME {
        warn!(target: LOG_TARGET, "reset_pool_gpu_pool_config took too long: {:?}", timer.elapsed());
    }
    Ok(())
}

#[tauri::command]
pub async fn reset_cpu_pool_config(cpu_pool_name: String) -> Result<(), InvokeError> {
    let timer = Instant::now();
    info!(target: LOG_TARGET, "[reset_pool_cpu_pool_config] called with cpu_pool_name: {cpu_pool_name:?}");

    let cpu_pool = CpuPool::default_from_name(&cpu_pool_name).map_err(InvokeError::from_anyhow)?;

    ConfigPools::update_field(ConfigPoolsContent::update_selected_cpu_config, cpu_pool)
        .await
        .map_err(InvokeError::from_anyhow)?;
    EventsEmitter::emit_pools_config_loaded(&ConfigPools::content().await.clone()).await;

    if timer.elapsed() > MAX_ACCEPTABLE_COMMAND_TIME {
        warn!(target: LOG_TARGET, "reset_pool_cpu_pool_config took too long: {:?}", timer.elapsed());
    }
    Ok(())
}

#[tauri::command]
pub async fn create_pin(app_handle: tauri::AppHandle) -> Result<(), String> {
    InternalWallet::create_pin(&app_handle)
        .await
        .map_err(|e| e.to_string())?;
    info!(target: LOG_TARGET, "PIN created successfully");

    EventsEmitter::emit_pin_locked(true).await;

    Ok(())
}

#[tauri::command]
pub async fn set_seed_backed_up() -> Result<(), String> {
    ConfigWallet::update_field(ConfigWalletContent::set_seed_backed_up, true)
        .await
        .map_err(|e| e.to_string())?;

    EventsEmitter::emit_seed_backed_up(true).await;

    Ok(())
}

/*
 ********** TAPPLETS SECTION **********
*/

#[tauri::command]
pub async fn launch_builtin_tapplet() -> Result<ActiveTapplet, String> {
    let binaries_resolver = BinaryResolver::current();

    let tapp_dest_dir = binaries_resolver
        .get_binary_path(Binaries::BridgeTapplet)
        .await
        .map_err(|e| e.to_string())?;

    let handle_start =
        tauri::async_runtime::spawn(async move { start_tapplet(tapp_dest_dir).await });

    let (addr, _cancel_token) = match handle_start.await {
        Ok(result) => result.map_err(|e| e.to_string())?,
        Err(e) => {
            error!(target: LOG_TARGET, "❌ Error handling tapplet start: {e:?}");
            return Err(e.to_string());
        }
    };

    Ok(ActiveTapplet {
        tapplet_id: 0,
        display_name: "Bridge-wXTM".to_string(),
        source: format!("http://{addr}"),
        version: "1.0.0".to_string(),
    })
}

#[tauri::command]
pub async fn get_bridge_envs() -> Result<(String, String), String> {
    let walletconnect_id = option_env!("BRIDGE_WALLET_CONNECT_PROJECT_ID")
        .unwrap_or("")
        .to_string();
    let backend_api = option_env!("BRIDGE_BACKEND_API_URL")
        .unwrap_or("")
        .to_string();

    Ok((walletconnect_id, backend_api))
}

#[tauri::command]
pub async fn parse_tari_address(address: String) -> Result<TariAddressVariants, String> {
    let tari_address = TariAddress::from_str(&address).map_err(|e| e.to_string())?;

    Ok(TariAddressVariants {
        emoji_string: tari_address.to_emoji_string(),
        base58: tari_address.to_base58(),
        hex: tari_address.to_hex(),
    })
}

#[tauri::command]
pub async fn list_connected_peers(
    state: tauri::State<'_, UniverseAppState>,
) -> Result<Vec<String>, String> {
    state
        .node_manager
        .list_connected_peers()
        .await
        .map_err(|e| e.to_string())
}

#[tauri::command]
pub async fn refresh_wallet_history(
    state: tauri::State<'_, UniverseAppState>,
    app_handle: tauri::AppHandle,
) -> Result<(), String> {
    todo!("Find out if this is still needed")
    // SetupManager::get_instance()
    //     .shutdown_phases(vec![SetupPhase::Wallet])
    //     .await;

    // let base_path = app_handle
    //     .path()
    //     .app_local_data_dir()
    //     .map_err(|_| "Could not find wallet data dir".to_string())?;
    // state
    //     .wallet_manager
    //     .clean_data_folder(&base_path)
    //     .await
    //     .map_err(|e| e.to_string())?;

    // // Trigger it manually to immediately update the UI
    // let node_status_watch_rx = state.node_status_watch_rx.clone();
    // let node_status = *node_status_watch_rx.borrow();
    // EventsEmitter::emit_init_wallet_scanning_progress(0, node_status.block_height, 0.0).await;

    // SetupManager::get_instance()
    //     .resume_phases(vec![SetupPhase::Wallet])
    //     .await;

    // Ok(())
}

// Used in convertEthAddressToTariAddress [bridgeApiActions.ts]
// This function encodes a payment ID into a Tari address creating new address for mining
// It easier to encode it here as Bridge backend is not written in rust
#[tauri::command]
pub async fn encode_payment_id_to_address(
    payment_id: String,
    tari_address: String,
) -> Result<String, String> {
    info!(target: LOG_TARGET, "encode_payment_id_to_address called with payment_id: {payment_id:?}, tari_address: {tari_address:?}");
    let mut address_with_memo_field =
        DualAddress::from_base58(tari_address.as_str()).map_err(|e| {
            error!(target: LOG_TARGET, "Failed to parse Tari address: {e}");
            e.to_string()
        })?;
    address_with_memo_field
        .add_memo_field_payment_id(payment_id.as_bytes().to_vec())
        .map_err(|e| {
            error!(target: LOG_TARGET, "Failed to add payment ID to Tari address: {e}");
            e.to_string()
        })?;
    let address_base58 = address_with_memo_field.to_base58();
    info!(target: LOG_TARGET, "Encoded Tari address with payment ID: {address_base58:?}");

    Ok(address_base58)
}

#[tauri::command]
pub async fn save_wxtm_address(address: String, exchange_id: String) -> Result<(), String> {
    ConfigWallet::update_field(
        ConfigWalletContent::add_wxtm_address,
        (exchange_id, address),
    )
    .await
    .map_err(|e| e.to_string())?;

    Ok(())
}

#[tauri::command]
pub async fn get_base_node_status(
    state: tauri::State<'_, UniverseAppState>,
) -> Result<BaseNodeStatus, String> {
    Ok(*state.node_status_watch_rx.borrow())
}

#[tauri::command]
pub async fn set_security_warning_dismissed() -> Result<(), String> {
    ConfigWallet::update_field(ConfigWalletContent::set_security_warning_dismissed, true)
        .await
        .map_err(|e| e.to_string())?;

    Ok(())
}

#[tauri::command]
pub async fn set_feedback_fields(feedback_type: String, was_sent: bool) -> Result<(), InvokeError> {
    let timer = Instant::now();
    if was_sent {
        ConfigUI::update_field(ConfigUIContent::update_feedback_sent, feedback_type)
            .await
            .map_err(InvokeError::from_anyhow)?;
    } else {
        ConfigUI::update_field(ConfigUIContent::update_feedback_dismissed, feedback_type)
            .await
            .map_err(InvokeError::from_anyhow)?;
    }
    if timer.elapsed() > MAX_ACCEPTABLE_COMMAND_TIME {
        warn!(target: LOG_TARGET, "set_feedback_fields took too long: {:?}", timer.elapsed());
    }

    Ok(())
}<|MERGE_RESOLUTION|>--- conflicted
+++ resolved
@@ -54,13 +54,8 @@
 use crate::utils::address_utils::verify_send;
 use crate::utils::app_flow_utils::FrontendReadyChannel;
 use crate::wallet::wallet_manager::WalletManagerError;
-<<<<<<< HEAD
-use crate::wallet::wallet_types::{Currency, TariAddressVariants, TransactionInfo};
-use crate::{airdrop, PoolStatus, UniverseAppState};
-=======
 use crate::wallet::wallet_types::{TariAddressVariants, TransactionInfo};
 use crate::{airdrop, UniverseAppState};
->>>>>>> 90d7d20a
 
 use base64::prelude::*;
 use log::{debug, error, info, warn};
@@ -293,15 +288,9 @@
     let mmp_port = &state.mm_proxy_manager.get_port().await;
     let cpu_miner = &state.cpu_miner.read().await;
     let xmrig_port = &cpu_miner.get_port().await;
-<<<<<<< HEAD
-    let gpu_miner = &state.gpu_miner.read().await;
-    let xtr_port = gpu_miner.get_port().await;
-    // let wallet_port = &state.wallet_manager.get_port().await;
-=======
     // let gpu_miner = &state.gpu_miner.read().await;
     // let xtr_port = gpu_miner.get_port().await;
-    let wallet_port = &state.wallet_manager.get_port().await;
->>>>>>> 90d7d20a
+    // let wallet_port = &state.wallet_manager.get_port().await;
     let node_manager = &state.node_manager;
     let node_port = node_manager
         .clone()
