--- conflicted
+++ resolved
@@ -1924,48 +1924,7 @@
     event_time: SchedulerEventTiming,
     event_type: SchedulerEventType,
 ) -> Result<(), String> {
-<<<<<<< HEAD
-    info!(target: LOG_TARGET_APP_LOGIC, "add_scheduler_in_event called with event_id: {event_id:?}, time_value: {time_value:?}, timer_unit: {time_unit:?}");
-
-    let event_timing =
-        SchedulerEventTiming::parse_in_variant(time_value, time_unit).map_err(|e| e.to_string())?;
-
-    let event_type = SchedulerEventType::ResumeMining;
-
-    EventScheduler::instance()
-        .schedule_event(event_type, event_id, event_timing)
-        .await
-        .map_err(|e| e.to_string())?;
-
-    Ok(())
-}
-
-#[tauri::command]
-pub async fn add_scheduler_between_event(
-    event_id: String,
-    start_time_hour: i64,
-    start_time_minute: i64,
-    start_time_period: TimePeriod,
-    end_time_hour: i64,
-    end_time_minute: i64,
-    end_time_period: TimePeriod,
-) -> Result<(), String> {
-    info!(target: LOG_TARGET_APP_LOGIC, "add_scheduler_between_event called with event_id: {event_id:?}, start_time_hour: {start_time_hour:?}, start_time_minute: {start_time_minute:?}, start_time_period: {start_time_period:?}, end_time_hour: {end_time_hour:?}, end_time_minute: {end_time_minute:?}, end_time_period: {end_time_period:?}");
-
-    let event_timing = SchedulerEventTiming::parse_between_variant(
-        start_time_hour,
-        start_time_minute,
-        start_time_period,
-        end_time_hour,
-        end_time_minute,
-        end_time_period,
-    )
-    .map_err(|e| e.to_string())?;
-
-    let event_type = SchedulerEventType::ResumeMining;
-=======
     info!(target: LOG_TARGET, "add_scheduler_event called with event_id: {event_id:?}, event_time: {event_time:?}, event_type: {event_type:?}");
->>>>>>> 6eee8cb8
 
     EventScheduler::instance()
         .schedule_event(event_type, event_id, event_time)
