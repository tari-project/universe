// Copyright 2024. The Tari Project
//
// Redistribution and use in source and binary forms, with or without modification, are permitted provided that the
// following conditions are met:
//
// 1. Redistributions of source code must retain the above copyright notice, this list of conditions and the following
// disclaimer.
//
// 2. Redistributions in binary form must reproduce the above copyright notice, this list of conditions and the
// following disclaimer in the documentation and/or other materials provided with the distribution.
//
// 3. Neither the name of the copyright holder nor the names of its contributors may be used to endorse or promote
// products derived from this software without specific prior written permission.
//
// THIS SOFTWARE IS PROVIDED BY THE COPYRIGHT HOLDERS AND CONTRIBUTORS "AS IS" AND ANY EXPRESS OR IMPLIED WARRANTIES,
// INCLUDING, BUT NOT LIMITED TO, THE IMPLIED WARRANTIES OF MERCHANTABILITY AND FITNESS FOR A PARTICULAR PURPOSE ARE
// DISCLAIMED. IN NO EVENT SHALL THE COPYRIGHT HOLDER OR CONTRIBUTORS BE LIABLE FOR ANY DIRECT, INDIRECT, INCIDENTAL,
// SPECIAL, EXEMPLARY, OR CONSEQUENTIAL DAMAGES (INCLUDING, BUT NOT LIMITED TO, PROCUREMENT OF SUBSTITUTE GOODS OR
// SERVICES; LOSS OF USE, DATA, OR PROFITS; OR BUSINESS INTERRUPTION) HOWEVER CAUSED AND ON ANY THEORY OF LIABILITY,
// WHETHER IN CONTRACT, STRICT LIABILITY, OR TORT (INCLUDING NEGLIGENCE OR OTHERWISE) ARISING IN ANY WAY OUT OF THE
// USE OF THIS SOFTWARE, EVEN IF ADVISED OF THE POSSIBILITY OF SUCH DAMAGE.

use crate::app_in_memory_config::{
    get_der_encode_pub_key, get_websocket_key, AirdropInMemoryConfig, ExchangeMiner,
    DEFAULT_EXCHANGE_ID,
};
use crate::auto_launcher::AutoLauncher;
use crate::binaries::{Binaries, BinaryResolver};
use crate::configs::config_core::{AirdropTokens, ConfigCore, ConfigCoreContent};
use crate::configs::config_mining::{ConfigMining, ConfigMiningContent, GpuThreads, MiningMode};
use crate::configs::config_ui::{ConfigUI, ConfigUIContent, DisplayMode};
<<<<<<< HEAD
=======
use crate::configs::config_wallet::{ConfigWallet, ConfigWalletContent, TariWalletAddress};
>>>>>>> e819a0b0
use crate::configs::trait_config::ConfigImpl;
use crate::events::ConnectionStatusPayload;
use crate::events_emitter::EventsEmitter;
use crate::events_manager::EventsManager;
use crate::external_dependencies::{
    ExternalDependencies, ExternalDependency, RequiredExternalDependency,
};
use crate::gpu_miner::EngineType;
use crate::gpu_miner_adapter::{GpuMinerStatus, GpuNodeSource};
use crate::gpu_status_file::GpuStatus;
use crate::internal_wallet::{InternalWallet, PaperWalletConfig};
use crate::node::node_manager::NodeType;
use crate::p2pool::models::{Connections, P2poolStats};
use crate::progress_tracker_old::ProgressTracker;
use crate::setup::setup_manager::{SetupManager, SetupPhase};
use crate::tapplets::interface::ActiveTapplet;
use crate::tapplets::tapplet_server::start_tapplet;
use crate::tapplets::{TappletResolver, Tapplets};
use crate::tasks_tracker::TasksTrackers;
use crate::tor_adapter::TorConfig;
use crate::utils::address_utils::verify_send;
use crate::utils::app_flow_utils::FrontendReadyChannel;
use crate::wallet_adapter::{TariAddressVariants, TransactionInfo, WalletBalance};
use crate::wallet_manager::WalletManagerError;
use crate::websocket_manager::WebsocketManagerStatusMessage;
use crate::{airdrop, PoolStatus, UniverseAppState, APPLICATION_FOLDER_ID};

use base64::prelude::*;
use keyring::Entry;
use log::{debug, error, info, warn};
use regex::Regex;
use serde::{Deserialize, Serialize};
use serde_json::Value;
use std::fmt::Debug;
use std::fs::{read_dir, remove_dir_all, remove_file, File};
use std::str::FromStr;
use std::sync::atomic::Ordering;
use std::thread::{available_parallelism, sleep};
use std::time::{Duration, Instant, SystemTime};
use tari_common::configuration::Network;
use tari_common_types::tari_address::{TariAddress, TariAddressFeatures};
use tari_core::transactions::tari_amount::{MicroMinotari, Minotari};
use tari_key_manager::mnemonic::{Mnemonic, MnemonicLanguage};
use tari_key_manager::mnemonic_wordlists::MNEMONIC_ENGLISH_WORDS;
use tari_utilities::encoding::MBase58;
use tari_utilities::SafePassword;
use tauri::ipc::InvokeError;
use tauri::{Manager, PhysicalPosition, PhysicalSize};
use tauri_plugin_sentry::sentry;
use urlencoding::encode;

const MAX_ACCEPTABLE_COMMAND_TIME: Duration = Duration::from_secs(1);
const LOG_TARGET: &str = "tari::universe::commands";
const LOG_TARGET_WEB: &str = "tari::universe::web";

#[derive(Debug, Serialize, Clone)]
pub struct MaxUsageLevels {
    max_cpu_threads: i32,
    max_gpus_threads: Vec<GpuThreads>,
}

pub enum CpuMinerConnection {
    BuiltInProxy,
    Pool,
    #[allow(dead_code)]
    MergeMinedPool,
}

#[derive(Debug, Serialize)]
pub struct ApplicationsVersions {
    tari_universe: String,
    xmrig: String,
    minotari_node: String,
    mm_proxy: String,
    wallet: String,
    sha_p2pool: String,
    xtrgpuminer: String,
    bridge: String,
}

#[derive(Debug, Serialize, Clone)]
pub struct GpuMinerMetrics {
    hardware: Vec<GpuStatus>,
    mining: GpuMinerStatus,
}

#[derive(Debug, Serialize, Clone)]
pub struct BaseNodeStatus {
    block_height: u64,
    block_time: u64,
    is_connected: bool,
    connected_peers: Vec<String>,
}

#[derive(Debug, Serialize, Clone)]
pub struct CpuMinerStatus {
    pub is_mining: bool,
    pub hash_rate: f64,
    pub estimated_earnings: u64,
    pub connection: CpuMinerConnectionStatus,
    pub pool_status: Option<PoolStatus>,
}

impl Default for CpuMinerStatus {
    fn default() -> Self {
        Self {
            is_mining: false,
            hash_rate: 0.0,
            estimated_earnings: 0,
            connection: CpuMinerConnectionStatus {
                is_connected: false,
            },
            pool_status: None,
        }
    }
}
#[derive(Debug, Serialize, Clone, Default)]
pub struct CpuMinerConnectionStatus {
    pub is_connected: bool,
    // pub error: Option<String>,
}

#[derive(Deserialize, Serialize, Debug, Clone)]
#[serde(rename_all = "camelCase")]
pub struct SignWsDataResponse {
    pub signature: String,
    pub pub_key: String,
}

#[tauri::command]
pub async fn close_splashscreen(app: tauri::AppHandle) {
    let close_max_retries: u32 = 10; // Maximum number of retries
    let retry_delay_ms: u64 = 100; // Delay between retries in milliseconds

    let mut retries = 0;

    let (splashscreen_window, main_window) = loop {
        let splashscreen_window = app.get_webview_window("splashscreen");
        let main_window = app.get_webview_window("main");

        if let (Some(splashscreen), Some(main)) = (splashscreen_window, main_window) {
            break (splashscreen, main);
        }

        retries += 1;
        if retries >= close_max_retries {
            error!(target: "LOG_TARGET", "Failed to fetch both 'splashscreen' and 'main' windows after {} retries", close_max_retries);
            return;
        }

        info!(target: "LOG_TARGET", "Failed to fetch both 'splashscreen' and 'main' windows. Retrying in {}ms", retry_delay_ms);
        tokio::time::sleep(Duration::from_millis(retry_delay_ms)).await;
    };

    if let (Ok(window_position), Ok(window_size)) = (
        splashscreen_window.outer_position(),
        splashscreen_window.inner_size(),
    ) {
        splashscreen_window.close().expect("could not close");
        main_window.show().expect("could not show");
        if let Err(e) = main_window
            .set_position(PhysicalPosition::new(window_position.x, window_position.y))
            .and_then(|_| {
                main_window.set_size(PhysicalSize::new(window_size.width, window_size.height))
            })
        {
            error!(target: LOG_TARGET, "Could not set window position or size: {:?}", e);
        }
    } else {
        error!(target: LOG_TARGET, "Could not get window position or size");
        splashscreen_window.close().expect("could not close");
        main_window.show().expect("could not show");
    }
}

#[tauri::command]
pub async fn select_exchange_miner(
    app_handle: tauri::AppHandle,
    exchange_miner: ExchangeMiner,
    mining_address: String,
) -> Result<(), InvokeError> {
    ConfigCore::update_field(
        ConfigCoreContent::set_exchange_id,
        exchange_miner.clone().id,
    )
    .await
    .map_err(InvokeError::from_anyhow)?;
    let new_external_tari_address = TariAddress::from_str(&mining_address)
        .map_err(|e| format!("Invalid Tari address: {}", e))?;
<<<<<<< HEAD
    let internal_wallet_guard = InternalWallet::current().read().await;
    internal_wallet_guard
        .set_external_tari_address(Some(new_external_tari_address.clone()))
        .await
        .map_err(InvokeError::from_anyhow)?;
    drop(internal_wallet_guard);
=======
    ConfigWallet::update_field(
        ConfigWalletContent::update_external_tari_address_book,
        new_external_tari_address.clone(),
    )
    .await
    .map_err(InvokeError::from_anyhow)?;
>>>>>>> e819a0b0

    ConfigWallet::update_selected_wallet_address(Some(TariWalletAddress::External(
        new_external_tari_address.clone(),
    )))
    .await
    .map_err(InvokeError::from_anyhow)?;

    ConfigCore::update_field(
        ConfigCoreContent::set_exchange_id,
        exchange_miner.id.clone(),
    )
    .await
    .map_err(InvokeError::from_anyhow)?;

    EventsEmitter::emit_exchange_id_changed(exchange_miner.id.clone()).await;

    SetupManager::get_instance()
        .restart_phases(app_handle, vec![SetupPhase::Wallet, SetupPhase::Mining])
        .await;

    Ok(())
}

#[tauri::command]
pub async fn frontend_ready(app: tauri::AppHandle) {
    static FRONTEND_READY_CALLED: std::sync::atomic::AtomicBool =
        std::sync::atomic::AtomicBool::new(false);
    if FRONTEND_READY_CALLED.load(Ordering::SeqCst) {
        return;
    }
    FRONTEND_READY_CALLED.store(true, Ordering::SeqCst);

    EventsEmitter::load_app_handle(app.clone()).await;
    FrontendReadyChannel::current().set_ready();
    TasksTrackers::current()
        .common
        .get_task_tracker()
        .await
        .spawn(async move {
            // Give the splash screen a few seconds to show before closing it
            sleep(Duration::from_secs(3));
            EventsEmitter::emit_close_splashscreen().await;
        });
}

#[tauri::command]
pub async fn download_and_start_installer(
    _missing_dependency: ExternalDependency,
) -> Result<(), String> {
    let timer = Instant::now();

    #[cfg(target_os = "windows")]
    if cfg!(target_os = "windows") {
        ExternalDependencies::current()
            .install_missing_dependencies(_missing_dependency)
            .await
            .map_err(|e| {
                error!(target: LOG_TARGET, "Could not install missing dependency: {:?}", e);
                e.to_string()
            })?;
    }

    if timer.elapsed() > MAX_ACCEPTABLE_COMMAND_TIME {
        warn!(target: LOG_TARGET,
            "download_and_start_installer took too long: {:?}",
            timer.elapsed()
        );
    }
    Ok(())
}

#[tauri::command]
pub async fn exit_application(_window: tauri::Window, app: tauri::AppHandle) -> Result<(), String> {
    TasksTrackers::current().stop_all_processes().await;

    app.exit(0);
    Ok(())
}

#[tauri::command]
pub async fn fetch_tor_bridges() -> Result<Vec<String>, String> {
    let timer = Instant::now();
    let res_html = reqwest::get("https://bridges.torproject.org/bridges?transport=obfs4")
        .await
        .map_err(|e| e.to_string())?
        .text()
        .await
        .map_err(|e| e.to_string())?;

    let re = Regex::new(r"obfs4.*?<br/>").map_err(|e| e.to_string())?;
    let bridges: Vec<String> = re
        .find_iter(&res_html)
        .map(|m| m.as_str().trim_end_matches(" <br/>").to_string())
        .collect();
    info!(target: LOG_TARGET, "Fetched default bridges: {:?}", bridges);
    if timer.elapsed() > MAX_ACCEPTABLE_COMMAND_TIME {
        warn!(target: LOG_TARGET, "fetch_default_tor_bridges took too long: {:?}", timer.elapsed());
    }
    Ok(bridges)
}

#[tauri::command]
pub async fn get_app_in_memory_config(
    _window: tauri::Window,
    state: tauri::State<'_, UniverseAppState>,
    _app: tauri::AppHandle,
) -> Result<AirdropInMemoryConfig, ()> {
    let timer = Instant::now();
    let res = state.in_memory_config.read().await.clone().into();
    if timer.elapsed() > MAX_ACCEPTABLE_COMMAND_TIME {
        warn!(target: LOG_TARGET,
            "get_app_in_memory_config took too long: {:?}",
            timer.elapsed()
        );
    }
    Ok(res)
}

#[tauri::command]
pub async fn get_applications_versions(
    app: tauri::AppHandle,
) -> Result<ApplicationsVersions, String> {
    let timer = Instant::now();
    let binary_resolver = BinaryResolver::current().read().await;
    let tapplet_resolver = TappletResolver::current().read().await;

    let tari_universe_version = app.package_info().version.clone();
    let xmrig_version = binary_resolver
        .get_binary_version_string(Binaries::Xmrig)
        .await;

    let minotari_node_version = binary_resolver
        .get_binary_version_string(Binaries::MinotariNode)
        .await;
    let mm_proxy_version = binary_resolver
        .get_binary_version_string(Binaries::MergeMiningProxy)
        .await;
    let wallet_version = binary_resolver
        .get_binary_version_string(Binaries::Wallet)
        .await;
    let sha_p2pool_version = binary_resolver
        .get_binary_version_string(Binaries::ShaP2pool)
        .await;
    let xtrgpuminer_version = binary_resolver
        .get_binary_version_string(Binaries::GpuMiner)
        .await;
    let bridge_version = tapplet_resolver
        .get_tapplet_version_string(Tapplets::Bridge)
        .await;

    if timer.elapsed() > MAX_ACCEPTABLE_COMMAND_TIME {
        warn!(target: LOG_TARGET,
            "get_applications_versions took too long: {:?}",
            timer.elapsed()
        );
    }

    drop(binary_resolver);

    Ok(ApplicationsVersions {
        tari_universe: tari_universe_version.to_string(),
        minotari_node: minotari_node_version,
        xmrig: xmrig_version,
        mm_proxy: mm_proxy_version,
        wallet: wallet_version,
        sha_p2pool: sha_p2pool_version,
        xtrgpuminer: xtrgpuminer_version,
        bridge: bridge_version,
    })
}

#[tauri::command]
pub async fn get_external_dependencies() -> Result<RequiredExternalDependency, String> {
    let timer = Instant::now();
    let external_dependencies = ExternalDependencies::current()
        .get_external_dependencies()
        .await;
    if timer.elapsed() > MAX_ACCEPTABLE_COMMAND_TIME {
        warn!(target: LOG_TARGET,
            "get_external_dependencies took too long: {:?}",
            timer.elapsed()
        );
    }
    Ok(external_dependencies)
}

#[tauri::command]
pub async fn get_max_consumption_levels(
    state: tauri::State<'_, UniverseAppState>,
) -> Result<MaxUsageLevels, String> {
    // CPU Detection
    let timer = Instant::now();
    let max_cpu_available = available_parallelism()
        .map(|cores| i32::try_from(cores.get()).unwrap_or(1))
        .map_err(|e| e.to_string())?;

    if timer.elapsed() > MAX_ACCEPTABLE_COMMAND_TIME {
        warn!(target: LOG_TARGET, "get_available_cpu_cores took too long: {:?}", timer.elapsed());
    }

    let gpu_devices = state
        .gpu_miner
        .read()
        .await
        .get_gpu_devices()
        .await
        .map_err(|e| e.to_string())?;

    let mut max_gpus_threads = Vec::new();
    for gpu_device in gpu_devices {
        // let max_gpu_threads = gpu_device.max_grid_size;
        // For some reason this is always return 256, even when the cards can do more like
        // 4096 or 8192
        let max_gpu_threads = 8192;
        max_gpus_threads.push(GpuThreads {
            gpu_name: gpu_device.device_name,
            max_gpu_threads,
        });
    }

    Ok(MaxUsageLevels {
        max_cpu_threads: max_cpu_available,
        max_gpus_threads,
    })
}

#[tauri::command]
pub async fn get_network(
    _window: tauri::Window,
    _state: tauri::State<'_, UniverseAppState>,
    _app: tauri::AppHandle,
) -> Result<String, ()> {
    Ok(Network::get_current_or_user_setting_or_default().to_string())
}

#[tauri::command]
pub async fn get_monero_seed_words() -> Result<Vec<String>, String> {
    let timer = Instant::now();

    let internal_wallet_guard = InternalWallet::current().read().await;
    let monero_seed = internal_wallet_guard
        .get_monero_seed()
        .await
        .map_err(|e| e.to_string())?;
    drop(internal_wallet_guard);

    if timer.elapsed() > MAX_ACCEPTABLE_COMMAND_TIME {
        warn!(target: LOG_TARGET, "get_seed_words took too long: {:?}", timer.elapsed());
    }
    monero_seed.seed_words().map_err(|e| e.to_string())
}

#[tauri::command]
pub async fn get_p2pool_stats(
    state: tauri::State<'_, UniverseAppState>,
) -> Result<Option<P2poolStats>, String> {
    let timer = Instant::now();
    let p2pool_stats = state.p2pool_latest_status.borrow().clone();

    if timer.elapsed() > MAX_ACCEPTABLE_COMMAND_TIME {
        warn!(target: LOG_TARGET, "get_p2pool_stats took too long: {:?}", timer.elapsed());
    }
    Ok(p2pool_stats)
}

#[tauri::command]
pub async fn get_p2pool_connections(
    state: tauri::State<'_, UniverseAppState>,
) -> Result<Option<Connections>, String> {
    let timer = Instant::now();
    if state.is_getting_p2pool_connections.load(Ordering::SeqCst) {
        let read = state.cached_p2pool_connections.read().await;
        if let Some(connections) = &*read {
            warn!(target: LOG_TARGET, "Already getting p2pool connections, returning cached value");
            return Ok(connections.clone());
        }
        warn!(target: LOG_TARGET, "Already getting p2pool connections");
        return Err("Already getting p2pool connections".to_string());
    }
    state
        .is_getting_p2pool_connections
        .store(true, Ordering::SeqCst);
    let p2pool_connections = state
        .p2pool_manager
        .get_connections()
        .await
        .unwrap_or_else(|e| {
            warn!(target: LOG_TARGET, "Error getting p2pool connections: {}", e);
            None
        });

    if timer.elapsed() > MAX_ACCEPTABLE_COMMAND_TIME {
        warn!(target: LOG_TARGET, "get_p2pool_connections took too long: {:?}", timer.elapsed());
    }
    let mut lock = state.cached_p2pool_connections.write().await;
    *lock = Some(p2pool_connections.clone());
    state
        .is_getting_p2pool_connections
        .store(false, Ordering::SeqCst);
    Ok(p2pool_connections)
}

#[tauri::command]
pub async fn set_p2pool_stats_server_port(
    port: Option<u16>,
    app_handle: tauri::AppHandle,
) -> Result<(), InvokeError> {
    if let Some(port) = port {
        if port.le(&1024) || port.gt(&65535) {
            return Err(InvokeError::from("Port must be between 1024 and 65535"));
        }
    };

    ConfigCore::update_field_requires_restart(
        ConfigCoreContent::set_p2pool_stats_server_port,
        port,
        vec![SetupPhase::Mining],
    )
    .await
    .map_err(InvokeError::from_anyhow)?;

    SetupManager::get_instance()
        .restart_phases_from_queue(app_handle)
        .await;
    Ok(())
}

#[tauri::command]
pub async fn get_used_p2pool_stats_server_port(
    state: tauri::State<'_, UniverseAppState>,
) -> Result<u16, String> {
    Ok(state.p2pool_manager.stats_server_port().await)
}

#[tauri::command]
pub async fn get_paper_wallet_details(
    state: tauri::State<'_, UniverseAppState>,
    auth_uuid: Option<String>,
) -> Result<PaperWalletConfig, InvokeError> {
    let timer = Instant::now();

    let wallet_balance = state
        .wallet_state_watch_rx
        .borrow()
        .clone()
        .and_then(|state| state.balance);

    warn!(target: LOG_TARGET, "auth_uuid {:?}", auth_uuid);
    let anon_id = ConfigCore::content().await.anon_id().clone();

    let internal_wallet_guard = InternalWallet::current().read().await;
    let seed = internal_wallet_guard
        .get_tari_seed()
        .await
        .map_err(InvokeError::from_anyhow)?;
    drop(internal_wallet_guard);
    let raw_passphrase = phraze::generate_a_passphrase(5, "-", false, &MNEMONIC_ENGLISH_WORDS);
    let seed_file = seed
        .encipher(Some(SafePassword::from(&raw_passphrase)))
        .map_err(|e| InvokeError::from_anyhow(anyhow::anyhow!(e.to_string())))?;
    let seed_words_encrypted_base58 = seed_file.to_monero_base58();
    let network = Network::get_current_or_user_setting_or_default()
        .to_string()
        .trim()
        .to_lowercase();

    let mut link = format!(
        "tari://{}/paper_wallet?private_key={}&anon_id={}",
        network,
        seed_words_encrypted_base58,
        encode(&anon_id),
    );
    // Add wallet_balance as a query parameter if it exists
    if let Some(balance) = &wallet_balance {
        let available_balance = balance.available_balance
            + balance.timelocked_balance
            + balance.pending_incoming_balance;

        link.push_str(&format!(
            "&balance={}",
            encode(&available_balance.to_string())
        ));
    }
    // Add auth_uuid as a query parameter if it exists
    if let Some(uuid) = &auth_uuid {
        link.push_str(&format!("&tt={}", encode(uuid)));
    }

    if timer.elapsed() > MAX_ACCEPTABLE_COMMAND_TIME {
        warn!(target: LOG_TARGET, "get_paper_wallet_details took too long: {:?}", timer.elapsed());
    };
    Ok(PaperWalletConfig {
        qr_link: link,
        password: raw_passphrase,
    })
}

#[tauri::command]
pub async fn get_seed_words() -> Result<Vec<String>, String> {
    let timer = Instant::now();

    let internal_wallet_guard = InternalWallet::current().read().await;
    let tari_cipher_seed = internal_wallet_guard
        .get_tari_seed()
        .await
        .map_err(|e| e.to_string())?;
    drop(internal_wallet_guard);
    let seed_words = tari_cipher_seed
        .to_mnemonic(MnemonicLanguage::English, None)
        .map_err(|e| e.to_string())?;

    let mut res = vec![];
    for i in 0..seed_words.len() {
        match seed_words.get_word(i) {
            Ok(word) => res.push(word.clone()),
            Err(error) => {
                error!(target: LOG_TARGET, "Could not get seed word: {:?}", error);
            }
        }
    }

    if timer.elapsed() > MAX_ACCEPTABLE_COMMAND_TIME {
        warn!(target: LOG_TARGET, "get_seed_words took too long: {:?}", timer.elapsed());
    }
    Ok(res)
}

#[tauri::command]
pub async fn set_external_tari_address(
    address: String,
    app_handle: tauri::AppHandle,
) -> Result<(), InvokeError> {
    let timer = Instant::now();

    let new_external_tari_address =
        TariAddress::from_str(&address).map_err(|e| format!("Invalid Tari address: {}", e))?;
<<<<<<< HEAD
    let internal_wallet_guard = InternalWallet::current().read().await;
    internal_wallet_guard
        .set_external_tari_address(Some(new_external_tari_address.clone()))
        .await
        .map_err(InvokeError::from_anyhow)?;
    drop(internal_wallet_guard);
=======

    ConfigWallet::update_field(
        ConfigWalletContent::update_external_tari_address_book,
        new_external_tari_address.clone(),
    )
    .await
    .map_err(InvokeError::from_anyhow)?;
>>>>>>> e819a0b0

    ConfigWallet::update_selected_wallet_address(Some(TariWalletAddress::External(
        new_external_tari_address.clone(),
    )))
    .await
    .map_err(InvokeError::from_anyhow)?;

    // For non exchange miner cases to stop wallet services
    SetupManager::get_instance()
        .shutdown_phases(vec![SetupPhase::Wallet])
        .await;

    // mm_proxy is using wallet address
    SetupManager::get_instance()
        .restart_phases(app_handle.clone(), vec![SetupPhase::Mining])
        .await;

    if timer.elapsed() > MAX_ACCEPTABLE_COMMAND_TIME {
        warn!(target: LOG_TARGET, "set_tari_address took too long: {:?}", timer.elapsed());
    }
    Ok(())
}

#[tauri::command]
pub async fn confirm_exchange_address(address: String) -> Result<(), InvokeError> {
    let timer = Instant::now();
    let new_external_tari_address =
        TariAddress::from_str(&address).map_err(|e| format!("Invalid Tari address: {}", e))?;
<<<<<<< HEAD
    let internal_wallet_guard = InternalWallet::current().read().await;
    internal_wallet_guard
        .set_external_tari_address(Some(new_external_tari_address.clone()))
        .await
        .map_err(InvokeError::from_anyhow)?;
    drop(internal_wallet_guard);
    EventsEmitter::emit_external_tari_address_changed(Some(new_external_tari_address)).await;
=======

    ConfigWallet::update_field(
        ConfigWalletContent::update_external_tari_address_book,
        new_external_tari_address.clone(),
    )
    .await
    .map_err(InvokeError::from_anyhow)?;

    ConfigWallet::update_selected_wallet_address(Some(TariWalletAddress::External(
        new_external_tari_address.clone(),
    )))
    .await
    .map_err(InvokeError::from_anyhow)?;

>>>>>>> e819a0b0
    SetupManager::get_instance()
        .mark_exchange_modal_as_completed()
        .await
        .map_err(InvokeError::from_anyhow)?;
    if timer.elapsed() > MAX_ACCEPTABLE_COMMAND_TIME {
        warn!(target: LOG_TARGET, "set_exchange_address took too long: {:?}", timer.elapsed());
    }
    Ok(())
}

#[tauri::command]
pub async fn get_tor_config(
    _window: tauri::Window,
    state: tauri::State<'_, UniverseAppState>,
    _app: tauri::AppHandle,
) -> Result<TorConfig, String> {
    let timer = Instant::now();
    let tor_config = state.tor_manager.get_tor_config().await;
    if timer.elapsed() > MAX_ACCEPTABLE_COMMAND_TIME {
        warn!(target: LOG_TARGET, "get_tor_config took too long: {:?}", timer.elapsed());
    }
    Ok(tor_config)
}

#[allow(clippy::too_many_lines)]
#[tauri::command]
pub async fn get_tor_entry_guards(
    state: tauri::State<'_, UniverseAppState>,
) -> Result<Vec<String>, String> {
    let timer = Instant::now();
    let res = state
        .tor_manager
        .get_entry_guards()
        .await
        .map_err(|e| e.to_string())?;
    if timer.elapsed() > MAX_ACCEPTABLE_COMMAND_TIME {
        warn!(target: LOG_TARGET, "get_tor_entry_guards took too long: {:?}", timer.elapsed());
    }
    Ok(res)
}

#[tauri::command]
pub async fn get_airdrop_tokens(
    _window: tauri::Window,
    _app: tauri::AppHandle,
) -> Result<Option<AirdropTokens>, String> {
    let timer = Instant::now();
    let airdrop_access_token = ConfigCore::content().await.airdrop_tokens().clone();
    if timer.elapsed() > MAX_ACCEPTABLE_COMMAND_TIME {
        warn!(target: LOG_TARGET, "get_airdrop_tokens took too long: {:?}", timer.elapsed());
    }
    Ok(airdrop_access_token)
}

#[tauri::command]
pub async fn get_transactions_history(
    state: tauri::State<'_, UniverseAppState>,
    offset: Option<i32>,
    limit: Option<i32>,
) -> Result<Vec<TransactionInfo>, String> {
    let timer = Instant::now();
    if state.is_getting_transactions_history.load(Ordering::SeqCst) {
        warn!(target: LOG_TARGET, "Already getting transfers history");
        return Err("Already getting transfers history".to_string());
    }
    state
        .is_getting_transactions_history
        .store(true, Ordering::SeqCst);
    let transactions = state
        .wallet_manager
        .get_transactions_history(offset, limit)
        .await
        .unwrap_or_else(|e| {
            if !matches!(e, WalletManagerError::WalletNotStarted) {
                warn!(target: LOG_TARGET, "Error getting transaction history: {}", e);
            }
            vec![]
        });

    if timer.elapsed() > MAX_ACCEPTABLE_COMMAND_TIME {
        warn!(target: LOG_TARGET, "get_transactions_history took too long: {:?}", timer.elapsed());
    }

    state
        .is_getting_transactions_history
        .store(false, Ordering::SeqCst);
    Ok(transactions)
}

#[tauri::command]
pub async fn get_coinbase_transactions(
    state: tauri::State<'_, UniverseAppState>,
    continuation: bool,
    limit: Option<u32>,
) -> Result<Vec<TransactionInfo>, String> {
    let timer = Instant::now();
    if state.is_getting_coinbase_history.load(Ordering::SeqCst) {
        warn!(target: LOG_TARGET, "Already getting coinbase history");
        return Err("Already getting coinbase history".to_string());
    }
    state
        .is_getting_coinbase_history
        .store(true, Ordering::SeqCst);
    let transactions = state
        .wallet_manager
        .get_coinbase_transactions(continuation, limit)
        .await
        .unwrap_or_else(|e| {
            if !matches!(e, WalletManagerError::WalletNotStarted) {
                warn!(target: LOG_TARGET, "Error getting transaction history: {}", e);
            }
            vec![]
        });

    if timer.elapsed() > MAX_ACCEPTABLE_COMMAND_TIME {
        warn!(target: LOG_TARGET, "get_coinbase_transactions took too long: {:?}", timer.elapsed());
    }

    state
        .is_getting_coinbase_history
        .store(false, Ordering::SeqCst);
    Ok(transactions)
}

#[tauri::command]
pub async fn import_seed_words(
    seed_words: Vec<String>,
    _window: tauri::Window,
    app: tauri::AppHandle,
    state: tauri::State<'_, UniverseAppState>,
) -> Result<(), InvokeError> {
    let timer = Instant::now();
<<<<<<< HEAD
=======
    let config_path = app
        .path()
        .app_config_dir()
        .expect("Could not get config dir");
>>>>>>> e819a0b0

    SetupManager::get_instance()
        .shutdown_phases(vec![SetupPhase::Wallet, SetupPhase::Mining])
        .await;

<<<<<<< HEAD
    let internal_wallet_guard = InternalWallet::current().read().await;
    match internal_wallet_guard
        .import_tari_seed_words(seed_words, &app)
        .await
    {
        Ok(wallet) => {
=======
    match InternalWallet::create_from_seed(config_path.clone(), seed_words).await {
        Ok(wallet) => {
            // Trigger it manually to immediately update the UI
            let node_status_watch_rx = state.node_status_watch_rx.clone();
            let node_status = *node_status_watch_rx.borrow();
            EventsEmitter::emit_init_wallet_scanning_progress(0, node_status.block_height, 0.0)
                .await;

            let data_dir = app
                .path()
                .app_local_data_dir()
                .expect("Could not get data dir");

            state
                .wallet_manager
                .clean_data_folder(&data_dir)
                .await
                .map_err(|e| e.to_string())?;
            state
                .wallet_manager
                .set_view_private_key_and_spend_key(wallet.get_view_key(), wallet.get_spend_key())
                .await;

            ConfigWallet::update_selected_wallet_address(Some(TariWalletAddress::Internal(
                wallet.get_tari_address().clone(),
            )))
            .await
            .map_err(InvokeError::from_anyhow)?;
>>>>>>> e819a0b0
            ConfigCore::update_field(
                ConfigCoreContent::set_exchange_id,
                DEFAULT_EXCHANGE_ID.to_string(),
            )
            .await
            .map_err(InvokeError::from_anyhow)?;
            EventsEmitter::emit_exchange_id_changed(DEFAULT_EXCHANGE_ID.to_string()).await;
<<<<<<< HEAD
            log::info!(target: LOG_TARGET, "Seed words imported successfully for wallet #{}", wallet.0);
=======
>>>>>>> e819a0b0
        }
        Err(e) => {
            error!(target: LOG_TARGET, "Error importing seed words by internal wallet: {:?}", e);
            e.to_string();
        }
    }
    drop(internal_wallet_guard);

    SetupManager::get_instance()
        .resume_phases(app, vec![SetupPhase::Wallet, SetupPhase::Mining])
        .await;

    SetupManager::get_instance()
        .resume_phases(app, vec![SetupPhase::Wallet, SetupPhase::Mining])
        .await;

    if timer.elapsed() > MAX_ACCEPTABLE_COMMAND_TIME {
        warn!(target: LOG_TARGET, "import_seed_words took too long: {:?}", timer.elapsed());
    }
    Ok(())
}

#[tauri::command]
pub async fn revert_to_internal_wallet(
    _window: tauri::Window,
    app: tauri::AppHandle,
) -> Result<(), InvokeError> {
    let timer = Instant::now();

    // Load or Create
    match InternalWallet::initialize(&app).await {
        Ok(wallet) => {
            SetupManager::get_instance()
                .shutdown_phases(vec![SetupPhase::Wallet, SetupPhase::Mining])
                .await;
<<<<<<< HEAD
            let internal_wallet_guard = InternalWallet::current().read().await;
            internal_wallet_guard
                .set_external_tari_address(None)
                .await
                .map_err(InvokeError::from_anyhow)?;
            drop(internal_wallet_guard);
            EventsEmitter::emit_external_tari_address_changed(None).await;
            EventsEmitter::emit_base_tari_address_changed(wallet.tari_address).await;
=======
            ConfigWallet::update_selected_wallet_address(Some(TariWalletAddress::Internal(
                wallet.get_tari_address().clone(),
            )))
            .await
            .map_err(InvokeError::from_anyhow)?;
>>>>>>> e819a0b0
            ConfigCore::update_field(
                ConfigCoreContent::set_exchange_id,
                DEFAULT_EXCHANGE_ID.to_string(),
            )
            .await
            .map_err(InvokeError::from_anyhow)?;
            EventsEmitter::emit_exchange_id_changed(DEFAULT_EXCHANGE_ID.to_string()).await;

            SetupManager::get_instance()
                .resume_phases(app, vec![SetupPhase::Wallet, SetupPhase::Mining])
                .await;
        }
        Err(e) => {
            error!(target: LOG_TARGET, "Error loading internal wallet: {:?}", e);
            e.to_string();
        }
    }

    if timer.elapsed() > MAX_ACCEPTABLE_COMMAND_TIME {
        warn!(target: LOG_TARGET, "revert_to_internal_wallet took too long: {:?}", timer.elapsed());
    }
    Ok(())
}

#[tauri::command]
pub fn log_web_message(level: String, message: Vec<String>) {
    let joined_message = message.join(" ");
    match level.as_str() {
        "error" => {
            error!(target: LOG_TARGET_WEB, "{}", joined_message)
        }
        _ => info!(target: LOG_TARGET_WEB, "{}", joined_message),
    }
}

#[tauri::command]
pub fn open_log_dir(app: tauri::AppHandle) {
    let log_dir = app.path().app_log_dir().expect("Could not get log dir");
    if let Err(e) = open::that(log_dir) {
        error!(target: LOG_TARGET, "Could not open log dir: {:?}", e);
    }
}

#[tauri::command]
pub async fn reset_settings(
    reset_wallet: bool,
    _window: tauri::Window,
    app: tauri::AppHandle,
) -> Result<(), String> {
    TasksTrackers::current().stop_all_processes().await;
    let network = Network::get_current_or_user_setting_or_default().as_key_str();

    let app_config_dir = app.path().app_config_dir();
    let app_cache_dir = app.path().app_cache_dir();
    let app_data_dir = app.path().app_data_dir();
    let app_local_data_dir = app.path().app_local_data_dir();

    let dirs_to_remove = [
        app_config_dir,
        app_cache_dir,
        app_data_dir,
        app_local_data_dir,
    ];
    let valid_dir_paths: Vec<String> = dirs_to_remove
        .iter()
        .filter_map(|dir| {
            if let Ok(path) = dir {
                path.to_str().map(|s| s.to_string())
            } else {
                None
            }
        })
        .collect();

    if valid_dir_paths.is_empty() {
        error!(target: LOG_TARGET, "Could not get app directories for {:?}", valid_dir_paths);
        return Err("Could not get app directories".to_string());
    }
    let mut folder_block_list = Vec::new();
    folder_block_list.push("EBWebView");

    let mut files_block_list = Vec::new();

    if !reset_wallet {
        folder_block_list.push("wallet");
        files_block_list.push("credentials_backup.bin");
    }

    for dir_path in dirs_to_remove.iter().flatten() {
        if dir_path.exists() {
            for entry in read_dir(dir_path).map_err(|e| e.to_string())? {
                let entry = entry.map_err(|e| e.to_string())?;
                let path = entry.path();
                if path.is_dir() {
                    if let Some(file_name) = path.file_name().and_then(|name| name.to_str()) {
                        if folder_block_list.contains(&file_name) {
                            continue;
                        }
                    }

                    let contains_wallet_config =
                        read_dir(&path)
                            .map_err(|e| e.to_string())?
                            .any(|inner_entry| {
                                inner_entry
                                    .map(|e| e.file_name() == "wallet_config.json")
                                    .unwrap_or(false)
                            });

                    let is_network_dir = path
                        .file_name()
                        .and_then(|name| name.to_str())
                        .map(|name| name == network)
                        .unwrap_or(false);

                    if !reset_wallet && contains_wallet_config {
                        continue;
                    }
                    if reset_wallet && contains_wallet_config && !is_network_dir {
                        continue;
                    }

                    remove_dir_all(path.clone()).map_err(|e| {
                        error!(target: LOG_TARGET, "[reset_settings] Could not remove {:?} directory: {:?}", path, e);
                        format!("Could not remove directory: {}", e)
                    })?;
                } else {
                    if let Some(file_name) = path.file_name().and_then(|name| name.to_str()) {
                        if files_block_list.contains(&file_name) {
                            continue;
                        }
                    }

                    remove_file(path.clone()).map_err(|e| {
                        error!(target: LOG_TARGET, "[reset_settings] Could not remove {:?} file: {:?}", path, e);
                        format!("Could not remove file: {}", e)
                    })?;
                }
            }
        }
    }

    if reset_wallet {
        debug!(target: LOG_TARGET, "[reset_settings] Removing keychain items");
        if let Ok(entry) = Entry::new(APPLICATION_FOLDER_ID, "inner_wallet_credentials") {
            let _unused = entry.delete_credential();
        }
    }

    info!(target: LOG_TARGET, "[reset_settings] Restarting the app");
    app.restart()
}

#[tauri::command]
pub async fn restart_application(
    should_stop_miners: bool,
    _window: tauri::Window,
    app: tauri::AppHandle,
) -> Result<(), String> {
    if should_stop_miners {
        TasksTrackers::current().stop_all_processes().await;
    }

    app.restart();
}

#[tauri::command]
pub async fn send_feedback(
    feedback: String,
    include_logs: bool,
    _window: tauri::Window,
    state: tauri::State<'_, UniverseAppState>,
    app: tauri::AppHandle,
) -> Result<String, String> {
    let timer = Instant::now();
    let app_log_dir = Some(app.path().app_log_dir().expect("Could not get log dir."));

    let reference = state
        .feedback
        .read()
        .await
        .send_feedback(feedback, include_logs, app_log_dir.clone())
        .await
        .inspect_err(|e| error!("error at send_feedback {:?}", e))
        .map_err(|e| e.to_string())?;
    if timer.elapsed() > Duration::from_secs(60) {
        warn!(target: LOG_TARGET, "send_feedback took too long: {:?}", timer.elapsed());
    }
    Ok(reference)
}

#[tauri::command]
pub async fn set_allow_telemetry(allow_telemetry: bool) -> Result<(), InvokeError> {
    ConfigCore::update_field(ConfigCoreContent::set_allow_telemetry, allow_telemetry)
        .await
        .map_err(InvokeError::from_anyhow)?;
    Ok(())
}

#[tauri::command]
pub async fn set_allow_notifications(allow_notifications: bool) -> Result<(), InvokeError> {
    ConfigCore::update_field(
        ConfigCoreContent::set_allow_notifications,
        allow_notifications,
    )
    .await
    .map_err(InvokeError::from_anyhow)?;
    Ok(())
}

#[tauri::command]
pub async fn send_data_telemetry_service(
    state: tauri::State<'_, UniverseAppState>,
    event_name: String,
    data: Value,
) -> Result<(), String> {
    state
        .telemetry_service
        .read()
        .await
        .send(event_name, data)
        .await
        .inspect_err(|e| error!(target: LOG_TARGET, "error at send_data_telemetry_service {:?}", e))
        .map_err(|e| e.to_string())?;
    Ok(())
}

#[tauri::command]
pub async fn set_application_language(application_language: String) -> Result<(), String> {
    ConfigUI::update_field(
        ConfigUIContent::set_application_language,
        application_language,
    )
    .await
    .map_err(|e| e.to_string())?;

    Ok(())
}

#[tauri::command]
pub async fn set_auto_update(auto_update: bool) -> Result<(), InvokeError> {
    let timer = Instant::now();
    ConfigCore::update_field(ConfigCoreContent::set_auto_update, auto_update)
        .await
        .map_err(InvokeError::from_anyhow)?;

    if timer.elapsed() > MAX_ACCEPTABLE_COMMAND_TIME {
        warn!(target: LOG_TARGET, "set_auto_update took too long: {:?}", timer.elapsed());
    }

    Ok(())
}

#[tauri::command]
pub async fn set_cpu_mining_enabled(enabled: bool) -> Result<(), String> {
    let timer = Instant::now();
    let _unused =
        ConfigMining::update_field(ConfigMiningContent::set_cpu_mining_enabled, enabled).await;

    if timer.elapsed() > MAX_ACCEPTABLE_COMMAND_TIME {
        warn!(target: LOG_TARGET,
            "set_cpu_mining_enabled took too long: {:?}",
            timer.elapsed()
        );
    }
    Ok(())
}

#[tauri::command]
pub async fn sign_ws_data(data: String) -> Result<SignWsDataResponse, String> {
    let key: ring::signature::Ed25519KeyPair = get_websocket_key().map_err(|e| {
        warn!(target: LOG_TARGET,
            "error ws key handling:{:?}",
            e.to_string()
        );
        "sign_ws_data: error ws key handling"
    })?;
    let pub_key = get_der_encode_pub_key(&key).map_err(|e| {
        warn!(target: LOG_TARGET,
            "error ws pub key handling:{:?}",
            e.to_string()
        );
        "sign_ws_data: error ws pub key handling"
    })?;

    let signature = key.sign(data.as_bytes());

    Ok(SignWsDataResponse {
        signature: BASE64_STANDARD.encode(signature.as_ref()),
        pub_key,
    })
}

#[tauri::command]
pub async fn set_display_mode(display_mode: &str) -> Result<(), InvokeError> {
    let timer = Instant::now();

    if let Some(display_mode) = DisplayMode::from_str(display_mode) {
        ConfigUI::update_field(ConfigUIContent::set_display_mode, display_mode)
            .await
            .map_err(InvokeError::from_anyhow)?;
    } else {
        return Err(InvokeError::from("Invalid display mode".to_string()));
    }

    if timer.elapsed() > MAX_ACCEPTABLE_COMMAND_TIME {
        warn!(target: LOG_TARGET, "set_display_mode took too long: {:?}", timer.elapsed());
    }

    Ok(())
}
#[tauri::command]
pub async fn toggle_device_exclusion(
    device_index: u32,
    excluded: bool,
    app: tauri::AppHandle,
    state: tauri::State<'_, UniverseAppState>,
) -> Result<(), String> {
    let mut gpu_miner = state.gpu_miner.write().await;
    let config_dir = app
        .path()
        .app_config_dir()
        .expect("Could not get config dir");
    gpu_miner
        .toggle_device_exclusion(config_dir, device_index, excluded)
        .await
        .inspect_err(|e| error!("error at toggle_device_exclusion {:?}", e))
        .map_err(|e| e.to_string())?;
    Ok(())
}

#[tauri::command]
pub async fn set_gpu_mining_enabled(enabled: bool) -> Result<(), InvokeError> {
    let timer = Instant::now();

    ConfigMining::update_field(ConfigMiningContent::set_gpu_mining_enabled, enabled)
        .await
        .map_err(InvokeError::from_anyhow)?;

    if timer.elapsed() > MAX_ACCEPTABLE_COMMAND_TIME {
        warn!(target: LOG_TARGET,
            "set_gpu_mining_enabled took too long: {:?}",
            timer.elapsed()
        );
    }

    Ok(())
}

#[tauri::command]
pub async fn set_mine_on_app_start(mine_on_app_start: bool) -> Result<(), InvokeError> {
    let timer = Instant::now();
    ConfigMining::update_field(
        ConfigMiningContent::set_mine_on_app_start,
        mine_on_app_start,
    )
    .await
    .map_err(InvokeError::from_anyhow)?;

    if timer.elapsed() > MAX_ACCEPTABLE_COMMAND_TIME {
        warn!(target: LOG_TARGET, "set_mine_on_app_start took too long: {:?}", timer.elapsed());
    }

    Ok(())
}

#[tauri::command]
pub async fn set_mode(
    mode: String,
    custom_cpu_usage: Option<u32>,
    custom_gpu_usage: Vec<GpuThreads>,
) -> Result<(), InvokeError> {
    let timer = Instant::now();
    info!(target: LOG_TARGET, "[set_mode] called with mode: {:?}", mode);
    if let Some(mode) = MiningMode::from_str(&mode) {
        ConfigMining::update_field(ConfigMiningContent::set_mode, mode)
            .await
            .map_err(InvokeError::from_anyhow)?;
    } else {
        return Err(InvokeError::from("Invalid mode".to_string()));
    }

    ConfigMining::update_field(
        ConfigMiningContent::set_custom_max_cpu_usage,
        custom_cpu_usage,
    )
    .await
    .map_err(InvokeError::from_anyhow)?;

    ConfigMining::update_field(
        ConfigMiningContent::set_custom_max_gpu_usage,
        custom_gpu_usage,
    )
    .await
    .map_err(InvokeError::from_anyhow)?;

    if timer.elapsed() > MAX_ACCEPTABLE_COMMAND_TIME {
        warn!(target: LOG_TARGET, "set_mode took too long: {:?}", timer.elapsed());
    }

    Ok(())
}

#[tauri::command]
pub async fn set_monero_address(
    monero_address: String,
    app_handle: tauri::AppHandle,
) -> Result<(), InvokeError> {
    let timer = Instant::now();
    SetupManager::get_instance()
        .add_phases_to_restart_queue(vec![SetupPhase::Mining])
        .await;

    let internal_wallet_guard = InternalWallet::current().read().await;
    internal_wallet_guard
        .set_external_monero_address(monero_address)
        .await
        .map_err(InvokeError::from_anyhow)?;
    drop(internal_wallet_guard);

    SetupManager::get_instance()
        .restart_phases_from_queue(app_handle)
        .await;
    if timer.elapsed() > MAX_ACCEPTABLE_COMMAND_TIME {
        warn!(target: LOG_TARGET, "set_monero_address took too long: {:?}", timer.elapsed());
    }
    Ok(())
}

#[tauri::command]
pub async fn set_monerod_config(
    use_monero_fail: bool,
    monero_nodes: Vec<String>,
    app_handle: tauri::AppHandle,
) -> Result<(), InvokeError> {
    let timer = Instant::now();
    info!(target: LOG_TARGET, "[set_monerod_config] called with use_monero_fail: {:?}, monero_nodes: {:?}", use_monero_fail, monero_nodes);
    ConfigCore::update_field_requires_restart(
        ConfigCoreContent::set_mmproxy_monero_nodes,
        monero_nodes.clone(),
        vec![SetupPhase::Mining],
    )
    .await
    .map_err(InvokeError::from_anyhow)?;

    ConfigCore::update_field_requires_restart(
        ConfigCoreContent::set_mmproxy_use_monero_failover,
        use_monero_fail,
        vec![SetupPhase::Mining],
    )
    .await
    .map_err(InvokeError::from_anyhow)?;

    SetupManager::get_instance()
        .restart_phases_from_queue(app_handle)
        .await;

    if timer.elapsed() > MAX_ACCEPTABLE_COMMAND_TIME {
        warn!(target: LOG_TARGET, "set_monerod_config took too long: {:?}", timer.elapsed());
    }

    Ok(())
}

#[tauri::command]
pub async fn set_p2pool_enabled(
    p2pool_enabled: bool,
    app_handle: tauri::AppHandle,
) -> Result<(), InvokeError> {
    let timer = Instant::now();
    ConfigCore::update_field_requires_restart(
        ConfigCoreContent::set_is_p2pool_enabled,
        p2pool_enabled,
        vec![SetupPhase::Mining],
    )
    .await
    .map_err(InvokeError::from_anyhow)?;

    SetupManager::get_instance()
        .restart_phases_from_queue(app_handle)
        .await;

    if timer.elapsed() > MAX_ACCEPTABLE_COMMAND_TIME {
        warn!(target: LOG_TARGET, "set_p2pool_enabled took too long: {:?}", timer.elapsed());
    }
    Ok(())
}

#[tauri::command]
pub async fn set_show_experimental_settings(
    show_experimental_settings: bool,
) -> Result<(), InvokeError> {
    ConfigUI::update_field(
        ConfigUIContent::set_show_experimental_settings,
        show_experimental_settings,
    )
    .await
    .map_err(InvokeError::from_anyhow)?;

    Ok(())
}

#[tauri::command]
pub async fn set_should_always_use_system_language(
    should_always_use_system_language: bool,
) -> Result<(), InvokeError> {
    ConfigUI::update_field(
        ConfigUIContent::set_should_always_use_system_language,
        should_always_use_system_language,
    )
    .await
    .map_err(InvokeError::from_anyhow)?;

    Ok(())
}

#[tauri::command]
pub async fn set_should_auto_launch(should_auto_launch: bool) -> Result<(), InvokeError> {
    ConfigCore::update_field(
        ConfigCoreContent::set_should_auto_launch,
        should_auto_launch,
    )
    .await
    .map_err(InvokeError::from_anyhow)?;

    AutoLauncher::current()
        .update_auto_launcher(should_auto_launch)
        .await
        .map_err(InvokeError::from_anyhow)?;

    Ok(())
}

#[tauri::command]
pub async fn set_tor_config(
    config: TorConfig,
    _window: tauri::Window,
    state: tauri::State<'_, UniverseAppState>,
    app_handle: tauri::AppHandle,
) -> Result<TorConfig, String> {
    let timer = Instant::now();
    info!(target: LOG_TARGET, "[set_tor_config] called with config: {:?}", config);
    let tor_config = state
        .tor_manager
        .set_tor_config(config)
        .await
        .map_err(|e| e.to_string())?;

    SetupManager::get_instance()
        .restart_phases(
            app_handle,
            vec![SetupPhase::Node, SetupPhase::Wallet, SetupPhase::Mining],
        )
        .await;

    if timer.elapsed() > MAX_ACCEPTABLE_COMMAND_TIME {
        warn!(target: LOG_TARGET, "set_tor_config took too long: {:?}", timer.elapsed());
    }
    Ok(tor_config)
}

#[tauri::command]
pub async fn set_use_tor(use_tor: bool, app_handle: tauri::AppHandle) -> Result<(), InvokeError> {
    let timer = Instant::now();
    ConfigCore::update_field_requires_restart(
        ConfigCoreContent::set_use_tor,
        use_tor,
        vec![SetupPhase::Node, SetupPhase::Wallet, SetupPhase::Mining],
    )
    .await
    .map_err(InvokeError::from_anyhow)?;

    SetupManager::get_instance()
        .restart_phases_from_queue(app_handle.clone())
        .await;

    let config_dir = app_handle
        .path()
        .app_config_dir()
        .expect("Could not get config dir");

    //TODO: Do we still need this?
    if config_dir.exists() {
        let tcp_tor_toggled_file = config_dir.join("tcp_tor_toggled");
        File::create(tcp_tor_toggled_file).map_err(|e| e.to_string())?;
    }

    if timer.elapsed() > MAX_ACCEPTABLE_COMMAND_TIME {
        warn!(target: LOG_TARGET, "set_use_tor took too long: {:?}", timer.elapsed());
    }

    Ok(())
}

#[tauri::command]
pub async fn set_visual_mode(enabled: bool) -> Result<(), InvokeError> {
    let timer = Instant::now();
    ConfigUI::update_field(ConfigUIContent::set_visual_mode, enabled)
        .await
        .map_err(InvokeError::from_anyhow)?;

    if timer.elapsed() > MAX_ACCEPTABLE_COMMAND_TIME {
        warn!(target: LOG_TARGET,
            "set_visual_mode took too long: {:?}",
            timer.elapsed()
        );
    }
    Ok(())
}

#[allow(clippy::too_many_lines)]
#[tauri::command]
pub async fn set_airdrop_tokens(
    airdrop_tokens: Option<AirdropTokens>,
    app_handle: tauri::AppHandle,
) -> Result<(), InvokeError> {
    let old_id = ConfigCore::content()
        .await
        .airdrop_tokens()
        .clone()
        .and_then(|tokens| {
            airdrop::decode_jwt_claims_without_exp(&tokens.token).map(|claim| claim.id)
        });
    let new_id = airdrop_tokens.clone().and_then(|tokens| {
        airdrop::decode_jwt_claims_without_exp(&tokens.token).map(|claim| claim.id)
    });

    let user_id_changed = old_id != new_id;

    ConfigCore::update_field(ConfigCoreContent::set_airdrop_tokens, airdrop_tokens)
        .await
        .map_err(InvokeError::from_anyhow)?;

    info!(target: LOG_TARGET, "New Airdrop tokens saved, user id changed:{:?}", user_id_changed);
    if user_id_changed {
        // If the user id changed, we need to restart the mining phases to ensure that the new telemetry_id ( unique_string value )is used
        SetupManager::get_instance()
            .restart_phases(app_handle.clone(), vec![SetupPhase::Mining])
            .await;
    }
    Ok(())
}

#[tauri::command]
pub async fn start_cpu_mining(
    state: tauri::State<'_, UniverseAppState>,
    app: tauri::AppHandle,
) -> Result<(), String> {
    let timer = Instant::now();
    let _lock = state.cpu_miner_stop_start_mutex.lock().await;
    let mut timestamp_lock = state.cpu_miner_timestamp_mutex.lock().await;
    *timestamp_lock = SystemTime::now();

    let cpu_mining_enabled = *ConfigMining::content().await.cpu_mining_enabled();
    let mode = *ConfigMining::content().await.mode();
    let custom_cpu_usage = *ConfigMining::content().await.custom_max_cpu_usage();

    let cpu_miner = state.cpu_miner.read().await;
    let cpu_miner_running = cpu_miner.is_running().await;
    drop(cpu_miner);
    let cpu_miner_config = state.cpu_miner_config.read().await;
<<<<<<< HEAD
=======
    let tari_address = ConfigWallet::content()
        .await
        .get_selected_tari_wallet_address()
        .get_tari_address();
>>>>>>> e819a0b0
    drop(cpu_miner_config);
    let internal_wallet_guard = InternalWallet::current().read().await;
    let tari_address = internal_wallet_guard.tari_address.clone();
    drop(internal_wallet_guard);

    if cpu_mining_enabled && !cpu_miner_running {
        let cpu_miner_config = state.cpu_miner_config.read().await;
        let mmproxy_manager = &state.mm_proxy_manager;
        let mut cpu_miner = state.cpu_miner.write().await;
        let res = cpu_miner
            .start(
                TasksTrackers::current().hardware_phase.get_signal().await,
                &cpu_miner_config,
                mmproxy_manager,
                app.path()
                    .app_local_data_dir()
                    .expect("Could not get data dir"),
                app.path()
                    .app_config_dir()
                    .expect("Could not get config dir"),
                app.path().app_log_dir().expect("Could not get log dir"),
                mode,
                custom_cpu_usage,
                &tari_address,
            )
            .await;
        drop(cpu_miner_config);

        if let Err(e) = res {
            let err_msg = format!("Could not start CPU mining: {}", e);
            error!(target: LOG_TARGET, "{}", err_msg);
            sentry::capture_message(&err_msg, sentry::Level::Error);
            cpu_miner
                .stop()
                .await
                .inspect_err(|e| {
                    let stop_err = format!("Error stopping CPU miner: {}", e);
                    error!(target: LOG_TARGET, "{}", stop_err);
                })
                .ok();
            return Err(e.to_string());
        }
    }
    if timer.elapsed() > MAX_ACCEPTABLE_COMMAND_TIME {
        warn!(target: LOG_TARGET, "start_cpu_mining took too long: {:?}", timer.elapsed());
    }
    Ok(())
}
#[tauri::command]
pub async fn start_gpu_mining(
    state: tauri::State<'_, UniverseAppState>,
    app: tauri::AppHandle,
) -> Result<(), String> {
    let timer = Instant::now();
    let _lock = state.gpu_miner_stop_start_mutex.lock().await;

    let gpu_mining_enabled = *ConfigMining::content().await.gpu_mining_enabled();
    let mode = *ConfigMining::content().await.mode();
    let custom_gpu_usage = ConfigMining::content().await.custom_max_gpu_usage().clone();
    let p2pool_enabled = *ConfigCore::content().await.is_p2pool_enabled();

    let mut telemetry_id = state
        .telemetry_manager
        .read()
        .await
        .get_unique_string()
        .await;

<<<<<<< HEAD
    let internal_wallet_guard = InternalWallet::current().read().await;
    let tari_address = internal_wallet_guard.tari_address.clone();
    drop(internal_wallet_guard);
=======
    let tari_address = ConfigWallet::content()
        .await
        .get_selected_tari_wallet_address()
        .get_tari_address();
>>>>>>> e819a0b0
    let gpu_miner = state.gpu_miner.read().await;
    let gpu_miner_running = gpu_miner.is_running().await;
    let gpu_available = gpu_miner.is_gpu_mining_available();
    drop(gpu_miner);

    info!(target: LOG_TARGET, "GPU availability {:?} gpu_mining_enabled {}", gpu_available.clone(), gpu_mining_enabled);

    if gpu_mining_enabled && gpu_available && !gpu_miner_running {
        info!(target: LOG_TARGET, "1. Starting gpu miner");

        let source = if p2pool_enabled {
            let use_local = state.node_manager.is_local_current().await.unwrap_or(false);
            let grpc_address = state.p2pool_manager.get_grpc_address(use_local).await;
            GpuNodeSource::P2Pool { grpc_address }
        } else {
            let grpc_address = state
                .node_manager
                .get_grpc_address()
                .await
                .map_err(|e| e.to_string())?;
            GpuNodeSource::BaseNode { grpc_address }
        };

        info!(target: LOG_TARGET, "2 Starting gpu miner");

        if telemetry_id.is_empty() {
            telemetry_id = "tari-universe".to_string();
        }

        info!(target: LOG_TARGET, "3. Starting gpu miner");

        let mut gpu_miner = state.gpu_miner.write().await;
        let res = gpu_miner
            .start(
                tari_address.clone(),
                source,
                app.path()
                    .app_local_data_dir()
                    .expect("Could not get data dir"),
                app.path()
                    .app_config_dir()
                    .expect("Could not get config dir"),
                app.path().app_log_dir().expect("Could not get log dir"),
                mode,
                telemetry_id,
                custom_gpu_usage,
            )
            .await;

        info!(target: LOG_TARGET, "4. Starting gpu miner");
        if let Err(e) = res {
            let err_msg = format!("Could not start GPU mining: {}", e);
            error!(target: LOG_TARGET, "{}", err_msg);
            sentry::capture_message(&err_msg, sentry::Level::Error);

            if let Err(stop_err) = gpu_miner.stop().await {
                error!(target: LOG_TARGET, "Could not stop GPU miner: {}", stop_err);
            }

            return Err(e.to_string());
        }
    }
    if timer.elapsed() > MAX_ACCEPTABLE_COMMAND_TIME {
        warn!(target: LOG_TARGET, "start_gpu_mining took too long: {:?}", timer.elapsed());
    }

    let mining_time = *ConfigMining::content().await.mining_time();
    EventsEmitter::emit_mining_time_update(mining_time).await;
    Ok(())
}

#[tauri::command]
pub async fn stop_cpu_mining(state: tauri::State<'_, UniverseAppState>) -> Result<(), String> {
    let _lock = state.cpu_miner_stop_start_mutex.lock().await;
    let timer = Instant::now();
    state
        .cpu_miner
        .write()
        .await
        .stop()
        .await
        .map_err(|e| e.to_string())?;
    info!(target:LOG_TARGET, "cpu miner stopped");

    let timestamp_lock = state.cpu_miner_timestamp_mutex.lock().await;
    let current_mining_time_ms = *ConfigMining::content().await.mining_time();

    let now = SystemTime::now();
    let mining_time_duration = now
        .duration_since(*timestamp_lock)
        .unwrap_or_default()
        .as_millis();

    let mining_time = current_mining_time_ms + mining_time_duration;
    let _unused =
        ConfigMining::update_field(ConfigMiningContent::set_mining_time, mining_time).await;
    EventsEmitter::emit_mining_time_update(mining_time).await;

    if timer.elapsed() > MAX_ACCEPTABLE_COMMAND_TIME {
        warn!(target: LOG_TARGET, "stop_cpu_mining took too long: {:?}", timer.elapsed());
    }

    Ok(())
}
#[tauri::command]
pub async fn stop_gpu_mining(state: tauri::State<'_, UniverseAppState>) -> Result<(), String> {
    let _lock = state.gpu_miner_stop_start_mutex.lock().await;
    let timer = Instant::now();

    state
        .gpu_miner
        .write()
        .await
        .stop()
        .await
        .map_err(|e| e.to_string())?;
    info!(target:LOG_TARGET, "gpu miner stopped");

    if timer.elapsed() > MAX_ACCEPTABLE_COMMAND_TIME {
        warn!(target: LOG_TARGET, "stop_cpu_mining took too long: {:?}", timer.elapsed());
    }
    Ok(())
}

#[tauri::command]
pub async fn update_applications(app: tauri::AppHandle) -> Result<(), InvokeError> {
    let timer = Instant::now();
    let binary_resolver = BinaryResolver::current().read().await;
    let tapplet_resolver = TappletResolver::current().read().await;

    ConfigCore::update_field(
        ConfigCoreContent::set_last_binaries_update_timestamp,
        SystemTime::now(),
    )
    .await
    .map_err(InvokeError::from_anyhow)?;

    let progress_tracker = ProgressTracker::new(app.clone(), None);
    binary_resolver
        .update_binary(Binaries::Xmrig, progress_tracker.clone())
        .await
        .map_err(|e| e.to_string())?;
    sleep(Duration::from_secs(1));
    binary_resolver
        .update_binary(Binaries::MinotariNode, progress_tracker.clone())
        .await
        .map_err(|e| e.to_string())?;
    sleep(Duration::from_secs(1));
    binary_resolver
        .update_binary(Binaries::MergeMiningProxy, progress_tracker.clone())
        .await
        .map_err(|e| e.to_string())?;
    sleep(Duration::from_secs(1));
    binary_resolver
        .update_binary(Binaries::Wallet, progress_tracker.clone())
        .await
        .map_err(|e| e.to_string())?;
    binary_resolver
        .update_binary(Binaries::ShaP2pool, progress_tracker.clone())
        .await
        .map_err(|e| e.to_string())?;
    sleep(Duration::from_secs(1));
    tapplet_resolver
        .update_tapplet(Tapplets::Bridge, progress_tracker.clone())
        .await
        .map_err(|e| e.to_string())?;
    sleep(Duration::from_secs(1));

    if timer.elapsed() > MAX_ACCEPTABLE_COMMAND_TIME {
        warn!(target: LOG_TARGET, "update_applications took too long: {:?}", timer.elapsed());
    }

    drop(binary_resolver);

    Ok(())
}

#[tauri::command]
pub async fn set_pre_release(
    app: tauri::AppHandle,
    pre_release: bool,
    state: tauri::State<'_, UniverseAppState>,
) -> Result<(), InvokeError> {
    let timer = Instant::now();
    ConfigCore::update_field(ConfigCoreContent::set_pre_release, pre_release)
        .await
        .map_err(InvokeError::from_anyhow)?;

    state
        .updates_manager
        .try_update(app.clone(), true, !pre_release)
        .await
        .map_err(|e| e.to_string())?;

    if timer.elapsed() > MAX_ACCEPTABLE_COMMAND_TIME {
        warn!(target: LOG_TARGET, "set_pre_release took too long: {:?}", timer.elapsed());
    }

    Ok(())
}

#[tauri::command]
pub async fn check_for_updates(
    app: tauri::AppHandle,
    state: tauri::State<'_, UniverseAppState>,
) -> Result<Option<String>, String> {
    let timer = Instant::now();

    let update = state
        .updates_manager
        .check_for_update(app.clone(), false)
        .await
        .map_err(|e| e.to_string())?;

    if timer.elapsed() > MAX_ACCEPTABLE_COMMAND_TIME {
        warn!(target: LOG_TARGET, "check_for_updates took too long: {:?}", timer.elapsed());
    }

    Ok(update.map(|u| u.version))
}

#[tauri::command]
pub async fn try_update(
    force: Option<bool>,
    app: tauri::AppHandle,
    state: tauri::State<'_, UniverseAppState>,
) -> Result<(), String> {
    let timer = Instant::now();

    state
        .updates_manager
        .try_update(app.clone(), force.unwrap_or(false), false)
        .await
        .map_err(|e| e.to_string())?;

    if timer.elapsed() > MAX_ACCEPTABLE_COMMAND_TIME {
        warn!(target: LOG_TARGET, "check_for_updates took too long: {:?}", timer.elapsed());
    }

    Ok(())
}

#[tauri::command]
pub async fn proceed_with_update(
    app: tauri::AppHandle,
    state: tauri::State<'_, UniverseAppState>,
) -> Result<(), String> {
    let timer = Instant::now();
    state
        .updates_manager
        .proceed_with_update(app.clone())
        .await
        .map_err(|e| e.to_string())?;
    if timer.elapsed() > MAX_ACCEPTABLE_COMMAND_TIME {
        warn!(target: LOG_TARGET, "proceed_with_update took too long: {:?}", timer.elapsed());
    }
    Ok(())
}

#[tauri::command]
pub async fn start_mining_status(state: tauri::State<'_, UniverseAppState>) -> Result<(), String> {
    let timer = Instant::now();
    info!(target: LOG_TARGET, "start_mining_status called");
    state
        .mining_status_manager
        .write()
        .await
        .start_polling()
        .await
        .map_err(|e| e.to_string())?;
    if timer.elapsed() > MAX_ACCEPTABLE_COMMAND_TIME {
        warn!(target: LOG_TARGET, "start_mining_status_sending took too long: {:?}", timer.elapsed());
    }
    Ok(())
}

#[tauri::command]
pub async fn stop_mining_status(state: tauri::State<'_, UniverseAppState>) -> Result<(), String> {
    info!(target: LOG_TARGET, "stop_mining_status called");
    let timer = Instant::now();
    state
        .mining_status_manager
        .write()
        .await
        .stop_polling()
        .await;
    if timer.elapsed() > MAX_ACCEPTABLE_COMMAND_TIME {
        warn!(target: LOG_TARGET, "stop_mining_status_sending took too long: {:?}", timer.elapsed());
    }
    Ok(())
}

#[tauri::command]
pub async fn set_selected_engine(
    selected_engine: &str,
    state: tauri::State<'_, UniverseAppState>,
    app: tauri::AppHandle,
) -> Result<(), InvokeError> {
    info!(target: LOG_TARGET, "set_selected_engine called with engine: {:?}", selected_engine);
    let timer = Instant::now();

    let engine_type = EngineType::from_string(selected_engine).map_err(InvokeError::from_anyhow)?;
    let config = app
        .path()
        .app_config_dir()
        .expect("Could not get config dir");

    state
        .gpu_miner
        .write()
        .await
        .set_selected_engine(engine_type.clone(), config)
        .await
        .map_err(|e| e.to_string())?;

    ConfigMining::update_field(ConfigMiningContent::set_gpu_engine, engine_type)
        .await
        .map_err(InvokeError::from_anyhow)?;

    if timer.elapsed() > MAX_ACCEPTABLE_COMMAND_TIME {
        warn!(target: LOG_TARGET, "proceed_with_update took too long: {:?}", timer.elapsed());
    }

    Ok(())
}

#[tauri::command]
pub async fn websocket_connect(
    _: tauri::AppHandle,
    state: tauri::State<'_, UniverseAppState>,
) -> Result<(), String> {
    let timer = Instant::now();
    let last_state = state.websocket_manager_status_rx.borrow().clone();
    info!(target: LOG_TARGET, "websocket_connect command accepted");

    if matches!(
        last_state,
        WebsocketManagerStatusMessage::Connected | WebsocketManagerStatusMessage::Reconnecting
    ) {
        return Ok(());
    }

    let mut websocket_manger_guard = state.websocket_manager.write().await;

    if !websocket_manger_guard.is_websocket_manager_ready() {
        warn!(target: LOG_TARGET, "websocket_connect cannot be done as websocket_manager is not ready yet");
        return Err("websocket manager is not ready".into());
    }

    websocket_manger_guard
        .connect()
        .await
        .map_err(|e| e.to_string())?;

    state
        .websocket_event_manager
        .write()
        .await
        .emit_interval_ws_events()
        .await
        .map_err(|e| e.to_string())?;

    if timer.elapsed() > MAX_ACCEPTABLE_COMMAND_TIME {
        warn!(target: LOG_TARGET, "websocket_connect took too long: {:?}", timer.elapsed());
    }
    info!(target: LOG_TARGET, "websocket_connect command finished");
    Ok(())
}

#[tauri::command]
pub async fn reconnect(app_handle: tauri::AppHandle) -> Result<(), String> {
    EventsEmitter::emit_connection_status_changed(ConnectionStatusPayload::InProgress).await;
    let setup_manager = SetupManager::get_instance();
    setup_manager
        .restart_phases(app_handle, SetupPhase::all())
        .await;
    Ok(())
}

#[tauri::command]
pub async fn send_one_sided_to_stealth_address(
    state: tauri::State<'_, UniverseAppState>,
    amount: String,
    destination: String,
    payment_id: Option<String>,
) -> Result<(), String> {
    let timer = Instant::now();
    info!(target: LOG_TARGET, "[send_one_sided_to_stealth_address] called with args: (amount: {:?}, destination: {:?}, payment_id: {:?})", amount, destination, payment_id);
    let state_clone = state.clone();
    let mut spend_wallet_manager = state_clone.spend_wallet_manager.write().await;
    spend_wallet_manager
        .send_one_sided_to_stealth_address(amount, destination, payment_id, state.clone())
        .await
        .map_err(|e| e.to_string())?;

    let balance = state.wallet_manager.get_balance().await;
    if let Ok(balance) = balance {
        EventsEmitter::emit_wallet_balance_update(balance).await;
    }

    if timer.elapsed() > MAX_ACCEPTABLE_COMMAND_TIME {
        warn!(target: LOG_TARGET, "send_one_sided_to_stealth_address took too long: {:?}", timer.elapsed());
    }
    Ok(())
}

#[tauri::command]
pub async fn websocket_close(
    _: tauri::AppHandle,
    state: tauri::State<'_, UniverseAppState>,
) -> Result<(), String> {
    let timer = Instant::now();
    info!(target: LOG_TARGET, "websocket_close command started");

    let last_state = state.websocket_manager_status_rx.borrow().clone();

    if matches!(last_state, WebsocketManagerStatusMessage::Stopped) {
        return Ok(());
    }

    state
        .websocket_event_manager
        .write()
        .await
        .stop_emitting_message()
        .await;

    state
        .websocket_manager
        .write()
        .await
        .close_connection()
        .await;

    if timer.elapsed() > MAX_ACCEPTABLE_COMMAND_TIME {
        warn!(target: LOG_TARGET, "websocket_close took too long: {:?}", timer.elapsed());
    }
    info!(target: LOG_TARGET, "websocket_close command finished");
    Ok(())
}

#[tauri::command]
pub fn verify_address_for_send(
    address: String,
    sending_method: Option<TariAddressFeatures>,
) -> Result<(), String> {
    let sending_method = sending_method.unwrap_or(TariAddressFeatures::ONE_SIDED);

    verify_send(address, sending_method)
}

#[tauri::command]
pub fn validate_minotari_amount(
    amount: String,
    state: tauri::State<'_, UniverseAppState>,
) -> Result<(), InvokeError> {
    let t_amount = Minotari::from_str(&amount).map_err(|e| e.to_string())?;
    let m_amount = MicroMinotari::from(t_amount);

    let balance = state
        .wallet_state_watch_rx
        .borrow()
        .clone()
        .and_then(|state| state.balance);

    let available_balance = balance.expect("Could not get balance").available_balance;
    match m_amount.cmp(&available_balance) {
        std::cmp::Ordering::Less => Ok(()),
        _ => Err(InvokeError::from("Insufficient balance".to_string())),
    }
}

#[tauri::command]
pub async fn trigger_phases_restart(app_handle: tauri::AppHandle) -> Result<(), InvokeError> {
    SetupManager::get_instance()
        .restart_phases_from_queue(app_handle)
        .await;

    Ok(())
}

#[tauri::command]
pub async fn set_node_type(
    mut node_type: NodeType,
    app_handle: tauri::AppHandle,
    state: tauri::State<'_, UniverseAppState>,
) -> Result<(), InvokeError> {
    // map LocalAfterRemote or unknown value to Local
    if node_type != NodeType::Local
        && node_type != NodeType::RemoteUntilLocal
        && node_type != NodeType::Remote
    {
        node_type = NodeType::Local;
    }

    let prev_node_type = state
        .node_manager
        .get_node_type()
        .await
        .map_err(|e| e.to_string())?;
    info!(target: LOG_TARGET, "[set_node_type] from {:?} to: {:?}", prev_node_type, node_type);

    let is_current_local = matches!(prev_node_type, NodeType::Local | NodeType::LocalAfterRemote);
    if is_current_local && node_type != NodeType::Remote {
        info!(target: LOG_TARGET, "[set_node_type] Local node is already running, no restart needed for node_type: {:?}", node_type);
        ConfigCore::update_field(ConfigCoreContent::set_node_type, node_type.clone())
            .await
            .map_err(InvokeError::from_anyhow)?;

        if node_type == NodeType::RemoteUntilLocal {
            info!(target: LOG_TARGET, "[set_node_type] Converting RemoteUntilLocal to LocalAfterRemote since local node is running");
            node_type = NodeType::LocalAfterRemote
        }
    } else {
        info!(target: LOG_TARGET, "[set_node_type] Restarting required phases for node_type: {:?}", node_type);
        ConfigCore::update_field_requires_restart(
            ConfigCoreContent::set_node_type,
            node_type.clone(),
            vec![SetupPhase::Node, SetupPhase::Wallet, SetupPhase::Mining],
        )
        .await
        .map_err(InvokeError::from_anyhow)?;
    }

    state.node_manager.set_node_type(node_type.clone()).await;
    EventsManager::handle_node_type_update(&app_handle).await;

    SetupManager::get_instance()
        .restart_phases_from_queue(app_handle)
        .await;

    Ok(())
}

#[tauri::command]
pub async fn set_warmup_seen(warmup_seen: bool) -> Result<(), String> {
    ConfigUI::update_field(ConfigUIContent::set_warmup_seen, warmup_seen)
        .await
        .map_err(|e| e.to_string())?;

    Ok(())
}

/*
 ********** TAPPLETS SECTION **********
*/

#[tauri::command]
pub async fn launch_builtin_tapplet() -> Result<ActiveTapplet, String> {
    let tapplet_resolver = TappletResolver::current().read().await;

    let tapp_dest_dir = tapplet_resolver
        .resolve_path_to_tapplet_files(Tapplets::Bridge)
        .await
        .map_err(|e| e.to_string())?;

    let handle_start =
        tauri::async_runtime::spawn(async move { start_tapplet(tapp_dest_dir).await });

    let (addr, _cancel_token) = match handle_start.await {
        Ok(result) => result.map_err(|e| e.to_string())?,
        Err(e) => {
            error!(target: LOG_TARGET, "❌ Error handling tapplet start: {:?}", e);
            return Err(e.to_string());
        }
    };

    Ok(ActiveTapplet {
        tapplet_id: 0,
        display_name: "Bridge-wXTM".to_string(),
        source: format!("http://{}", addr),
        version: "1.0.0".to_string(),
    })
}

#[tauri::command]
pub async fn get_tari_wallet_balance(
    state: tauri::State<'_, UniverseAppState>,
) -> Result<WalletBalance, String> {
    let balance = state
        .wallet_state_watch_rx
        .borrow()
        .clone()
        .and_then(|state| state.balance);

    match balance {
        Some(balance) => Ok(balance),
        None => Ok(WalletBalance {
            available_balance: MicroMinotari(0),
            timelocked_balance: MicroMinotari(0),
            pending_incoming_balance: MicroMinotari(0),
            pending_outgoing_balance: MicroMinotari(0),
        }),
    }
}

#[tauri::command]
pub async fn get_bridge_envs() -> Result<(String, String), String> {
    let walletconnect_id = option_env!("BRIDGE_WALLET_CONNECT_PROJECT_ID")
        .unwrap_or("")
        .to_string();
    let backend_api = option_env!("BRIDGE_BACKEND_API_URL")
        .unwrap_or("")
        .to_string();

    Ok((walletconnect_id, backend_api))
}

#[tauri::command]
pub async fn parse_tari_address(address: String) -> Result<TariAddressVariants, String> {
    let tari_address = TariAddress::from_str(&address).map_err(|e| e.to_string())?;

    Ok(TariAddressVariants {
        emoji_string: tari_address.to_emoji_string(),
        base58: tari_address.to_base58(),
        hex: tari_address.to_hex(),
    })
}

#[tauri::command]
pub async fn refresh_wallet_history(
    state: tauri::State<'_, UniverseAppState>,
    app_handle: tauri::AppHandle,
) -> Result<(), String> {
    SetupManager::get_instance()
        .shutdown_phases(vec![SetupPhase::Wallet])
        .await;

    let base_path = app_handle
        .path()
        .app_local_data_dir()
        .map_err(|_| "Could not find wallet data dir".to_string())?;
    state
        .wallet_manager
        .clean_data_folder(&base_path)
        .await
        .map_err(|e| e.to_string())?;

    // Trigger it manually to immediately update the UI
    let node_status_watch_rx = state.node_status_watch_rx.clone();
    let node_status = *node_status_watch_rx.borrow();
    EventsEmitter::emit_init_wallet_scanning_progress(0, node_status.block_height, 0.0).await;

    SetupManager::get_instance()
        .resume_phases(app_handle, vec![SetupPhase::Wallet])
        .await;

    Ok(())
}<|MERGE_RESOLUTION|>--- conflicted
+++ resolved
@@ -29,10 +29,7 @@
 use crate::configs::config_core::{AirdropTokens, ConfigCore, ConfigCoreContent};
 use crate::configs::config_mining::{ConfigMining, ConfigMiningContent, GpuThreads, MiningMode};
 use crate::configs::config_ui::{ConfigUI, ConfigUIContent, DisplayMode};
-<<<<<<< HEAD
-=======
 use crate::configs::config_wallet::{ConfigWallet, ConfigWalletContent, TariWalletAddress};
->>>>>>> e819a0b0
 use crate::configs::trait_config::ConfigImpl;
 use crate::events::ConnectionStatusPayload;
 use crate::events_emitter::EventsEmitter;
@@ -222,27 +219,24 @@
     .map_err(InvokeError::from_anyhow)?;
     let new_external_tari_address = TariAddress::from_str(&mining_address)
         .map_err(|e| format!("Invalid Tari address: {}", e))?;
-<<<<<<< HEAD
     let internal_wallet_guard = InternalWallet::current().read().await;
     internal_wallet_guard
         .set_external_tari_address(Some(new_external_tari_address.clone()))
         .await
         .map_err(InvokeError::from_anyhow)?;
     drop(internal_wallet_guard);
-=======
-    ConfigWallet::update_field(
-        ConfigWalletContent::update_external_tari_address_book,
-        new_external_tari_address.clone(),
-    )
-    .await
-    .map_err(InvokeError::from_anyhow)?;
->>>>>>> e819a0b0
-
-    ConfigWallet::update_selected_wallet_address(Some(TariWalletAddress::External(
-        new_external_tari_address.clone(),
-    )))
-    .await
-    .map_err(InvokeError::from_anyhow)?;
+    // ConfigWallet::update_field(
+    //     ConfigWalletContent::update_external_tari_address_book,
+    //     new_external_tari_address.clone(),
+    // )
+    // .await
+    // .map_err(InvokeError::from_anyhow)?;
+
+    // ConfigWallet::update_selected_wallet_address(Some(TariWalletAddress::External(
+    //     new_external_tari_address.clone(),
+    // )))
+    // .await
+    // .map_err(InvokeError::from_anyhow)?;
 
     ConfigCore::update_field(
         ConfigCoreContent::set_exchange_id,
@@ -251,6 +245,8 @@
     .await
     .map_err(InvokeError::from_anyhow)?;
 
+    // Bartek removed it
+    // EventsEmitter::emit_external_tari_address_changed(Some(new_external_tari_address)).await;
     EventsEmitter::emit_exchange_id_changed(exchange_miner.id.clone()).await;
 
     SetupManager::get_instance()
@@ -673,28 +669,25 @@
 
     let new_external_tari_address =
         TariAddress::from_str(&address).map_err(|e| format!("Invalid Tari address: {}", e))?;
-<<<<<<< HEAD
     let internal_wallet_guard = InternalWallet::current().read().await;
     internal_wallet_guard
         .set_external_tari_address(Some(new_external_tari_address.clone()))
         .await
         .map_err(InvokeError::from_anyhow)?;
     drop(internal_wallet_guard);
-=======
-
-    ConfigWallet::update_field(
-        ConfigWalletContent::update_external_tari_address_book,
-        new_external_tari_address.clone(),
-    )
-    .await
-    .map_err(InvokeError::from_anyhow)?;
->>>>>>> e819a0b0
-
-    ConfigWallet::update_selected_wallet_address(Some(TariWalletAddress::External(
-        new_external_tari_address.clone(),
-    )))
-    .await
-    .map_err(InvokeError::from_anyhow)?;
+
+    // ConfigWallet::update_field(
+    //     ConfigWalletContent::update_external_tari_address_book,
+    //     new_external_tari_address.clone(),
+    // )
+    // .await
+    // .map_err(InvokeError::from_anyhow)?;
+
+    // ConfigWallet::update_selected_wallet_address(Some(TariWalletAddress::External(
+    //     new_external_tari_address.clone(),
+    // )))
+    // .await
+    // .map_err(InvokeError::from_anyhow)?;
 
     // For non exchange miner cases to stop wallet services
     SetupManager::get_instance()
@@ -717,7 +710,6 @@
     let timer = Instant::now();
     let new_external_tari_address =
         TariAddress::from_str(&address).map_err(|e| format!("Invalid Tari address: {}", e))?;
-<<<<<<< HEAD
     let internal_wallet_guard = InternalWallet::current().read().await;
     internal_wallet_guard
         .set_external_tari_address(Some(new_external_tari_address.clone()))
@@ -725,22 +717,20 @@
         .map_err(InvokeError::from_anyhow)?;
     drop(internal_wallet_guard);
     EventsEmitter::emit_external_tari_address_changed(Some(new_external_tari_address)).await;
-=======
-
-    ConfigWallet::update_field(
-        ConfigWalletContent::update_external_tari_address_book,
-        new_external_tari_address.clone(),
-    )
-    .await
-    .map_err(InvokeError::from_anyhow)?;
-
-    ConfigWallet::update_selected_wallet_address(Some(TariWalletAddress::External(
-        new_external_tari_address.clone(),
-    )))
-    .await
-    .map_err(InvokeError::from_anyhow)?;
-
->>>>>>> e819a0b0
+
+    // ConfigWallet::update_field(
+    //     ConfigWalletContent::update_external_tari_address_book,
+    //     new_external_tari_address.clone(),
+    // )
+    // .await
+    // .map_err(InvokeError::from_anyhow)?;
+
+    // ConfigWallet::update_selected_wallet_address(Some(TariWalletAddress::External(
+    //     new_external_tari_address.clone(),
+    // )))
+    // .await
+    // .map_err(InvokeError::from_anyhow)?;
+
     SetupManager::get_instance()
         .mark_exchange_modal_as_completed()
         .await
@@ -873,55 +863,20 @@
     state: tauri::State<'_, UniverseAppState>,
 ) -> Result<(), InvokeError> {
     let timer = Instant::now();
-<<<<<<< HEAD
-=======
-    let config_path = app
-        .path()
-        .app_config_dir()
-        .expect("Could not get config dir");
->>>>>>> e819a0b0
 
     SetupManager::get_instance()
         .shutdown_phases(vec![SetupPhase::Wallet, SetupPhase::Mining])
         .await;
 
-<<<<<<< HEAD
     let internal_wallet_guard = InternalWallet::current().read().await;
     match internal_wallet_guard
         .import_tari_seed_words(seed_words, &app)
         .await
     {
         Ok(wallet) => {
-=======
-    match InternalWallet::create_from_seed(config_path.clone(), seed_words).await {
-        Ok(wallet) => {
-            // Trigger it manually to immediately update the UI
-            let node_status_watch_rx = state.node_status_watch_rx.clone();
-            let node_status = *node_status_watch_rx.borrow();
-            EventsEmitter::emit_init_wallet_scanning_progress(0, node_status.block_height, 0.0)
-                .await;
-
-            let data_dir = app
-                .path()
-                .app_local_data_dir()
-                .expect("Could not get data dir");
-
-            state
-                .wallet_manager
-                .clean_data_folder(&data_dir)
-                .await
-                .map_err(|e| e.to_string())?;
-            state
-                .wallet_manager
-                .set_view_private_key_and_spend_key(wallet.get_view_key(), wallet.get_spend_key())
-                .await;
-
-            ConfigWallet::update_selected_wallet_address(Some(TariWalletAddress::Internal(
-                wallet.get_tari_address().clone(),
-            )))
-            .await
-            .map_err(InvokeError::from_anyhow)?;
->>>>>>> e819a0b0
+            // ConfigWallet::update_selected_wallet_address(Some(TariWalletAddress::Internal(
+            //             wallet.get_tari_address().clone(),
+            //         )));
             ConfigCore::update_field(
                 ConfigCoreContent::set_exchange_id,
                 DEFAULT_EXCHANGE_ID.to_string(),
@@ -929,10 +884,7 @@
             .await
             .map_err(InvokeError::from_anyhow)?;
             EventsEmitter::emit_exchange_id_changed(DEFAULT_EXCHANGE_ID.to_string()).await;
-<<<<<<< HEAD
             log::info!(target: LOG_TARGET, "Seed words imported successfully for wallet #{}", wallet.0);
-=======
->>>>>>> e819a0b0
         }
         Err(e) => {
             error!(target: LOG_TARGET, "Error importing seed words by internal wallet: {:?}", e);
@@ -940,10 +892,6 @@
         }
     }
     drop(internal_wallet_guard);
-
-    SetupManager::get_instance()
-        .resume_phases(app, vec![SetupPhase::Wallet, SetupPhase::Mining])
-        .await;
 
     SetupManager::get_instance()
         .resume_phases(app, vec![SetupPhase::Wallet, SetupPhase::Mining])
@@ -968,7 +916,6 @@
             SetupManager::get_instance()
                 .shutdown_phases(vec![SetupPhase::Wallet, SetupPhase::Mining])
                 .await;
-<<<<<<< HEAD
             let internal_wallet_guard = InternalWallet::current().read().await;
             internal_wallet_guard
                 .set_external_tari_address(None)
@@ -977,13 +924,11 @@
             drop(internal_wallet_guard);
             EventsEmitter::emit_external_tari_address_changed(None).await;
             EventsEmitter::emit_base_tari_address_changed(wallet.tari_address).await;
-=======
-            ConfigWallet::update_selected_wallet_address(Some(TariWalletAddress::Internal(
-                wallet.get_tari_address().clone(),
-            )))
-            .await
-            .map_err(InvokeError::from_anyhow)?;
->>>>>>> e819a0b0
+            // ConfigWallet::update_selected_wallet_address(Some(TariWalletAddress::Internal(
+            //     wallet.get_tari_address().clone(),
+            // )))
+            // .await
+            // .map_err(InvokeError::from_anyhow)?;
             ConfigCore::update_field(
                 ConfigCoreContent::set_exchange_id,
                 DEFAULT_EXCHANGE_ID.to_string(),
@@ -1645,13 +1590,10 @@
     let cpu_miner_running = cpu_miner.is_running().await;
     drop(cpu_miner);
     let cpu_miner_config = state.cpu_miner_config.read().await;
-<<<<<<< HEAD
-=======
-    let tari_address = ConfigWallet::content()
-        .await
-        .get_selected_tari_wallet_address()
-        .get_tari_address();
->>>>>>> e819a0b0
+    // let tari_address = ConfigWallet::content()
+    //     .await
+    //     .get_selected_tari_wallet_address()
+    //     .get_tari_address();
     drop(cpu_miner_config);
     let internal_wallet_guard = InternalWallet::current().read().await;
     let tari_address = internal_wallet_guard.tari_address.clone();
@@ -1720,16 +1662,13 @@
         .get_unique_string()
         .await;
 
-<<<<<<< HEAD
     let internal_wallet_guard = InternalWallet::current().read().await;
     let tari_address = internal_wallet_guard.tari_address.clone();
     drop(internal_wallet_guard);
-=======
-    let tari_address = ConfigWallet::content()
-        .await
-        .get_selected_tari_wallet_address()
-        .get_tari_address();
->>>>>>> e819a0b0
+    // let tari_address = ConfigWallet::content()
+    //     .await
+    //     .get_selected_tari_wallet_address()
+    //     .get_tari_address();
     let gpu_miner = state.gpu_miner.read().await;
     let gpu_miner_running = gpu_miner.is_running().await;
     let gpu_available = gpu_miner.is_gpu_mining_available();
