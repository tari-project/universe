--- conflicted
+++ resolved
@@ -628,10 +628,6 @@
     let mut tari_adress_guard = state.tari_address.write().await;
     *tari_adress_guard = new_address.clone();
     EventsEmitter::emit_wallet_address_update(
-<<<<<<< HEAD
-=======
-        &app_handle.clone(),
->>>>>>> e0b103bb
         new_address,
         internal_wallet.get_is_tari_address_generated(),
     )
