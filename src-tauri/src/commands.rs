// Copyright 2024. The Tari Project
//
// Redistribution and use in source and binary forms, with or without modification, are permitted provided that the
// following conditions are met:
//
// 1. Redistributions of source code must retain the above copyright notice, this list of conditions and the following
// disclaimer.
//
// 2. Redistributions in binary form must reproduce the above copyright notice, this list of conditions and the
// following disclaimer in the documentation and/or other materials provided with the distribution.
//
// 3. Neither the name of the copyright holder nor the names of its contributors may be used to endorse or promote
// products derived from this software without specific prior written permission.
//
// THIS SOFTWARE IS PROVIDED BY THE COPYRIGHT HOLDERS AND CONTRIBUTORS "AS IS" AND ANY EXPRESS OR IMPLIED WARRANTIES,
// INCLUDING, BUT NOT LIMITED TO, THE IMPLIED WARRANTIES OF MERCHANTABILITY AND FITNESS FOR A PARTICULAR PURPOSE ARE
// DISCLAIMED. IN NO EVENT SHALL THE COPYRIGHT HOLDER OR CONTRIBUTORS BE LIABLE FOR ANY DIRECT, INDIRECT, INCIDENTAL,
// SPECIAL, EXEMPLARY, OR CONSEQUENTIAL DAMAGES (INCLUDING, BUT NOT LIMITED TO, PROCUREMENT OF SUBSTITUTE GOODS OR
// SERVICES; LOSS OF USE, DATA, OR PROFITS; OR BUSINESS INTERRUPTION) HOWEVER CAUSED AND ON ANY THEORY OF LIABILITY,
// WHETHER IN CONTRACT, STRICT LIABILITY, OR TORT (INCLUDING NEGLIGENCE OR OTHERWISE) ARISING IN ANY WAY OUT OF THE
// USE OF THIS SOFTWARE, EVEN IF ADVISED OF THE POSSIBILITY OF SUCH DAMAGE.

use crate::airdrop::{get_der_encode_pub_key, get_websocket_key};
use crate::app_in_memory_config::{AppInMemoryConfig, ExchangeMiner, DEFAULT_EXCHANGE_ID};
use crate::auto_launcher::AutoLauncher;
use crate::binaries::{Binaries, BinaryResolver};
use crate::configs::config_core::{AirdropTokens, ConfigCore, ConfigCoreContent};
use crate::configs::config_mining::{
    ConfigMining, ConfigMiningContent, MiningModeType, PauseOnBatteryModeState,
};
use crate::configs::config_pools::{ConfigPools, ConfigPoolsContent};
use crate::configs::config_ui::{ConfigUI, ConfigUIContent, DisplayMode};
use crate::configs::config_wallet::{ConfigWallet, ConfigWalletContent, WalletId};
use crate::configs::pools::BasePoolData;
use crate::configs::pools::{cpu_pools::CpuPool, gpu_pools::GpuPool};
use crate::configs::trait_config::ConfigImpl;
use crate::event_scheduler::{EventScheduler, SchedulerEventTiming, SchedulerEventType};
use crate::events::ConnectionStatusPayload;
use crate::events_emitter::EventsEmitter;
use crate::events_manager::EventsManager;
use crate::internal_wallet::{mnemonic_to_tari_cipher_seed, InternalWallet, PaperWalletConfig};
use crate::mining::cpu::manager::CpuManager;
use crate::mining::gpu::consts::{EngineType, GpuMinerType};
use crate::mining::gpu::manager::GpuManager;
use crate::mining::pools::cpu_pool_manager::CpuPoolManager;
use crate::mining::pools::gpu_pool_manager::GpuPoolManager;
use crate::mining::pools::PoolManagerInterfaceTrait;
use crate::node::node_adapter::BaseNodeStatus;
use crate::node::node_manager::NodeType;
use crate::pin::PinManager;
use crate::release_notes::ReleaseNotes;
use crate::setup::setup_manager::{SetupManager, SetupPhase};
use crate::shutdown_manager::{ShutdownManager, ShutdownMode};
use crate::system_dependencies::system_dependencies_manager::SystemDependenciesManager;
use crate::systemtray_manager::{SystemTrayEvents, SystemTrayManager};
use crate::tapplets::interface::ActiveTapplet;
use crate::tapplets::tapplet_server::start_tapplet;
use crate::tasks_tracker::TasksTrackers;
use crate::tor_adapter::TorConfig;
use crate::utils::address_utils::verify_send;
use crate::utils::app_flow_utils::FrontendReadyChannel;
<<<<<<< HEAD
use crate::wallet::minotari_wallet::MinotariWalletManager;
use crate::wallet::wallet_types::TariAddressVariants;
use crate::{airdrop, UniverseAppState};
=======
use crate::wallet::wallet_manager::WalletManagerError;
use crate::wallet::wallet_types::{TariAddressVariants, TransactionInfo};
use crate::{airdrop, UniverseAppState, LOG_TARGET_APP_LOGIC};
>>>>>>> 5c0fb29a

use base64::prelude::*;
use log::{debug, error, info, warn};
use regex::Regex;
use serde::{Deserialize, Serialize};
use std::fmt::Debug;
use std::fs::{read_dir, remove_dir_all, remove_file, File};
use std::str::FromStr;
use std::sync::atomic::Ordering;
use std::thread::sleep;
use std::time::{Duration, Instant};
use tari_common::configuration::Network;
use tari_common_types::seeds::mnemonic::{Mnemonic, MnemonicLanguage};
use tari_common_types::seeds::mnemonic_wordlists::MNEMONIC_ENGLISH_WORDS;
use tari_common_types::tari_address::dual_address::DualAddress;
use tari_common_types::tari_address::{TariAddress, TariAddressFeatures};
use tari_transaction_components::tari_amount::{MicroMinotari, Minotari};
use tari_utilities::encoding::MBase58;
use tari_utilities::SafePassword;
use tauri::ipc::InvokeError;
use tauri::Manager;
use urlencoding::encode;

const MAX_ACCEPTABLE_COMMAND_TIME: Duration = Duration::from_secs(1);
const LOG_TARGET_WEB: &str = "tari::universe::web";

#[derive(Debug, Serialize)]
pub struct ApplicationsInformation {
    version: String,
    port: Option<u16>,
}

#[derive(Debug, Serialize)]
pub struct ApplicationsVersions {
    tari_universe: ApplicationsInformation,
    xmrig: ApplicationsInformation,
    minotari_node: ApplicationsInformation,
    mm_proxy: ApplicationsInformation,
    wallet: ApplicationsInformation,
    xtrgpuminer: ApplicationsInformation,
    bridge: ApplicationsInformation,
}

#[derive(Deserialize, Serialize, Debug, Clone)]
#[serde(rename_all = "camelCase")]
pub struct SignWsDataResponse {
    pub signature: String,
    pub pub_key: String,
}

#[tauri::command]
pub async fn select_exchange_miner(
    app_handle: tauri::AppHandle,
    exchange_miner: ExchangeMiner,
    mining_address: String,
) -> Result<(), String> {
    let new_external_tari_address =
        TariAddress::from_str(&mining_address).map_err(|e| format!("Invalid Tari address: {e}"))?;

    // Validate PIN if pin locked
    let _unused = PinManager::get_validated_pin_if_defined(&app_handle)
        .await
        .map_err(|e| e.to_string())?;

    match InternalWallet::initialize_seedless(&app_handle, Some(new_external_tari_address)).await {
        Ok(_) => {
            log::info!(target: LOG_TARGET_APP_LOGIC, "Internal wallet initialized successfully after \"select_exchange_miner\"");
        }
        Err(e) => {
            // Handle this critical error
            error!(target: LOG_TARGET_APP_LOGIC, "Error loading internal wallet: {e:?}");
        }
    }

    ConfigCore::update_field(
        ConfigCoreContent::set_exchange_id,
        exchange_miner.id.clone(),
    )
    .await
    .map_err(|e| e.to_string())?;

    EventsEmitter::emit_exchange_id_changed(exchange_miner.id.clone()).await;

    SetupManager::get_instance()
        .restart_phases(vec![SetupPhase::Wallet, SetupPhase::CpuMining])
        .await;

    Ok(())
}

#[tauri::command]
pub async fn frontend_ready(
    app: tauri::AppHandle,
    state: tauri::State<'_, UniverseAppState>,
) -> Result<(), String> {
    static FRONTEND_READY_CALLED: std::sync::atomic::AtomicBool =
        std::sync::atomic::AtomicBool::new(false);
    if FRONTEND_READY_CALLED.load(Ordering::SeqCst) {
        return Ok(());
    }
    FRONTEND_READY_CALLED.store(true, Ordering::SeqCst);

    EventsEmitter::load_app_handle(app.clone()).await;
    FrontendReadyChannel::current().set_ready();

    let state_inner = state.inner().clone();

    TasksTrackers::current()
        .common
        .get_task_tracker()
        .await
        .spawn(async move {
            // Give the splash screen a few seconds to show before closing it
            sleep(Duration::from_secs(3));
            EventsEmitter::emit_close_splashscreen().await;
            let _unused = ReleaseNotes::current()
                .handle_release_notes_event_emit(state_inner, app)
                .await;
        });

    Ok(())
}

#[tauri::command]
pub async fn download_and_start_installer(id: String) -> Result<(), String> {
    let timer = Instant::now();

    SystemDependenciesManager::get_instance()
        .download_and_install_missing_dependencies(id)
        .await
        .map_err(|e| e.to_string())?;

    SystemDependenciesManager::get_instance()
        .validate_dependencies()
        .await
        .map_err(|e| e.to_string())?;

    if timer.elapsed() > MAX_ACCEPTABLE_COMMAND_TIME {
        warn!(target: LOG_TARGET_APP_LOGIC,
            "download_and_start_installer took too long: {:?}",
            timer.elapsed()
        );
    }
    Ok(())
}

#[tauri::command]
pub async fn exit_application(
    _window: tauri::Window,
    app: tauri::AppHandle,
    state: tauri::State<'_, UniverseAppState>,
) -> Result<(), String> {
    // When exit is called from here I can see that it triggers the RunEvent::Exit without triggering the RunEvent::ExitRequested before
    // Cleaning up processes in RunEvent::Exit is not reliable as it does not always get triggered properly so we doing it here

    info!(target: LOG_TARGET_APP_LOGIC, "Exit application command received, shutting down processes...");

    let _unused = GpuManager::write().await.stop_mining().await;
    info!(target: LOG_TARGET_APP_LOGIC, "GPU Mining stopped.");

    let _unused = CpuManager::write().await.stop_mining().await;
    info!(target: LOG_TARGET_APP_LOGIC, "CPU Mining stopped.");

    TasksTrackers::current().stop_all_processes().await;
    GpuManager::read().await.on_app_exit().await;
    CpuManager::read().await.on_app_exit().await;
    state.tor_manager.on_app_exit().await;
    state.wallet_manager.on_app_exit().await;
    state.node_manager.on_app_exit().await;

    app.exit(0);
    Ok(())
}

#[tauri::command]
pub async fn fetch_tor_bridges() -> Result<Vec<String>, String> {
    let timer = Instant::now();
    let res_html = reqwest::get("https://bridges.torproject.org/bridges?transport=obfs4")
        .await
        .map_err(|e| e.to_string())?
        .text()
        .await
        .map_err(|e| e.to_string())?;

    let re = Regex::new(r"obfs4.*?<br/>").map_err(|e| e.to_string())?;
    let bridges: Vec<String> = re
        .find_iter(&res_html)
        .map(|m| m.as_str().trim_end_matches(" <br/>").to_string())
        .collect();
    info!(target: LOG_TARGET_APP_LOGIC, "Fetched default bridges: {bridges:?}");
    if timer.elapsed() > MAX_ACCEPTABLE_COMMAND_TIME {
        warn!(target: LOG_TARGET_APP_LOGIC, "fetch_default_tor_bridges took too long: {:?}", timer.elapsed());
    }
    Ok(bridges)
}

#[tauri::command]
pub async fn get_app_in_memory_config(
    _window: tauri::Window,
    state: tauri::State<'_, UniverseAppState>,
    _app: tauri::AppHandle,
) -> Result<AppInMemoryConfig, ()> {
    let timer = Instant::now();
    let res = state.in_memory_config.read().await.clone();
    if timer.elapsed() > MAX_ACCEPTABLE_COMMAND_TIME {
        warn!(target: LOG_TARGET_APP_LOGIC,
            "get_app_in_memory_config took too long: {:?}",
            timer.elapsed()
        );
    }
    Ok(res)
}

#[tauri::command]
pub async fn get_applications_versions(
    state: tauri::State<'_, UniverseAppState>,
    app: tauri::AppHandle,
) -> Result<ApplicationsVersions, String> {
    let timer = Instant::now();
    let binary_resolver = BinaryResolver::current();

    let mmp_port = &state.mm_proxy_manager.get_port().await;
    // let cpu_miner = &state.cpu_miner.read().await;
    // let xmrig_port = &cpu_miner.get_port().await;
    // let gpu_miner = &state.gpu_miner.read().await;
    // let xtr_port = gpu_miner.get_port().await;
    let wallet_port = &state.wallet_manager.get_port().await;
    let node_manager = &state.node_manager;
    let node_port = node_manager
        .clone()
        .get_grpc_port()
        .await
        .expect("Could not get grpc_address");

    let tari_universe_version = app.package_info().version.clone();
    let xmrig_version = binary_resolver.get_binary_version(Binaries::Xmrig).await;

    let minotari_node_version = binary_resolver
        .get_binary_version(Binaries::MinotariNode)
        .await;
    let mm_proxy_version = binary_resolver
        .get_binary_version(Binaries::MergeMiningProxy)
        .await;
    let wallet_version = binary_resolver.get_binary_version(Binaries::Wallet).await;
    let xtrgpuminer_version = binary_resolver.get_binary_version(Binaries::Glytex).await;
    let bridge_version = binary_resolver
        .get_binary_version(Binaries::BridgeTapplet)
        .await;

    if timer.elapsed() > MAX_ACCEPTABLE_COMMAND_TIME {
        warn!(target: LOG_TARGET_APP_LOGIC,
            "get_applications_versions took too long: {:?}",
            timer.elapsed()
        );
    }

    Ok(ApplicationsVersions {
        tari_universe: ApplicationsInformation {
            version: tari_universe_version.to_string(),
            port: None,
        },
        minotari_node: ApplicationsInformation {
            version: minotari_node_version,
            port: Some(node_port),
        },
        xmrig: ApplicationsInformation {
            version: xmrig_version,
            // port: Some(*xmrig_port),
            port: Some(0),
        },
        mm_proxy: ApplicationsInformation {
            version: mm_proxy_version,
            port: Some(*mmp_port),
        },
        wallet: ApplicationsInformation {
            version: wallet_version,
            port: Some(*wallet_port),
        },
        xtrgpuminer: ApplicationsInformation {
            version: xtrgpuminer_version,
            port: Some(0),
        },
        bridge: ApplicationsInformation {
            version: bridge_version,
            port: None,
        },
    })
}

#[tauri::command]
pub async fn get_network(
    _window: tauri::Window,
    _state: tauri::State<'_, UniverseAppState>,
    _app: tauri::AppHandle,
) -> Result<String, ()> {
    Ok(Network::get_current_or_user_setting_or_default().to_string())
}

#[tauri::command]
pub async fn get_monero_seed_words(app_handle: tauri::AppHandle) -> Result<Vec<String>, String> {
    let timer = Instant::now();

    let pin_password = PinManager::get_validated_pin_if_defined(&app_handle)
        .await
        .map_err(|e| e.to_string())?;
    let monero_seed = InternalWallet::get_monero_seed(pin_password)
        .await
        .map_err(|e| e.to_string())?;

    let result = monero_seed.seed_words().map_err(|e| {
        log::error!(target: LOG_TARGET_APP_LOGIC, "get_monero_seed_words: error getting seed words: {e:?}");
        e.to_string()
    });

    if timer.elapsed() > MAX_ACCEPTABLE_COMMAND_TIME {
        warn!(target: LOG_TARGET_APP_LOGIC, "get_monero_seed_words took too long: {:?}", timer.elapsed());
    }
    result
}

#[tauri::command]
pub async fn get_paper_wallet_details(
    state: tauri::State<'_, UniverseAppState>,
    auth_uuid: Option<String>,
    app_handle: tauri::AppHandle,
) -> Result<PaperWalletConfig, InvokeError> {
    let timer = Instant::now();

    let wallet_balance = state
        .wallet_state_watch_rx
        .borrow()
        .clone()
        .and_then(|state| state.balance);

    warn!(target: LOG_TARGET_APP_LOGIC, "auth_uuid {auth_uuid:?}");
    let anon_id = ConfigCore::content().await.anon_id().clone();

    let pin_password = PinManager::get_validated_pin_if_defined(&app_handle)
        .await
        .map_err(|e| e.to_string())?;
    let tari_cipher_seed = InternalWallet::get_tari_seed(pin_password)
        .await
        .map_err(InvokeError::from_anyhow)?;
    let raw_passphrase = phraze::generate_a_passphrase(5, "-", false, &MNEMONIC_ENGLISH_WORDS);
    let seed_file = tari_cipher_seed
        .encipher(Some(SafePassword::from(&raw_passphrase)))
        .map_err(|e| InvokeError::from_anyhow(anyhow::anyhow!(e.to_string())))?;
    let seed_words_encrypted_base58 = seed_file.to_monero_base58();
    let network = Network::get_current_or_user_setting_or_default()
        .to_string()
        .trim()
        .to_lowercase();

    let mut link = format!(
        "tari://{}/paper_wallet?private_key={}&anon_id={}",
        network,
        seed_words_encrypted_base58,
        encode(&anon_id),
    );
    // Add wallet_balance as a query parameter if it exists
    if let Some(balance) = &wallet_balance {
        let available_balance = balance.available_balance
            + balance.timelocked_balance
            + balance.pending_incoming_balance;

        link.push_str(&format!(
            "&balance={}",
            encode(&available_balance.to_string())
        ));
    }
    // Add auth_uuid as a query parameter if it exists
    if let Some(uuid) = &auth_uuid {
        link.push_str(&format!("&tt={}", encode(uuid)));
    }

    if timer.elapsed() > MAX_ACCEPTABLE_COMMAND_TIME {
        warn!(target: LOG_TARGET_APP_LOGIC, "get_paper_wallet_details took too long: {:?}", timer.elapsed());
    };
    Ok(PaperWalletConfig {
        qr_link: link,
        password: raw_passphrase,
    })
}

#[tauri::command]
pub async fn get_seed_words(app_handle: tauri::AppHandle) -> Result<Vec<String>, String> {
    let timer = Instant::now();

    let pin_password = PinManager::get_validated_pin_if_defined(&app_handle)
        .await
        .map_err(|e| e.to_string())?;
    let tari_cipher_seed = InternalWallet::get_tari_seed(pin_password)
        .await
        .map_err(|e| e.to_string())?;
    let seed_words = tari_cipher_seed
        .to_mnemonic(MnemonicLanguage::English, None)
        .map_err(|e| e.to_string())?;

    let mut res = vec![];
    for i in 0..seed_words.len() {
        match seed_words.get_word(i) {
            Ok(word) => res.push(word.clone()),
            Err(error) => {
                error!(target: LOG_TARGET_APP_LOGIC, "Could not get seed word: {error:?}");
            }
        }
    }

    if timer.elapsed() > MAX_ACCEPTABLE_COMMAND_TIME {
        warn!(target: LOG_TARGET_APP_LOGIC, "get_seed_words took too long: {:?}", timer.elapsed());
    }
    Ok(res)
}

#[tauri::command]
pub async fn set_external_tari_address(
    app_handle: tauri::AppHandle,
    address: String,
) -> Result<(), InvokeError> {
    let timer = Instant::now();

    SetupManager::get_instance()
        .shutdown_phases(vec![SetupPhase::Wallet, SetupPhase::CpuMining])
        .await;

    // Validate PIN if pin locked
    let _unused = PinManager::get_validated_pin_if_defined(&app_handle)
        .await
        .map_err(InvokeError::from_anyhow)?;

    let new_external_tari_address =
        TariAddress::from_str(&address).map_err(|e| format!("Invalid Tari address: {e}"))?;
    InternalWallet::initialize_seedless(&app_handle, Some(new_external_tari_address))
        .await
        .map_err(InvokeError::from_anyhow)?;

    if timer.elapsed() > MAX_ACCEPTABLE_COMMAND_TIME {
        warn!(target: LOG_TARGET_APP_LOGIC, "set_tari_address took too long: {:?}", timer.elapsed());
    }
    Ok(())
}

#[tauri::command]
pub async fn confirm_exchange_address(
    app_handle: tauri::AppHandle,
    address: String,
) -> Result<(), InvokeError> {
    let timer = Instant::now();
    let new_external_tari_address =
        TariAddress::from_str(&address).map_err(|e| format!("Invalid Tari address: {e}"))?;

    InternalWallet::initialize_seedless(&app_handle, Some(new_external_tari_address))
        .await
        .map_err(InvokeError::from_anyhow)?;

    SetupManager::get_instance()
        .mark_exchange_modal_as_completed()
        .await
        .map_err(InvokeError::from_anyhow)?;
    if timer.elapsed() > MAX_ACCEPTABLE_COMMAND_TIME {
        warn!(target: LOG_TARGET_APP_LOGIC, "set_exchange_address took too long: {:?}", timer.elapsed());
    }
    Ok(())
}

#[tauri::command]
pub async fn get_tor_config(
    _window: tauri::Window,
    state: tauri::State<'_, UniverseAppState>,
    _app: tauri::AppHandle,
) -> Result<TorConfig, String> {
    let timer = Instant::now();
    let tor_config = state.tor_manager.get_tor_config().await;
    if timer.elapsed() > MAX_ACCEPTABLE_COMMAND_TIME {
        warn!(target: LOG_TARGET_APP_LOGIC, "get_tor_config took too long: {:?}", timer.elapsed());
    }
    Ok(tor_config)
}

#[tauri::command]
pub async fn get_airdrop_tokens(
    _window: tauri::Window,
    _app: tauri::AppHandle,
) -> Result<Option<AirdropTokens>, String> {
    let timer = Instant::now();
    let airdrop_access_token = ConfigCore::content().await.airdrop_tokens().clone();
    if timer.elapsed() > MAX_ACCEPTABLE_COMMAND_TIME {
        warn!(target: LOG_TARGET_APP_LOGIC, "get_airdrop_tokens took too long: {:?}", timer.elapsed());
    }
    Ok(airdrop_access_token)
}

#[tauri::command]
<<<<<<< HEAD
=======
pub async fn get_transactions(
    state: tauri::State<'_, UniverseAppState>,
    offset: Option<u32>,
    limit: Option<u32>,
    status_bitflag: Option<u32>,
) -> Result<Vec<TransactionInfo>, String> {
    let timer = Instant::now();
    let transactions = state
        .wallet_manager
        .get_transactions(offset, limit, status_bitflag)
        .await
        .unwrap_or_else(|e| {
            if !matches!(e, WalletManagerError::WalletNotStarted) {
                warn!(target: LOG_TARGET_APP_LOGIC, "Error getting transactions: {e}");
            }
            vec![]
        });

    if timer.elapsed() > MAX_ACCEPTABLE_COMMAND_TIME {
        warn!(target: LOG_TARGET_APP_LOGIC, "get_transactions took too long: {:?}", timer.elapsed());
    }

    Ok(transactions)
}

#[tauri::command]
>>>>>>> 5c0fb29a
pub async fn forgot_pin(
    seed_words: Vec<String>,
    app_handle: tauri::AppHandle,
) -> Result<(), String> {
    let tari_cipher_seed = mnemonic_to_tari_cipher_seed(seed_words)
        .await
        .map_err(|e| e.to_string())?;

    let extracted_wallet_details = InternalWallet::get_tari_wallet_details(
        WalletId::new("nonsense".to_string()),
        tari_cipher_seed.clone(),
    )
    .await
    .map_err(|e| e.to_string())?;

    if extracted_wallet_details.tari_address != InternalWallet::tari_address().await {
        error!(target: LOG_TARGET_APP_LOGIC, "Seed words do not match current wallet address");
        return Err("Seed words do not match".to_string());
    }

    InternalWallet::recover_forgotten_pin(&app_handle, tari_cipher_seed)
        .await
        .map_err(|e| e.to_string())?;

    info!(target: LOG_TARGET_APP_LOGIC, "PIN recovery completed successfully");
    Ok(())
}

#[tauri::command]
pub async fn import_seed_words(
    seed_words: Vec<String>,
    state: tauri::State<'_, UniverseAppState>,
    app_handle: tauri::AppHandle,
) -> Result<(), InvokeError> {
    let timer = Instant::now();

    SetupManager::get_instance()
        .shutdown_phases(vec![SetupPhase::Wallet, SetupPhase::CpuMining])
        .await;

    match InternalWallet::import_tari_seed_words(seed_words, &app_handle).await {
        Ok((wallet_id, _seed_binary)) => {
            ConfigCore::update_field(
                ConfigCoreContent::set_exchange_id,
                DEFAULT_EXCHANGE_ID.to_string(),
            )
            .await
            .map_err(InvokeError::from_anyhow)?;
            EventsEmitter::emit_exchange_id_changed(DEFAULT_EXCHANGE_ID.to_string()).await;
            log::info!(target: LOG_TARGET_APP_LOGIC, "Seed words imported successfully for wallet #{wallet_id:?}");
        }
        Err(e) => {
            error!(target: LOG_TARGET_APP_LOGIC, "Error importing seed words by internal wallet: {e:?}");
            return Err(InvokeError::from_anyhow(e));
        }
    }

    let base_path = app_handle
        .path()
        .app_local_data_dir()
        .map_err(|_| "Could not find wallet data dir".to_string())?;
    state
        .wallet_manager
        .clean_data_folder(&base_path)
        .await
        .map_err(|e| e.to_string())?;

    SetupManager::get_instance()
        .resume_phases(vec![SetupPhase::Wallet, SetupPhase::CpuMining])
        .await;

    if timer.elapsed() > MAX_ACCEPTABLE_COMMAND_TIME {
        warn!(target: LOG_TARGET_APP_LOGIC, "import_seed_words took too long: {:?}", timer.elapsed());
    }
    Ok(())
}

#[tauri::command]
pub async fn revert_to_internal_wallet(
    _window: tauri::Window,
    app_handle: tauri::AppHandle,
) -> Result<(), InvokeError> {
    let timer = Instant::now();

    SetupManager::get_instance()
        .shutdown_phases(vec![SetupPhase::Wallet, SetupPhase::CpuMining])
        .await;

    InternalWallet::initialize_with_seed(&app_handle)
        .await
        .map_err(InvokeError::from_anyhow)?;
    ConfigCore::update_field(
        ConfigCoreContent::set_exchange_id,
        DEFAULT_EXCHANGE_ID.to_string(),
    )
    .await
    .map_err(InvokeError::from_anyhow)?;
    EventsEmitter::emit_exchange_id_changed(DEFAULT_EXCHANGE_ID.to_string()).await;

    SetupManager::get_instance()
        .resume_phases(vec![SetupPhase::Wallet, SetupPhase::CpuMining])
        .await;

    if timer.elapsed() > MAX_ACCEPTABLE_COMMAND_TIME {
        warn!(target: LOG_TARGET_APP_LOGIC, "revert_to_internal_wallet took too long: {:?}", timer.elapsed());
    }
    Ok(())
}

#[tauri::command]
pub fn log_web_message(level: String, message: Vec<String>) {
    let joined_message = message.join(" ");
    match level.as_str() {
        "error" => {
            error!(target: LOG_TARGET_WEB, "{joined_message}")
        }
        _ => info!(target: LOG_TARGET_WEB, "{joined_message}"),
    }
}

#[tauri::command]
pub fn open_log_dir(app: tauri::AppHandle) {
    let log_dir = app.path().app_log_dir().expect("Could not get log dir");
    if let Err(e) = open::that(log_dir) {
        error!(target: LOG_TARGET_APP_LOGIC, "Could not open log dir: {e:?}");
    }
}

async fn reset_app_configs(
    app_handle: &tauri::AppHandle,
    reset_wallet: bool,
) -> Result<(), anyhow::Error> {
    let app_config_dir = app_handle.path().app_config_dir()?;
    let universe_app_configs_dir = app_config_dir
        .join("app_configs")
        .join(Network::get_current().as_key_str());

    if reset_wallet {
        log::info!(target: LOG_TARGET_APP_LOGIC, "[reset_app_configs] Resetting with wallet.");
        remove_dir_all(&universe_app_configs_dir).map_err(|e| {
            error!(target: LOG_TARGET_APP_LOGIC, "[reset_app_configs] Could not remove {universe_app_configs_dir:?} directory: {e:?}");
            anyhow::anyhow!("Could not remove directory: {e}")
        })?;
    } else {
        log::info!(target: LOG_TARGET_APP_LOGIC, "[reset_app_configs] Resetting without wallet.");
        // remove all configs but not "config_wallet.json"
        let config_files = std::fs::read_dir(&universe_app_configs_dir)?;
        for entry in config_files {
            let entry = entry?;
            let path = entry.path();
            if path.is_file() && path.file_name().unwrap_or_default() != "config_wallet.json" {
                std::fs::remove_file(path)?;
            }
        }
    }

    Ok(())
}

#[allow(clippy::too_many_lines)]
#[tauri::command]
pub async fn reset_settings(
    reset_wallet: bool,
    app_handle: tauri::AppHandle,
) -> Result<(), String> {
    if reset_wallet {
        // Validate PIN if pin locked
        let _unused = PinManager::get_validated_pin_if_defined(&app_handle)
            .await
            .map_err(|e| e.to_string())?;
        log::info!(target: LOG_TARGET_APP_LOGIC, "[reset_settings] Pin successfully validated");
    }

    let _unused = GpuManager::write().await.stop_mining().await;
    let _unused = CpuManager::write().await.stop_mining().await;
    TasksTrackers::current().stop_all_processes().await;

    let network = Network::get_current_or_user_setting_or_default().as_key_str();
    let app_config_dir = app_handle.path().app_config_dir();
    let app_cache_dir = app_handle.path().app_cache_dir();
    let app_data_dir = app_handle.path().app_data_dir();
    let app_local_data_dir = app_handle.path().app_local_data_dir();

    let dirs_to_remove = [
        app_config_dir,
        app_cache_dir,
        app_data_dir,
        app_local_data_dir,
    ];
    let valid_dir_paths: Vec<String> = dirs_to_remove
        .iter()
        .filter_map(|dir| {
            if let Ok(path) = dir {
                path.to_str().map(|s| s.to_string())
            } else {
                None
            }
        })
        .collect();

    if valid_dir_paths.is_empty() {
        error!(target: LOG_TARGET_APP_LOGIC, "Could not get app directories for {valid_dir_paths:?}");
        return Err("Could not get app directories".to_string());
    }
    let mut folder_block_list = Vec::new();
    folder_block_list.push("EBWebView");

    let mut files_block_list = Vec::new();
    if reset_wallet {
        debug!(target: LOG_TARGET_APP_LOGIC, "[reset_settings] Clearing all wallets");
        InternalWallet::clear_all_wallets()
            .await
            .map_err(|e| e.to_string())?;
    } else {
        folder_block_list.push("wallet");
        files_block_list.push("credentials_backup.bin");
    }
    // handle App Config reset individually
    folder_block_list.push("app_configs");
    reset_app_configs(&app_handle, reset_wallet)
        .await
        .map_err(|e| e.to_string())?;

    for dir_path in dirs_to_remove.iter().flatten() {
        if dir_path.exists() {
            for entry in read_dir(dir_path).map_err(|e| e.to_string())? {
                let entry = entry.map_err(|e| e.to_string())?;
                let path = entry.path();
                if path.is_dir() {
                    if let Some(file_name) = path.file_name().and_then(|name| name.to_str()) {
                        if folder_block_list.contains(&file_name) {
                            continue;
                        }
                    }

                    let contains_wallet_config =
                        read_dir(&path)
                            .map_err(|e| e.to_string())?
                            .any(|inner_entry| {
                                inner_entry
                                    .map(|e| e.file_name() == "wallet_config.json") // legacy wallet config
                                    .unwrap_or(false)
                            });

                    let is_network_dir = path
                        .file_name()
                        .and_then(|name| name.to_str())
                        .map(|name| name == network)
                        .unwrap_or(false);

                    if !reset_wallet && contains_wallet_config {
                        continue;
                    }
                    if reset_wallet && contains_wallet_config && !is_network_dir {
                        continue;
                    }

                    remove_dir_all(path.clone()).map_err(|e| {
                        error!(target: LOG_TARGET_APP_LOGIC, "[reset_settings] Could not remove {path:?} directory: {e:?}");
                        format!("Could not remove directory: {e}")
                    })?;
                } else {
                    if let Some(file_name) = path.file_name().and_then(|name| name.to_str()) {
                        if files_block_list.contains(&file_name) {
                            continue;
                        }
                    }

                    remove_file(path.clone()).map_err(|e| {
                        error!(target: LOG_TARGET_APP_LOGIC, "[reset_settings] Could not remove {path:?} file: {e:?}");
                        format!("Could not remove file: {e}")
                    })?;
                }
            }
        }
    }

    info!(target: LOG_TARGET_APP_LOGIC, "[reset_settings] Restarting the app");
    app_handle.restart()
}

#[tauri::command]
pub async fn restart_application(
    _window: tauri::Window,
    app: tauri::AppHandle,
) -> Result<(), String> {
    app.restart();
}

#[tauri::command]
pub async fn send_feedback(
    feedback: String,
    include_logs: bool,
    _window: tauri::Window,
    state: tauri::State<'_, UniverseAppState>,
    app: tauri::AppHandle,
) -> Result<String, String> {
    let timer = Instant::now();
    let app_log_dir = app.path().app_log_dir().expect("Could not get log dir.");
    let app_config_dir = app
        .path()
        .app_config_dir()
        .expect("Could not get app config dir.");

    let reference = state
        .feedback
        .read()
        .await
        .send_feedback(
            feedback,
            include_logs,
            app_log_dir.clone(),
            app_config_dir.clone(),
        )
        .await
        .inspect_err(|e| error!("error at send_feedback {e:?}"))
        .map_err(|e| e.to_string())?;
    if timer.elapsed() > Duration::from_secs(60) {
        warn!(target: LOG_TARGET_APP_LOGIC, "send_feedback took too long: {:?}", timer.elapsed());
    }
    Ok(reference)
}

#[tauri::command]
pub async fn set_allow_telemetry(allow_telemetry: bool) -> Result<(), InvokeError> {
    ConfigCore::update_field(ConfigCoreContent::set_allow_telemetry, allow_telemetry)
        .await
        .map_err(InvokeError::from_anyhow)?;
    Ok(())
}

#[tauri::command]
pub async fn set_allow_notifications(allow_notifications: bool) -> Result<(), InvokeError> {
    ConfigCore::update_field(
        ConfigCoreContent::set_allow_notifications,
        allow_notifications,
    )
    .await
    .map_err(InvokeError::from_anyhow)?;
    Ok(())
}

#[tauri::command]
pub async fn set_application_language(application_language: String) -> Result<(), String> {
    ConfigUI::update_field(
        ConfigUIContent::set_application_language,
        application_language,
    )
    .await
    .map_err(|e| e.to_string())?;

    Ok(())
}

#[tauri::command]
pub async fn set_auto_update(auto_update: bool) -> Result<(), InvokeError> {
    let timer = Instant::now();
    ConfigCore::update_field(ConfigCoreContent::set_auto_update, auto_update)
        .await
        .map_err(InvokeError::from_anyhow)?;

    if timer.elapsed() > MAX_ACCEPTABLE_COMMAND_TIME {
        warn!(target: LOG_TARGET_APP_LOGIC, "set_auto_update took too long: {:?}", timer.elapsed());
    }

    Ok(())
}

#[tauri::command]
pub async fn set_cpu_mining_enabled(enabled: bool) -> Result<(), InvokeError> {
    let timer = Instant::now();
    let _unused =
        ConfigMining::update_field(ConfigMiningContent::set_cpu_mining_enabled, enabled).await;

    SystemTrayManager::send_event(SystemTrayEvents::CpuMiningState(enabled)).await;

    if timer.elapsed() > MAX_ACCEPTABLE_COMMAND_TIME {
        warn!(target: LOG_TARGET_APP_LOGIC,
            "set_cpu_mining_enabled took too long: {:?}",
            timer.elapsed()
        );
    }
    Ok(())
}

#[tauri::command]
pub async fn sign_ws_data(data: String) -> Result<SignWsDataResponse, String> {
    let key: ring::signature::Ed25519KeyPair = get_websocket_key().map_err(|e| {
        warn!(target: LOG_TARGET_APP_LOGIC,
            "error ws key handling:{:?}",
            e.to_string()
        );
        "sign_ws_data: error ws key handling"
    })?;
    let pub_key = get_der_encode_pub_key(&key).map_err(|e| {
        warn!(target: LOG_TARGET_APP_LOGIC,
            "error ws pub key handling:{:?}",
            e.to_string()
        );
        "sign_ws_data: error ws pub key handling"
    })?;

    let signature = key.sign(data.as_bytes());

    Ok(SignWsDataResponse {
        signature: BASE64_STANDARD.encode(signature.as_ref()),
        pub_key,
    })
}

#[tauri::command]
pub async fn set_display_mode(display_mode: &str) -> Result<(), InvokeError> {
    let timer = Instant::now();

    if let Some(display_mode) = DisplayMode::from_str(display_mode) {
        ConfigUI::update_field(ConfigUIContent::set_display_mode, display_mode)
            .await
            .map_err(InvokeError::from_anyhow)?;
    } else {
        return Err(InvokeError::from("Invalid display mode".to_string()));
    }

    if timer.elapsed() > MAX_ACCEPTABLE_COMMAND_TIME {
        warn!(target: LOG_TARGET_APP_LOGIC, "set_display_mode took too long: {:?}", timer.elapsed());
    }

    Ok(())
}
#[tauri::command]
pub async fn toggle_device_exclusion(device_index: u32, excluded: bool) -> Result<(), String> {
    if excluded {
        info!(target: LOG_TARGET_APP_LOGIC, "Excluding device {device_index}");
        ConfigMining::update_field(
            ConfigMiningContent::enable_gpu_device_exclusion,
            device_index,
        )
        .await
        .map_err(|e| e.to_string())?;
    } else {
        info!(target: LOG_TARGET_APP_LOGIC, "Including device {device_index}");
        ConfigMining::update_field(
            ConfigMiningContent::disable_gpu_device_exclusion,
            device_index,
        )
        .await
        .map_err(|e| e.to_string())?;
    }

    Ok(())
}

#[tauri::command]
pub async fn set_gpu_mining_enabled(enabled: bool) -> Result<(), InvokeError> {
    let timer = Instant::now();

    ConfigMining::update_field(ConfigMiningContent::set_gpu_mining_enabled, enabled)
        .await
        .map_err(InvokeError::from_anyhow)?;

    SystemTrayManager::send_event(SystemTrayEvents::GpuMiningState(enabled)).await;

    if timer.elapsed() > MAX_ACCEPTABLE_COMMAND_TIME {
        warn!(target: LOG_TARGET_APP_LOGIC,
            "set_gpu_mining_enabled took too long: {:?}",
            timer.elapsed()
        );
    }

    Ok(())
}

#[tauri::command]
pub async fn set_mine_on_app_start(mine_on_app_start: bool) -> Result<(), InvokeError> {
    let timer = Instant::now();
    ConfigMining::update_field(
        ConfigMiningContent::set_mine_on_app_start,
        mine_on_app_start,
    )
    .await
    .map_err(InvokeError::from_anyhow)?;

    if timer.elapsed() > MAX_ACCEPTABLE_COMMAND_TIME {
        warn!(target: LOG_TARGET_APP_LOGIC, "set_mine_on_app_start took too long: {:?}", timer.elapsed());
    }

    Ok(())
}

#[tauri::command]
pub async fn select_mining_mode(mode: String) -> Result<(), InvokeError> {
    let timer = Instant::now();
    info!(target: LOG_TARGET_APP_LOGIC, "[select_mining_mode] called with mode: {mode:?}");

    ConfigMining::update_field(ConfigMiningContent::set_selected_mining_mode, mode.clone())
        .await
        .map_err(InvokeError::from_anyhow)?;

    if mode != "Eco" {
        ConfigMining::update_field(ConfigMiningContent::set_eco_alert_needed, false)
            .await
            .map_err(InvokeError::from_anyhow)?;
    }

    SystemTrayManager::send_event(SystemTrayEvents::MiningMode(MiningModeType::from(
        mode.clone(),
    )))
    .await;

    if timer.elapsed() > MAX_ACCEPTABLE_COMMAND_TIME {
        warn!(target: LOG_TARGET_APP_LOGIC, "select_mining_mode took too long: {:?}", timer.elapsed());
    }
    Ok(())
}

#[tauri::command]
pub async fn update_custom_mining_mode(
    custom_cpu_usage: u32,
    custom_gpu_usage: u32,
) -> Result<(), InvokeError> {
    let timer = Instant::now();
    info!(target: LOG_TARGET_APP_LOGIC, "[update_custom_mining_mode] called with custom_cpu_usage: {custom_cpu_usage:?}, custom_gpu_usage: {custom_gpu_usage:?}");

    ConfigMining::update_field(
        ConfigMiningContent::update_custom_mode_cpu_usage,
        custom_cpu_usage,
    )
    .await
    .map_err(InvokeError::from_anyhow)?;

    ConfigMining::update_field(
        ConfigMiningContent::update_custom_mode_gpu_usage,
        custom_gpu_usage,
    )
    .await
    .map_err(InvokeError::from_anyhow)?;

    if timer.elapsed() > MAX_ACCEPTABLE_COMMAND_TIME {
        warn!(target: LOG_TARGET_APP_LOGIC, "update_custom_mining_mode took too long: {:?}", timer.elapsed());
    }
    Ok(())
}

#[tauri::command]
pub async fn set_monero_address(monero_address: String) -> Result<(), InvokeError> {
    let timer = Instant::now();
    SetupManager::get_instance()
        .add_phases_to_restart_queue(vec![SetupPhase::CpuMining])
        .await;

    InternalWallet::set_external_monero_address(monero_address)
        .await
        .map_err(InvokeError::from_anyhow)?;

    SetupManager::get_instance()
        .restart_phases_from_queue()
        .await;
    if timer.elapsed() > MAX_ACCEPTABLE_COMMAND_TIME {
        warn!(target: LOG_TARGET_APP_LOGIC, "set_monero_address took too long: {:?}", timer.elapsed());
    }
    Ok(())
}

#[tauri::command]
pub async fn set_monerod_config(
    use_monero_fail: bool,
    monero_nodes: Vec<String>,
) -> Result<(), InvokeError> {
    let timer = Instant::now();
    info!(target: LOG_TARGET_APP_LOGIC, "[set_monerod_config] called with use_monero_fail: {use_monero_fail:?}, monero_nodes: {monero_nodes:?}");
    ConfigCore::update_field_requires_restart(
        ConfigCoreContent::set_mmproxy_monero_nodes,
        monero_nodes.clone(),
        vec![SetupPhase::CpuMining],
    )
    .await
    .map_err(InvokeError::from_anyhow)?;

    ConfigCore::update_field_requires_restart(
        ConfigCoreContent::set_mmproxy_use_monero_failover,
        use_monero_fail,
        vec![SetupPhase::CpuMining],
    )
    .await
    .map_err(InvokeError::from_anyhow)?;

    SetupManager::get_instance()
        .restart_phases_from_queue()
        .await;

    if timer.elapsed() > MAX_ACCEPTABLE_COMMAND_TIME {
        warn!(target: LOG_TARGET_APP_LOGIC, "set_monerod_config took too long: {:?}", timer.elapsed());
    }

    Ok(())
}

#[tauri::command]
pub async fn set_show_experimental_settings(
    show_experimental_settings: bool,
) -> Result<(), InvokeError> {
    ConfigUI::update_field(
        ConfigUIContent::set_show_experimental_settings,
        show_experimental_settings,
    )
    .await
    .map_err(InvokeError::from_anyhow)?;

    Ok(())
}

#[tauri::command]
pub async fn set_should_always_use_system_language(
    should_always_use_system_language: bool,
) -> Result<(), InvokeError> {
    ConfigUI::update_field(
        ConfigUIContent::set_should_always_use_system_language,
        should_always_use_system_language,
    )
    .await
    .map_err(InvokeError::from_anyhow)?;

    Ok(())
}

#[tauri::command]
pub async fn set_should_auto_launch(should_auto_launch: bool) -> Result<(), InvokeError> {
    ConfigCore::update_field(
        ConfigCoreContent::set_should_auto_launch,
        should_auto_launch,
    )
    .await
    .map_err(InvokeError::from_anyhow)?;

    AutoLauncher::current()
        .update_auto_launcher(should_auto_launch)
        .await
        .map_err(InvokeError::from_anyhow)?;

    Ok(())
}

#[tauri::command]
pub async fn set_tor_config(
    config: TorConfig,
    _window: tauri::Window,
    state: tauri::State<'_, UniverseAppState>,
) -> Result<TorConfig, String> {
    let timer = Instant::now();
    info!(target: LOG_TARGET_APP_LOGIC, "[set_tor_config] called with config: {config:?}");
    let tor_config = state
        .tor_manager
        .set_tor_config(config)
        .await
        .map_err(|e| e.to_string())?;

    SetupManager::get_instance()
        .restart_phases(vec![SetupPhase::Node, SetupPhase::Wallet])
        .await;

    if timer.elapsed() > MAX_ACCEPTABLE_COMMAND_TIME {
        warn!(target: LOG_TARGET_APP_LOGIC, "set_tor_config took too long: {:?}", timer.elapsed());
    }
    Ok(tor_config)
}

#[tauri::command]
pub async fn set_use_tor(use_tor: bool, app_handle: tauri::AppHandle) -> Result<(), InvokeError> {
    let timer = Instant::now();
    ConfigCore::update_field_requires_restart(
        ConfigCoreContent::set_use_tor,
        use_tor,
        vec![SetupPhase::Node, SetupPhase::Wallet],
    )
    .await
    .map_err(InvokeError::from_anyhow)?;

    SetupManager::get_instance()
        .restart_phases_from_queue()
        .await;

    let config_dir = app_handle
        .path()
        .app_config_dir()
        .expect("Could not get config dir");

    //TODO: Do we still need this?
    if config_dir.exists() {
        let tcp_tor_toggled_file = config_dir.join("tcp_tor_toggled");
        File::create(tcp_tor_toggled_file).map_err(|e| e.to_string())?;
    }

    if timer.elapsed() > MAX_ACCEPTABLE_COMMAND_TIME {
        warn!(target: LOG_TARGET_APP_LOGIC, "set_use_tor took too long: {:?}", timer.elapsed());
    }

    Ok(())
}

#[tauri::command]
pub async fn set_visual_mode(enabled: bool) -> Result<(), InvokeError> {
    let timer = Instant::now();
    ConfigUI::update_field(ConfigUIContent::set_visual_mode, enabled)
        .await
        .map_err(InvokeError::from_anyhow)?;

    if timer.elapsed() > MAX_ACCEPTABLE_COMMAND_TIME {
        warn!(target: LOG_TARGET_APP_LOGIC,
            "set_visual_mode took too long: {:?}",
            timer.elapsed()
        );
    }
    Ok(())
}

#[allow(clippy::too_many_lines)]
#[tauri::command]
pub async fn set_airdrop_tokens(airdrop_tokens: Option<AirdropTokens>) -> Result<(), InvokeError> {
    let old_id = ConfigCore::content()
        .await
        .airdrop_tokens()
        .clone()
        .and_then(|tokens| {
            airdrop::decode_jwt_claims_without_exp(&tokens.token).map(|claim| claim.id)
        });
    let new_id = airdrop_tokens.clone().and_then(|tokens| {
        airdrop::decode_jwt_claims_without_exp(&tokens.token).map(|claim| claim.id)
    });

    let user_id_changed = old_id != new_id;

    ConfigCore::update_field(ConfigCoreContent::set_airdrop_tokens, airdrop_tokens)
        .await
        .map_err(InvokeError::from_anyhow)?;

    info!(target: LOG_TARGET_APP_LOGIC, "New Airdrop tokens saved, user id changed:{user_id_changed:?}");
    if user_id_changed {
        // If the user id changed, we need to restart the cpu mining phases to ensure that the new telemetry_id ( unique_string value )is used
        SetupManager::get_instance()
            .restart_phases(vec![SetupPhase::CpuMining])
            .await;
    }
    Ok(())
}

#[tauri::command]
pub async fn start_cpu_mining() -> Result<(), String> {
    let timer = Instant::now();

    CpuManager::write()
        .await
        .start_mining()
        .await
        .map_err(|e| e.to_string())?;

    if timer.elapsed() > MAX_ACCEPTABLE_COMMAND_TIME {
        warn!(target: LOG_TARGET_APP_LOGIC, "start_cpu_mining took too long: {:?}", timer.elapsed());
    }
    Ok(())
}
#[allow(clippy::too_many_lines)]
#[tauri::command]
pub async fn start_gpu_mining() -> Result<(), String> {
    let timer = Instant::now();

    GpuManager::write()
        .await
        .start_mining()
        .await
        .map_err(|e| e.to_string())?;

    if timer.elapsed() > MAX_ACCEPTABLE_COMMAND_TIME {
        warn!(target: LOG_TARGET_APP_LOGIC, "start_gpu_mining took too long: {:?}", timer.elapsed());
    }

    Ok(())
}

#[tauri::command]
pub async fn stop_cpu_mining() -> Result<(), String> {
    let timer = Instant::now();

    CpuManager::write()
        .await
        .stop_mining()
        .await
        .map_err(|e| e.to_string())?;

    if timer.elapsed() > MAX_ACCEPTABLE_COMMAND_TIME {
        warn!(target: LOG_TARGET_APP_LOGIC, "stop_cpu_mining took too long: {:?}", timer.elapsed());
    }

    Ok(())
}
#[tauri::command]
pub async fn stop_gpu_mining() -> Result<(), String> {
    let timer = Instant::now();

    GpuManager::write()
        .await
        .stop_mining()
        .await
        .map_err(|e| e.to_string())?;

    if timer.elapsed() > MAX_ACCEPTABLE_COMMAND_TIME {
        warn!(target: LOG_TARGET_APP_LOGIC, "stop_cpu_mining took too long: {:?}", timer.elapsed());
    }
    Ok(())
}

#[tauri::command]
pub async fn switch_gpu_miner(gpu_miner_type: GpuMinerType) -> Result<(), String> {
    let timer = Instant::now();

    ConfigMining::update_field(
        ConfigMiningContent::set_gpu_miner_type,
        gpu_miner_type.clone(),
    )
    .await
    .map_err(|e| e.to_string())?;

    GpuManager::write()
        .await
        .switch_miner(gpu_miner_type.clone())
        .await
        .map_err(|e| e.to_string())?;

    if timer.elapsed() > MAX_ACCEPTABLE_COMMAND_TIME {
        warn!(target: LOG_TARGET_APP_LOGIC, "switch_gpu_miner took too long: {:?}", timer.elapsed());
    }

    Ok(())
}

#[tauri::command]
pub async fn toggle_cpu_pool_mining(enabled: bool) -> Result<(), String> {
    let timer = Instant::now();

    if enabled {
        SetupManager::get_instance()
            .turn_on_cpu_pool_feature()
            .await
            .map_err(|e| e.to_string())?;
    } else {
        SetupManager::get_instance()
            .turn_off_cpu_pool_feature()
            .await
            .map_err(|e| e.to_string())?;
    }

    if timer.elapsed() > MAX_ACCEPTABLE_COMMAND_TIME {
        warn!(target: LOG_TARGET_APP_LOGIC, "toggle_cpu_pool_mining took too long: {:?}", timer.elapsed());
    }

    Ok(())
}

#[tauri::command]
pub async fn toggle_gpu_pool_mining(enabled: bool) -> Result<(), String> {
    let timer = Instant::now();

    if enabled {
        SetupManager::get_instance()
            .turn_on_gpu_pool_feature()
            .await
            .map_err(|e| e.to_string())?;
    } else {
        SetupManager::get_instance()
            .turn_off_gpu_pool_feature()
            .await
            .map_err(|e| e.to_string())?;
    }

    if timer.elapsed() > MAX_ACCEPTABLE_COMMAND_TIME {
        warn!(target: LOG_TARGET_APP_LOGIC, "toggle_gpu_pool_mining took too long: {:?}", timer.elapsed());
    }

    Ok(())
}

#[tauri::command]
pub async fn set_pre_release(
    app: tauri::AppHandle,
    pre_release: bool,
    state: tauri::State<'_, UniverseAppState>,
) -> Result<(), InvokeError> {
    let timer = Instant::now();
    ConfigCore::update_field(ConfigCoreContent::set_pre_release, pre_release)
        .await
        .map_err(InvokeError::from_anyhow)?;

    state
        .updates_manager
        .try_update(app.clone(), true, !pre_release, Duration::from_secs(30))
        .await
        .map_err(|e| e.to_string())?;

    if timer.elapsed() > MAX_ACCEPTABLE_COMMAND_TIME {
        warn!(target: LOG_TARGET_APP_LOGIC, "set_pre_release took too long: {:?}", timer.elapsed());
    }

    Ok(())
}

#[tauri::command]
pub async fn proceed_with_update(
    app: tauri::AppHandle,
    state: tauri::State<'_, UniverseAppState>,
) -> Result<(), String> {
    let timer = Instant::now();
    state
        .updates_manager
        .proceed_with_update(app.clone())
        .await
        .map_err(|e| e.to_string())?;
    if timer.elapsed() > MAX_ACCEPTABLE_COMMAND_TIME {
        warn!(target: LOG_TARGET_APP_LOGIC, "proceed_with_update took too long: {:?}", timer.elapsed());
    }
    Ok(())
}

#[tauri::command]
pub async fn start_mining_status(state: tauri::State<'_, UniverseAppState>) -> Result<(), String> {
    let timer = Instant::now();
    info!(target: LOG_TARGET_APP_LOGIC, "start_mining_status called");
    state
        .mining_status_manager
        .write()
        .await
        .start_polling()
        .await
        .map_err(|e| e.to_string())?;
    if timer.elapsed() > MAX_ACCEPTABLE_COMMAND_TIME {
        warn!(target: LOG_TARGET_APP_LOGIC, "start_mining_status_sending took too long: {:?}", timer.elapsed());
    }
    Ok(())
}

#[tauri::command]
pub async fn stop_mining_status(state: tauri::State<'_, UniverseAppState>) -> Result<(), String> {
    info!(target: LOG_TARGET_APP_LOGIC, "stop_mining_status called");
    let timer = Instant::now();
    state
        .mining_status_manager
        .write()
        .await
        .stop_polling()
        .await;
    if timer.elapsed() > MAX_ACCEPTABLE_COMMAND_TIME {
        warn!(target: LOG_TARGET_APP_LOGIC, "stop_mining_status_sending took too long: {:?}", timer.elapsed());
    }
    Ok(())
}
#[tauri::command]
pub async fn set_selected_engine(
    selected_engine: &str,
    _state: tauri::State<'_, UniverseAppState>,
    _app: tauri::AppHandle,
) -> Result<(), InvokeError> {
    info!(target: LOG_TARGET_APP_LOGIC, "set_selected_engine called with engine: {selected_engine:?}");
    let timer = Instant::now();

    let engine_type = EngineType::from_string(selected_engine).map_err(InvokeError::from_anyhow)?;

    ConfigMining::update_field(ConfigMiningContent::set_gpu_engine, engine_type)
        .await
        .map_err(InvokeError::from_anyhow)?;

    if timer.elapsed() > MAX_ACCEPTABLE_COMMAND_TIME {
        warn!(target: LOG_TARGET_APP_LOGIC, "proceed_with_update took too long: {:?}", timer.elapsed());
    }

    Ok(())
}

#[tauri::command]
pub async fn websocket_get_status(
    _: tauri::AppHandle,
    state: tauri::State<'_, UniverseAppState>,
) -> Result<String, String> {
    let status = state.websocket_manager_status_rx.borrow().clone();
    Ok(format!("{status:?}"))
}

#[tauri::command]
pub async fn reconnect() -> Result<(), String> {
    EventsEmitter::emit_connection_status_changed(ConnectionStatusPayload::InProgress).await;
    let setup_manager = SetupManager::get_instance();
    setup_manager.restart_phases(SetupPhase::all()).await;
    Ok(())
}

#[tauri::command]
pub async fn send_one_sided_to_stealth_address(
    amount: String,
    destination: String,
    payment_id: Option<String>,
) -> Result<(), String> {
    let timer = Instant::now();
<<<<<<< HEAD
    info!(target: LOG_TARGET, "[send_one_sided_to_stealth_address] called with args: (amount: {amount:?}, destination: {destination:?}, payment_id: {payment_id:?})");
=======
    info!(target: LOG_TARGET_APP_LOGIC, "[send_one_sided_to_stealth_address] called with args: (amount: {amount:?}, destination: {destination:?}, payment_id: {payment_id:?})");
    state
        .wallet_manager
        .send_one_sided_to_stealth_address(amount, destination, payment_id, &app_handle)
        .await
        .map_err(|e| e.to_string())?;
>>>>>>> 5c0fb29a

    let parsed_amount = Minotari::from_str(&amount).map_err(|e| e.to_string())?;
    MinotariWalletManager::send_one_sided_transaction(
        destination,
        parsed_amount.uT().0,
        payment_id,
    )
    .await
    .map_err(|e| e.to_string())?;

    if timer.elapsed() > MAX_ACCEPTABLE_COMMAND_TIME {
        warn!(target: LOG_TARGET_APP_LOGIC, "send_one_sided_to_stealth_address took too long: {:?}", timer.elapsed());
    }
    Ok(())
}

#[tauri::command]
pub fn verify_address_for_send(
    address: String,
    sending_method: Option<TariAddressFeatures>,
) -> Result<(), String> {
    let sending_method = sending_method.unwrap_or(TariAddressFeatures::ONE_SIDED);

    verify_send(address, sending_method)
}

#[tauri::command]
pub fn validate_minotari_amount(
    amount: String,
    state: tauri::State<'_, UniverseAppState>,
) -> Result<(), InvokeError> {
    let t_amount = Minotari::from_str(&amount).map_err(|e| e.to_string())?;
    let m_amount = MicroMinotari::from(t_amount);

    let balance = state
        .wallet_state_watch_rx
        .borrow()
        .clone()
        .and_then(|state| state.balance);

    let mut available_balance = MicroMinotari::from(0);

    if let Some(wallet_balance) = &balance {
        available_balance = wallet_balance.available_balance
    }

    match m_amount.cmp(&available_balance) {
        std::cmp::Ordering::Less => Ok(()),
        _ => Err(InvokeError::from("Insufficient balance".to_string())),
    }
}

#[tauri::command]
pub async fn trigger_phases_restart() -> Result<(), InvokeError> {
    SetupManager::get_instance()
        .restart_phases_from_queue()
        .await;

    Ok(())
}

#[tauri::command]
pub async fn restart_phases(phases: Vec<SetupPhase>) -> Result<(), InvokeError> {
    SetupManager::get_instance().restart_phases(phases).await;

    Ok(())
}

#[tauri::command]
pub async fn set_node_type(
    mut node_type: NodeType,
    state: tauri::State<'_, UniverseAppState>,
    app_handle: tauri::AppHandle,
) -> Result<(), InvokeError> {
    // map LocalAfterRemote or unknown value to Local
    if node_type != NodeType::Local
        && node_type != NodeType::RemoteUntilLocal
        && node_type != NodeType::Remote
    {
        node_type = NodeType::Local;
    }

    let prev_node_type = state.node_manager.get_node_type().await;
    info!(target: LOG_TARGET_APP_LOGIC, "[set_node_type] from {prev_node_type:?} to: {node_type:?}");

    let is_current_local = matches!(prev_node_type, NodeType::Local | NodeType::LocalAfterRemote);
    if is_current_local && node_type != NodeType::Remote {
        info!(target: LOG_TARGET_APP_LOGIC, "[set_node_type] Local node is already running, no restart needed for node_type: {node_type:?}");
        ConfigCore::update_field(ConfigCoreContent::set_node_type, node_type.clone())
            .await
            .map_err(InvokeError::from_anyhow)?;

        if node_type == NodeType::RemoteUntilLocal {
            info!(target: LOG_TARGET_APP_LOGIC, "[set_node_type] Converting RemoteUntilLocal to LocalAfterRemote since local node is running");
            node_type = NodeType::LocalAfterRemote
        }
    } else {
        info!(target: LOG_TARGET_APP_LOGIC, "[set_node_type] Restarting required phases for node_type: {node_type:?}");
        ConfigCore::update_field_requires_restart(
            ConfigCoreContent::set_node_type,
            node_type.clone(),
            vec![SetupPhase::Node, SetupPhase::Wallet, SetupPhase::CpuMining],
        )
        .await
        .map_err(InvokeError::from_anyhow)?;
    }

    state.node_manager.set_node_type(node_type.clone()).await;
    EventsManager::handle_node_type_update(&app_handle).await;

    SetupManager::get_instance()
        .restart_phases_from_queue()
        .await;

    Ok(())
}

#[tauri::command]
pub async fn change_cpu_pool(cpu_pool: String) -> Result<(), InvokeError> {
    let timer = Instant::now();
    info!(target: LOG_TARGET_APP_LOGIC, "[change_cpu_pool] called with cpu_pool: {cpu_pool:?}");

    ConfigPools::update_field(
        ConfigPoolsContent::set_current_cpu_pool,
        CpuPool::from_string(&cpu_pool).map_err(InvokeError::from_anyhow)?,
    )
    .await
    .map_err(InvokeError::from_anyhow)?;

    let cpu_pool_content = ConfigPools::content().await.current_cpu_pool();

    CpuPoolManager::handle_new_selected_pool(cpu_pool_content).await;

    if timer.elapsed() > MAX_ACCEPTABLE_COMMAND_TIME {
        warn!(target: LOG_TARGET_APP_LOGIC, "change_cpu_pool took too long: {:?}", timer.elapsed());
    }
    Ok(())
}

#[tauri::command]
pub async fn change_gpu_pool(gpu_pool: String) -> Result<(), InvokeError> {
    let timer = Instant::now();
    info!(target: LOG_TARGET_APP_LOGIC, "[change_gpu_pool] called with gpu_pool: {gpu_pool:?}");

    ConfigPools::update_field(
        ConfigPoolsContent::set_current_gpu_pool,
        GpuPool::from_string(&gpu_pool).map_err(InvokeError::from_anyhow)?,
    )
    .await
    .map_err(InvokeError::from_anyhow)?;

    let gpu_pool_content = ConfigPools::content().await.current_gpu_pool();

    GpuPoolManager::handle_new_selected_pool(gpu_pool_content).await;

    if timer.elapsed() > MAX_ACCEPTABLE_COMMAND_TIME {
        warn!(target: LOG_TARGET_APP_LOGIC, "change_gpu_pool took too long: {:?}", timer.elapsed());
    }
    Ok(())
}

#[tauri::command]
pub async fn update_selected_gpu_pool_config(
    updated_config: BasePoolData<GpuPool>,
) -> Result<(), InvokeError> {
    let timer = Instant::now();
    info!(target: LOG_TARGET_APP_LOGIC, "[update_selected_gpu_pool_config] called with updated_config: {updated_config:?}");

    ConfigPools::update_field(
        ConfigPoolsContent::update_current_gpu_config,
        updated_config,
    )
    .await
    .map_err(InvokeError::from_anyhow)?;

    if timer.elapsed() > MAX_ACCEPTABLE_COMMAND_TIME {
        warn!(target: LOG_TARGET_APP_LOGIC, "update_selected_gpu_pool_config took too long: {:?}", timer.elapsed());
    }

    Ok(())
}

#[tauri::command]
pub async fn update_selected_cpu_pool_config(
    updated_config: BasePoolData<CpuPool>,
) -> Result<(), InvokeError> {
    let timer = Instant::now();
    info!(target: LOG_TARGET_APP_LOGIC, "[update_selected_cpu_pool_config] called with updated_config: {updated_config:?}");

    ConfigPools::update_field(
        ConfigPoolsContent::update_current_cpu_config,
        updated_config,
    )
    .await
    .map_err(InvokeError::from_anyhow)?;

    if timer.elapsed() > MAX_ACCEPTABLE_COMMAND_TIME {
        warn!(target: LOG_TARGET_APP_LOGIC, "update_selected_cpu_pool_config took too long: {:?}", timer.elapsed());
    }

    Ok(())
}

#[tauri::command]
pub async fn reset_gpu_pool_config(gpu_pool_type: String) -> Result<(), InvokeError> {
    let timer = Instant::now();
    info!(target: LOG_TARGET_APP_LOGIC, "[reset_pool_gpu_pool_config] called with gpu_pool_name: {gpu_pool_type:?}");

    let gpu_pool = GpuPool::from_string(&gpu_pool_type).map_err(InvokeError::from_anyhow)?;

    ConfigPools::update_field(
        ConfigPoolsContent::update_current_gpu_config,
        gpu_pool.default_content(),
    )
    .await
    .map_err(InvokeError::from_anyhow)?;
    EventsEmitter::emit_pools_config_loaded(&ConfigPools::content().await.clone()).await;
    GpuPoolManager::handle_new_selected_pool(gpu_pool.default_content()).await;

    if timer.elapsed() > MAX_ACCEPTABLE_COMMAND_TIME {
        warn!(target: LOG_TARGET_APP_LOGIC, "reset_pool_gpu_pool_config took too long: {:?}", timer.elapsed());
    }
    Ok(())
}

#[tauri::command]
pub async fn reset_cpu_pool_config(cpu_pool_type: String) -> Result<(), InvokeError> {
    let timer = Instant::now();
    info!(target: LOG_TARGET_APP_LOGIC, "[reset_pool_cpu_pool_config] called with cpu_pool_name: {cpu_pool_type:?}");

    let cpu_pool = CpuPool::from_string(&cpu_pool_type).map_err(InvokeError::from_anyhow)?;

    ConfigPools::update_field(
        ConfigPoolsContent::update_current_cpu_config,
        cpu_pool.default_content(),
    )
    .await
    .map_err(InvokeError::from_anyhow)?;
    EventsEmitter::emit_pools_config_loaded(&ConfigPools::content().await.clone()).await;
    CpuPoolManager::handle_new_selected_pool(cpu_pool.default_content()).await;

    if timer.elapsed() > MAX_ACCEPTABLE_COMMAND_TIME {
        warn!(target: LOG_TARGET_APP_LOGIC, "reset_pool_cpu_pool_config took too long: {:?}", timer.elapsed());
    }
    Ok(())
}

#[tauri::command]
pub async fn create_pin(app_handle: tauri::AppHandle) -> Result<(), String> {
    InternalWallet::create_pin(&app_handle)
        .await
        .map_err(|e| e.to_string())?;
    info!(target: LOG_TARGET_APP_LOGIC, "PIN created successfully");

    EventsEmitter::emit_pin_locked(true).await;

    Ok(())
}

#[tauri::command]
pub async fn set_seed_backed_up() -> Result<(), String> {
    ConfigWallet::update_field(ConfigWalletContent::set_seed_backed_up, true)
        .await
        .map_err(|e| e.to_string())?;

    EventsEmitter::emit_seed_backed_up(true).await;

    Ok(())
}

/*
 ********** TAPPLETS SECTION **********
*/

#[tauri::command]
pub async fn launch_builtin_tapplet() -> Result<ActiveTapplet, String> {
    let binaries_resolver = BinaryResolver::current();

    let tapp_dest_dir = binaries_resolver
        .get_binary_path(Binaries::BridgeTapplet)
        .await
        .map_err(|e| e.to_string())?;

    let handle_start =
        tauri::async_runtime::spawn(async move { start_tapplet(tapp_dest_dir).await });

    let (addr, _cancel_token) = match handle_start.await {
        Ok(result) => result.map_err(|e| e.to_string())?,
        Err(e) => {
            error!(target: LOG_TARGET_APP_LOGIC, "❌ Error handling tapplet start: {e:?}");
            return Err(e.to_string());
        }
    };

    Ok(ActiveTapplet {
        tapplet_id: 0,
        display_name: "Bridge-wXTM".to_string(),
        source: format!("http://{addr}"),
        version: "1.0.0".to_string(),
    })
}

#[tauri::command]
pub async fn get_bridge_envs() -> Result<(String, String), String> {
    let walletconnect_id = option_env!("BRIDGE_WALLET_CONNECT_PROJECT_ID")
        .unwrap_or("")
        .to_string();
    let backend_api = option_env!("BRIDGE_BACKEND_API_URL")
        .unwrap_or("")
        .to_string();

    Ok((walletconnect_id, backend_api))
}

#[tauri::command]
pub async fn parse_tari_address(address: String) -> Result<TariAddressVariants, String> {
    let tari_address = TariAddress::from_str(&address).map_err(|e| e.to_string())?;

    Ok(TariAddressVariants {
        emoji_string: tari_address.to_emoji_string(),
        base58: tari_address.to_base58(),
        hex: tari_address.to_hex(),
    })
}

#[tauri::command]
pub async fn list_connected_peers(
    state: tauri::State<'_, UniverseAppState>,
) -> Result<Vec<String>, String> {
    state
        .node_manager
        .list_connected_peers()
        .await
        .map_err(|e| e.to_string())
}

// ================ Event Scheduler Commands ==================
#[tauri::command]
pub async fn add_scheduler_event(
    event_id: String,
    event_time: SchedulerEventTiming,
    event_type: SchedulerEventType,
) -> Result<(), String> {
    info!(target: LOG_TARGET_APP_LOGIC, "add_scheduler_event called with event_id: {event_id:?}, event_time: {event_time:?}, event_type: {event_type:?}");

    EventScheduler::instance()
        .schedule_event(event_type, event_id, event_time)
        .await
        .map_err(|e| e.to_string())?;

    Ok(())
}

#[tauri::command]
pub async fn remove_scheduler_event(event_id: String) -> Result<(), String> {
    info!(target: LOG_TARGET_APP_LOGIC, "remove_scheduler_event called with event_id: {event_id:?}");

    EventScheduler::instance()
        .remove_event(event_id)
        .await
        .map_err(|e| e.to_string())?;

    Ok(())
}

#[tauri::command]
pub async fn pause_scheduler_event(event_id: String) -> Result<(), String> {
    info!(target: LOG_TARGET_APP_LOGIC, "pause_scheduler_event called with event_id: {event_id:?}");

    EventScheduler::instance()
        .pause_event(event_id)
        .await
        .map_err(|e| e.to_string())?;

    Ok(())
}

#[tauri::command]
pub async fn resume_scheduler_event(event_id: String) -> Result<(), String> {
    info!(target: LOG_TARGET_APP_LOGIC, "resume_scheduler_event called with event_id: {event_id:?}");

    EventScheduler::instance()
        .resume_event(event_id)
        .await
        .map_err(|e| e.to_string())?;

    Ok(())
}

#[tauri::command]
pub async fn refresh_wallet_history(
    state: tauri::State<'_, UniverseAppState>,
    app_handle: tauri::AppHandle,
) -> Result<(), String> {
    SetupManager::get_instance()
        .shutdown_phases(vec![SetupPhase::Wallet])
        .await;

    let base_path = app_handle
        .path()
        .app_local_data_dir()
        .map_err(|_| "Could not find wallet data dir".to_string())?;
    state
        .wallet_manager
        .clean_data_folder(&base_path)
        .await
        .map_err(|e| e.to_string())?;

    // Trigger it manually to immediately update the UI
    // let node_status_watch_rx = state.node_status_watch_rx.clone();
    // let node_status = *node_status_watch_rx.borrow();
    // EventsEmitter::emit_wallet_scanning_progress_update(0, node_status.block_height, 0.0).await;

    SetupManager::get_instance()
        .resume_phases(vec![SetupPhase::Wallet])
        .await;

    Ok(())
}

// Used in convertEthAddressToTariAddress [bridgeApiActions.ts]
// This function encodes a payment ID into a Tari address creating new address for mining
// It easier to encode it here as Bridge backend is not written in rust
#[tauri::command]
pub async fn encode_payment_id_to_address(
    payment_id: String,
    tari_address: String,
) -> Result<String, String> {
    info!(target: LOG_TARGET_APP_LOGIC, "encode_payment_id_to_address called with payment_id: {payment_id:?}, tari_address: {tari_address:?}");
    let mut address_with_memo_field =
        DualAddress::from_base58(tari_address.as_str()).map_err(|e| {
            error!(target: LOG_TARGET_APP_LOGIC, "Failed to parse Tari address: {e}");
            e.to_string()
        })?;
    address_with_memo_field
        .add_memo_field_payment_id(payment_id.as_bytes().to_vec())
        .map_err(|e| {
            error!(target: LOG_TARGET_APP_LOGIC, "Failed to add payment ID to Tari address: {e}");
            e.to_string()
        })?;
    let address_base58 = address_with_memo_field.to_base58();
    info!(target: LOG_TARGET_APP_LOGIC, "Encoded Tari address with payment ID: {address_base58:?}");

    Ok(address_base58)
}

#[tauri::command]
pub async fn save_wxtm_address(address: String, exchange_id: String) -> Result<(), String> {
    ConfigWallet::update_field(
        ConfigWalletContent::add_wxtm_address,
        (exchange_id, address),
    )
    .await
    .map_err(|e| e.to_string())?;

    Ok(())
}

#[tauri::command]
pub async fn get_base_node_status(
    state: tauri::State<'_, UniverseAppState>,
) -> Result<BaseNodeStatus, String> {
    Ok(*state.node_status_watch_rx.borrow())
}

#[tauri::command]
pub async fn set_security_warning_dismissed() -> Result<(), String> {
    ConfigWallet::update_field(ConfigWalletContent::set_security_warning_dismissed, true)
        .await
        .map_err(|e| e.to_string())?;

    Ok(())
}

#[tauri::command]
pub async fn set_pause_on_battery_mode(
    pause_on_battery_mode: PauseOnBatteryModeState,
) -> Result<(), InvokeError> {
    let timer = Instant::now();
    ConfigMining::update_field(
        ConfigMiningContent::set_pause_on_battery_mode,
        pause_on_battery_mode,
    )
    .await
    .map_err(InvokeError::from_anyhow)?;
    if timer.elapsed() > MAX_ACCEPTABLE_COMMAND_TIME {
        warn!(target: LOG_TARGET_APP_LOGIC, "set_pause_on_battery_mode took too long: {:?}", timer.elapsed());
    }
    Ok(())
}

#[tauri::command]
pub async fn set_feedback_fields(feedback_type: String, was_sent: bool) -> Result<(), InvokeError> {
    let timer = Instant::now();
    if was_sent {
        ConfigUI::update_field(ConfigUIContent::update_feedback_sent, feedback_type)
            .await
            .map_err(InvokeError::from_anyhow)?;
    } else {
        ConfigUI::update_field(ConfigUIContent::update_feedback_dismissed, feedback_type)
            .await
            .map_err(InvokeError::from_anyhow)?;
    }
    if timer.elapsed() > MAX_ACCEPTABLE_COMMAND_TIME {
        warn!(target: LOG_TARGET_APP_LOGIC, "set_feedback_fields took too long: {:?}", timer.elapsed());
    }

    Ok(())
}

#[tauri::command]
pub async fn send_otp_request(
    csrf_token: String,
    wallet_address: String,
    state: tauri::State<'_, UniverseAppState>,
) -> Result<(), String> {
    use crate::airdrop_claim::create_otp_request_message;

    info!(target: LOG_TARGET_APP_LOGIC, "Sending OTP request for wallet: {}", wallet_address);

    let otp_message = create_otp_request_message(csrf_token, wallet_address).await?;

    if let Err(e) = state.websocket_message_tx.send(otp_message).await {
        error!(target: LOG_TARGET_APP_LOGIC, "Failed to send OTP request via websocket: {}", e);
        return Err(format!("Failed to send OTP request: {}", e));
    }

    info!(target: LOG_TARGET_APP_LOGIC, "OTP request sent successfully");
    Ok(())
}

#[tauri::command]
pub async fn set_mode_mining_time(mode: MiningModeType, duration: u64) -> Result<(), InvokeError> {
    let timer = Instant::now();

    ConfigMining::update_mining_times(mode, duration)
        .await
        .map_err(InvokeError::from_anyhow)?;
    if timer.elapsed() > MAX_ACCEPTABLE_COMMAND_TIME {
        warn!(target: LOG_TARGET_APP_LOGIC, "set_mode_mining_time took too long: {:?}", timer.elapsed());
    }
    Ok(())
}

#[tauri::command]
pub async fn set_eco_alert_needed() -> Result<(), InvokeError> {
    let timer = Instant::now();
    ConfigMining::update_field(ConfigMiningContent::set_eco_alert_needed, false)
        .await
        .map_err(InvokeError::from_anyhow)?;
    if timer.elapsed() > MAX_ACCEPTABLE_COMMAND_TIME {
        warn!(target: LOG_TARGET_APP_LOGIC, "set_eco_alert_needed took too long: {:?}", timer.elapsed());
    }
    Ok(())
}

#[tauri::command]
pub async fn mark_shutdown_selection_as_completed(dont_ask_again: bool) -> Result<(), InvokeError> {
    let timer = Instant::now();

    ConfigUI::update_field(ConfigUIContent::set_shutdown_mode_selected, dont_ask_again)
        .await
        .map_err(InvokeError::from_anyhow)?;

    ShutdownManager::instance()
        .mark_shutdown_mode_selection_as_completed()
        .await;

    if timer.elapsed() > MAX_ACCEPTABLE_COMMAND_TIME {
        warn!(target: LOG_TARGET_APP_LOGIC, "mark_shutdown_selection_as_completed took too long: {:?}", timer.elapsed());
    }
    Ok(())
}

#[tauri::command]
pub async fn mark_feedback_survey_as_completed() -> Result<(), InvokeError> {
    let timer = Instant::now();

    ShutdownManager::instance()
        .mark_feedback_survey_as_completed()
        .await;

    if timer.elapsed() > MAX_ACCEPTABLE_COMMAND_TIME {
        warn!(target: LOG_TARGET_APP_LOGIC, " mark_feedback_survey_as_completed took too long: {:?}", timer.elapsed());
    }
    Ok(())
}

#[tauri::command]
pub async fn update_shutdown_mode_selection(
    shutdown_mode: ShutdownMode,
) -> Result<(), InvokeError> {
    let timer = Instant::now();

    ConfigCore::update_field(ConfigCoreContent::set_shutdown_mode, shutdown_mode)
        .await
        .map_err(InvokeError::from_anyhow)?;

    if timer.elapsed() > MAX_ACCEPTABLE_COMMAND_TIME {
        warn!(target: LOG_TARGET_APP_LOGIC, "update_shutdown_mode_selection took too long: {:?}", timer.elapsed());
    }
    Ok(())
}<|MERGE_RESOLUTION|>--- conflicted
+++ resolved
@@ -59,15 +59,9 @@
 use crate::tor_adapter::TorConfig;
 use crate::utils::address_utils::verify_send;
 use crate::utils::app_flow_utils::FrontendReadyChannel;
-<<<<<<< HEAD
 use crate::wallet::minotari_wallet::MinotariWalletManager;
 use crate::wallet::wallet_types::TariAddressVariants;
-use crate::{airdrop, UniverseAppState};
-=======
-use crate::wallet::wallet_manager::WalletManagerError;
-use crate::wallet::wallet_types::{TariAddressVariants, TransactionInfo};
 use crate::{airdrop, UniverseAppState, LOG_TARGET_APP_LOGIC};
->>>>>>> 5c0fb29a
 
 use base64::prelude::*;
 use log::{debug, error, info, warn};
@@ -561,35 +555,6 @@
 }
 
 #[tauri::command]
-<<<<<<< HEAD
-=======
-pub async fn get_transactions(
-    state: tauri::State<'_, UniverseAppState>,
-    offset: Option<u32>,
-    limit: Option<u32>,
-    status_bitflag: Option<u32>,
-) -> Result<Vec<TransactionInfo>, String> {
-    let timer = Instant::now();
-    let transactions = state
-        .wallet_manager
-        .get_transactions(offset, limit, status_bitflag)
-        .await
-        .unwrap_or_else(|e| {
-            if !matches!(e, WalletManagerError::WalletNotStarted) {
-                warn!(target: LOG_TARGET_APP_LOGIC, "Error getting transactions: {e}");
-            }
-            vec![]
-        });
-
-    if timer.elapsed() > MAX_ACCEPTABLE_COMMAND_TIME {
-        warn!(target: LOG_TARGET_APP_LOGIC, "get_transactions took too long: {:?}", timer.elapsed());
-    }
-
-    Ok(transactions)
-}
-
-#[tauri::command]
->>>>>>> 5c0fb29a
 pub async fn forgot_pin(
     seed_words: Vec<String>,
     app_handle: tauri::AppHandle,
@@ -1588,16 +1553,7 @@
     payment_id: Option<String>,
 ) -> Result<(), String> {
     let timer = Instant::now();
-<<<<<<< HEAD
-    info!(target: LOG_TARGET, "[send_one_sided_to_stealth_address] called with args: (amount: {amount:?}, destination: {destination:?}, payment_id: {payment_id:?})");
-=======
     info!(target: LOG_TARGET_APP_LOGIC, "[send_one_sided_to_stealth_address] called with args: (amount: {amount:?}, destination: {destination:?}, payment_id: {payment_id:?})");
-    state
-        .wallet_manager
-        .send_one_sided_to_stealth_address(amount, destination, payment_id, &app_handle)
-        .await
-        .map_err(|e| e.to_string())?;
->>>>>>> 5c0fb29a
 
     let parsed_amount = Minotari::from_str(&amount).map_err(|e| e.to_string())?;
     MinotariWalletManager::send_one_sided_transaction(
