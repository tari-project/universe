--- conflicted
+++ resolved
@@ -2261,13 +2261,6 @@
 }
 
 #[tauri::command]
-<<<<<<< HEAD
-pub fn get_ootle_wallet_state(
-    state: tauri::State<'_, UniverseAppState>,
-) -> Result<Option<OotleWalletState>, InvokeError> {
-    let state = state.ootle_wallet_state_watch_rx.borrow().clone();
-    Ok(state)
-=======
 pub async fn set_feedback_fields(feedback_type: String, was_sent: bool) -> Result<(), InvokeError> {
     let timer = Instant::now();
     if was_sent {
@@ -2284,5 +2277,12 @@
     }
 
     Ok(())
->>>>>>> 4ca52a5f
+}
+
+#[tauri::command]
+pub fn get_ootle_wallet_state(
+    state: tauri::State<'_, UniverseAppState>,
+) -> Result<Option<OotleWalletState>, InvokeError> {
+    let state = state.ootle_wallet_state_watch_rx.borrow().clone();
+    Ok(state)
 }