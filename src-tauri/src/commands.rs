--- conflicted
+++ resolved
@@ -1565,16 +1565,7 @@
         )
         .map_err(|e| e.to_string())?;
 
-<<<<<<< HEAD
-    let progress_tracker = ProgressTracker::new(app.clone());
-=======
-    let progress_tracker = ProgressTracker::new(
-        app.get_window("main")
-            .expect("Could not get main window")
-            .clone(),
-        None,
-    );
->>>>>>> cb5a7577
+    let progress_tracker = ProgressTracker::new(app.clone(), None);
     binary_resolver
         .update_binary(Binaries::Xmrig, progress_tracker.clone())
         .await
