--- conflicted
+++ resolved
@@ -598,28 +598,12 @@
     let new_address = internal_wallet
         .set_tari_address(address, config_path)
         .await?;
-<<<<<<< HEAD
     EventsEmitter::emit_wallet_address_update(
         &app_handle,
-=======
-    let handle_clone = app.clone();
-    EventsEmitter::emit_wallet_address_update(
-        &handle_clone,
->>>>>>> 7bf39425
         new_address,
         internal_wallet.get_is_tari_address_generated(),
     )
     .await;
-<<<<<<< HEAD
-=======
-    SetupManager::get_instance()
-        .add_phases_to_restart_queue(vec![
-            SetupPhase::Wallet,
-            SetupPhase::Node,
-            SetupPhase::Unknown,
-        ])
-        .await;
->>>>>>> 7bf39425
     SetupManager::get_instance()
         .shutdown_phases(app_handle, vec![SetupPhase::Wallet])
         .await;
