--- conflicted
+++ resolved
@@ -706,7 +706,6 @@
 }
 
 #[tauri::command]
-<<<<<<< HEAD
 pub async fn get_airdrop_tokens(
     _window: tauri::Window,
     state: tauri::State<'_, UniverseAppState>,
@@ -721,10 +720,7 @@
 }
 
 #[tauri::command]
-pub async fn get_transaction_history(
-=======
 pub async fn get_coinbase_transactions(
->>>>>>> a68c7898
     state: tauri::State<'_, UniverseAppState>,
     continuation: bool,
     limit: Option<u32>,
