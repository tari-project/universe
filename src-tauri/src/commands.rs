--- conflicted
+++ resolved
@@ -44,12 +44,7 @@
 use crate::pin::PinManager;
 use crate::release_notes::ReleaseNotes;
 use crate::setup::setup_manager::{SetupManager, SetupPhase};
-<<<<<<< HEAD
-=======
 use crate::system_dependencies::system_dependencies_manager::SystemDependenciesManager;
-use crate::tapplets::interface::ActiveTapplet;
-use crate::tapplets::tapplet_server::start_tapplet;
->>>>>>> fe4edf24
 use crate::tasks_tracker::TasksTrackers;
 use crate::tor_adapter::TorConfig;
 use crate::utils::address_utils::verify_send;
@@ -2245,41 +2240,6 @@
     Ok(())
 }
 
-<<<<<<< HEAD
-=======
-/*
- ********** TAPPLETS SECTION **********
-*/
-
-#[tauri::command]
-pub async fn launch_builtin_tapplet() -> Result<ActiveTapplet, String> {
-    let binaries_resolver = BinaryResolver::current();
-
-    let tapp_dest_dir = binaries_resolver
-        .get_binary_path(Binaries::BridgeTapplet)
-        .await
-        .map_err(|e| e.to_string())?;
-
-    let handle_start =
-        tauri::async_runtime::spawn(async move { start_tapplet(tapp_dest_dir).await });
-
-    let (addr, _cancel_token) = match handle_start.await {
-        Ok(result) => result.map_err(|e| e.to_string())?,
-        Err(e) => {
-            error!(target: LOG_TARGET, "❌ Error handling tapplet start: {e:?}");
-            return Err(e.to_string());
-        }
-    };
-
-    Ok(ActiveTapplet {
-        tapplet_id: 0,
-        display_name: "Bridge-wXTM".to_string(),
-        source: format!("http://{addr}"),
-        version: "1.0.0".to_string(),
-    })
-}
-
->>>>>>> fe4edf24
 #[tauri::command]
 pub async fn get_bridge_envs() -> Result<(String, String), String> {
     let walletconnect_id = option_env!("BRIDGE_WALLET_CONNECT_PROJECT_ID")
