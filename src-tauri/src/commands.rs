--- conflicted
+++ resolved
@@ -2462,13 +2462,6 @@
 }
 
 #[tauri::command]
-<<<<<<< HEAD
-pub fn get_ootle_wallet_state(
-    state: tauri::State<'_, UniverseAppState>,
-) -> Result<Option<OotleWalletState>, InvokeError> {
-    let state = state.ootle_wallet_state_watch_rx.borrow().clone();
-    Ok(state)
-=======
 pub async fn fetch_registered_tapplets(
     app_handle: tauri::AppHandle,
     db_connection: tauri::State<'_, DatabaseConnection>,
@@ -2822,5 +2815,12 @@
     let dev_updated: DevTapplet = tapplet_store.get_by_id(id)?;
     info!(target: LOG_TARGET, "🛠️ after {:?}", dev_updated.csp);
     return Ok(dev_updated);
->>>>>>> c01d1800
+}
+
+#[tauri::command]
+pub fn get_ootle_wallet_state(
+    state: tauri::State<'_, UniverseAppState>,
+) -> Result<Option<OotleWalletState>, InvokeError> {
+    let state = state.ootle_wallet_state_watch_rx.borrow().clone();
+    Ok(state)
 }