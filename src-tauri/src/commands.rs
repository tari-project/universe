--- conflicted
+++ resolved
@@ -1937,11 +1937,7 @@
     end_time_minute: i64,
     end_time_period: TimePeriod,
 ) -> Result<(), String> {
-<<<<<<< HEAD
-    info!(target: LOG_TARGET, "[ add_scheduler_between_event ] called with event_id: {event_id:?}, start_time_hour: {start_time_hour:?}, start_time_minute: {start_time_minute:?}, start_time_period: {start_time_period:?}, end_time_hour: {end_time_hour:?}, end_time_minute: {end_time_minute:?}, end_time_period: {end_time_period:?}");
-=======
     info!(target: LOG_TARGET, "add_scheduler_between_event called with event_id: {event_id:?}, start_time_hour: {start_time_hour:?}, start_time_minute: {start_time_minute:?}, start_time_period: {start_time_period:?}, end_time_hour: {end_time_hour:?}, end_time_minute: {end_time_minute:?}, end_time_period: {end_time_period:?}");
->>>>>>> ca070503
 
     let event_timing = SchedulerEventTiming::parse_between_variant(
         start_time_hour,
@@ -1952,13 +1948,9 @@
         end_time_period,
     )
     .map_err(|e| e.to_string())?;
-<<<<<<< HEAD
+
     let mining_mode = ConfigMining::get_selected_mining_mode_object().await;
     let event_type = SchedulerEventType::Mine { mining_mode };
-=======
-
-    let event_type = SchedulerEventType::ResumeMining;
->>>>>>> ca070503
 
     EventScheduler::instance()
         .schedule_event(event_type, event_id, event_timing)
