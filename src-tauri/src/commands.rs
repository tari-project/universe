--- conflicted
+++ resolved
@@ -51,7 +51,7 @@
 use crate::pin::PinManager;
 use crate::release_notes::ReleaseNotes;
 use crate::setup::setup_manager::{SetupManager, SetupPhase};
-<<<<<<< HEAD
+use crate::system_dependencies::system_dependencies_manager::SystemDependenciesManager;
 use crate::tapplets::error::Error::RequestError;
 use crate::tapplets::error::Error::{self};
 use crate::tapplets::error::RequestError::FetchConfigError;
@@ -65,11 +65,6 @@
 };
 use crate::tapplets::tapplet_manager::TappletManager;
 use crate::tapplets::tapplet_server::{get_tapplet_config, start_tapplet_server};
-=======
-use crate::system_dependencies::system_dependencies_manager::SystemDependenciesManager;
-use crate::tapplets::interface::ActiveTapplet;
-use crate::tapplets::tapplet_server::start_tapplet;
->>>>>>> 4ca52a5f
 use crate::tasks_tracker::TasksTrackers;
 use crate::tor_adapter::TorConfig;
 use crate::utils::address_utils::verify_send;
@@ -100,11 +95,7 @@
 use tari_utilities::encoding::MBase58;
 use tari_utilities::SafePassword;
 use tauri::ipc::InvokeError;
-<<<<<<< HEAD
 use tauri::{Manager, PhysicalPosition, PhysicalSize, Url};
-=======
-use tauri::Manager;
->>>>>>> 4ca52a5f
 use tauri_plugin_sentry::sentry;
 use urlencoding::encode;
 
@@ -2165,6 +2156,12 @@
 }
 
 #[tauri::command]
+pub async fn is_seed_backed_up() -> Result<bool, String> {
+    let seed_backed_up = *ConfigWallet::content().await.seed_backed_up();
+    Ok(seed_backed_up)
+}
+
+#[tauri::command]
 pub async fn update_csp_policy(
     csp: String,
     state: tauri::State<'_, UniverseAppState>,
@@ -2190,11 +2187,7 @@
 
     let binary = Binaries::from_name(binary_name);
     let tapp_dest_dir = binaries_resolver
-<<<<<<< HEAD
-        .resolve_path_to_binary_files(binary)
-=======
-        .get_binary_path(Binaries::BridgeTapplet)
->>>>>>> 4ca52a5f
+        .get_binary_path(binary)
         .await
         .map_err(|e| e.to_string())?;
 
@@ -2436,10 +2429,31 @@
 }
 
 #[tauri::command]
-<<<<<<< HEAD
-pub async fn is_pin_locked() -> Result<bool, String> {
-    let is_pin_locked = PinManager::pin_locked().await;
-    Ok(is_pin_locked)
+pub async fn set_security_warning_dismissed() -> Result<(), String> {
+    ConfigWallet::update_field(ConfigWalletContent::set_security_warning_dismissed, true)
+        .await
+        .map_err(|e| e.to_string())?;
+
+    Ok(())
+}
+
+#[tauri::command]
+pub async fn set_feedback_fields(feedback_type: String, was_sent: bool) -> Result<(), InvokeError> {
+    let timer = Instant::now();
+    if was_sent {
+        ConfigUI::update_field(ConfigUIContent::update_feedback_sent, feedback_type)
+            .await
+            .map_err(InvokeError::from_anyhow)?;
+    } else {
+        ConfigUI::update_field(ConfigUIContent::update_feedback_dismissed, feedback_type)
+            .await
+            .map_err(InvokeError::from_anyhow)?;
+    }
+    if timer.elapsed() > MAX_ACCEPTABLE_COMMAND_TIME {
+        warn!(target: LOG_TARGET, "set_feedback_fields took too long: {:?}", timer.elapsed());
+    }
+
+    Ok(())
 }
 
 #[tauri::command]
@@ -2509,18 +2523,10 @@
             }
         }
     }
-=======
-pub async fn set_security_warning_dismissed() -> Result<(), String> {
-    ConfigWallet::update_field(ConfigWalletContent::set_security_warning_dismissed, true)
-        .await
-        .map_err(|e| e.to_string())?;
-
->>>>>>> 4ca52a5f
-    Ok(())
-}
-
-#[tauri::command]
-<<<<<<< HEAD
+    Ok(())
+}
+
+#[tauri::command]
 pub fn insert_tapp_registry_db(
     tapplet: CreateTapplet,
     db_connection: tauri::State<'_, DatabaseConnection>,
@@ -2596,7 +2602,6 @@
     }
     Ok(tapp)
 }
-
 
 #[tauri::command]
 pub fn insert_installed_tapp_db(
@@ -2804,22 +2809,359 @@
     let dev_updated: DevTapplet = tapplet_store.get_by_id(id)?;
     info!(target: LOG_TARGET, "🛠️ after {:?}", dev_updated.csp);
     return Ok(dev_updated);
-=======
-pub async fn set_feedback_fields(feedback_type: String, was_sent: bool) -> Result<(), InvokeError> {
-    let timer = Instant::now();
-    if was_sent {
-        ConfigUI::update_field(ConfigUIContent::update_feedback_sent, feedback_type)
+}
+
+#[tauri::command]
+pub async fn fetch_registered_tapplets(
+    app_handle: tauri::AppHandle,
+    db_connection: tauri::State<'_, DatabaseConnection>,
+) -> Result<(), String> {
+    let tapplets = match fetch_tapp_registry_manifest().await {
+        Ok(tapp) => tapp,
+        Err(e) => {
+            return Err(e.to_string());
+        }
+    };
+    info!("❌ FETCHED MANFIEST");
+    let mut store = SqliteStore::new(db_connection.0.clone());
+
+    for tapplet_manifest in tapplets.registered_tapplets.values() {
+        let inserted_tapplet = store
+            .create(&CreateTapplet::from(tapplet_manifest))
+            .map_err(|e| e.to_string())?;
+
+        // TODO uncomment if audit data in manifest
+        // for audit_data in tapplet_manifest.metadata.audits.iter() {
+        //   store.create(
+        //     &(CreateTappletAudit {
+        //       tapplet_id: inserted_tapplet.id,
+        //       auditor: &audit_data.auditor,
+        //       report_url: &audit_data.report_url,
+        //     })
+        //   )?;
+        // }
+
+        for (version, version_data) in tapplet_manifest.versions.iter() {
+            let _ = store
+                .create(
+                    &(CreateTappletVersion {
+                        tapplet_id: inserted_tapplet.id,
+                        version: &version,
+                        integrity: &version_data.integrity,
+                        registry_url: &version_data.registry_url,
+                    }),
+                )
+                .map_err(|e| e.to_string());
+        }
+        match store.get_tapplet_assets_by_tapplet_id(inserted_tapplet.id.unwrap()) {
+            Ok(Some(_)) => {}
+            Ok(None) => {
+                match download_asset(app_handle.clone(), inserted_tapplet.tapp_registry_id).await {
+                    Ok(tapplet_assets) => {
+                        let _ = store
+                            .create(
+                                &(CreateTappletAsset {
+                                    tapplet_id: inserted_tapplet.id,
+                                    icon_url: &tapplet_assets.icon_url,
+                                    background_url: &tapplet_assets.background_url,
+                                }),
+                            )
+                            .map_err(|e| e.to_string());
+                    }
+                    Err(e) => {
+                        error!(target: LOG_TARGET, "Could not download tapplet assets: {}", e);
+                    }
+                }
+            }
+            Err(e) => {
+                return Err(e.to_string());
+            }
+        }
+    }
+    Ok(())
+}
+
+#[tauri::command]
+pub fn insert_tapp_registry_db(
+    tapplet: CreateTapplet,
+    db_connection: tauri::State<'_, DatabaseConnection>,
+) -> Result<Tapplet, String> {
+    let mut tapplet_store = SqliteStore::new(db_connection.0.clone());
+    tapplet_store.create(&tapplet).map_err(|e| e.to_string())
+}
+
+#[tauri::command]
+pub fn read_tapp_registry_db(
+    db_connection: tauri::State<'_, DatabaseConnection>,
+) -> Result<Vec<Tapplet>, String> {
+    let mut tapplet_store = SqliteStore::new(db_connection.0.clone());
+    tapplet_store.get_all().map_err(|e| e.to_string())
+}
+
+#[tauri::command]
+pub fn get_assets_server_addr(state: tauri::State<'_, AssetServer>) -> Result<String, String> {
+    Ok(format!("http://{}", state.addr))
+}
+
+#[tauri::command]
+pub async fn download_and_extract_tapp(
+    tapplet_id: i32,
+    db_connection: tauri::State<'_, DatabaseConnection>,
+    app: tauri::AppHandle,
+) -> Result<Tapplet, String> {
+    let mut tapplet_store = SqliteStore::new(db_connection.0.clone());
+    // let (tapp, tapp_version) = tapplet_store.get_registered_tapplet_with_version(tapplet_id);
+    let (tapp, tapp_version) = match tapplet_store.get_registered_tapplet_with_version(tapplet_id) {
+        Ok(tapp) => tapp,
+        Err(e) => {
+            return Err(e.to_string());
+        }
+    };
+
+    // get download path
+    let tapplet_path = get_tapp_download_path(
+        tapp.tapp_registry_id.clone(),
+        tapp_version.version.clone(),
+        app.clone(),
+    )
+    .unwrap_or_default();
+    // download tarball
+    let url = tapp_version.registry_url.clone();
+    let file_path = tapplet_path.join(TAPPLET_ARCHIVE);
+    let destination_dir = file_path.clone();
+    //TODO handle download
+    // let handle_download = tauri::async_runtime::spawn(async move {
+    //     download_file_with_retries(&url, &destination_dir, progress_tracker).await
+    // });
+    // let _ = handle_download
+    //     .await
+    //     .inspect_err(|e| error!(target: LOG_TARGET, "❌ Error downloading file: {:?}", e))
+    //     .map_err(|_| {
+    //         Error::RequestError(FailedToDownload {
+    //             url: tapp_version.registry_url.clone(),
+    //         })
+    //     });
+
+    // let _ = extract(&file_path, &tapplet_path.clone())
+    //     .await
+    //     .inspect_err(|e| error!(target: LOG_TARGET, "❌ Error extracting file: {:?}", e));
+    //TODO should compare integrity field with the one stored in db or from github manifest?
+    match check_files_and_validate_checksum(tapp_version, tapplet_path.clone()) {
+        Ok(is_valid) => {
+            info!(target: LOG_TARGET,"✅ Checksum validation successfully with test result: {:?}", is_valid);
+        }
+        Err(e) => {
+            error!(target: LOG_TARGET,"🚨 Error validating checksum: {:?}", e);
+            return Err(e.to_string());
+        }
+    }
+    Ok(tapp)
+}
+
+#[tauri::command]
+pub fn insert_installed_tapp_db(
+    tapplet_id: i32,
+    db_connection: tauri::State<'_, DatabaseConnection>,
+) -> Result<InstalledTapplet, Error> {
+    let mut tapplet_store = SqliteStore::new(db_connection.0.clone());
+    let (tapp, version_data) = tapplet_store.get_registered_tapplet_with_version(tapplet_id)?;
+
+    let installed_tapplet = CreateInstalledTapplet {
+        tapplet_id: tapp.id,
+        tapplet_version_id: version_data.id,
+    };
+    tapplet_store.create(&installed_tapplet)
+}
+
+#[tauri::command]
+pub fn read_installed_tapp_db(
+    db_connection: tauri::State<'_, DatabaseConnection>,
+) -> Result<Vec<InstalledTappletWithName>, Error> {
+    let mut tapplet_store = SqliteStore::new(db_connection.0.clone());
+    tapplet_store.get_installed_tapplets_with_display_name()
+}
+
+#[tauri::command]
+pub fn update_installed_tapp_db(
+    tapplet: UpdateInstalledTapplet,
+    db_connection: tauri::State<'_, DatabaseConnection>,
+) -> Result<usize, Error> {
+    let mut tapplet_store = SqliteStore::new(db_connection.0.clone());
+    let tapplets: Vec<InstalledTapplet> = tapplet_store.get_all()?;
+    let first: InstalledTapplet = tapplets.into_iter().next().unwrap();
+    tapplet_store.update(first, &tapplet)
+}
+
+#[tauri::command]
+pub fn delete_installed_tapplet(
+    tapplet_id: i32,
+    db_connection: tauri::State<'_, DatabaseConnection>,
+    app_handle: tauri::AppHandle,
+) -> Result<usize, Error> {
+    let mut store = SqliteStore::new(db_connection.0.clone());
+    let (_installed_tapp, registered_tapp, tapp_version) =
+        store.get_installed_tapplet_full_by_id(tapplet_id)?;
+    let tapplet_path = get_tapp_download_path(
+        registered_tapp.tapp_registry_id,
+        tapp_version.version,
+        app_handle,
+    )
+    .unwrap();
+    delete_tapplet(tapplet_path)?;
+
+    let installed_tapplet: InstalledTapplet = store.get_by_id(tapplet_id)?;
+    store.delete(installed_tapplet)
+}
+
+#[tauri::command]
+pub async fn update_installed_tapplet(
+    tapplet_id: i32,
+    installed_tapplet_id: i32,
+    db_connection: tauri::State<'_, DatabaseConnection>,
+    app_handle: tauri::AppHandle,
+) -> Result<Vec<InstalledTappletWithName>, Error> {
+    let _ = delete_installed_tapplet(
+        installed_tapplet_id,
+        db_connection.clone(),
+        app_handle.clone(),
+    )
+    .inspect_err(|e| error!("❌ Delete installed tapplet from db error: {:?}", e));
+
+    // TODO
+    // let _ = download_and_extract_tapp(tapplet_id, db_connection.clone(), app_handle.clone())
+    //     .await
+    //     .inspect_err(|e| error!("❌ Download and extract tapplet process error: {:?}", e));
+
+    // let _ = insert_installed_tapp_db(tapplet_id, db_connection.clone())
+    //     .inspect_err(|e| error!("❌ Insert installed tapplet to db error: {:?}", e));
+
+    let mut store = SqliteStore::new(db_connection.0.clone());
+    let installed_tapplets = store.get_installed_tapplets_with_display_name().unwrap();
+
+    return Ok(installed_tapplets);
+}
+
+fn is_http_or_localhost(s: &str) -> bool {
+    if let Ok(url) = Url::parse(s) {
+        let scheme = url.scheme();
+        if scheme == "http" || scheme == "https" {
+            return true;
+        }
+    }
+    // Also check if string contains "localhost", "http", or "https" (case insensitive)
+    let s_lower = s.to_lowercase();
+    s_lower.contains("localhost") || s_lower.contains("http") || s_lower.contains("https")
+}
+
+#[tauri::command]
+pub async fn add_dev_tapplet(
+    source: String,
+    db_connection: tauri::State<'_, DatabaseConnection>,
+) -> Result<DevTapplet, Error> {
+    // let manifest_source = format!("{}/tapplet.manifest.json", source);
+    let tapp_config: TappletConfig;
+
+    if is_http_or_localhost(&source) {
+        // IF source is the type of localhost or http address
+        let config_source = format!("{}/tapplet.config.json", source);
+        info!("❌ LOCALHOST source {:?}", &config_source);
+        tapp_config = reqwest::get(&config_source)
             .await
-            .map_err(InvokeError::from_anyhow)?;
+            .inspect_err(|err| {
+                error!(
+                    "❌ Fetching tapplet manifest source {:?} error: {:?}",
+                    config_source, err
+                )
+            })
+            .map_err(|_| {
+                RequestError(FetchConfigError {
+                    endpoint: source.clone(),
+                })
+            })?
+            .json::<TappletConfig>()
+            .await
+            .map_err(|err| {
+                RequestError(ManifestResponseError {
+                    endpoint: source.clone(),
+                    e: err.to_string(),
+                })
+            })?;
     } else {
-        ConfigUI::update_field(ConfigUIContent::update_feedback_dismissed, feedback_type)
-            .await
-            .map_err(InvokeError::from_anyhow)?;
-    }
-    if timer.elapsed() > MAX_ACCEPTABLE_COMMAND_TIME {
-        warn!(target: LOG_TARGET, "set_feedback_fields took too long: {:?}", timer.elapsed());
-    }
-
-    Ok(())
->>>>>>> 4ca52a5f
+        // IF source is type of path like /home/user/path-to-app
+        let tapp_dest_dir = PathBuf::from(&source);
+        tapp_config = get_tapplet_config(&tapp_dest_dir).unwrap();
+    }
+
+    info!("🌟 Add dev tapplet config: {:?}", &tapp_config);
+    info!(
+        "🌟 Add dev tapp permissions: {:?}",
+        &tapp_config.permissions.all_permissions_to_string()
+    );
+    let mut store = SqliteStore::new(db_connection.0.clone());
+    let new_dev_tapplet = CreateDevTapplet {
+        source: &source,
+        package_name: &tapp_config.package_name,
+        display_name: &tapp_config.display_name,
+        csp: "default-src 'self';", //set default csp and then ask to allow from config
+        tari_permissions: "requiredPermissions:[], optionalPermissions:[]", //set default permissions and then ask to allow from config
+    };
+    match store.create(&new_dev_tapplet) {
+        Ok(dev_tapplet) => {
+            info!(target: LOG_TARGET,"✅ Dev tapplet added to db successfully: {:?}", new_dev_tapplet);
+            Ok(dev_tapplet)
+        }
+        Err(e) => {
+            warn!(target: LOG_TARGET, "❌ Error while adding dev tapplet (source {:?}) to db: {:?}", source, e);
+            return Err(e);
+        }
+    }
+}
+
+#[tauri::command]
+pub fn read_dev_tapplets_db(
+    db_connection: tauri::State<'_, DatabaseConnection>,
+) -> Result<Vec<DevTapplet>, String> {
+    let mut tapplet_store = SqliteStore::new(db_connection.0.clone());
+    match tapplet_store.get_all_dev_tapplets() {
+        Ok(dev_tapplets) => Ok(dev_tapplets),
+        Err(e) => Err(e.to_string()),
+    }
+}
+
+#[tauri::command]
+pub fn delete_dev_tapplet(
+    dev_tapplet_id: i32,
+    db_connection: tauri::State<'_, DatabaseConnection>,
+) -> Result<usize, Error> {
+    let mut store = SqliteStore::new(db_connection.0.clone());
+    let dev_tapplet: DevTapplet = store.get_by_id(dev_tapplet_id)?;
+    // store.delete(dev_tapplet)
+    match store.delete(dev_tapplet) {
+        Ok(dev_tapplet) => {
+            info!(target: LOG_TARGET,"✅ Dev tapplet with id {:?} deleted from db successfully", dev_tapplet_id);
+            Ok(dev_tapplet)
+        }
+        Err(e) => {
+            warn!(target: LOG_TARGET, "❌ Error while deleting dev tapplet id {:?} from db: {:?}", dev_tapplet_id, e);
+            return Err(e);
+        }
+    }
+}
+
+#[tauri::command]
+pub fn update_dev_tapp_db(
+    id: i32,
+    tapplet: UpdateDevTapplet,
+    db_connection: tauri::State<'_, DatabaseConnection>,
+) -> Result<DevTapplet, Error> {
+    let mut tapplet_store = SqliteStore::new(db_connection.0.clone());
+    info!(target: LOG_TARGET, "🛠️ UPDATE DEV TAPPLET DB {:?}", &tapplet.csp);
+
+    let dev_tapplet: DevTapplet = tapplet_store.get_by_id(id)?;
+    info!(target: LOG_TARGET, "🛠️ BEFORE {:?}", dev_tapplet.csp);
+
+    let _size = tapplet_store.update(dev_tapplet, &tapplet)?;
+    let dev_updated: DevTapplet = tapplet_store.get_by_id(id)?;
+    info!(target: LOG_TARGET, "🛠️ after {:?}", dev_updated.csp);
+    return Ok(dev_updated);
 }