--- conflicted
+++ resolved
@@ -34,12 +34,8 @@
     fn spawn_inner(
         &self,
         data_dir: PathBuf,
-<<<<<<< HEAD
         log_dir: PathBuf,
-    ) -> Result<(Self::Instance, Self::StatusMonitor), Error> {
-=======
     ) -> Result<(ProcessInstance, Self::StatusMonitor), Error> {
->>>>>>> a0df4b35
         let inner_shutdown = Shutdown::new();
         let shutdown_signal = inner_shutdown.to_signal();
 
