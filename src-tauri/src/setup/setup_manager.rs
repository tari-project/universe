// Copyright 2024. The Tari Project
//
// Redistribution and use in source and binary forms, with or without modification, are permitted provided that the
// following conditions are met:
//
// 1. Redistributions of source code must retain the above copyright notice, this list of conditions and the following
// disclaimer.
//
// 2. Redistributions in binary form must reproduce the above copyright notice, this list of conditions and the
// following disclaimer in the documentation and/or other materials provided with the distribution.
//
// 3. Neither the name of the copyright holder nor the names of its contributors may be used to endorse or promote
// products derived from this software without specific prior written permission.
//
// THIS SOFTWARE IS PROVIDED BY THE COPYRIGHT HOLDERS AND CONTRIBUTORS "AS IS" AND ANY EXPRESS OR IMPLIED WARRANTIES,
// INCLUDING, BUT NOT LIMITED TO, THE IMPLIED WARRANTIES OF MERCHANTABILITY AND FITNESS FOR A PARTICULAR PURPOSE ARE
// DISCLAIMED. IN NO EVENT SHALL THE COPYRIGHT HOLDER OR CONTRIBUTORS BE LIABLE FOR ANY DIRECT, INDIRECT, INCIDENTAL,
// SPECIAL, EXEMPLARY, OR CONSEQUENTIAL DAMAGES (INCLUDING, BUT NOT LIMITED TO, PROCUREMENT OF SUBSTITUTE GOODS OR
// SERVICES; LOSS OF USE, DATA, OR PROFITS; OR BUSINESS INTERRUPTION) HOWEVER CAUSED AND ON ANY THEORY OF LIABILITY,
// WHETHER IN CONTRACT, STRICT LIABILITY, OR TORT (INCLUDING NEGLIGENCE OR OTHERWISE) ARISING IN ANY WAY OUT OF THE
// USE OF THIS SOFTWARE, EVEN IF ADVISED OF THE POSSIBILITY OF SUCH DAMAGE.

use super::{
    phase_core::CoreSetupPhase, phase_hardware::HardwareSetupPhase, phase_node::NodeSetupPhase,
    phase_unknown::UnknownSetupPhase, phase_wallet::WalletSetupPhase,
    trait_setup_phase::SetupPhaseImpl, utils::phase_builder::PhaseBuilder,
};
use crate::{
<<<<<<< HEAD
    app_in_memory_config::{DynamicMemoryConfig, ExchangeMiner, DEFAULT_EXCHANGE_ID},
=======
    app_in_memory_config::{DEFAULT_EXCHANGE_ID, EXCHANGE_ID},
>>>>>>> cd66d8c6
    configs::{
        config_core::ConfigCore, config_mining::ConfigMining, config_ui::ConfigUI,
        config_wallet::ConfigWallet, trait_config::ConfigImpl,
    },
    events::{ConnectionStatusPayload, ProgressEvents},
    events_manager::EventsManager,
    initialize_frontend_updates,
    internal_wallet::InternalWallet,
    release_notes::ReleaseNotes,
    tasks_tracker::TasksTrackers,
    utils::system_status::SystemStatus,
    websocket_manager::WebsocketMessage,
    UniverseAppState,
};
use log::{debug, error, info};
use serde::{Deserialize, Serialize};
use std::{
    fmt::{Display, Formatter},
    sync::LazyLock,
    time::Duration,
};
use tauri::{AppHandle, Listener, Manager};
use tokio::{
    select,
    sync::{watch::Sender, Mutex, RwLock},
};
use tokio_util::sync::CancellationToken;

static LOG_TARGET: &str = "tari::universe::setup_manager";

static INSTANCE: LazyLock<SetupManager> = LazyLock::new(SetupManager::new);

<<<<<<< HEAD
=======
#[derive(Clone, PartialEq, Eq, Debug)]
pub enum SetupFeature {
    ExchangeMiner,
    CentralizedPool,
}

impl Display for SetupFeature {
    fn fmt(&self, f: &mut Formatter<'_>) -> Result<(), std::fmt::Error> {
        match self {
            SetupFeature::ExchangeMiner => write!(f, "Exchange Miner"),
            SetupFeature::CentralizedPool => write!(f, "Centralized Pool"),
        }
    }
}

#[derive(Clone, Default, PartialEq, Eq, Debug)]
pub struct SetupFeaturesList(Vec<SetupFeature>);

impl SetupFeaturesList {
    pub fn add_feature(&mut self, feature: SetupFeature) {
        if !self.0.contains(&feature) {
            self.0.push(feature);
        }
    }

    pub fn get_features(&self) -> Vec<SetupFeature> {
        self.0.clone()
    }

    pub fn is_feature_enabled(&self, feature: SetupFeature) -> bool {
        self.0.contains(&feature)
    }

    pub fn is_feature_disabled(&self, feature: SetupFeature) -> bool {
        !self.0.contains(&feature)
    }
}

>>>>>>> cd66d8c6
#[derive(Clone, Default)]
pub enum ExchangeModalStatus {
    #[default]
    None,
    WaitForCompletion,
    Completed,
}

impl Display for ExchangeModalStatus {
    fn fmt(&self, f: &mut Formatter<'_>) -> Result<(), std::fmt::Error> {
        match self {
            ExchangeModalStatus::None => write!(f, "None"),
            ExchangeModalStatus::WaitForCompletion => write!(f, "Wait For Completion"),
            ExchangeModalStatus::Completed => write!(f, "Completed"),
        }
    }
}

impl ExchangeModalStatus {
    pub fn is_completed(&self) -> bool {
        matches!(self, ExchangeModalStatus::Completed) | matches!(self, ExchangeModalStatus::None)
    }
}

#[derive(Clone, PartialEq, Eq, Hash, Serialize, Deserialize, Debug)]
pub enum SetupPhase {
    Core,
    Wallet,
    Hardware,
    Node,
    Unknown,
}

impl Display for SetupPhase {
    fn fmt(&self, f: &mut Formatter<'_>) -> Result<(), std::fmt::Error> {
        match self {
            SetupPhase::Core => write!(f, "Core"),
            SetupPhase::Wallet => write!(f, "Wallet"),
            SetupPhase::Hardware => write!(f, "Hardware"),
            SetupPhase::Node => write!(f, "Node"),
            SetupPhase::Unknown => write!(f, "Unknown"),
        }
    }
}

impl SetupPhase {
    pub fn all() -> Vec<SetupPhase> {
        vec![
            SetupPhase::Core,
            SetupPhase::Hardware,
            SetupPhase::Node,
            SetupPhase::Wallet,
            SetupPhase::Unknown,
        ]
    }
    pub fn get_critical_problem_title(&self) -> String {
        match self {
            SetupPhase::Core => "phase-core-critical-problem-title".to_string(),
            SetupPhase::Hardware => "phase-hardware-critical-problem-title".to_string(),
            SetupPhase::Node => "phase-node-critical-problem-title".to_string(),
            SetupPhase::Wallet => "phase-wallet-critical-problem-title".to_string(),
            SetupPhase::Unknown => "phase-unknown-critical-problem-title".to_string(),
        }
    }

    pub fn get_critical_problem_description(&self) -> String {
        match self {
            SetupPhase::Core => "phase-core-critical-problem-description".to_string(),
            SetupPhase::Hardware => "phase-hardware-critical-problem-description".to_string(),
            SetupPhase::Node => "phase-node-critical-problem-description".to_string(),
            SetupPhase::Wallet => "phase-wallet-critical-problem-description".to_string(),
            SetupPhase::Unknown => "phase-unknown-critical-problem-description".to_string(),
        }
    }
}

#[allow(dead_code)]
#[derive(Default)]
pub enum PhaseStatus {
    #[default]
    None,
    Initialized,
    AwaitingStart,
    InProgress,
    Failed,
    Success,
    SuccessWithWarnings,
}

impl Display for PhaseStatus {
    fn fmt(&self, f: &mut Formatter<'_>) -> Result<(), std::fmt::Error> {
        match self {
            PhaseStatus::None => write!(f, "None"),
            PhaseStatus::Initialized => write!(f, "Initialized"),
            PhaseStatus::AwaitingStart => write!(f, "Awaiting Start"),
            PhaseStatus::InProgress => write!(f, "In Progress"),
            PhaseStatus::Failed => write!(f, "Failed"),
            PhaseStatus::Success => write!(f, "Success"),
            PhaseStatus::SuccessWithWarnings => write!(f, "Success With Warnings"),
        }
    }
}

impl PhaseStatus {
    pub fn is_success(&self) -> bool {
        matches!(
            self,
            PhaseStatus::Success | PhaseStatus::SuccessWithWarnings
        )
    }
}

#[derive(Default)]
pub struct SetupManager {
    features: RwLock<SetupFeaturesList>,
    core_phase_status: Sender<PhaseStatus>,
    hardware_phase_status: Sender<PhaseStatus>,
    node_phase_status: Sender<PhaseStatus>,
    wallet_phase_status: Sender<PhaseStatus>,
    unknown_phase_status: Sender<PhaseStatus>,
    exchange_modal_status: Sender<ExchangeModalStatus>,
<<<<<<< HEAD
    universal_modal_status: Sender<ExchangeMiner>,
=======
>>>>>>> cd66d8c6
    is_app_unlocked: Mutex<bool>,
    is_wallet_unlocked: Mutex<bool>,
    is_mining_unlocked: Mutex<bool>,
    is_initial_setup_finished: Mutex<bool>,
    phases_to_restart_queue: Mutex<Vec<SetupPhase>>,
    app_handle: Mutex<Option<AppHandle>>,
    cancellation_token: Mutex<CancellationToken>,
}

impl SetupManager {
    pub fn new() -> Self {
        Self::default()
    }

    pub fn get_instance() -> &'static LazyLock<SetupManager> {
        &INSTANCE
    }

    #[allow(clippy::too_many_lines)]
    async fn pre_setup(&self, app_handle: AppHandle) {
        info!(target: LOG_TARGET, "Pre Setup");
        let state = app_handle.state::<UniverseAppState>();
        let in_memory_config = state.in_memory_config.clone();

        let _unused = state
            .telemetry_manager
            .write()
            .await
            .initialize(app_handle.clone())
            .await;

        let mut telemetry_id = state
            .telemetry_manager
            .read()
            .await
            .get_unique_string()
            .await;
        if telemetry_id.is_empty() {
            telemetry_id = "unknown_miner_tari_universe".to_string();
        }

        let app_version = app_handle.package_info().version.clone();
        let _unused = state
            .telemetry_service
            .write()
            .await
            .init(app_version.to_string(), telemetry_id.clone())
            .await;

        let mut websocket_events_manager_guard = state.websocket_event_manager.write().await;
        websocket_events_manager_guard.set_app_handle(app_handle.clone());
        drop(websocket_events_manager_guard);

        let mut websocket_manager_write = state.websocket_manager.write().await;
        websocket_manager_write.set_app_handle(app_handle.clone());
        drop(websocket_manager_write);

        let webview = app_handle
            .get_webview_window("main")
            .expect("main window must exist");
        let websocket_tx = state.websocket_message_tx.clone();
        webview.listen("ws-tx", move |event: tauri::Event| {
            let event_cloned = event.clone();
            let websocket_tx_clone = websocket_tx.clone();

            tauri::async_runtime::spawn(async move {
                let message = event_cloned.payload();
                if let Ok(message) = serde_json::from_str::<WebsocketMessage>(message)
                    .inspect_err(|e| error!("websocket malformatted: {}", e))
                {
                    if websocket_tx_clone
                        .send(message.clone())
                        .await
                        .inspect_err(|e| error!("too many messages in websocket send queue {}", e))
                        .is_ok()
                    {
                        log::trace!("websocket message sent {:?}", message);
                    }
                }
            });
        });
        EventsManager::handle_node_type_update(&app_handle).await;

        ConfigCore::initialize(app_handle.clone()).await;
        ConfigWallet::initialize(app_handle.clone()).await;
        ConfigMining::initialize(app_handle.clone()).await;
        ConfigUI::initialize(app_handle.clone()).await;

        let node_type = ConfigCore::content().await.node_type().clone();
        info!(target: LOG_TARGET, "Retrieved initial node type: {:?}", node_type);
        state.node_manager.set_node_type(node_type).await;
        EventsManager::handle_node_type_update(&app_handle).await;

        let config_path = app_handle
            .path()
            .app_config_dir()
            .expect("Could not get config dir");
        let internal_wallet = InternalWallet::load_or_create(config_path)
            .await
            .expect("Could not load or create internal wallet");
        let is_address_generated = internal_wallet.get_is_tari_address_generated();
        let is_on_exchange_miner_build =
            in_memory_config.read().await.exchange_id != DEFAULT_EXCHANGE_ID;

        if is_on_exchange_miner_build && is_address_generated {
            self.exchange_modal_status
                .send_replace(ExchangeModalStatus::WaitForCompletion);
        }

        info!(target: LOG_TARGET, "Pre Setup Finished");
    }

    pub async fn resolve_setup_features(&self) -> Result<(), anyhow::Error> {
        let mut features = self.features.write().await;
        let cpu_mining_pool_url = ConfigMining::content().await.cpu_mining_pool_url().clone();
        let cpu_mining_pool_status_url = ConfigMining::content()
            .await
            .cpu_mining_pool_status_url()
            .clone();

        if cpu_mining_pool_url.is_some() && cpu_mining_pool_status_url.is_some() {
            features.add_feature(SetupFeature::CentralizedPool);
        }
        if EXCHANGE_ID.ne(DEFAULT_EXCHANGE_ID) {
            features.add_feature(SetupFeature::ExchangeMiner);
        }
        Ok(())
    }

    async fn setup_core_phase(&self, app_handle: AppHandle) {
        let setup_features = self.features.read().await.clone();
        let core_phase_setup = PhaseBuilder::new()
            .with_setup_timeout_duration(Duration::from_secs(60 * 10)) // 10 minutes
            .build::<CoreSetupPhase>(
                app_handle.clone(),
                self.core_phase_status.clone(),
                setup_features,
            )
            .await;
        core_phase_setup.setup().await;
    }

    async fn setup_hardware_phase(&self, app_handle: AppHandle) {
        let setup_features = self.features.read().await.clone();
        let hardware_phase_setup = PhaseBuilder::new()
            .with_setup_timeout_duration(Duration::from_secs(60 * 10)) // 10 minutes
            .build::<HardwareSetupPhase>(
                app_handle.clone(),
                self.hardware_phase_status.clone(),
                setup_features,
            )
            .await;
        hardware_phase_setup.setup().await;
    }

    async fn setup_node_phase(&self, app_handle: AppHandle) {
        let setup_features = self.features.read().await.clone();
        let state = app_handle.state::<UniverseAppState>();
        let is_local_node = state.node_manager.is_local_current().await.unwrap_or(true);
        let timeout_duration = if is_local_node {
            Duration::from_secs(60 * 60) // 60 Minutes
        } else {
            Duration::from_secs(60 * 10) // 10 Minutes
        };

        let node_phase_setup = PhaseBuilder::new()
            .with_setup_timeout_duration(timeout_duration)
            .build::<NodeSetupPhase>(
                app_handle.clone(),
                self.node_phase_status.clone(),
                setup_features,
            )
            .await;
        node_phase_setup.setup().await;
    }

    async fn setup_wallet_phase(&self, app_handle: AppHandle) {
<<<<<<< HEAD
        let state = app_handle.state::<UniverseAppState>();
=======
        let setup_features = self.features.read().await.clone();
        let state = app_handle.state::<UniverseAppState>();
        // TODO: Add option to disable specific phases and handle it properly on frontend
>>>>>>> cd66d8c6
        let in_memory_config = state.in_memory_config.clone();
        if in_memory_config.read().await.exchange_id != DEFAULT_EXCHANGE_ID {
            self.unlock_wallet(app_handle.clone()).await;
            EventsManager::handle_progress_tracker_update(
                &app_handle,
                ProgressEvents::Wallet,
                "setup-wallet".to_string(),
                "setup-wallet".to_string(),
                60.0,
                None,
                true, // just enforce is_completed true
            )
            .await;

            return;
        }
        let wallet_phase_setup = PhaseBuilder::new()
            .with_setup_timeout_duration(Duration::from_secs(60 * 10)) // 10 minutes
            .with_listeners_for_required_phases_statuses(vec![self.node_phase_status.subscribe()])
            .build::<WalletSetupPhase>(
                app_handle.clone(),
                self.wallet_phase_status.clone(),
                setup_features,
            )
            .await;
        wallet_phase_setup.setup().await;
    }

    async fn setup_unknown_phase(&self, app_handle: AppHandle) {
        let setup_features = self.features.read().await.clone();
        let unknown_phase_setup = PhaseBuilder::new()
            .with_setup_timeout_duration(Duration::from_secs(60 * 10)) // 10 minutes
            .with_listeners_for_required_phases_statuses(vec![
                self.node_phase_status.subscribe(),
                self.hardware_phase_status.subscribe(),
            ])
            .build::<UnknownSetupPhase>(
                app_handle.clone(),
                self.unknown_phase_status.clone(),
                setup_features,
            )
            .await;
        unknown_phase_setup.setup().await;
    }

    pub async fn mark_exchange_modal_as_completed(&self) -> Result<(), anyhow::Error> {
        self.exchange_modal_status
            .send(ExchangeModalStatus::Completed)?;
        Ok(())
    }

    #[allow(clippy::too_many_lines)]
    async fn wait_for_unlock_conditions(&self, app_handle: AppHandle) {
        let mut core_phase_status_subscriber = self.core_phase_status.subscribe();
        let mut hardware_phase_status_subscriber = self.hardware_phase_status.subscribe();
        let mut node_phase_status_subscriber = self.node_phase_status.subscribe();
        let mut wallet_phase_status_subscriber = self.wallet_phase_status.subscribe();
        let mut unknown_phase_status_subscriber = self.unknown_phase_status.subscribe();
        let mut exchange_modal_status_subscriber = self.exchange_modal_status.subscribe();

        let cacellation_token = self.cancellation_token.lock().await.clone();
        let setup_features = self.features.read().await.clone();
        info!(target: LOG_TARGET, "Features: {:?}", setup_features.get_features());

        TasksTrackers::current()
            .common
            .get_task_tracker()
            .await
            .spawn(async move {
                let mut shutdown_signal = TasksTrackers::current().common.get_signal().await;

                loop {
                    let is_core_phase_succeeded = core_phase_status_subscriber.borrow().is_success();
                    let is_hardware_phase_succeeded = hardware_phase_status_subscriber.borrow().is_success();
                    let is_node_phase_succeeded = node_phase_status_subscriber.borrow().is_success();
                    let is_wallet_phase_succeeded = wallet_phase_status_subscriber.borrow().is_success();
                    let is_unknown_phase_succeeded = unknown_phase_status_subscriber.borrow().is_success();
                    let is_exchange_modal_completed = exchange_modal_status_subscriber.borrow().is_completed();

                    info!(target: LOG_TARGET, "Checking unlock conditions: Core: {}, Hardware: {}, Node: {}, Wallet: {}, Unknown: {}",
                        is_core_phase_succeeded,
                        is_hardware_phase_succeeded,
                        is_node_phase_succeeded,
                        is_wallet_phase_succeeded,
                        is_unknown_phase_succeeded);

                    let is_app_unlocked =
                        *SetupManager::get_instance().is_app_unlocked.lock().await;
                    let is_wallet_unlocked =
                        *SetupManager::get_instance().is_wallet_unlocked.lock().await;
                    let is_mining_unlocked =
                        *SetupManager::get_instance().is_mining_unlocked.lock().await;

                    // ============= DEFAULT UNLOCK CONDITIONS =============

                    if is_core_phase_succeeded
                        && is_hardware_phase_succeeded
                        && is_node_phase_succeeded
                        && is_unknown_phase_succeeded
                        && is_exchange_modal_completed
                        && !is_app_unlocked
                        && setup_features.is_feature_disabled(SetupFeature::CentralizedPool)
                        && setup_features.is_feature_disabled(SetupFeature::ExchangeMiner)
                    {
                        SetupManager::get_instance()
                            .unlock_app(app_handle.clone())
                            .await;
                    }

                    if is_hardware_phase_succeeded
                        && is_node_phase_succeeded
                        && is_unknown_phase_succeeded
                        && !is_mining_unlocked
                        && setup_features.is_feature_disabled(SetupFeature::CentralizedPool)
                        && setup_features.is_feature_disabled(SetupFeature::ExchangeMiner)
                    {
                        SetupManager::get_instance()
                            .unlock_mining(app_handle.clone())
                            .await;
                    }

                    if is_node_phase_succeeded
                        && is_wallet_phase_succeeded
                        && !is_wallet_unlocked
                        && setup_features.is_feature_disabled(SetupFeature::CentralizedPool)
                        && setup_features.is_feature_disabled(SetupFeature::ExchangeMiner)
                    {
                        SetupManager::get_instance()
                            .unlock_wallet(app_handle.clone())
                            .await;
                    }

                    // ============= ######################### =============

                    // ============= EXCHANGE MINER UNLOCK CONDITIONS =============

                    if is_core_phase_succeeded
                        && is_hardware_phase_succeeded
                        && is_node_phase_succeeded
                        && is_unknown_phase_succeeded
                        && is_exchange_modal_completed
                        && !is_app_unlocked
                        && setup_features.is_feature_disabled(SetupFeature::CentralizedPool)
                        && setup_features.is_feature_enabled(SetupFeature::ExchangeMiner)
                    {
                        SetupManager::get_instance()
                            .unlock_app(app_handle.clone())
                            .await;
                    }

                    if is_hardware_phase_succeeded
                        && is_node_phase_succeeded
                        && is_unknown_phase_succeeded
                        && !is_mining_unlocked
                        && setup_features.is_feature_disabled(SetupFeature::CentralizedPool)
                        && setup_features.is_feature_enabled(SetupFeature::ExchangeMiner)
                    {
                        SetupManager::get_instance()
                            .unlock_mining(app_handle.clone())
                            .await;
                    }

                    // ============= CENTRALIZED POOL UNLOCK CONDITIONS =============

                    if is_core_phase_succeeded
                        && is_hardware_phase_succeeded
                        && !is_app_unlocked
                        && setup_features.is_feature_enabled(SetupFeature::CentralizedPool)
                        && setup_features.is_feature_disabled(SetupFeature::ExchangeMiner)
                    {
                        SetupManager::get_instance()
                            .unlock_app(app_handle.clone())
                            .await;
                    }

                    if is_core_phase_succeeded
                        && is_hardware_phase_succeeded
                        && !is_mining_unlocked
                        && setup_features.is_feature_enabled(SetupFeature::CentralizedPool)
                        && setup_features.is_feature_disabled(SetupFeature::ExchangeMiner)
                    {
                        SetupManager::get_instance()
                            .unlock_mining(app_handle.clone())
                            .await;
                    }

                    if is_node_phase_succeeded
                        && is_wallet_phase_succeeded
                        && !is_wallet_unlocked
                        && setup_features.is_feature_enabled(SetupFeature::CentralizedPool)
                        && setup_features.is_feature_disabled(SetupFeature::ExchangeMiner)
                    {
                        SetupManager::get_instance()
                            .unlock_wallet(app_handle.clone())
                            .await;
                    }

                    // ============= ######################### =============

                    // ============= CENTRALIZED POOL AND EXCHANGE MINER UNLOCK CONDITIONS =============

                    if is_core_phase_succeeded
                        && is_hardware_phase_succeeded
                        && is_exchange_modal_completed
                        && !is_app_unlocked
                        && setup_features.is_feature_enabled(SetupFeature::CentralizedPool)
                        && setup_features.is_feature_enabled(SetupFeature::ExchangeMiner)
                    {
                        SetupManager::get_instance()
                            .unlock_app(app_handle.clone())
                            .await;
                    }

                    if is_core_phase_succeeded
                        && is_hardware_phase_succeeded
                        && !is_mining_unlocked
                        && setup_features.is_feature_enabled(SetupFeature::CentralizedPool)
                        && setup_features.is_feature_enabled(SetupFeature::ExchangeMiner)
                    {
                        SetupManager::get_instance()
                            .unlock_mining(app_handle.clone())
                            .await;
                    }

                    // ============= ######################### =============


                    let is_app_unlocked =
                        *SetupManager::get_instance().is_app_unlocked.lock().await;
                    let is_wallet_unlocked =
                        *SetupManager::get_instance().is_wallet_unlocked.lock().await;
                    let is_mining_unlocked =
                        *SetupManager::get_instance().is_mining_unlocked.lock().await;
                    let is_initial_setup_finished = *SetupManager::get_instance()
                        .is_initial_setup_finished
                        .lock()
                        .await;

                    if is_app_unlocked
                        // Exchange miner won't have wallet unlocked as we are not using the wallet 
                        && (is_wallet_unlocked || setup_features.is_feature_enabled(SetupFeature::ExchangeMiner))
                        && is_mining_unlocked
                        && !is_initial_setup_finished
                    {
                        *SetupManager::get_instance()
                            .is_initial_setup_finished
                            .lock()
                            .await = true;
                        SetupManager::get_instance()
                            .handle_setup_finished(app_handle.clone())
                            .await;
                    }

                    if is_app_unlocked
                    && is_wallet_unlocked
                    && is_mining_unlocked
                    && is_initial_setup_finished {
                        SetupManager::get_instance().handle_restart_finished(app_handle.clone()).await;
                    }
                        select! {
                        _ = cacellation_token.cancelled() => {
                            info!(target: LOG_TARGET, "Cancellation token triggered, exiting unlock conditions loop");
                            break;
                        }
                        _ = shutdown_signal.wait() => { break; }
                        _ = core_phase_status_subscriber.changed() => { continue; }
                        _ = hardware_phase_status_subscriber.changed() => { continue; }
                        _ = node_phase_status_subscriber.changed() => { continue; }
                        _ = wallet_phase_status_subscriber.changed() => { continue; }
                        _ = unknown_phase_status_subscriber.changed() => { continue; }
                        _ = exchange_modal_status_subscriber.changed() => { continue; }
                    };
                }
            });
    }

    pub async fn shutdown_phases(&self, app_handle: AppHandle, phases: Vec<SetupPhase>) {
        // We are cancelling the wait_for_unlock_conditions listener to avoid it from triggering
        // As we are shutting down the phases one by one which could lead to unwanted unlocks
        self.cancellation_token.lock().await.cancel();
        let features = self.features.read().await.clone();

        for phase in phases {
            match phase {
                SetupPhase::Core => {
                    TasksTrackers::current().core_phase.close().await;
                    TasksTrackers::current().core_phase.replace().await;
                    let _unused = self.core_phase_status.send_replace(PhaseStatus::None);
                }
                SetupPhase::Hardware => {
                    self.lock_mining(app_handle.clone()).await;
                    TasksTrackers::current().hardware_phase.close().await;
                    TasksTrackers::current().hardware_phase.replace().await;
                    let _unused = self.hardware_phase_status.send_replace(PhaseStatus::None);
                }
                SetupPhase::Node => {
                    // On centralized pool cpu miner does not need node phase
                    if features.is_feature_disabled(SetupFeature::CentralizedPool) {
                        self.lock_mining(app_handle.clone()).await;
                    }
                    self.lock_wallet(app_handle.clone()).await;
                    TasksTrackers::current().node_phase.close().await;
                    TasksTrackers::current().node_phase.replace().await;
                    let _unused = self.node_phase_status.send_replace(PhaseStatus::None);
                }
                SetupPhase::Wallet => {
                    self.lock_wallet(app_handle.clone()).await;
                    TasksTrackers::current().wallet_phase.close().await;
                    TasksTrackers::current().wallet_phase.replace().await;
                    let _unused = self.wallet_phase_status.send_replace(PhaseStatus::None);
                }
                SetupPhase::Unknown => {
                    // On centralized pool cpu miner does not need unknown phase
                    if features.is_feature_disabled(SetupFeature::CentralizedPool) {
                        self.lock_mining(app_handle.clone()).await;
                    }
                    TasksTrackers::current().unknown_phase.close().await;
                    TasksTrackers::current().unknown_phase.replace().await;
                    let _unused = self.unknown_phase_status.send_replace(PhaseStatus::None);
                }
            }
        }

        *self.cancellation_token.lock().await = CancellationToken::new();
        self.wait_for_unlock_conditions(app_handle.clone()).await;
    }

    async fn resume_phases(&self, app_handle: AppHandle, phases: Vec<SetupPhase>) {
        if !phases.is_empty() {
            EventsManager::handle_restarting_phases(&app_handle, phases.clone()).await;
        }

        for phase in phases {
            match phase {
                SetupPhase::Core => {
                    self.setup_core_phase(app_handle.clone()).await;
                }
                SetupPhase::Hardware => {
                    self.setup_hardware_phase(app_handle.clone()).await;
                }
                SetupPhase::Node => {
                    self.setup_node_phase(app_handle.clone()).await;
                }
                SetupPhase::Wallet => {
                    self.setup_wallet_phase(app_handle.clone()).await;
                }
                SetupPhase::Unknown => {
                    self.setup_unknown_phase(app_handle.clone()).await;
                }
            }
        }
    }

    async fn unlock_app(&self, app_handle: AppHandle) {
        if *self.is_app_unlocked.lock().await {
            debug!(target: LOG_TARGET, "App is already unlocked");
            return;
        }

        info!(target: LOG_TARGET, "Unlocking App");
        *self.is_app_unlocked.lock().await = true;
        let state = app_handle.state::<UniverseAppState>();
        let _unused = ReleaseNotes::current()
            .handle_release_notes_event_emit(state.clone(), app_handle.clone())
            .await;

        EventsManager::handle_unlock_app(&app_handle).await;
    }

    async fn unlock_wallet(&self, app_handle: AppHandle) {
        if *self.is_wallet_unlocked.lock().await {
            debug!(target: LOG_TARGET, "Wallet is already unlocked");
            return;
        }

        info!(target: LOG_TARGET, "Unlocking Wallet");
        *self.is_wallet_unlocked.lock().await = true;
        EventsManager::handle_unlock_wallet(&app_handle).await;
    }

    async fn unlock_mining(&self, app_handle: AppHandle) {
        if *self.is_mining_unlocked.lock().await {
            debug!(target: LOG_TARGET, "Mining is already unlocked");
            return;
        }
        info!(target: LOG_TARGET, "Unlocking Mining");
        *self.is_mining_unlocked.lock().await = true;
        EventsManager::handle_unlock_mining(&app_handle).await;
    }

    async fn lock_mining(&self, app_handle: AppHandle) {
        if !*self.is_mining_unlocked.lock().await {
            debug!(target: LOG_TARGET, "Mining is already locked");
            return;
        }

        info!(target: LOG_TARGET, "Locking Mining");

        *self.is_mining_unlocked.lock().await = false;
        EventsManager::handle_lock_mining(&app_handle).await;
    }

    async fn lock_wallet(&self, app_handle: AppHandle) {
        if !*self.is_wallet_unlocked.lock().await {
            debug!(target: LOG_TARGET, "Wallet is already locked");
            return;
        }
        info!(target: LOG_TARGET, "Locking Wallet");

        *self.is_wallet_unlocked.lock().await = false;
        EventsManager::handle_lock_wallet(&app_handle).await;
    }

    async fn handle_setup_finished(&self, app_handle: AppHandle) {
        info!(target: LOG_TARGET, "Setup Finished");
        EventsManager::handle_initial_setup_finished(&app_handle).await;
        let _unused = initialize_frontend_updates(&app_handle).await;
    }

    async fn handle_restart_finished(&self, app_handle: AppHandle) {
        info!(target: LOG_TARGET, "Restart Finished");
        EventsManager::handle_connection_status_changed(
            &app_handle,
            ConnectionStatusPayload::Succeed,
        )
        .await;
    }

    pub async fn start_setup(&self, app_handle: AppHandle) {
        self.await_selected_exchange_miner(app_handle.clone()).await;
        self.pre_setup(app_handle.clone()).await;
        let _unused = self.resolve_setup_features()
            .await
            .inspect_err(|e| error!(target: LOG_TARGET, "Failed to set setup features during start_setup: {}", e));
        *self.app_handle.lock().await = Some(app_handle.clone());

        self.wait_for_unlock_conditions(app_handle.clone()).await;

        self.setup_core_phase(app_handle.clone()).await;
        self.setup_hardware_phase(app_handle.clone()).await;
        self.setup_node_phase(app_handle.clone()).await;
        self.setup_wallet_phase(app_handle.clone()).await;
        self.setup_unknown_phase(app_handle.clone()).await;
    }

    async fn await_selected_exchange_miner(&self, app_handle: AppHandle) {
        let state = app_handle.state::<UniverseAppState>();
        info!(target: LOG_TARGET, "[DEBUG UNIVERSAL EXCHANGE] before read memory");
        let memory_config = state.in_memory_config.read().await;
        if !memory_config.is_universal_miner() {
            return;
        }
        info!(target: LOG_TARGET, "[DEBUG UNIVERSAL EXCHANGE] awaiting universal modal");
        let _unused = self.universal_modal_status.subscribe().changed().await;
        info!(target: LOG_TARGET, "[DEBUG UNIVERSAL EXCHANGE] input received");
    }
    pub async fn select_exchange_miner(
        &self,
        selected_miner: ExchangeMiner,
        app_handle: AppHandle,
    ) -> Result<(), String> {
        info!(target: LOG_TARGET, "[DEBUG UNIVERSAL EXCHANGE] selected exchange miner: {:?}", selected_miner);
        self.universal_modal_status
            .send(selected_miner.clone())
            .map_err(|e| e.to_string())?;
        let state = app_handle.state::<UniverseAppState>();
        let mut config = state.in_memory_config.write().await;
        let new_config = DynamicMemoryConfig::init_universal(&selected_miner);
        *config = new_config;
        info!("[DEBUG UNIVERSAL EXCHANGE] exchange set");
        Ok(())
    }

    pub async fn handle_switch_to_local_node(&self) {
        if let Some(app_handle) = self.app_handle.lock().await.clone() {
            info!(target: LOG_TARGET, "Handle Switching to Local Node in Setup Manager");
            EventsManager::handle_node_type_update(&app_handle).await;

            info!(target: LOG_TARGET, "Restarting Phases");
            self.shutdown_phases(
                app_handle.clone(),
                vec![SetupPhase::Wallet, SetupPhase::Unknown],
            )
            .await;

            self.setup_wallet_phase(app_handle.clone()).await;
            self.setup_unknown_phase(app_handle.clone()).await;
        } else {
            error!(target: LOG_TARGET, "Failed to reset phases after switching to Local Node: app_handle not defined");
        }
    }

    pub async fn spawn_sleep_mode_handler(app_handle: AppHandle) {
        info!(target: LOG_TARGET, "Spawning Sleep Mode Handler");
        TasksTrackers::current().common.get_task_tracker().await.spawn(async move {
            let mut receiver = SystemStatus::current().get_sleep_mode_watcher();
            let mut last_state = *receiver.borrow();
            let mut shutdown_signal = TasksTrackers::current().common.get_signal().await;
            loop {
                select! {
                    _ = receiver.changed() => {
                        let current_state = *receiver.borrow();
                        if last_state && !current_state {
                            info!(target: LOG_TARGET, "System is no longer in sleep mode");
                            SetupManager::get_instance().resume_phases(app_handle.clone(), SetupPhase::all()).await;
                        }
                        if !last_state && current_state {
                            info!(target: LOG_TARGET, "System entered sleep mode");
                            SetupManager::get_instance().shutdown_phases(app_handle.clone(),SetupPhase::all()).await;
                        }
                        last_state = current_state;
                    }
                    _ = shutdown_signal.wait() => {
                        break;
                    }
                }
            }
        });
    }

    pub async fn add_phases_to_restart_queue(&self, phases: Vec<SetupPhase>) {
        let mut queue = self.phases_to_restart_queue.lock().await;
        for phase in phases {
            if !queue.contains(&phase) {
                queue.push(phase);
            }
        }
        info!(target: LOG_TARGET, "Phases to restart queue: {:?}", queue);
    }

    pub async fn restart_phases_from_queue(&self, app_handle: AppHandle) {
        let mut queue = self.phases_to_restart_queue.lock().await;
        if queue.is_empty() {
            return;
        }
        info!(target: LOG_TARGET, "Restarting phases from queue: {:?}", queue);
        self.shutdown_phases(app_handle.clone(), queue.clone())
            .await;
        self.resume_phases(app_handle.clone(), queue.clone()).await;
        queue.clear();
    }
}<|MERGE_RESOLUTION|>--- conflicted
+++ resolved
@@ -26,11 +26,7 @@
     trait_setup_phase::SetupPhaseImpl, utils::phase_builder::PhaseBuilder,
 };
 use crate::{
-<<<<<<< HEAD
     app_in_memory_config::{DynamicMemoryConfig, ExchangeMiner, DEFAULT_EXCHANGE_ID},
-=======
-    app_in_memory_config::{DEFAULT_EXCHANGE_ID, EXCHANGE_ID},
->>>>>>> cd66d8c6
     configs::{
         config_core::ConfigCore, config_mining::ConfigMining, config_ui::ConfigUI,
         config_wallet::ConfigWallet, trait_config::ConfigImpl,
@@ -63,8 +59,6 @@
 
 static INSTANCE: LazyLock<SetupManager> = LazyLock::new(SetupManager::new);
 
-<<<<<<< HEAD
-=======
 #[derive(Clone, PartialEq, Eq, Debug)]
 pub enum SetupFeature {
     ExchangeMiner,
@@ -103,7 +97,6 @@
     }
 }
 
->>>>>>> cd66d8c6
 #[derive(Clone, Default)]
 pub enum ExchangeModalStatus {
     #[default]
@@ -225,10 +218,7 @@
     wallet_phase_status: Sender<PhaseStatus>,
     unknown_phase_status: Sender<PhaseStatus>,
     exchange_modal_status: Sender<ExchangeModalStatus>,
-<<<<<<< HEAD
     universal_modal_status: Sender<ExchangeMiner>,
-=======
->>>>>>> cd66d8c6
     is_app_unlocked: Mutex<bool>,
     is_wallet_unlocked: Mutex<bool>,
     is_mining_unlocked: Mutex<bool>,
@@ -406,13 +396,9 @@
     }
 
     async fn setup_wallet_phase(&self, app_handle: AppHandle) {
-<<<<<<< HEAD
-        let state = app_handle.state::<UniverseAppState>();
-=======
         let setup_features = self.features.read().await.clone();
         let state = app_handle.state::<UniverseAppState>();
         // TODO: Add option to disable specific phases and handle it properly on frontend
->>>>>>> cd66d8c6
         let in_memory_config = state.in_memory_config.clone();
         if in_memory_config.read().await.exchange_id != DEFAULT_EXCHANGE_ID {
             self.unlock_wallet(app_handle.clone()).await;
@@ -652,7 +638,7 @@
                         .await;
 
                     if is_app_unlocked
-                        // Exchange miner won't have wallet unlocked as we are not using the wallet 
+                        // Exchange miner won't have wallet unlocked as we are not using the wallet
                         && (is_wallet_unlocked || setup_features.is_feature_enabled(SetupFeature::ExchangeMiner))
                         && is_mining_unlocked
                         && !is_initial_setup_finished
