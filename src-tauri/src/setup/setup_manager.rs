--- conflicted
+++ resolved
@@ -532,12 +532,8 @@
     }
 
     pub async fn restart_phases(&self, app_handle: AppHandle, phases: Vec<SetupPhase>) {
-<<<<<<< HEAD
         info!(target: LOG_TARGET, "Restarting phases: {phases:?}");
-=======
-        info!(target: LOG_TARGET, "Restarting phases: {:?}", phases);
         let _lock = self.restart_safe_lock.lock().await;
->>>>>>> de418c54
         self.shutdown_phases(phases.clone()).await;
         self.resume_phases(app_handle, phases).await;
     }
