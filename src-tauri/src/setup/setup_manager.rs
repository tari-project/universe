--- conflicted
+++ resolved
@@ -174,22 +174,6 @@
     async fn pre_setup(&self, app_handle: AppHandle) {
         info!(target: LOG_TARGET, "Pre Setup");
         let state = app_handle.state::<UniverseAppState>();
-<<<<<<< HEAD
-=======
-
-        let old_config_path = app_handle
-            .path()
-            .app_config_dir()
-            .expect("Could not get config dir");
-
-        let _unused = state
-            .config
-            .write()
-            .await
-            .load_or_create(old_config_path.clone())
-            .await;
-        let old_config = state.config.read().await;
->>>>>>> c43797f8
 
         let _unused = state
             .telemetry_manager
@@ -216,81 +200,11 @@
             .init(app_version.to_string(), telemetry_id.clone())
             .await;
 
-<<<<<<< HEAD
         let old_config_content = state
             .config
             .write()
             .await
             .initialize_for_migration(app_handle.clone())
-=======
-        let old_config_content = if old_config.is_file_exists(old_config_path.clone()) {
-            Some(old_config.clone())
-        } else {
-            None
-        };
-
-        let mut config_core = ConfigCore::current().write().await;
-        config_core.handle_old_config_migration(old_config_content.clone());
-        config_core.load_app_handle(app_handle.clone()).await;
-        drop(config_core);
-
-        ConfigWallet::current()
-            .write()
-            .await
-            .handle_old_config_migration(old_config_content.clone());
-        ConfigWallet::current()
-            .write()
-            .await
-            .load_app_handle(app_handle.clone())
-            .await;
-
-        // This must happend before InternalWallet::load_or_create !!!
-        if ConfigWallet::content().await.monero_address().is_empty() {
-            if let Ok(monero_address) = ConfigWallet::create_monereo_address().await {
-                let _unused = ConfigWallet::update_field(
-                    ConfigWalletContent::set_generated_monero_address,
-                    monero_address,
-                )
-                .await;
-            }
-        }
-
-        match InternalWallet::load_or_create(old_config_path.clone()).await {
-            Ok(wallet) => {
-                state.cpu_miner_config.write().await.tari_address = wallet.get_tari_address();
-                state
-                    .wallet_manager
-                    .set_view_private_key_and_spend_key(
-                        wallet.get_view_key(),
-                        wallet.get_spend_key(),
-                    )
-                    .await;
-                *state.tari_address.write().await = wallet.get_tari_address();
-            }
-            Err(e) => {
-                error!(target: LOG_TARGET, "Error loading internal wallet: {:?}", e);
-            }
-        };
-
-        let mut config_mining = ConfigMining::current().write().await;
-        config_mining.handle_old_config_migration(old_config_content.clone());
-        config_mining.load_app_handle(app_handle.clone()).await;
-        state
-            .cpu_miner_config
-            .write()
-            .await
-            .load_from_config_mining(config_mining._get_content());
-
-        drop(config_mining);
-
-        let mut config_ui = ConfigUI::current().write().await;
-        config_ui.handle_old_config_migration(old_config_content.clone());
-        config_ui.load_app_handle(app_handle.clone()).await;
-        drop(config_ui);
-
-        old_config
-            .move_out_of_original_location(old_config_path)
->>>>>>> c43797f8
             .await;
 
         ConfigCore::initialize(app_handle.clone(), old_config_content.clone()).await;
