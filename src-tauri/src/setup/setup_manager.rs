--- conflicted
+++ resolved
@@ -35,16 +35,13 @@
 use crate::configs::config_wallet::ConfigWalletContent;
 use crate::events::CriticalProblemPayload;
 use crate::internal_wallet::InternalWallet;
-<<<<<<< HEAD
 use crate::progress_trackers::progress_plans::SetupStep;
+use crate::setup::phase_ootle_wallet::OotleWalletSetupPhase;
 use crate::setup::{
     phase_core::CoreSetupPhase, phase_cpu_mining::CpuMiningSetupPhase,
     phase_gpu_mining::GpuMiningSetupPhase, phase_node::NodeSetupPhase,
     phase_wallet::WalletSetupPhase,
 };
-=======
-use crate::setup::phase_ootle_wallet::OotleWalletSetupPhase;
->>>>>>> d86f583f
 use crate::{
     configs::{
         config_core::ConfigCore, config_mining::ConfigMining, config_ui::ConfigUI,
@@ -107,30 +104,18 @@
     GpuMining,
     Wallet,
     Node,
-<<<<<<< HEAD
-=======
-    Mining,
     OotleWallet,
->>>>>>> d86f583f
 }
 
 impl Display for SetupPhase {
     fn fmt(&self, f: &mut Formatter<'_>) -> Result<(), std::fmt::Error> {
         match self {
-<<<<<<< HEAD
             Self::Core => write!(f, "Core"),
             Self::CpuMining => write!(f, "CPU Mining"),
             Self::GpuMining => write!(f, "GPU Mining"),
             Self::Wallet => write!(f, "Wallet"),
             Self::Node => write!(f, "Node"),
-=======
-            SetupPhase::Core => write!(f, "Core"),
-            SetupPhase::Wallet => write!(f, "Wallet"),
-            SetupPhase::Hardware => write!(f, "Hardware"),
-            SetupPhase::Node => write!(f, "Node"),
-            SetupPhase::Mining => write!(f, "Mining"),
-            SetupPhase::OotleWallet => write!(f, "OotleWallet"),
->>>>>>> d86f583f
+            Self::OotleWallet => write!(f, "OotleWallet"),
         }
     }
 }
@@ -138,12 +123,12 @@
 impl SetupPhase {
     pub fn all() -> Vec<SetupPhase> {
         vec![
-<<<<<<< HEAD
             Self::Core,
             Self::CpuMining,
             Self::GpuMining,
             Self::Node,
             Self::Wallet,
+            Self::OotleWallet,
         ]
     }
     pub fn get_i18n_title_key(&self) -> String {
@@ -153,37 +138,7 @@
             Self::GpuMining => "setup-gpu-mining".to_string(),
             Self::Node => "setup-node".to_string(),
             Self::Wallet => "setup-wallet".to_string(),
-=======
-            SetupPhase::Core,
-            SetupPhase::Hardware,
-            SetupPhase::Node,
-            SetupPhase::Wallet,
-            SetupPhase::Mining,
-            SetupPhase::OotleWallet,
-        ]
-    }
-    pub fn get_critical_problem_title(&self) -> String {
-        match self {
-            SetupPhase::Core => "phase-core-critical-problem-title".to_string(),
-            SetupPhase::Hardware => "phase-hardware-critical-problem-title".to_string(),
-            SetupPhase::Node => "phase-node-critical-problem-title".to_string(),
-            SetupPhase::Wallet => "phase-wallet-critical-problem-title".to_string(),
-            SetupPhase::Mining => "phase-mining-critical-problem-title".to_string(),
-            SetupPhase::OotleWallet => "phase-ootle-wallet-critical-problem-title".to_string(),
-        }
-    }
-
-    pub fn get_critical_problem_description(&self) -> String {
-        match self {
-            SetupPhase::Core => "phase-core-critical-problem-description".to_string(),
-            SetupPhase::Hardware => "phase-hardware-critical-problem-description".to_string(),
-            SetupPhase::Node => "phase-node-critical-problem-description".to_string(),
-            SetupPhase::Wallet => "phase-wallet-critical-problem-description".to_string(),
-            SetupPhase::Mining => "phase-mining-critical-problem-description".to_string(),
-            SetupPhase::OotleWallet => {
-                "phase-ootle-wallet-critical-problem-description".to_string()
-            }
->>>>>>> d86f583f
+            Self::OotleWallet => "ootle-wallet".to_string(),
         }
     }
 }
@@ -599,26 +554,6 @@
         wallet_phase_setup.setup().await;
     }
 
-<<<<<<< HEAD
-=======
-    async fn setup_mining_phase(&self) {
-        let app_handle = self.app_handle().await;
-        let setup_features = self.features.read().await.clone();
-        let mining_phase_setup = PhaseBuilder::new()
-            .with_setup_timeout_duration(Duration::from_secs(60 * 10)) // 10 minutes
-            .with_listeners_for_required_phases_statuses(vec![
-                self.node_phase_status.subscribe(),
-                self.hardware_phase_status.subscribe(),
-            ])
-            .build::<MiningSetupPhase>(
-                app_handle.clone(),
-                self.mining_phase_status.clone(),
-                setup_features,
-            )
-            .await;
-        mining_phase_setup.setup().await;
-    }
-
     async fn setup_ootle_wallet_phase(&self) {
         let app_handle = self.app_handle().await;
         let setup_features = self.features.read().await.clone();
@@ -634,7 +569,6 @@
         ootle_wallet_phase_setup.setup().await;
     }
 
->>>>>>> d86f583f
     pub async fn mark_exchange_modal_as_completed(&self) -> Result<(), anyhow::Error> {
         self.exchange_modal_status
             .send(ExchangeModalStatus::Completed)?;
@@ -669,13 +603,6 @@
                     TasksTrackers::current().wallet_phase.replace().await;
                     let _unused = self.wallet_phase_status.send_replace(PhaseStatus::None);
                 }
-<<<<<<< HEAD
-=======
-                SetupPhase::Mining => {
-                    TasksTrackers::current().mining_phase.close().await;
-                    TasksTrackers::current().mining_phase.replace().await;
-                    let _unused = self.mining_phase_status.send_replace(PhaseStatus::None);
-                }
                 SetupPhase::OotleWallet => {
                     TasksTrackers::current().ootle_wallet_phase.close().await;
                     TasksTrackers::current().ootle_wallet_phase.replace().await;
@@ -683,7 +610,6 @@
                         .ootle_wallet_phase_status
                         .send_replace(PhaseStatus::None);
                 }
->>>>>>> d86f583f
             }
         }
     }
@@ -744,15 +670,9 @@
                     }
                     self.setup_wallet_phase().await;
                 }
-<<<<<<< HEAD
-=======
-                SetupPhase::Mining => {
-                    self.setup_mining_phase().await;
-                }
                 SetupPhase::OotleWallet => {
                     self.setup_ootle_wallet_phase().await;
                 }
->>>>>>> d86f583f
             }
         }
     }
@@ -811,11 +731,7 @@
         let gpu_mining_phase_status = self.gpu_mining_phase_status.subscribe();
         let node_phase_status = self.node_phase_status.subscribe();
         let wallet_phase_status = self.wallet_phase_status.subscribe();
-<<<<<<< HEAD
-=======
-        let mining_phase_status = self.mining_phase_status.subscribe();
         let ootle_wallet_phase_status = self.ootle_wallet_phase_status.subscribe();
->>>>>>> d86f583f
 
         let mut phase_status_channels = HashMap::new();
         phase_status_channels.insert(SetupPhase::Core, core_phase_status.clone());
@@ -823,10 +739,9 @@
         phase_status_channels.insert(SetupPhase::GpuMining, gpu_mining_phase_status.clone());
         phase_status_channels.insert(SetupPhase::Node, node_phase_status.clone());
         phase_status_channels.insert(SetupPhase::Wallet, wallet_phase_status.clone());
-<<<<<<< HEAD
-=======
         phase_status_channels.insert(SetupPhase::Mining, mining_phase_status.clone());
         phase_status_channels.insert(SetupPhase::OotleWallet, ootle_wallet_phase_status.clone());
+
 
         ListenerUnlockApp::current()
             .load_app_handle(app_handle.clone())
@@ -844,7 +759,6 @@
             phase_status_channels.clone(),
         )
         .await;
->>>>>>> d86f583f
 
         setup_listener(
             ListenerUnlockCpuMining::current(),
@@ -872,11 +786,7 @@
         self.setup_gpu_mining_phase().await;
         self.setup_node_phase().await;
         self.setup_wallet_phase().await;
-<<<<<<< HEAD
-=======
-        self.setup_mining_phase().await;
         self.setup_ootle_wallet_phase().await;
->>>>>>> d86f583f
     }
 
     /// Used in handle_unhealthy for graxil miner
