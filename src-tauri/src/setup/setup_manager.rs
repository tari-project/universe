// Copyright 2024. The Tari Project
//
// Redistribution and use in source and binary forms, with or without modification, are permitted provided that the
// following conditions are met:
//
// 1. Redistributions of source code must retain the above copyright notice, this list of conditions and the following
// disclaimer.
//
// 2. Redistributions in binary form must reproduce the above copyright notice, this list of conditions and the
// following disclaimer in the documentation and/or other materials provided with the distribution.
//
// 3. Neither the name of the copyright holder nor the names of its contributors may be used to endorse or promote
// products derived from this software without specific prior written permission.
//
// THIS SOFTWARE IS PROVIDED BY THE COPYRIGHT HOLDERS AND CONTRIBUTORS "AS IS" AND ANY EXPRESS OR IMPLIED WARRANTIES,
// INCLUDING, BUT NOT LIMITED TO, THE IMPLIED WARRANTIES OF MERCHANTABILITY AND FITNESS FOR A PARTICULAR PURPOSE ARE
// DISCLAIMED. IN NO EVENT SHALL THE COPYRIGHT HOLDER OR CONTRIBUTORS BE LIABLE FOR ANY DIRECT, INDIRECT, INCIDENTAL,
// SPECIAL, EXEMPLARY, OR CONSEQUENTIAL DAMAGES (INCLUDING, BUT NOT LIMITED TO, PROCUREMENT OF SUBSTITUTE GOODS OR
// SERVICES; LOSS OF USE, DATA, OR PROFITS; OR BUSINESS INTERRUPTION) HOWEVER CAUSED AND ON ANY THEORY OF LIABILITY,
// WHETHER IN CONTRACT, STRICT LIABILITY, OR TORT (INCLUDING NEGLIGENCE OR OTHERWISE) ARISING IN ANY WAY OUT OF THE
// USE OF THIS SOFTWARE, EVEN IF ADVISED OF THE POSSIBILITY OF SUCH DAMAGE.

use super::listeners::listener_unlock_cpu_mining::ListenerUnlockCpuMining;
use super::listeners::listener_unlock_gpu_mining::ListenerUnlockGpuMining;
use super::listeners::listener_unlock_wallet::ListenerUnlockWallet;
use super::listeners::trait_listener::UnlockConditionsListenerTrait;
use super::listeners::{setup_listener, SetupFeature, SetupFeaturesList};
use super::trait_setup_phase::SetupPhaseImpl;
use super::utils::phase_builder::PhaseBuilder;
use crate::app_in_memory_config::{MinerType, DEFAULT_EXCHANGE_ID};
use crate::commands::{start_cpu_mining, start_gpu_mining};
use crate::configs::config_core::ConfigCoreContent;
use crate::configs::config_pools::{ConfigPools, ConfigPoolsContent};
use crate::configs::config_ui::WalletUIMode;
use crate::configs::config_wallet::ConfigWalletContent;
use crate::events::CriticalProblemPayload;
use crate::internal_wallet::InternalWallet;
use crate::progress_trackers::progress_plans::SetupStep;
use crate::setup::{
    phase_core::CoreSetupPhase, phase_cpu_mining::CpuMiningSetupPhase,
    phase_gpu_mining::GpuMiningSetupPhase, phase_node::NodeSetupPhase,
    phase_wallet::WalletSetupPhase,
};
use crate::{
    configs::{
        config_core::ConfigCore, config_mining::ConfigMining, config_ui::ConfigUI,
        config_wallet::ConfigWallet, trait_config::ConfigImpl,
    },
    events_emitter::EventsEmitter,
    events_manager::EventsManager,
    tasks_tracker::TasksTrackers,
    utils::system_status::SystemStatus,
    websocket_manager::WebsocketMessage,
    UniverseAppState,
};
use log::{error, info};
use serde::{Deserialize, Serialize};
use std::collections::HashMap;
use std::{
    fmt::{Display, Formatter},
    sync::LazyLock,
    time::Duration,
};
use tauri::{AppHandle, Listener, Manager};
use tokio::{
    select,
    sync::{watch::Sender, Mutex, RwLock},
};

static LOG_TARGET: &str = "tari::universe::setup_manager";

static INSTANCE: LazyLock<SetupManager> = LazyLock::new(SetupManager::new);

#[derive(Clone, Default)]
pub enum ExchangeModalStatus {
    #[default]
    None,
    WaitForCompletion,
    Completed,
}

impl Display for ExchangeModalStatus {
    fn fmt(&self, f: &mut Formatter<'_>) -> Result<(), std::fmt::Error> {
        match self {
            ExchangeModalStatus::None => write!(f, "None"),
            ExchangeModalStatus::WaitForCompletion => write!(f, "Wait For Completion"),
            ExchangeModalStatus::Completed => write!(f, "Completed"),
        }
    }
}

impl ExchangeModalStatus {
    #[allow(dead_code)]
    pub fn is_completed(&self) -> bool {
        matches!(self, ExchangeModalStatus::Completed) | matches!(self, ExchangeModalStatus::None)
    }
}

#[derive(Clone, PartialEq, Eq, Hash, Serialize, Deserialize, Debug)]
pub enum SetupPhase {
    Core,
    CpuMining,
    GpuMining,
    Wallet,
    Node,
}

impl Display for SetupPhase {
    fn fmt(&self, f: &mut Formatter<'_>) -> Result<(), std::fmt::Error> {
        match self {
            Self::Core => write!(f, "Core"),
            Self::CpuMining => write!(f, "CPU Mining"),
            Self::GpuMining => write!(f, "GPU Mining"),
            Self::Wallet => write!(f, "Wallet"),
            Self::Node => write!(f, "Node"),
        }
    }
}

impl SetupPhase {
    pub fn all() -> Vec<SetupPhase> {
        vec![
            Self::Core,
            Self::CpuMining,
            Self::GpuMining,
            Self::Node,
            Self::Wallet,
        ]
    }
    pub fn get_i18n_title_key(&self) -> String {
        match self {
            Self::Core => "setup-core".to_string(),
            Self::CpuMining => "setup-cpu-mining".to_string(),
            Self::GpuMining => "setup-gpu-mining".to_string(),
            Self::Node => "setup-node".to_string(),
            Self::Wallet => "setup-wallet".to_string(),
        }
    }
}

#[allow(dead_code)]
#[derive(Default)]
pub enum PhaseStatus {
    #[default]
    None,
    Initialized,
    AwaitingStart,
    InProgress,
    Cancelled,
    Failed(String),
    Success,
    SuccessWithWarnings(HashMap<SetupStep, String>),
}

impl Display for PhaseStatus {
    fn fmt(&self, f: &mut Formatter<'_>) -> Result<(), std::fmt::Error> {
        match self {
            PhaseStatus::None => write!(f, "None"),
            PhaseStatus::Initialized => write!(f, "Initialized"),
            PhaseStatus::AwaitingStart => write!(f, "Awaiting Start"),
            PhaseStatus::Cancelled => write!(f, "Cancelled"),
            PhaseStatus::InProgress => write!(f, "In Progress"),
            PhaseStatus::Success => write!(f, "Success"),
            PhaseStatus::SuccessWithWarnings(warnings) => {
                write!(f, "Success With Warnings: {warnings:?}")
            }
            PhaseStatus::Failed(reason) => write!(f, "Failed: {reason}",),
        }
    }
}

impl PhaseStatus {
    pub fn is_success(&self) -> bool {
        matches!(
            self,
            PhaseStatus::Success | PhaseStatus::SuccessWithWarnings(_)
        )
    }
    pub fn is_failed(&self) -> (bool, Option<String>) {
        match self {
            PhaseStatus::Failed(reason) => (true, Some(reason.clone())),
            _ => (false, None),
        }
    }
    pub fn is_restarting(&self) -> bool {
        matches!(self, PhaseStatus::None)
    }
}

#[derive(Default)]
pub struct SetupManager {
    pub features: RwLock<SetupFeaturesList>,
    core_phase_status: Sender<PhaseStatus>,
    cpu_mining_phase_status: Sender<PhaseStatus>,
    gpu_mining_phase_status: Sender<PhaseStatus>,
    node_phase_status: Sender<PhaseStatus>,
    wallet_phase_status: Sender<PhaseStatus>,
    exchange_modal_status: Sender<ExchangeModalStatus>,
    phases_to_restart_queue: Mutex<Vec<SetupPhase>>,
    app_handle: Mutex<Option<AppHandle>>,
    // Temporary to prevent multiple restarts within few seconds
    restart_safe_lock: Mutex<()>,
}

impl SetupManager {
    pub fn new() -> Self {
        Self::default()
    }

    pub fn get_instance() -> &'static LazyLock<SetupManager> {
        &INSTANCE
    }

    pub async fn app_handle(&self) -> AppHandle {
        self.app_handle
            .lock()
            .await
            .clone()
            .expect("App handle is not initialized")
    }

    #[allow(clippy::too_many_lines)]
    async fn pre_setup(&self, app_handle: AppHandle) {
        info!(target: LOG_TARGET, "Pre Setup");
        let state = app_handle.state::<UniverseAppState>();
        let in_memory_config = state.in_memory_config.clone();

        let mut websocket_events_manager_guard = state.websocket_event_manager.write().await;
        websocket_events_manager_guard.set_app_handle(app_handle.clone());
        drop(websocket_events_manager_guard);

        let mut websocket_manager_write = state.websocket_manager.write().await;
        websocket_manager_write.set_app_handle(app_handle.clone());
        drop(websocket_manager_write);

        let webview = app_handle
            .get_webview_window("main")
            .expect("main window must exist");
        let websocket_tx = state.websocket_message_tx.clone();
        webview.listen("ws-tx", move |event: tauri::Event| {
            let event_cloned = event.clone();
            let websocket_tx_clone = websocket_tx.clone();

            tauri::async_runtime::spawn(async move {
                let message = event_cloned.payload();
                if let Ok(message) = serde_json::from_str::<WebsocketMessage>(message)
                    .inspect_err(|e| error!("websocket malformatted: {e}"))
                {
                    if websocket_tx_clone
                        .send(message.clone())
                        .await
                        .inspect_err(|e| error!("too many messages in websocket send queue {e}"))
                        .is_ok()
                    {
                        log::trace!("websocket message sent {message:?}");
                    }
                }
            });
        });
        EventsManager::handle_node_type_update(&app_handle).await;

        ConfigCore::initialize(app_handle.clone()).await;
        ConfigWallet::initialize(app_handle.clone()).await;
        ConfigMining::initialize(app_handle.clone()).await;
        ConfigUI::initialize(app_handle.clone()).await;
        ConfigPools::initialize(app_handle.clone()).await;

        let node_type = ConfigCore::content().await.node_type().clone();
        info!(target: LOG_TARGET, "Retrieved initial node type: {node_type:?}");
        state.node_manager.set_node_type(node_type).await;
        EventsManager::handle_node_type_update(&app_handle).await;

        let built_in_exchange_id = in_memory_config.read().await.exchange_id.clone();
        let is_on_exchange_miner_build =
            MinerType::from_str(&built_in_exchange_id).is_exchange_mode();
        let last_config_exchange_id = ConfigCore::content().await.exchange_id().clone();

        if is_on_exchange_miner_build {
            let _unused = ConfigCore::update_field(
                ConfigCoreContent::set_exchange_id,
                built_in_exchange_id.clone(),
            )
            .await;
        }

        EventsEmitter::emit_core_config_loaded(&ConfigCore::content().await).await;
        EventsEmitter::emit_mining_config_loaded(&ConfigMining::content().await).await;
        EventsEmitter::emit_ui_config_loaded(&ConfigUI::content().await).await;
        EventsEmitter::emit_pools_config_loaded(&ConfigPools::content().await).await;

        let is_on_exchange_specific_variant = ConfigCore::content()
            .await
            .is_on_exchange_specific_variant();
        let is_external_address_selected = ConfigWallet::content()
            .await
            .selected_external_tari_address()
            .is_some();
        // Default app variant (when built-in exchange ID is DEFAULT_EXCHANGE_ID) can have either seedless wallet or standard wallet

        info!(target: LOG_TARGET, "Is on exchange miner build: {is_on_exchange_miner_build}");
        info!(target: LOG_TARGET, "Built-in exchange ID: {built_in_exchange_id}");
        info!(target: LOG_TARGET, "Last config exchange ID: {last_config_exchange_id}");
        info!(target: LOG_TARGET, "Is on exchange specific variant: {is_on_exchange_specific_variant}");
        info!(target: LOG_TARGET, "Is external address selected: {is_external_address_selected}");

        // If there is exchange id set in config_core that is different from DEFAULT_EXCHANGE_ID and external address is provided we want to display seedless wallet UI
        // This can happen when user was using dedicated exchange miner build before and now is using default app variant
        // Or user selected exchange on default app variant and reopened the app
        // In other cases we want to display standard wallet UI
        if built_in_exchange_id.eq(DEFAULT_EXCHANGE_ID) {
            if is_external_address_selected && is_on_exchange_specific_variant {
                let _unused = ConfigUI::set_wallet_ui_mode(WalletUIMode::Seedless).await;
                if let Err(e) = InternalWallet::initialize_seedless(&app_handle, None).await {
                    EventsEmitter::emit_critical_problem(CriticalProblemPayload {
                        title: Some("Wallet(Seedless) not initialized!".to_string()),
                        description: Some(
                            "Encountered an error while initializing the wallet.".to_string(),
                        ),
                        error_message: Some(e.to_string()),
                    })
                    .await;
                }
            } else {
                let _unused = ConfigUI::set_wallet_ui_mode(WalletUIMode::Standard).await;
                match InternalWallet::initialize_with_seed(&app_handle).await {
                    Ok(()) => {
                        if let Err(e) = ConfigWallet::migrate().await {
                            EventsEmitter::emit_critical_problem(CriticalProblemPayload {
                                title: Some("Wallet config migration failed!".to_string()),
                                description: Some(
                                    "Encountered an error while migrating the wallet.".to_string(),
                                ),
                                error_message: Some(e.to_string()),
                            })
                            .await
                        }
                    }
                    Err(e) => {
                        error!(target: LOG_TARGET, "Error loading internal wallet: {e:?}");
                        EventsEmitter::emit_critical_problem(CriticalProblemPayload {
                            title: Some("Wallet(seed) not initialized!".to_string()),
                            description: Some(
                                "Encountered an error while initializing the wallet.".to_string(),
                            ),
                            error_message: Some(e.to_string()),
                        })
                        .await;
                    }
                };
            }
        }

        // Case when we are on exchange miner build and already selected external tari address ( Second time we open app )
        if is_on_exchange_miner_build
            && is_external_address_selected
            && built_in_exchange_id.eq(&last_config_exchange_id)
        {
            let external_tari_address = ConfigWallet::content()
                .await
                .selected_external_tari_address()
                .clone();
            info!(target: LOG_TARGET, "External address selected on exchange miner build");
            let _unused = ConfigUI::set_wallet_ui_mode(WalletUIMode::Seedless).await;
            if let Err(e) =
                InternalWallet::initialize_seedless(&app_handle, external_tari_address).await
            {
                EventsEmitter::emit_critical_problem(CriticalProblemPayload {
                    title: Some("Wallet(Seedless) not initialized!".to_string()),
                    description: Some(
                        "Encountered an error while initializing the wallet.".to_string(),
                    ),
                    error_message: Some(e.to_string()),
                })
                .await;
            }
        }

        // Trigger it here so we can update UI when new wallet is created
        // We should probably change events to be loaded from internal wallet directly
        EventsEmitter::emit_wallet_config_loaded(&ConfigWallet::content().await).await;

        {
            let _unused = state
                .telemetry_manager
                .write()
                .await
                .initialize(app_handle.clone())
                .await;
            let mut telemetry_id = state
                .telemetry_manager
                .read()
                .await
                .get_unique_string()
                .await;
            if telemetry_id.is_empty() {
                telemetry_id = "unknown_miner_tari_universe".to_string();
            }
            let app_version = app_handle.package_info().version.clone();
            let _unused = state
                .telemetry_service
                .write()
                .await
                .init(app_version.to_string(), telemetry_id.clone())
                .await;
        }

        // If we open different specific exchange miner build then previous one we always want to prompt user to provide tari address
        if is_on_exchange_miner_build && built_in_exchange_id.ne(&last_config_exchange_id) {
            info!(target: LOG_TARGET, "Exchange ID changed from {last_config_exchange_id} to {built_in_exchange_id}");
            self.exchange_modal_status
                .send_replace(ExchangeModalStatus::WaitForCompletion);
            EventsEmitter::emit_should_show_exchange_miner_modal().await;
            let _unused = ConfigWallet::update_field(
                ConfigWalletContent::set_selected_external_tari_address,
                None,
            )
            .await;
        }

        // If we are on exchange miner build we require external tari address to be set
        if is_on_exchange_miner_build && !is_external_address_selected {
            self.exchange_modal_status
                .send_replace(ExchangeModalStatus::WaitForCompletion);
            EventsEmitter::emit_should_show_exchange_miner_modal().await;
        }

        info!(target: LOG_TARGET, "Pre Setup Finished");
    }

    pub async fn resolve_setup_features(&self) -> Result<(), anyhow::Error> {
        let mut features = self.features.write().await;

        info!(target: LOG_TARGET, "Resolving setup features");
        // clear existing features
        features.clear();

        let exchange_id = ConfigCore::content().await.exchange_id().clone();
        let is_exchange_miner_build = exchange_id.ne(DEFAULT_EXCHANGE_ID);

        let is_cpu_pool_enabled = *ConfigPools::content().await.cpu_pool_enabled();
        let is_gpu_pool_enabled = *ConfigPools::content().await.gpu_pool_enabled();

        if is_cpu_pool_enabled {
            info!(target: LOG_TARGET, "Cpu Pool feature enabled");
            features.add_feature(SetupFeature::CpuPool);
        }

        if is_gpu_pool_enabled {
            info!(target: LOG_TARGET, "Gpu Pool feature enabled");
            features.add_feature(SetupFeature::GpuPool);
        }

        let external_tari_address = ConfigWallet::content()
            .await
            .selected_external_tari_address()
            .clone();
        // Seedless Wallet feature
        if external_tari_address.is_some() || is_exchange_miner_build {
            info!(target: LOG_TARGET, "Seedless wallet feature enabled");
            features.add_feature(SetupFeature::SeedlessWallet);
            EventsEmitter::emit_disabled_phases(vec![SetupPhase::Wallet]).await;
        } else {
            EventsEmitter::emit_disabled_phases(vec![]).await;
        }

        Ok(())
    }

    async fn setup_core_phase(&self) {
        let app_handle = self.app_handle().await;
        let setup_features = self.features.read().await.clone();
        let core_phase_setup = PhaseBuilder::new()
            .with_setup_timeout_duration(Duration::from_secs(60 * 10)) // 10 minutes
            .build::<CoreSetupPhase>(
                app_handle.clone(),
                self.core_phase_status.clone(),
                setup_features,
            )
            .await;
        core_phase_setup.setup().await;
    }

    async fn setup_cpu_mining_phase(&self) {
        let app_handle = self.app_handle().await;
        let setup_features = self.features.read().await.clone();
        let mut listeners = vec![self.core_phase_status.subscribe()];

        // If CPU Pool feature is disabled, we need to listen for Node phase status as mmproxy requires node
        if setup_features.is_feature_disabled(SetupFeature::CpuPool) {
            listeners.push(self.node_phase_status.subscribe());
        }

        let cpu_mining_phase_setup = PhaseBuilder::new()
            .with_setup_timeout_duration(Duration::from_secs(60 * 10)) // 10 minutes
            .with_listeners_for_required_phases_statuses(listeners)
            .build::<CpuMiningSetupPhase>(
                app_handle.clone(),
                self.cpu_mining_phase_status.clone(),
                setup_features,
            )
            .await;
        cpu_mining_phase_setup.setup().await;
    }

    async fn setup_gpu_mining_phase(&self) {
        let app_handle = self.app_handle().await;
        let setup_features = self.features.read().await.clone();
        let gpu_mining_phase_setup = PhaseBuilder::new()
            .with_setup_timeout_duration(Duration::from_secs(60 * 10)) // 10 minutes
            .with_listeners_for_required_phases_statuses(vec![self.core_phase_status.subscribe()])
            .build::<GpuMiningSetupPhase>(
                app_handle.clone(),
                self.gpu_mining_phase_status.clone(),
                setup_features,
            )
            .await;
        gpu_mining_phase_setup.setup().await;
    }

    async fn setup_node_phase(&self) {
        let app_handle = self.app_handle().await;
        let setup_features = self.features.read().await.clone();

        let node_phase_setup = PhaseBuilder::new()
            .with_setup_timeout_duration(Duration::from_secs(60 * 30))
            .with_listeners_for_required_phases_statuses(vec![self.core_phase_status.subscribe()])
            .build::<NodeSetupPhase>(
                app_handle.clone(),
                self.node_phase_status.clone(),
                setup_features,
            )
            .await;
        node_phase_setup.setup().await;
    }

    async fn setup_wallet_phase(&self) {
        let app_handle = self.app_handle().await;
        let setup_features = self.features.read().await.clone();
        let wallet_phase_setup = PhaseBuilder::new()
            .with_setup_timeout_duration(Duration::from_secs(60 * 10)) // 10 minutes
            .with_listeners_for_required_phases_statuses(vec![self.node_phase_status.subscribe()])
            .build::<WalletSetupPhase>(
                app_handle.clone(),
                self.wallet_phase_status.clone(),
                setup_features,
            )
            .await;
        wallet_phase_setup.setup().await;
    }

    pub async fn mark_exchange_modal_as_completed(&self) -> Result<(), anyhow::Error> {
        self.exchange_modal_status
            .send(ExchangeModalStatus::Completed)?;
        Ok(())
    }

    pub async fn shutdown_phases(&self, phases: Vec<SetupPhase>) {
        for phase in phases {
            match phase {
                SetupPhase::Core => {
                    TasksTrackers::current().core_phase.close().await;
                    TasksTrackers::current().core_phase.replace().await;
                    let _unused = self.core_phase_status.send_replace(PhaseStatus::None);
                }
                SetupPhase::CpuMining => {
                    TasksTrackers::current().cpu_mining_phase.close().await;
                    TasksTrackers::current().cpu_mining_phase.replace().await;
                    let _unused = self.cpu_mining_phase_status.send_replace(PhaseStatus::None);
                }
                SetupPhase::GpuMining => {
                    TasksTrackers::current().gpu_mining_phase.close().await;
                    TasksTrackers::current().gpu_mining_phase.replace().await;
                    let _unused = self.gpu_mining_phase_status.send_replace(PhaseStatus::None);
                }
                SetupPhase::Node => {
                    TasksTrackers::current().node_phase.close().await;
                    TasksTrackers::current().node_phase.replace().await;
                    let _unused = self.node_phase_status.send_replace(PhaseStatus::None);
                }
                SetupPhase::Wallet => {
                    TasksTrackers::current().wallet_phase.close().await;
                    TasksTrackers::current().wallet_phase.replace().await;
                    let _unused = self.wallet_phase_status.send_replace(PhaseStatus::None);
                }
            }
        }
    }

    pub async fn resume_phases(&self, phases: Vec<SetupPhase>) {
        if phases.is_empty() {
            return;
        }

        EventsEmitter::emit_restarting_phases(phases.clone()).await;
        let _unused = self.resolve_setup_features().await;
        self.features
            .write()
            .await
            .add_feature(SetupFeature::Restarting);

        let setup_features = self.features.read().await.clone();

        ListenerUnlockCpuMining::current()
            .load_setup_features(setup_features.clone())
            .await;

        ListenerUnlockGpuMining::current()
            .load_setup_features(setup_features.clone())
            .await;

        ListenerUnlockWallet::current()
            .load_setup_features(setup_features.clone())
            .await;

        ListenerUnlockCpuMining::current().handle_restart().await;
        ListenerUnlockGpuMining::current().handle_restart().await;
        ListenerUnlockWallet::current().handle_restart().await;

        ListenerUnlockCpuMining::current().start_listener().await;
        ListenerUnlockGpuMining::current().start_listener().await;
        ListenerUnlockWallet::current().start_listener().await;

        for phase in phases {
            match phase {
                SetupPhase::Core => {
                    self.setup_core_phase().await;
                }
                SetupPhase::CpuMining => {
                    self.setup_cpu_mining_phase().await;
                }
                SetupPhase::GpuMining => {
                    self.setup_gpu_mining_phase().await;
                }

                SetupPhase::Node => {
                    self.setup_node_phase().await;
                }
                SetupPhase::Wallet => {
                    if setup_features.is_feature_enabled(SetupFeature::SeedlessWallet) {
                        info!(target: LOG_TARGET, "Skipping Wallet Phase as Seedless Wallet is enabled");
                        continue;
                    }
                    self.setup_wallet_phase().await;
                }
            }
        }
    }

    pub async fn restart_phases(&self, phases: Vec<SetupPhase>) {
        info!(target: LOG_TARGET, "Restarting phases: {phases:?}");
        let _lock = self.restart_safe_lock.lock().await;
        self.shutdown_phases(phases.clone()).await;
        self.resume_phases(phases).await;
    }

    #[allow(clippy::too_many_lines)]
    pub async fn start_setup(&self, app_handle: AppHandle) {
        *self.app_handle.lock().await = Some(app_handle.clone());
        self.pre_setup(app_handle.clone()).await;

        let shutdown_signal = TasksTrackers::current().common.get_signal().await;
        let modal_status_subscriber = self.exchange_modal_status.subscribe();
        let task = TasksTrackers::current()
            .common
            .get_task_tracker()
            .await
            .spawn(async move {
                loop {
                    if shutdown_signal.is_triggered() {
                        info!(target: LOG_TARGET, "Shutdown signal received, exiting start_setup loop");
                        break;
                    }

                    if modal_status_subscriber.borrow().is_completed() {
                        info!(target: LOG_TARGET, "Exchange modal completed, exiting start_setup loop");
                        break;
                    }

                    tokio::time::sleep(Duration::from_secs(2)).await;
                }
            });

        let _unused = task
            .await
            .inspect_err(|e| error!(target: LOG_TARGET, "Error in start_setup task: {e}"));

        let shutdown_signal = TasksTrackers::current().common.get_signal().await;
        if shutdown_signal.is_triggered() {
            info!(target: LOG_TARGET, "Shutdown signal already triggered, exiting start_setup");
            return;
        }

        let _unused = self.resolve_setup_features().await.inspect_err(
            |e| error!(target: LOG_TARGET, "Failed to set setup features during start_setup: {e}"),
        );

        let setup_features = self.features.read().await.clone();
        let core_phase_status = self.core_phase_status.subscribe();
        let cpu_mining_phase_status = self.cpu_mining_phase_status.subscribe();
        let gpu_mining_phase_status = self.gpu_mining_phase_status.subscribe();
        let node_phase_status = self.node_phase_status.subscribe();
        let wallet_phase_status = self.wallet_phase_status.subscribe();

        let mut phase_status_channels = HashMap::new();
        phase_status_channels.insert(SetupPhase::Core, core_phase_status.clone());
        phase_status_channels.insert(SetupPhase::CpuMining, cpu_mining_phase_status.clone());
        phase_status_channels.insert(SetupPhase::GpuMining, gpu_mining_phase_status.clone());
        phase_status_channels.insert(SetupPhase::Node, node_phase_status.clone());
        phase_status_channels.insert(SetupPhase::Wallet, wallet_phase_status.clone());

        setup_listener(
            ListenerUnlockCpuMining::current(),
            &setup_features,
            phase_status_channels.clone(),
        )
        .await;

        setup_listener(
            ListenerUnlockGpuMining::current(),
            &setup_features,
            phase_status_channels.clone(),
        )
        .await;

        setup_listener(
            ListenerUnlockWallet::current(),
            &setup_features,
            phase_status_channels.clone(),
        )
        .await;

        self.setup_core_phase().await;
        self.setup_cpu_mining_phase().await;
        self.setup_gpu_mining_phase().await;
        self.setup_node_phase().await;
        self.setup_wallet_phase().await;
    }

    /// Used in handle_unhealthy for graxil miner
    /// Should be triggered after x amount of time passed of graxil being unhealthy
    pub async fn turn_off_gpu_pool_feature(&self) -> Result<(), anyhow::Error> {
        info!(target: LOG_TARGET, "Turning off GPU Pool feature");

        let app_handle = self.app_handle().await;
        let app_state = app_handle.state::<UniverseAppState>().clone();

        // At the point of calling this method gpu miner will be stopped by do_health_check method
        // It handles stopping the process of miner but is not stopping the status updates
        // So we need to stop the status updates here as its more complicated to do it in stop method called by do_health_check

        app_state
            .gpu_miner_sha
            .write()
            .await
            .stop_status_updates()
            .await?;

        // Updates the config to disable GPU Pool feature in next resolve_setup_features call
        ConfigPools::update_field(ConfigPoolsContent::set_gpu_pool_enabled, false).await?;
        // TODO Implement solution for telling frontend about one field updates in configs without emitting full config or adding event per field
        EventsEmitter::emit_pools_config_loaded(&ConfigPools::content().await).await;

        // Start mining will now pickup that GPU Pool is turn off and will start glytex instead
        start_gpu_mining(app_state.clone(), app_handle.clone())
            .await
            .map_err(anyhow::Error::msg)?;

        Ok(())
    }

    /// Used in handle_unhealthy for xmrig miner
    /// Should be triggered after x amount of time passed of xmrig being unhealthy
    /// It will make only difference in case of pool connection issues as we do not use other cpu miner
    pub async fn turn_off_cpu_pool_feature(&self) -> Result<(), anyhow::Error> {
        info!(target: LOG_TARGET, "Turning off CPU Pool feature");
        let app_handle = self.app_handle().await;
        let app_state = app_handle.state::<UniverseAppState>().clone();

        // At the point of calling this method cpu miner will be stopped by do_health_check method
        // It handles stopping the process of miner but is not stopping the status updates
        // So we need to stop the status updates here as its more complicated to do it in stop method called by do_health_check

        app_state
            .cpu_miner
            .write()
            .await
            .stop_status_updates()
            .await?;

        // Updates the config to disable CPU Pool feature in next resolve_setup_features call
        ConfigPools::update_field(ConfigPoolsContent::set_cpu_pool_enabled, false).await?;
        // TODO Implement solution for telling frontend about one field updates in configs without emitting full config or adding event per field
        EventsEmitter::emit_pools_config_loaded(&ConfigPools::content().await).await;

        // Solo mining will require mmproxy to be running
        self.restart_phases(vec![SetupPhase::CpuMining]).await;

        start_cpu_mining(app_state.clone(), app_handle.clone())
            .await
            .map_err(anyhow::Error::msg)?;

        Ok(())
    }

    pub async fn handle_switch_to_local_node(&self) {
        let app_handle = self.app_handle().await;
        info!(target: LOG_TARGET, "Handle Switching to Local Node in Setup Manager");
        EventsManager::handle_node_type_update(&app_handle).await;

<<<<<<< HEAD
            info!(target: LOG_TARGET, "Restarting Phases");
            self.restart_phases(vec![SetupPhase::Wallet]).await;
        } else {
            error!(target: LOG_TARGET, "Failed to reset phases after switching to Local Node: app_handle not defined");
        }
=======
        info!(target: LOG_TARGET, "Restarting Phases");
        self.restart_phases(vec![SetupPhase::Wallet, SetupPhase::Mining])
            .await;
>>>>>>> d5612c72
    }

    pub async fn spawn_sleep_mode_handler() {
        info!(target: LOG_TARGET, "Spawning Sleep Mode Handler");
        let mut shutdown_signal = TasksTrackers::current().common.get_signal().await;
        if shutdown_signal.is_triggered() {
            info!(target: LOG_TARGET, "Shutdown signal already triggered, exiting sleep mode handler");
            return;
        }

        TasksTrackers::current().common.get_task_tracker().await.spawn(async move {
            let mut receiver = SystemStatus::current().get_sleep_mode_watcher();
            let mut last_state = *receiver.borrow();
            loop {
                select! {
                    _ = receiver.changed() => {
                        let current_state = *receiver.borrow();
                        if last_state && !current_state {
                            info!(target: LOG_TARGET, "System is no longer in sleep mode");
                            SetupManager::get_instance().resume_phases(SetupPhase::all()).await;
                        }
                        if !last_state && current_state {
                            info!(target: LOG_TARGET, "System entered sleep mode");
                            SetupManager::get_instance().shutdown_phases(SetupPhase::all()).await;
                        }
                        last_state = current_state;
                    }
                    _ = shutdown_signal.wait() => {
                        break;
                    }
                }
            }
        });
    }

    pub async fn add_phases_to_restart_queue(&self, phases: Vec<SetupPhase>) {
        let mut queue = self.phases_to_restart_queue.lock().await;
        for phase in phases {
            if !queue.contains(&phase) {
                queue.push(phase);
            }
        }
        info!(target: LOG_TARGET, "Phases to restart queue: {queue:?}");
    }

    pub async fn restart_phases_from_queue(&self) {
        let mut queue = self.phases_to_restart_queue.lock().await;
        if queue.is_empty() {
            return;
        }
        info!(target: LOG_TARGET, "Restarting phases from queue: {queue:?}");
        self.restart_phases(queue.clone()).await;
        queue.clear();
    }
}<|MERGE_RESOLUTION|>--- conflicted
+++ resolved
@@ -807,17 +807,8 @@
         info!(target: LOG_TARGET, "Handle Switching to Local Node in Setup Manager");
         EventsManager::handle_node_type_update(&app_handle).await;
 
-<<<<<<< HEAD
-            info!(target: LOG_TARGET, "Restarting Phases");
-            self.restart_phases(vec![SetupPhase::Wallet]).await;
-        } else {
-            error!(target: LOG_TARGET, "Failed to reset phases after switching to Local Node: app_handle not defined");
-        }
-=======
         info!(target: LOG_TARGET, "Restarting Phases");
-        self.restart_phases(vec![SetupPhase::Wallet, SetupPhase::Mining])
-            .await;
->>>>>>> d5612c72
+        self.restart_phases(vec![SetupPhase::Wallet]).await;
     }
 
     pub async fn spawn_sleep_mode_handler() {
