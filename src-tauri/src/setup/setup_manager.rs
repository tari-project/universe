--- conflicted
+++ resolved
@@ -32,12 +32,8 @@
         config_core::ConfigCore, config_mining::ConfigMining, config_ui::ConfigUI,
         config_wallet::ConfigWallet, trait_config::ConfigImpl,
     },
-<<<<<<< HEAD
-    events::{ConnectionStatusPayload, ProgressEvents},
+    events::ConnectionStatusPayload,
     events_emitter::EventsEmitter,
-=======
-    events::ConnectionStatusPayload,
->>>>>>> e0b103bb
     events_manager::EventsManager,
     initialize_frontend_updates,
     internal_wallet::InternalWallet,
@@ -413,21 +409,7 @@
         // TODO: Add option to disable specific phases and handle it properly on frontend
         let in_memory_config = state.in_memory_config.clone();
         if in_memory_config.read().await.exchange_id != DEFAULT_EXCHANGE_ID {
-<<<<<<< HEAD
-            self.unlock_wallet().await;
-            EventsEmitter::emit_progress_tracker_update(
-                ProgressEvents::Wallet,
-                "setup-wallet".to_string(),
-                "setup-wallet".to_string(),
-                60.0,
-                None,
-                true,
-            )
-            .await;
-
-=======
             self.unlock_wallet(app_handle.clone()).await;
->>>>>>> e0b103bb
             return;
         }
         let wallet_phase_setup = PhaseBuilder::new()
