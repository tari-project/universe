// Copyright 2024. The Tari Project
//
// Redistribution and use in source and binary forms, with or without modification, are permitted provided that the
// following conditions are met:
//
// 1. Redistributions of source code must retain the above copyright notice, this list of conditions and the following
// disclaimer.
//
// 2. Redistributions in binary form must reproduce the above copyright notice, this list of conditions and the
// following disclaimer in the documentation and/or other materials provided with the distribution.
//
// 3. Neither the name of the copyright holder nor the names of its contributors may be used to endorse or promote
// products derived from this software without specific prior written permission.
//
// THIS SOFTWARE IS PROVIDED BY THE COPYRIGHT HOLDERS AND CONTRIBUTORS "AS IS" AND ANY EXPRESS OR IMPLIED WARRANTIES,
// INCLUDING, BUT NOT LIMITED TO, THE IMPLIED WARRANTIES OF MERCHANTABILITY AND FITNESS FOR A PARTICULAR PURPOSE ARE
// DISCLAIMED. IN NO EVENT SHALL THE COPYRIGHT HOLDER OR CONTRIBUTORS BE LIABLE FOR ANY DIRECT, INDIRECT, INCIDENTAL,
// SPECIAL, EXEMPLARY, OR CONSEQUENTIAL DAMAGES (INCLUDING, BUT NOT LIMITED TO, PROCUREMENT OF SUBSTITUTE GOODS OR
// SERVICES; LOSS OF USE, DATA, OR PROFITS; OR BUSINESS INTERRUPTION) HOWEVER CAUSED AND ON ANY THEORY OF LIABILITY,
// WHETHER IN CONTRACT, STRICT LIABILITY, OR TORT (INCLUDING NEGLIGENCE OR OTHERWISE) ARISING IN ANY WAY OUT OF THE
// USE OF THIS SOFTWARE, EVEN IF ADVISED OF THE POSSIBILITY OF SUCH DAMAGE.

use crate::{
    initialize_frontend_updates, release_notes::ReleaseNotes, tasks_tracker::TasksTrackers,
    UniverseAppState,
};
use log::info;
use std::{
    fmt::{Display, Formatter},
    sync::{Arc, LazyLock},
    time::Duration,
};
use tauri::{AppHandle, Manager};
use tokio::{
    select,
    sync::{watch::Sender, Mutex},
};

use super::{
    phase_core::CoreSetupPhase,
    phase_hardware::{HardwareSetupPhase, HardwareSetupPhaseOutput},
    phase_node::NodeSetupPhase,
    phase_unknown::UnknownSetupPhase,
    phase_wallet::WalletSetupPhase,
    trait_setup_phase::SetupPhaseImpl,
};

static LOG_TARGET: &str = "tari::universe::setup_manager";

static INSTANCE: LazyLock<SetupManager> = LazyLock::new(SetupManager::new);

#[derive(Clone, PartialEq, Eq, Hash)]
pub enum SetupPhase {
    Core,
    Wallet,
    Hardware,
    Node,
    Unknown,
}

impl Display for SetupPhase {
    fn fmt(&self, f: &mut Formatter<'_>) -> Result<(), std::fmt::Error> {
        match self {
            SetupPhase::Core => write!(f, "Core"),
            SetupPhase::Wallet => write!(f, "Wallet"),
            SetupPhase::Hardware => write!(f, "Hardware"),
            SetupPhase::Node => write!(f, "Node"),
            SetupPhase::Unknown => write!(f, "Unknown"),
        }
    }
}

#[allow(dead_code)]
pub enum PhaseStatus {
    None,
    Initialized,
    AwaitingStart,
    InProgress,
    Failed,
    Success,
    SuccessWithWarnings,
}

impl Default for PhaseStatus {
    fn default() -> Self {
        PhaseStatus::None
    }
}

impl Display for PhaseStatus {
    fn fmt(&self, f: &mut Formatter<'_>) -> Result<(), std::fmt::Error> {
        match self {
            PhaseStatus::None => write!(f, "None"),
            PhaseStatus::Initialized => write!(f, "Initialized"),
            PhaseStatus::AwaitingStart => write!(f, "Awaiting Start"),
            PhaseStatus::InProgress => write!(f, "In Progress"),
            PhaseStatus::Failed => write!(f, "Failed"),
            PhaseStatus::Success => write!(f, "Success"),
            PhaseStatus::SuccessWithWarnings => write!(f, "Success With Warnings"),
        }
    }
}

impl PhaseStatus {
    pub fn is_success(&self) -> bool {
        matches!(
            self,
            PhaseStatus::Success | PhaseStatus::SuccessWithWarnings
        )
    }
}

#[derive(Default)]

pub struct SetupManager {
    core_phase_status: Sender<PhaseStatus>,
    hardware_phase_status: Sender<PhaseStatus>,
    node_phase_status: Sender<PhaseStatus>,
    #[allow(dead_code)]
    remote_node_phase_status: Sender<PhaseStatus>,
    wallet_phase_status: Sender<PhaseStatus>,
    unknown_phase_status: Sender<PhaseStatus>,
    is_app_unlocked: Mutex<bool>,
    is_wallet_unlocked: Mutex<bool>,
    is_mining_unlocked: Mutex<bool>,
    pub hardware_phase_output: Sender<HardwareSetupPhaseOutput>,
}

impl SetupManager {
    pub fn new() -> Self {
        Self::default()
    }

    pub fn get_instance() -> &'static LazyLock<SetupManager> {
        &INSTANCE
    }

    pub async fn start_setup(&self, app_handle: AppHandle) {
        let core_phase_setup = Arc::new(CoreSetupPhase::new(app_handle.clone()).await);
        let hardware_phase_setup = Arc::new(HardwareSetupPhase::new(app_handle.clone()).await);
        let node_phase_setup = Arc::new(NodeSetupPhase::new(app_handle.clone()).await);
        let wallet_phase_setup = Arc::new(WalletSetupPhase::new(app_handle.clone()).await);
        let unknown_phase_setup = Arc::new(UnknownSetupPhase::new(app_handle.clone()).await);

        self.wait_for_unlock_conditions(app_handle.clone()).await;

        core_phase_setup
            .setup(self.core_phase_status.clone(), vec![])
            .await;
        hardware_phase_setup
            .setup(
                self.hardware_phase_status.clone(),
                vec![self.core_phase_status.subscribe()],
            )
            .await;
        node_phase_setup
            .setup(
                self.node_phase_status.clone(),
                vec![self.core_phase_status.subscribe()],
            )
            .await;
        wallet_phase_setup
            .setup(
                self.wallet_phase_status.clone(),
                vec![
                    self.core_phase_status.subscribe(),
                    self.node_phase_status.subscribe(),
                ],
            )
            .await;
        unknown_phase_setup
            .setup(
                self.unknown_phase_status.clone(),
                vec![
                    self.core_phase_status.subscribe(),
                    self.node_phase_status.subscribe(),
                    self.hardware_phase_status.subscribe(),
                ],
            )
            .await;
    }

    pub async fn wait_for_unlock_conditions(&self, app_handle: AppHandle) {
        let core_phase_status_subscriber = self.core_phase_status.subscribe();
        let hardware_phase_status_subscriber = self.hardware_phase_status.subscribe();
        let node_phase_status_subscriber = self.node_phase_status.subscribe();
        let wallet_phase_status_subscriber = self.wallet_phase_status.subscribe();
        let unknown_phase_status_subscriber = self.unknown_phase_status.subscribe();

<<<<<<< HEAD
        TasksTracker::current().spawn(async move {
            loop {
                // Todo change it to use tokio stream and listien to changes on receivers
                tokio::time::sleep(Duration::from_secs(1)).await;
                info!(target: LOG_TARGET, "Waiting for unlock app conditions");
                let is_app_unlocked = SetupManager::get_instance()
                    .is_app_unlocked
                    .lock()
                    .await
                    .clone();
                let is_wallet_unlocked = SetupManager::get_instance()
                    .is_wallet_unlocked
                    .lock()
                    .await
                    .clone();
                let is_mining_unlocked = SetupManager::get_instance()
                    .is_mining_unlocked
                    .lock()
                    .await
                    .clone();

                let core_phase_status = core_phase_status_subscriber.borrow().is_success();
                let hardware_phase_status = hardware_phase_status_subscriber.borrow().is_success();
                let node_phase_status = node_phase_status_subscriber.borrow().is_success();
                let unknown_phase_status = unknown_phase_status_subscriber.borrow().is_success();
                let wallet_phase_status = wallet_phase_status_subscriber.borrow().is_success();

                if core_phase_status
                    && hardware_phase_status
                    && node_phase_status
                    && unknown_phase_status
                    && !is_app_unlocked
                {
                    SetupManager::get_instance()
                        .unlock_app(app_handle.clone())
                        .await;
=======
        TasksTrackers::current()
            .common
            .get_task_tracker()
            .await.spawn(async move {
                    // Todo change it to use tokio stream and listien to changes on receivers
                let mut shutdown_signal = TasksTrackers::current().common.get_signal().await;
                loop {
                    select! {
                        _ = shutdown_signal.wait() => {
                            break;
                        }
                        _ = tokio::time::sleep(Duration::from_secs(1)) => {
                            let is_app_unlocked = SetupManager::get_instance()
                                .is_app_unlocked
                                .lock()
                                .await
                                .clone();
                            let is_wallet_unlocked = SetupManager::get_instance()
                                .is_wallet_unlocked
                                .lock()
                                .await
                                .clone();
                            let is_mining_unlocked = SetupManager::get_instance()
                                .is_mining_unlocked
                                .lock()
                                .await
                                .clone();

                            let core_phase_status = core_phase_status_subscriber.borrow().is_success();
                            let hardware_phase_status =
                                hardware_phase_status_subscriber.borrow().is_success();
                            let local_node_phase_status =
                                local_node_phase_status_subscriber.borrow().is_success();
                            let unknown_phase_status =
                                unknown_phase_status_subscriber.borrow().is_success();
                            let wallet_phase_status = wallet_phase_status_subscriber.borrow().is_success();

                            info!(target: LOG_TARGET, "Unlock conditions: app: {}, wallet: {}, mining: {}, core: {}, hardware: {}, local_node: {}, unknown: {}, wallet: {}",
                                is_app_unlocked,
                                is_wallet_unlocked,
                                is_mining_unlocked,
                                core_phase_status,
                                hardware_phase_status,
                                local_node_phase_status,
                                unknown_phase_status,
                                wallet_phase_status
                            );

                            if core_phase_status
                                && hardware_phase_status
                                && local_node_phase_status
                                && unknown_phase_status
                                && !is_app_unlocked
                            {
                                SetupManager::get_instance()
                                    .unlock_app(app_handle.clone())
                                    .await;
                            }

                            if core_phase_status
                                && hardware_phase_status
                                && local_node_phase_status
                                && unknown_phase_status
                                && !is_mining_unlocked
                            {
                                SetupManager::get_instance()
                                    .unlock_mining(app_handle.clone())
                                    .await;
                            }

                            if core_phase_status
                                && local_node_phase_status
                                && unknown_phase_status
                                && wallet_phase_status
                                && !is_wallet_unlocked
                            {
                                SetupManager::get_instance()
                                    .unlock_wallet(app_handle.clone())
                                    .await;
                            }

                            if is_app_unlocked && is_wallet_unlocked && is_mining_unlocked {
                                SetupManager::get_instance()
                                    .handle_setup_finished(app_handle.clone())
                                    .await;
                                break;
                            }
                        }
                    }
>>>>>>> 6867f1c0
                }
            });
    }

<<<<<<< HEAD
                if core_phase_status
                    && hardware_phase_status
                    && node_phase_status
                    && unknown_phase_status
                    && !is_mining_unlocked
                {
                    SetupManager::get_instance()
                        .unlock_mining(app_handle.clone())
                        .await;
=======
    async fn restart_phases(&self, app_handle: AppHandle, phases_queue: Vec<SetupPhase>) {
        for phase in phases_queue.clone() {
            match phase {
                SetupPhase::Core => {
                    TasksTrackers::current().core_phase.close().await;
                    TasksTrackers::current().core_phase.replace().await;
                    let _unused = self.core_phase_status.send_replace(PhaseStatus::None);
                }
                SetupPhase::Hardware => {
                    TasksTrackers::current().hardware_phase.close().await;
                    TasksTrackers::current().hardware_phase.replace().await;
                    let _unused = self.hardware_phase_status.send_replace(PhaseStatus::None);
                }
                SetupPhase::LocalNode => {
                    TasksTrackers::current().node_phase.close().await;
                    TasksTrackers::current().node_phase.replace().await;
                    let _unused = self.local_node_phase_status.send_replace(PhaseStatus::None);
                }
                SetupPhase::Wallet => {
                    TasksTrackers::current().wallet_phase.close().await;
                    TasksTrackers::current().wallet_phase.replace().await;
                    let _unused = self.wallet_phase_status.send_replace(PhaseStatus::None);
                }
                SetupPhase::Unknown => {
                    TasksTrackers::current().unknown_phase.close().await;
                    TasksTrackers::current().unknown_phase.replace().await;
                    let _unused = self.unknown_phase_status.send_replace(PhaseStatus::None);
>>>>>>> 6867f1c0
                }
                _ => {}
            }
        }

<<<<<<< HEAD
                if core_phase_status
                    && node_phase_status
                    && unknown_phase_status
                    && wallet_phase_status
                    && !is_wallet_unlocked
                {
                    SetupManager::get_instance()
                        .unlock_wallet(app_handle.clone())
=======
        for phase in phases_queue {
            match phase {
                SetupPhase::Core => {
                    let core_phase_setup = Arc::new(CoreSetupPhase::new(app_handle.clone()).await);
                    core_phase_setup
                        .setup(self.core_phase_status.clone(), vec![])
>>>>>>> 6867f1c0
                        .await;
                }
                SetupPhase::Hardware => {
                    let hardware_phase_setup =
                        Arc::new(HardwareSetupPhase::new(app_handle.clone()).await);
                    hardware_phase_setup
                        .setup(
                            self.hardware_phase_status.clone(),
                            vec![self.core_phase_status.subscribe()],
                        )
                        .await;
                }
                SetupPhase::LocalNode => {
                    let local_node_phase_setup =
                        Arc::new(LocalNodeSetupPhase::new(app_handle.clone()).await);
                    local_node_phase_setup
                        .setup(
                            self.local_node_phase_status.clone(),
                            vec![self.core_phase_status.subscribe()],
                        )
                        .await;
                }
                SetupPhase::Wallet => {
                    let wallet_phase_setup =
                        Arc::new(WalletSetupPhase::new(app_handle.clone()).await);
                    wallet_phase_setup
                        .setup(
                            self.wallet_phase_status.clone(),
                            vec![
                                self.core_phase_status.subscribe(),
                                self.local_node_phase_status.subscribe(),
                            ],
                        )
                        .await;
                }
                SetupPhase::Unknown => {
                    let unknown_phase_setup =
                        Arc::new(UnknownSetupPhase::new(app_handle.clone()).await);
                    unknown_phase_setup
                        .setup(
                            self.unknown_phase_status.clone(),
                            vec![
                                self.core_phase_status.subscribe(),
                                self.local_node_phase_status.subscribe(),
                                self.hardware_phase_status.subscribe(),
                            ],
                        )
                        .await;
                }
                _ => {}
            }
        }

        info!(target: LOG_TARGET, "Spawning unlock conditions");
        self.wait_for_unlock_conditions(app_handle.clone()).await;
    }

    pub async fn handle_switch_to_local_node(&self, app_handle: AppHandle) {
        info!(target: LOG_TARGET, "Switching to Local Node");
        self.lock_mining(app_handle.clone()).await;
        self.lock_wallet(app_handle.clone()).await;
        info!(target: LOG_TARGET, "Restarting Phases");
        self.restart_phases(
            app_handle.clone(),
            vec![SetupPhase::Wallet, SetupPhase::Unknown],
        )
        .await;
    }

    async fn unlock_app(&self, app_handle: AppHandle) {
        info!(target: LOG_TARGET, "Unlocking App");
        *self.is_app_unlocked.lock().await = true;
        let state = app_handle.state::<UniverseAppState>();
        let _unused = ReleaseNotes::current()
            .handle_release_notes_event_emit(state.clone(), app_handle.clone())
            .await;

        let state = app_handle.state::<UniverseAppState>();
        state.events_manager.handle_unlock_app(&app_handle).await;
    }

    async fn unlock_wallet(&self, app_handle: AppHandle) {
        info!(target: LOG_TARGET, "Unlocking Wallet");
        *self.is_wallet_unlocked.lock().await = true;
        let state = app_handle.state::<UniverseAppState>();
        state.events_manager.handle_unlock_wallet(&app_handle).await;
    }

    async fn unlock_mining(&self, app_handle: AppHandle) {
        info!(target: LOG_TARGET, "Unlocking Mining");
        *self.is_mining_unlocked.lock().await = true;
        let state = app_handle.state::<UniverseAppState>();
        state.events_manager.handle_unlock_mining(&app_handle).await;
    }

    async fn lock_mining(&self, app_handle: AppHandle) {
        info!(target: LOG_TARGET, "Locking Mining");
        *self.is_mining_unlocked.lock().await = false;
        let state = app_handle.state::<UniverseAppState>();
        state.events_manager.handle_lock_mining(&app_handle).await;
    }

    async fn lock_wallet(&self, app_handle: AppHandle) {
        info!(target: LOG_TARGET, "Locking Wallet");
        *self.is_wallet_unlocked.lock().await = false;
        let state = app_handle.state::<UniverseAppState>();
        state.events_manager.handle_lock_wallet(&app_handle).await;
    }

    async fn handle_setup_finished(&self, app_handle: AppHandle) {
        info!(target: LOG_TARGET, "Setup Finished");
        let _unused = initialize_frontend_updates(&app_handle).await;
    }
}<|MERGE_RESOLUTION|>--- conflicted
+++ resolved
@@ -187,44 +187,6 @@
         let wallet_phase_status_subscriber = self.wallet_phase_status.subscribe();
         let unknown_phase_status_subscriber = self.unknown_phase_status.subscribe();
 
-<<<<<<< HEAD
-        TasksTracker::current().spawn(async move {
-            loop {
-                // Todo change it to use tokio stream and listien to changes on receivers
-                tokio::time::sleep(Duration::from_secs(1)).await;
-                info!(target: LOG_TARGET, "Waiting for unlock app conditions");
-                let is_app_unlocked = SetupManager::get_instance()
-                    .is_app_unlocked
-                    .lock()
-                    .await
-                    .clone();
-                let is_wallet_unlocked = SetupManager::get_instance()
-                    .is_wallet_unlocked
-                    .lock()
-                    .await
-                    .clone();
-                let is_mining_unlocked = SetupManager::get_instance()
-                    .is_mining_unlocked
-                    .lock()
-                    .await
-                    .clone();
-
-                let core_phase_status = core_phase_status_subscriber.borrow().is_success();
-                let hardware_phase_status = hardware_phase_status_subscriber.borrow().is_success();
-                let node_phase_status = node_phase_status_subscriber.borrow().is_success();
-                let unknown_phase_status = unknown_phase_status_subscriber.borrow().is_success();
-                let wallet_phase_status = wallet_phase_status_subscriber.borrow().is_success();
-
-                if core_phase_status
-                    && hardware_phase_status
-                    && node_phase_status
-                    && unknown_phase_status
-                    && !is_app_unlocked
-                {
-                    SetupManager::get_instance()
-                        .unlock_app(app_handle.clone())
-                        .await;
-=======
         TasksTrackers::current()
             .common
             .get_task_tracker()
@@ -256,26 +218,26 @@
                             let core_phase_status = core_phase_status_subscriber.borrow().is_success();
                             let hardware_phase_status =
                                 hardware_phase_status_subscriber.borrow().is_success();
-                            let local_node_phase_status =
-                                local_node_phase_status_subscriber.borrow().is_success();
+                            let node_phase_status =
+                                node_phase_status_subscriber.borrow().is_success();
                             let unknown_phase_status =
                                 unknown_phase_status_subscriber.borrow().is_success();
                             let wallet_phase_status = wallet_phase_status_subscriber.borrow().is_success();
 
-                            info!(target: LOG_TARGET, "Unlock conditions: app: {}, wallet: {}, mining: {}, core: {}, hardware: {}, local_node: {}, unknown: {}, wallet: {}",
+                            info!(target: LOG_TARGET, "Unlock conditions: app: {}, wallet: {}, mining: {}, core: {}, hardware: {}, node: {}, unknown: {}, wallet: {}",
                                 is_app_unlocked,
                                 is_wallet_unlocked,
                                 is_mining_unlocked,
                                 core_phase_status,
                                 hardware_phase_status,
-                                local_node_phase_status,
+                                node_phase_status,
                                 unknown_phase_status,
                                 wallet_phase_status
                             );
 
                             if core_phase_status
                                 && hardware_phase_status
-                                && local_node_phase_status
+                                && node_phase_status
                                 && unknown_phase_status
                                 && !is_app_unlocked
                             {
@@ -286,7 +248,7 @@
 
                             if core_phase_status
                                 && hardware_phase_status
-                                && local_node_phase_status
+                                && node_phase_status
                                 && unknown_phase_status
                                 && !is_mining_unlocked
                             {
@@ -296,7 +258,7 @@
                             }
 
                             if core_phase_status
-                                && local_node_phase_status
+                                && node_phase_status
                                 && unknown_phase_status
                                 && wallet_phase_status
                                 && !is_wallet_unlocked
@@ -314,22 +276,10 @@
                             }
                         }
                     }
->>>>>>> 6867f1c0
                 }
             });
     }
 
-<<<<<<< HEAD
-                if core_phase_status
-                    && hardware_phase_status
-                    && node_phase_status
-                    && unknown_phase_status
-                    && !is_mining_unlocked
-                {
-                    SetupManager::get_instance()
-                        .unlock_mining(app_handle.clone())
-                        .await;
-=======
     async fn restart_phases(&self, app_handle: AppHandle, phases_queue: Vec<SetupPhase>) {
         for phase in phases_queue.clone() {
             match phase {
@@ -343,10 +293,10 @@
                     TasksTrackers::current().hardware_phase.replace().await;
                     let _unused = self.hardware_phase_status.send_replace(PhaseStatus::None);
                 }
-                SetupPhase::LocalNode => {
+                SetupPhase::Node => {
                     TasksTrackers::current().node_phase.close().await;
                     TasksTrackers::current().node_phase.replace().await;
-                    let _unused = self.local_node_phase_status.send_replace(PhaseStatus::None);
+                    let _unused = self.node_phase_status.send_replace(PhaseStatus::None);
                 }
                 SetupPhase::Wallet => {
                     TasksTrackers::current().wallet_phase.close().await;
@@ -357,29 +307,17 @@
                     TasksTrackers::current().unknown_phase.close().await;
                     TasksTrackers::current().unknown_phase.replace().await;
                     let _unused = self.unknown_phase_status.send_replace(PhaseStatus::None);
->>>>>>> 6867f1c0
                 }
                 _ => {}
             }
         }
 
-<<<<<<< HEAD
-                if core_phase_status
-                    && node_phase_status
-                    && unknown_phase_status
-                    && wallet_phase_status
-                    && !is_wallet_unlocked
-                {
-                    SetupManager::get_instance()
-                        .unlock_wallet(app_handle.clone())
-=======
         for phase in phases_queue {
             match phase {
                 SetupPhase::Core => {
                     let core_phase_setup = Arc::new(CoreSetupPhase::new(app_handle.clone()).await);
                     core_phase_setup
                         .setup(self.core_phase_status.clone(), vec![])
->>>>>>> 6867f1c0
                         .await;
                 }
                 SetupPhase::Hardware => {
@@ -392,12 +330,12 @@
                         )
                         .await;
                 }
-                SetupPhase::LocalNode => {
+                SetupPhase::Node => {
                     let local_node_phase_setup =
-                        Arc::new(LocalNodeSetupPhase::new(app_handle.clone()).await);
+                        Arc::new(NodeSetupPhase::new(app_handle.clone()).await);
                     local_node_phase_setup
                         .setup(
-                            self.local_node_phase_status.clone(),
+                            self.node_phase_status.clone(),
                             vec![self.core_phase_status.subscribe()],
                         )
                         .await;
@@ -410,7 +348,7 @@
                             self.wallet_phase_status.clone(),
                             vec![
                                 self.core_phase_status.subscribe(),
-                                self.local_node_phase_status.subscribe(),
+                                self.node_phase_status.subscribe(),
                             ],
                         )
                         .await;
@@ -423,7 +361,7 @@
                             self.unknown_phase_status.clone(),
                             vec![
                                 self.core_phase_status.subscribe(),
-                                self.local_node_phase_status.subscribe(),
+                                self.node_phase_status.subscribe(),
                                 self.hardware_phase_status.subscribe(),
                             ],
                         )
