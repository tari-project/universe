// Copyright 2024. The Tari Project
//
// Redistribution and use in source and binary forms, with or without modification, are permitted provided that the
// following conditions are met:
//
// 1. Redistributions of source code must retain the above copyright notice, this list of conditions and the following
// disclaimer.
//
// 2. Redistributions in binary form must reproduce the above copyright notice, this list of conditions and the
// following disclaimer in the documentation and/or other materials provided with the distribution.
//
// 3. Neither the name of the copyright holder nor the names of its contributors may be used to endorse or promote
// products derived from this software without specific prior written permission.
//
// THIS SOFTWARE IS PROVIDED BY THE COPYRIGHT HOLDERS AND CONTRIBUTORS "AS IS" AND ANY EXPRESS OR IMPLIED WARRANTIES,
// INCLUDING, BUT NOT LIMITED TO, THE IMPLIED WARRANTIES OF MERCHANTABILITY AND FITNESS FOR A PARTICULAR PURPOSE ARE
// DISCLAIMED. IN NO EVENT SHALL THE COPYRIGHT HOLDER OR CONTRIBUTORS BE LIABLE FOR ANY DIRECT, INDIRECT, INCIDENTAL,
// SPECIAL, EXEMPLARY, OR CONSEQUENTIAL DAMAGES (INCLUDING, BUT NOT LIMITED TO, PROCUREMENT OF SUBSTITUTE GOODS OR
// SERVICES; LOSS OF USE, DATA, OR PROFITS; OR BUSINESS INTERRUPTION) HOWEVER CAUSED AND ON ANY THEORY OF LIABILITY,
// WHETHER IN CONTRACT, STRICT LIABILITY, OR TORT (INCLUDING NEGLIGENCE OR OTHERWISE) ARISING IN ANY WAY OUT OF THE
// USE OF THIS SOFTWARE, EVEN IF ADVISED OF THE POSSIBILITY OF SUCH DAMAGE.

use super::{
    phase_core::CoreSetupPhase,
    phase_hardware::{HardwareSetupPhase, HardwareSetupPhaseOutput},
    phase_node::NodeSetupPhase,
    phase_unknown::UnknownSetupPhase,
    phase_wallet::WalletSetupPhase,
    trait_setup_phase::SetupPhaseImpl,
};
use crate::{
    configs::{
        config_core::ConfigCore, config_mining::ConfigMining, config_ui::ConfigUI,
        config_wallet::ConfigWallet, trait_config::ConfigImpl,
    },
    initialize_frontend_updates,
    release_notes::ReleaseNotes,
    tasks_tracker::TasksTrackers,
    utils::system_status::SystemStatus,
    UniverseAppState,
};
use log::{debug, error, info};
use serde::Serialize;
use std::{
    fmt::{Display, Formatter},
    sync::{Arc, LazyLock},
};
use tauri::{AppHandle, Manager};
use tokio::{
    select,
    sync::{watch::Sender, Mutex},
};

static LOG_TARGET: &str = "tari::universe::setup_manager";

static INSTANCE: LazyLock<SetupManager> = LazyLock::new(SetupManager::new);

#[derive(Clone, PartialEq, Eq, Hash, Serialize)]
pub enum SetupPhase {
    Core,
    Wallet,
    Hardware,
    Node,
    Unknown,
}

impl Display for SetupPhase {
    fn fmt(&self, f: &mut Formatter<'_>) -> Result<(), std::fmt::Error> {
        match self {
            SetupPhase::Core => write!(f, "Core"),
            SetupPhase::Wallet => write!(f, "Wallet"),
            SetupPhase::Hardware => write!(f, "Hardware"),
            SetupPhase::Node => write!(f, "Node"),
            SetupPhase::Unknown => write!(f, "Unknown"),
        }
    }
}

impl SetupPhase {
    pub fn all() -> Vec<SetupPhase> {
        vec![
            SetupPhase::Core,
            SetupPhase::Hardware,
            SetupPhase::Node,
            SetupPhase::Wallet,
            SetupPhase::Unknown,
        ]
    }
}

#[allow(dead_code)]
#[derive(Default)]
pub enum PhaseStatus {
    #[default]
    None,
    Initialized,
    AwaitingStart,
    InProgress,
    Failed,
    Success,
    SuccessWithWarnings,
}

impl Display for PhaseStatus {
    fn fmt(&self, f: &mut Formatter<'_>) -> Result<(), std::fmt::Error> {
        match self {
            PhaseStatus::None => write!(f, "None"),
            PhaseStatus::Initialized => write!(f, "Initialized"),
            PhaseStatus::AwaitingStart => write!(f, "Awaiting Start"),
            PhaseStatus::InProgress => write!(f, "In Progress"),
            PhaseStatus::Failed => write!(f, "Failed"),
            PhaseStatus::Success => write!(f, "Success"),
            PhaseStatus::SuccessWithWarnings => write!(f, "Success With Warnings"),
        }
    }
}

impl PhaseStatus {
    pub fn is_success(&self) -> bool {
        matches!(
            self,
            PhaseStatus::Success | PhaseStatus::SuccessWithWarnings
        )
    }
}

#[derive(Default)]

pub struct SetupManager {
    core_phase_status: Sender<PhaseStatus>,
    hardware_phase_status: Sender<PhaseStatus>,
    node_phase_status: Sender<PhaseStatus>,
    #[allow(dead_code)]
    remote_node_phase_status: Sender<PhaseStatus>,
    wallet_phase_status: Sender<PhaseStatus>,
    unknown_phase_status: Sender<PhaseStatus>,
    is_app_unlocked: Mutex<bool>,
    is_wallet_unlocked: Mutex<bool>,
    is_mining_unlocked: Mutex<bool>,
    is_initial_setup_finished: Mutex<bool>,
    pub hardware_phase_output: Sender<HardwareSetupPhaseOutput>,
    app_handle: Mutex<Option<AppHandle>>,
}

impl SetupManager {
    pub fn new() -> Self {
        Self::default()
    }

    pub fn get_instance() -> &'static LazyLock<SetupManager> {
        &INSTANCE
    }

    async fn pre_setup(&self, app_handle: AppHandle) {
        info!(target: LOG_TARGET, "Pre Setup");
        let state = app_handle.state::<UniverseAppState>();
        let old_config = state.config.read().await;

        let _unused = ConfigCore::current()
            .write()
            .await
            .migrate_old_config(old_config.clone())
            .inspect_err(|e| {
                error!(target: LOG_TARGET, "Failed to migrate old config: {:?}", e);
            });

        let _unused = ConfigWallet::current()
            .write()
            .await
            .migrate_old_config(old_config.clone())
            .inspect_err(|e| {
                error!(target: LOG_TARGET, "Failed to migrate old config: {:?}", e);
            });

        let _unused = ConfigMining::current()
            .write()
            .await
            .migrate_old_config(old_config.clone())
            .inspect_err(|e| {
                error!(target: LOG_TARGET, "Failed to migrate old config: {:?}", e);
            });

        let _unused = ConfigUI::current()
            .write()
            .await
            .migrate_old_config(old_config.clone())
            .inspect_err(|e| {
                error!(target: LOG_TARGET, "Failed to save config: {:?}", e);
            });

        state
            .events_manager
            .handle_config_core_loaded(&app_handle)
            .await;
        state
            .events_manager
            .handle_config_mining_loaded(&app_handle)
            .await;
        state
            .events_manager
            .handle_config_ui_loaded(&app_handle)
            .await;
        state
            .events_manager
            .handle_config_wallet_loaded(&app_handle)
            .await;
        info!(target: LOG_TARGET, "Pre Setup Finished");
    }

    async fn setup_core_phase(&self, app_handle: AppHandle) {
        let core_phase_setup = Arc::new(CoreSetupPhase::new(app_handle.clone()).await);
        core_phase_setup
            .setup(self.core_phase_status.clone(), vec![])
            .await;
    }

    async fn setup_hardware_phase(&self, app_handle: AppHandle) {
        let hardware_phase_setup = Arc::new(HardwareSetupPhase::new(app_handle.clone()).await);
        hardware_phase_setup
            .setup(
                self.hardware_phase_status.clone(),
                vec![self.core_phase_status.subscribe()],
            )
            .await;
    }

    async fn setup_node_phase(&self, app_handle: AppHandle) {
        let node_phase_setup = Arc::new(NodeSetupPhase::new(app_handle.clone()).await);
        node_phase_setup
            .setup(
                self.node_phase_status.clone(),
                vec![self.core_phase_status.subscribe()],
            )
            .await;
    }

    async fn setup_wallet_phase(&self, app_handle: AppHandle) {
        let wallet_phase_setup = Arc::new(WalletSetupPhase::new(app_handle.clone()).await);
        wallet_phase_setup
            .setup(
                self.wallet_phase_status.clone(),
                vec![
                    self.core_phase_status.subscribe(),
                    self.node_phase_status.subscribe(),
                ],
            )
            .await;
    }

    async fn setup_unknown_phase(&self, app_handle: AppHandle) {
        let unknown_phase_setup = Arc::new(UnknownSetupPhase::new(app_handle.clone()).await);
        unknown_phase_setup
            .setup(
                self.unknown_phase_status.clone(),
                vec![
                    self.core_phase_status.subscribe(),
                    self.node_phase_status.subscribe(),
                    self.hardware_phase_status.subscribe(),
                ],
            )
            .await;
    }

<<<<<<< HEAD
    async fn wait_for_unlock_conditions(&self, app_handle: AppHandle) {
        let core_phase_status_subscriber = self.core_phase_status.subscribe();
        let hardware_phase_status_subscriber = self.hardware_phase_status.subscribe();
        let node_phase_status_subscriber = self.node_phase_status.subscribe();
        let wallet_phase_status_subscriber = self.wallet_phase_status.subscribe();
        let unknown_phase_status_subscriber = self.unknown_phase_status.subscribe();
=======
    pub async fn wait_for_unlock_conditions(&self, app_handle: AppHandle) {
        let mut core_phase_status_subscriber = self.core_phase_status.subscribe();
        let mut hardware_phase_status_subscriber = self.hardware_phase_status.subscribe();
        let mut node_phase_status_subscriber = self.node_phase_status.subscribe();
        let mut wallet_phase_status_subscriber = self.wallet_phase_status.subscribe();
        let mut unknown_phase_status_subscriber = self.unknown_phase_status.subscribe();
>>>>>>> e6ecb05c

        TasksTrackers::current()
            .common
            .get_task_tracker()
            .await
            .spawn(async move {
                let mut shutdown_signal = TasksTrackers::current().common.get_signal().await;

                loop {
                    let is_core_phase_succeeded = core_phase_status_subscriber.borrow().is_success();
                    let is_hardware_phase_succeeded = hardware_phase_status_subscriber.borrow().is_success();
                    let is_node_phase_succeeded = node_phase_status_subscriber.borrow().is_success();
                    let is_wallet_phase_succeeded = wallet_phase_status_subscriber.borrow().is_success();
                    let is_unknown_phase_succeeded = unknown_phase_status_subscriber.borrow().is_success();

                    info!(target: LOG_TARGET, "Checking unlock conditions: Core: {}, Hardware: {}, Node: {}, Wallet: {}, Unknown: {}",
                        is_core_phase_succeeded,
                        is_hardware_phase_succeeded,
                        is_node_phase_succeeded,
                        is_wallet_phase_succeeded,
                        is_unknown_phase_succeeded);

                    let is_app_unlocked =
                        *SetupManager::get_instance().is_app_unlocked.lock().await;
                    let is_wallet_unlocked =
                        *SetupManager::get_instance().is_wallet_unlocked.lock().await;
                    let is_mining_unlocked =
                        *SetupManager::get_instance().is_mining_unlocked.lock().await;

                    if is_core_phase_succeeded
                        && is_hardware_phase_succeeded
                        && is_node_phase_succeeded
                        && is_unknown_phase_succeeded
                        && !is_app_unlocked
                    {
                        SetupManager::get_instance()
                            .unlock_app(app_handle.clone())
                            .await;
                    }

                    if is_core_phase_succeeded
                        && is_hardware_phase_succeeded
                        && is_node_phase_succeeded
                        && is_unknown_phase_succeeded
                        && !is_mining_unlocked
                    {
                        SetupManager::get_instance()
                            .unlock_mining(app_handle.clone())
                            .await;
                    }

                    if is_core_phase_succeeded
                        && is_node_phase_succeeded
                        && is_wallet_phase_succeeded
                        && is_unknown_phase_succeeded
                        && !is_wallet_unlocked
                    {
                        SetupManager::get_instance()
                            .unlock_wallet(app_handle.clone())
                            .await;
                    }

                    let is_app_unlocked =
                        *SetupManager::get_instance().is_app_unlocked.lock().await;
                    let is_wallet_unlocked =
                        *SetupManager::get_instance().is_wallet_unlocked.lock().await;
                    let is_mining_unlocked =
                        *SetupManager::get_instance().is_mining_unlocked.lock().await;
                    let is_initial_setup_finished = *SetupManager::get_instance()
                        .is_initial_setup_finished
                        .lock()
                        .await;

                    if is_app_unlocked
                        && is_wallet_unlocked
                        && is_mining_unlocked
                        && !is_initial_setup_finished
                    {
                        *SetupManager::get_instance()
                            .is_initial_setup_finished
                            .lock()
                            .await = true;
                        SetupManager::get_instance()
                            .handle_setup_finished(app_handle.clone())
                            .await;
                    }

                        select! {
                        _ = shutdown_signal.wait() => { break; }
                        _ = core_phase_status_subscriber.changed() => { continue; }
                        _ = hardware_phase_status_subscriber.changed() => { continue; }
                        _ = node_phase_status_subscriber.changed() => { continue; }
                        _ = wallet_phase_status_subscriber.changed() => { continue; }
                        _ = unknown_phase_status_subscriber.changed() => { continue; }
                    };
                }
            });
    }

    async fn shutdown_phases(&self, app_handle: AppHandle, phases: Vec<SetupPhase>) {
        for phase in phases {
            match phase {
                SetupPhase::Core => {
                    self.lock_mining(app_handle.clone()).await;
                    self.lock_wallet(app_handle.clone()).await;
                    TasksTrackers::current().core_phase.close().await;
                    TasksTrackers::current().core_phase.replace().await;
                    let _unused = self.core_phase_status.send_replace(PhaseStatus::None);
                }
                SetupPhase::Hardware => {
                    self.lock_mining(app_handle.clone()).await;
                    TasksTrackers::current().hardware_phase.close().await;
                    TasksTrackers::current().hardware_phase.replace().await;
                    let _unused = self.hardware_phase_status.send_replace(PhaseStatus::None);
                }
                SetupPhase::Node => {
                    self.lock_mining(app_handle.clone()).await;
                    self.lock_wallet(app_handle.clone()).await;
                    TasksTrackers::current().node_phase.close().await;
                    TasksTrackers::current().node_phase.replace().await;
                    let _unused = self.node_phase_status.send_replace(PhaseStatus::None);
                }
                SetupPhase::Wallet => {
                    self.lock_wallet(app_handle.clone()).await;
                    TasksTrackers::current().wallet_phase.close().await;
                    TasksTrackers::current().wallet_phase.replace().await;
                    let _unused = self.wallet_phase_status.send_replace(PhaseStatus::None);
                }
                SetupPhase::Unknown => {
                    self.lock_mining(app_handle.clone()).await;
                    TasksTrackers::current().unknown_phase.close().await;
                    TasksTrackers::current().unknown_phase.replace().await;
                    let _unused = self.unknown_phase_status.send_replace(PhaseStatus::None);
                }
            }
        }
    }

    async fn resume_phases(&self, app_handle: AppHandle, phases: Vec<SetupPhase>) {
        if !phases.is_empty() {
            let state = app_handle.state::<UniverseAppState>();
            state
                .events_manager
                .handle_restarting_phases(&app_handle, phases.clone())
                .await;
        }

        for phase in phases {
            match phase {
                SetupPhase::Core => {
                    self.setup_core_phase(app_handle.clone()).await;
                }
                SetupPhase::Hardware => {
                    self.setup_hardware_phase(app_handle.clone()).await;
                }
                SetupPhase::Node => {
                    self.setup_node_phase(app_handle.clone()).await;
                }
                SetupPhase::Wallet => {
                    self.setup_wallet_phase(app_handle.clone()).await;
                }
                SetupPhase::Unknown => {
                    self.setup_unknown_phase(app_handle.clone()).await;
                }
            }
        }
    }

    async fn unlock_app(&self, app_handle: AppHandle) {
        if *self.is_app_unlocked.lock().await {
            debug!(target: LOG_TARGET, "App is already unlocked");
            return;
        }

        info!(target: LOG_TARGET, "Unlocking App");
        *self.is_app_unlocked.lock().await = true;
        let state = app_handle.state::<UniverseAppState>();
        let _unused = ReleaseNotes::current()
            .handle_release_notes_event_emit(state.clone(), app_handle.clone())
            .await;

        let state = app_handle.state::<UniverseAppState>();
        state.events_manager.handle_unlock_app(&app_handle).await;
    }

    async fn unlock_wallet(&self, app_handle: AppHandle) {
        if *self.is_wallet_unlocked.lock().await {
            debug!(target: LOG_TARGET, "Wallet is already unlocked");
            return;
        }

        info!(target: LOG_TARGET, "Unlocking Wallet");
        *self.is_wallet_unlocked.lock().await = true;
        let state = app_handle.state::<UniverseAppState>();
        state.events_manager.handle_unlock_wallet(&app_handle).await;
    }

    async fn unlock_mining(&self, app_handle: AppHandle) {
        if *self.is_mining_unlocked.lock().await {
            debug!(target: LOG_TARGET, "Mining is already unlocked");
            return;
        }
        info!(target: LOG_TARGET, "Unlocking Mining");
        *self.is_mining_unlocked.lock().await = true;
        let state = app_handle.state::<UniverseAppState>();
        state.events_manager.handle_unlock_mining(&app_handle).await;
    }

    async fn lock_mining(&self, app_handle: AppHandle) {
        if !*self.is_mining_unlocked.lock().await {
            debug!(target: LOG_TARGET, "Mining is already locked");
            return;
        }

        info!(target: LOG_TARGET, "Locking Mining");

        *self.is_mining_unlocked.lock().await = false;
        let state = app_handle.state::<UniverseAppState>();
        state.events_manager.handle_lock_mining(&app_handle).await;
    }

    async fn lock_wallet(&self, app_handle: AppHandle) {
        if !*self.is_wallet_unlocked.lock().await {
            debug!(target: LOG_TARGET, "Wallet is already locked");
            return;
        }
        info!(target: LOG_TARGET, "Locking Wallet");

        *self.is_wallet_unlocked.lock().await = false;
        let state = app_handle.state::<UniverseAppState>();
        state.events_manager.handle_lock_wallet(&app_handle).await;
    }

    async fn handle_setup_finished(&self, app_handle: AppHandle) {
        info!(target: LOG_TARGET, "Setup Finished");
        let _unused = initialize_frontend_updates(&app_handle).await;
    }

    pub async fn start_setup(&self, app_handle: AppHandle) {
        self.pre_setup(app_handle.clone()).await;
        *self.app_handle.lock().await = Some(app_handle.clone());

        self.wait_for_unlock_conditions(app_handle.clone()).await;

        self.setup_core_phase(app_handle.clone()).await;
        self.setup_hardware_phase(app_handle.clone()).await;
        self.setup_node_phase(app_handle.clone()).await;
        self.setup_wallet_phase(app_handle.clone()).await;
        self.setup_unknown_phase(app_handle.clone()).await;
    }

    pub async fn handle_switch_to_local_node(&self) {
        if let Some(app_handle) = self.app_handle.lock().await.clone() {
            info!(target: LOG_TARGET, "Handle Switching to Local Node in Setup Manager");
            let events_manager = &app_handle.state::<UniverseAppState>().events_manager;
            events_manager.handle_node_type_update(&app_handle).await;

            info!(target: LOG_TARGET, "Restarting Phases");
            self.shutdown_phases(
                app_handle.clone(),
                vec![SetupPhase::Wallet, SetupPhase::Unknown],
            )
            .await;

            self.setup_wallet_phase(app_handle.clone()).await;
            self.setup_unknown_phase(app_handle.clone()).await;
        } else {
            error!(target: LOG_TARGET, "Failed to reset phases after switching to Local Node: app_handle not defined");
        }
    }

    pub async fn spawn_sleep_mode_handler(app_handle: AppHandle) {
        info!(target: LOG_TARGET, "Spawning Sleep Mode Handler");
        TasksTrackers::current().common.get_task_tracker().await.spawn(async move {
            let mut receiver = SystemStatus::current().get_sleep_mode_watcher();
            let mut last_state = *receiver.borrow();
            let mut shutdown_signal = TasksTrackers::current().common.get_signal().await;
            loop {
                select! {
                    _ = receiver.changed() => {
                        let current_state = *receiver.borrow();
                        if last_state && !current_state {
                            info!(target: LOG_TARGET, "System is no longer in sleep mode");
                            SetupManager::get_instance().resume_phases(app_handle.clone(), SetupPhase::all()).await;
                        }
                        if !last_state && current_state {
                            info!(target: LOG_TARGET, "System entered sleep mode");
                            SetupManager::get_instance().shutdown_phases(app_handle.clone(),SetupPhase::all()).await;
                        }
                        last_state = current_state;
                    }
                    _ = shutdown_signal.wait() => {
                    break;
                }
            }

            }

        });
    }
}<|MERGE_RESOLUTION|>--- conflicted
+++ resolved
@@ -261,21 +261,12 @@
             .await;
     }
 
-<<<<<<< HEAD
     async fn wait_for_unlock_conditions(&self, app_handle: AppHandle) {
         let core_phase_status_subscriber = self.core_phase_status.subscribe();
         let hardware_phase_status_subscriber = self.hardware_phase_status.subscribe();
         let node_phase_status_subscriber = self.node_phase_status.subscribe();
         let wallet_phase_status_subscriber = self.wallet_phase_status.subscribe();
         let unknown_phase_status_subscriber = self.unknown_phase_status.subscribe();
-=======
-    pub async fn wait_for_unlock_conditions(&self, app_handle: AppHandle) {
-        let mut core_phase_status_subscriber = self.core_phase_status.subscribe();
-        let mut hardware_phase_status_subscriber = self.hardware_phase_status.subscribe();
-        let mut node_phase_status_subscriber = self.node_phase_status.subscribe();
-        let mut wallet_phase_status_subscriber = self.wallet_phase_status.subscribe();
-        let mut unknown_phase_status_subscriber = self.unknown_phase_status.subscribe();
->>>>>>> e6ecb05c
 
         TasksTrackers::current()
             .common
