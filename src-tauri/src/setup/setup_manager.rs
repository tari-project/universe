// Copyright 2024. The Tari Project
//
// Redistribution and use in source and binary forms, with or without modification, are permitted provided that the
// following conditions are met:
//
// 1. Redistributions of source code must retain the above copyright notice, this list of conditions and the following
// disclaimer.
//
// 2. Redistributions in binary form must reproduce the above copyright notice, this list of conditions and the
// following disclaimer in the documentation and/or other materials provided with the distribution.
//
// 3. Neither the name of the copyright holder nor the names of its contributors may be used to endorse or promote
// products derived from this software without specific prior written permission.
//
// THIS SOFTWARE IS PROVIDED BY THE COPYRIGHT HOLDERS AND CONTRIBUTORS "AS IS" AND ANY EXPRESS OR IMPLIED WARRANTIES,
// INCLUDING, BUT NOT LIMITED TO, THE IMPLIED WARRANTIES OF MERCHANTABILITY AND FITNESS FOR A PARTICULAR PURPOSE ARE
// DISCLAIMED. IN NO EVENT SHALL THE COPYRIGHT HOLDER OR CONTRIBUTORS BE LIABLE FOR ANY DIRECT, INDIRECT, INCIDENTAL,
// SPECIAL, EXEMPLARY, OR CONSEQUENTIAL DAMAGES (INCLUDING, BUT NOT LIMITED TO, PROCUREMENT OF SUBSTITUTE GOODS OR
// SERVICES; LOSS OF USE, DATA, OR PROFITS; OR BUSINESS INTERRUPTION) HOWEVER CAUSED AND ON ANY THEORY OF LIABILITY,
// WHETHER IN CONTRACT, STRICT LIABILITY, OR TORT (INCLUDING NEGLIGENCE OR OTHERWISE) ARISING IN ANY WAY OUT OF THE
// USE OF THIS SOFTWARE, EVEN IF ADVISED OF THE POSSIBILITY OF SUCH DAMAGE.

use super::{
    phase_core::CoreSetupPhase,
    phase_hardware::{HardwareSetupPhase, HardwareSetupPhaseOutput},
    phase_node::NodeSetupPhase,
    phase_unknown::UnknownSetupPhase,
    phase_wallet::WalletSetupPhase,
    trait_setup_phase::SetupPhaseImpl,
};
use crate::{
    configs::{
        config_core::ConfigCore, config_mining::ConfigMining, config_ui::ConfigUI,
        config_wallet::ConfigWallet,
    },
    events_manager::EventsManager,
    initialize_frontend_updates,
    internal_wallet::InternalWallet,
    release_notes::ReleaseNotes,
    tasks_tracker::TasksTrackers,
    utils::system_status::SystemStatus,
    UniverseAppState,
};
use log::{debug, error, info};
use serde::{Deserialize, Serialize};
use std::{
    fmt::{Display, Formatter},
    sync::{Arc, LazyLock},
};
use tauri::{AppHandle, Manager};
use tokio::{
    select,
    sync::{watch::Sender, Mutex},
};

static LOG_TARGET: &str = "tari::universe::setup_manager";

static INSTANCE: LazyLock<SetupManager> = LazyLock::new(SetupManager::new);

#[derive(Clone, PartialEq, Eq, Hash, Serialize, Deserialize, Debug)]
pub enum SetupPhase {
    Core,
    Wallet,
    Hardware,
    Node,
    Unknown,
}

impl Display for SetupPhase {
    fn fmt(&self, f: &mut Formatter<'_>) -> Result<(), std::fmt::Error> {
        match self {
            SetupPhase::Core => write!(f, "Core"),
            SetupPhase::Wallet => write!(f, "Wallet"),
            SetupPhase::Hardware => write!(f, "Hardware"),
            SetupPhase::Node => write!(f, "Node"),
            SetupPhase::Unknown => write!(f, "Unknown"),
        }
    }
}

impl SetupPhase {
    pub fn all() -> Vec<SetupPhase> {
        vec![
            SetupPhase::Core,
            SetupPhase::Hardware,
            SetupPhase::Node,
            SetupPhase::Wallet,
            SetupPhase::Unknown,
        ]
    }
    pub fn get_critical_problem_title(&self) -> String {
        match self {
            SetupPhase::Core => "phase-core-critical-problem-title".to_string(),
            SetupPhase::Hardware => "phase-hardware-critical-problem-title".to_string(),
            SetupPhase::Node => "phase-node-critical-problem-title".to_string(),
            SetupPhase::Wallet => "phase-wallet-critical-problem-title".to_string(),
            SetupPhase::Unknown => "phase-unknown-critical-problem-title".to_string(),
        }
    }

    pub fn get_critical_problem_description(&self) -> String {
        match self {
            SetupPhase::Core => "phase-core-critical-problem-description".to_string(),
            SetupPhase::Hardware => "phase-hardware-critical-problem-description".to_string(),
            SetupPhase::Node => "phase-node-critical-problem-description".to_string(),
            SetupPhase::Wallet => "phase-wallet-critical-problem-description".to_string(),
            SetupPhase::Unknown => "phase-unknown-critical-problem-description".to_string(),
        }
    }
}

#[allow(dead_code)]
#[derive(Default)]
pub enum PhaseStatus {
    #[default]
    None,
    Initialized,
    AwaitingStart,
    InProgress,
    Failed,
    Success,
    SuccessWithWarnings,
}

impl Display for PhaseStatus {
    fn fmt(&self, f: &mut Formatter<'_>) -> Result<(), std::fmt::Error> {
        match self {
            PhaseStatus::None => write!(f, "None"),
            PhaseStatus::Initialized => write!(f, "Initialized"),
            PhaseStatus::AwaitingStart => write!(f, "Awaiting Start"),
            PhaseStatus::InProgress => write!(f, "In Progress"),
            PhaseStatus::Failed => write!(f, "Failed"),
            PhaseStatus::Success => write!(f, "Success"),
            PhaseStatus::SuccessWithWarnings => write!(f, "Success With Warnings"),
        }
    }
}

impl PhaseStatus {
    pub fn is_success(&self) -> bool {
        matches!(
            self,
            PhaseStatus::Success | PhaseStatus::SuccessWithWarnings
        )
    }
}

#[derive(Default)]

pub struct SetupManager {
    core_phase_status: Sender<PhaseStatus>,
    hardware_phase_status: Sender<PhaseStatus>,
    node_phase_status: Sender<PhaseStatus>,
    wallet_phase_status: Sender<PhaseStatus>,
    unknown_phase_status: Sender<PhaseStatus>,
    is_app_unlocked: Mutex<bool>,
    is_wallet_unlocked: Mutex<bool>,
    is_mining_unlocked: Mutex<bool>,
    is_initial_setup_finished: Mutex<bool>,
    phases_to_restart_queue: Mutex<Vec<SetupPhase>>,
    pub hardware_phase_output: Sender<HardwareSetupPhaseOutput>,
    app_handle: Mutex<Option<AppHandle>>,
}

impl SetupManager {
    pub fn new() -> Self {
        Self::default()
    }

    pub fn get_instance() -> &'static LazyLock<SetupManager> {
        &INSTANCE
    }

    #[allow(clippy::too_many_lines)]
    async fn pre_setup(&self, app_handle: AppHandle) {
        info!(target: LOG_TARGET, "Pre Setup");
        let state = app_handle.state::<UniverseAppState>();

        let _unused = state
            .telemetry_manager
            .write()
            .await
            .initialize(app_handle.clone())
            .await;

        let mut telemetry_id = state
            .telemetry_manager
            .read()
            .await
            .get_unique_string()
            .await;
        if telemetry_id.is_empty() {
            telemetry_id = "unknown_miner_tari_universe".to_string();
        }

        let app_version = app_handle.package_info().version.clone();
        let _unused = state
            .telemetry_service
            .write()
            .await
            .init(app_version.to_string(), telemetry_id.clone())
            .await;

        let old_config_content = state
            .config
            .write()
            .await
            .initialize_for_migration(app_handle.clone())
            .await;

<<<<<<< HEAD
        ConfigCore::initialize(app_handle.clone(), old_config_content.clone()).await;
        ConfigWallet::initialize(app_handle.clone(), old_config_content.clone()).await;
        ConfigMining::initialize(app_handle.clone(), old_config_content.clone()).await;
        ConfigUI::initialize(app_handle.clone(), old_config_content.clone()).await;
=======
        EventsManager::handle_config_core_loaded(&app_handle).await;
        EventsManager::handle_config_mining_loaded(&app_handle).await;
        EventsManager::handle_config_ui_loaded(&app_handle).await;
        EventsManager::handle_config_wallet_loaded(&app_handle).await;
>>>>>>> 98fa9b26

        info!(target: LOG_TARGET, "Pre Setup Finished");
    }

    async fn setup_core_phase(&self, app_handle: AppHandle) {
        let core_phase_setup = Arc::new(CoreSetupPhase::new(app_handle.clone()).await);
        core_phase_setup
            .setup(self.core_phase_status.clone(), vec![])
            .await;
    }

    async fn setup_hardware_phase(&self, app_handle: AppHandle) {
        let hardware_phase_setup = Arc::new(HardwareSetupPhase::new(app_handle.clone()).await);
        hardware_phase_setup
            .setup(self.hardware_phase_status.clone(), vec![])
            .await;
    }

    async fn setup_node_phase(&self, app_handle: AppHandle) {
        let node_phase_setup = Arc::new(NodeSetupPhase::new(app_handle.clone()).await);
        node_phase_setup
            .setup(self.node_phase_status.clone(), vec![])
            .await;
    }

    async fn setup_wallet_phase(&self, app_handle: AppHandle) {
        let wallet_phase_setup = Arc::new(WalletSetupPhase::new(app_handle.clone()).await);
        wallet_phase_setup
            .setup(
                self.wallet_phase_status.clone(),
                vec![self.node_phase_status.subscribe()],
            )
            .await;
    }

    async fn setup_unknown_phase(&self, app_handle: AppHandle) {
        let unknown_phase_setup = Arc::new(UnknownSetupPhase::new(app_handle.clone()).await);
        unknown_phase_setup
            .setup(
                self.unknown_phase_status.clone(),
                vec![
                    self.node_phase_status.subscribe(),
                    self.hardware_phase_status.subscribe(),
                ],
            )
            .await;
    }

    async fn wait_for_unlock_conditions(&self, app_handle: AppHandle) {
        let mut core_phase_status_subscriber = self.core_phase_status.subscribe();
        let mut hardware_phase_status_subscriber = self.hardware_phase_status.subscribe();
        let mut node_phase_status_subscriber = self.node_phase_status.subscribe();
        let mut wallet_phase_status_subscriber = self.wallet_phase_status.subscribe();
        let mut unknown_phase_status_subscriber = self.unknown_phase_status.subscribe();

        TasksTrackers::current()
            .common
            .get_task_tracker()
            .await
            .spawn(async move {
                let mut shutdown_signal = TasksTrackers::current().common.get_signal().await;

                loop {
                    let is_core_phase_succeeded = core_phase_status_subscriber.borrow().is_success();
                    let is_hardware_phase_succeeded = hardware_phase_status_subscriber.borrow().is_success();
                    let is_node_phase_succeeded = node_phase_status_subscriber.borrow().is_success();
                    let is_wallet_phase_succeeded = wallet_phase_status_subscriber.borrow().is_success();
                    let is_unknown_phase_succeeded = unknown_phase_status_subscriber.borrow().is_success();

                    info!(target: LOG_TARGET, "Checking unlock conditions: Core: {}, Hardware: {}, Node: {}, Wallet: {}, Unknown: {}",
                        is_core_phase_succeeded,
                        is_hardware_phase_succeeded,
                        is_node_phase_succeeded,
                        is_wallet_phase_succeeded,
                        is_unknown_phase_succeeded);

                    let is_app_unlocked =
                        *SetupManager::get_instance().is_app_unlocked.lock().await;
                    let is_wallet_unlocked =
                        *SetupManager::get_instance().is_wallet_unlocked.lock().await;
                    let is_mining_unlocked =
                        *SetupManager::get_instance().is_mining_unlocked.lock().await;

                    if is_core_phase_succeeded
                        && is_hardware_phase_succeeded
                        && is_node_phase_succeeded
                        && is_unknown_phase_succeeded
                        && !is_app_unlocked
                    {
                        SetupManager::get_instance()
                            .unlock_app(app_handle.clone())
                            .await;
                    }

                    if is_core_phase_succeeded
                        && is_hardware_phase_succeeded
                        && is_node_phase_succeeded
                        && is_unknown_phase_succeeded
                        && !is_mining_unlocked
                    {
                        SetupManager::get_instance()
                            .unlock_mining(app_handle.clone())
                            .await;
                    }

                    if is_core_phase_succeeded
                        && is_node_phase_succeeded
                        && is_wallet_phase_succeeded
                        && is_unknown_phase_succeeded
                        && !is_wallet_unlocked
                    {
                        SetupManager::get_instance()
                            .unlock_wallet(app_handle.clone())
                            .await;
                    }

                    let is_app_unlocked =
                        *SetupManager::get_instance().is_app_unlocked.lock().await;
                    let is_wallet_unlocked =
                        *SetupManager::get_instance().is_wallet_unlocked.lock().await;
                    let is_mining_unlocked =
                        *SetupManager::get_instance().is_mining_unlocked.lock().await;
                    let is_initial_setup_finished = *SetupManager::get_instance()
                        .is_initial_setup_finished
                        .lock()
                        .await;

                    if is_app_unlocked
                        && is_wallet_unlocked
                        && is_mining_unlocked
                        && !is_initial_setup_finished
                    {
                        *SetupManager::get_instance()
                            .is_initial_setup_finished
                            .lock()
                            .await = true;
                        SetupManager::get_instance()
                            .handle_setup_finished(app_handle.clone())
                            .await;
                    }

                        select! {
                        _ = shutdown_signal.wait() => { break; }
                        _ = core_phase_status_subscriber.changed() => { continue; }
                        _ = hardware_phase_status_subscriber.changed() => { continue; }
                        _ = node_phase_status_subscriber.changed() => { continue; }
                        _ = wallet_phase_status_subscriber.changed() => { continue; }
                        _ = unknown_phase_status_subscriber.changed() => { continue; }
                    };
                }
            });
    }

    async fn shutdown_phases(&self, app_handle: AppHandle, phases: Vec<SetupPhase>) {
        for phase in phases {
            match phase {
                SetupPhase::Core => {
                    self.lock_mining(app_handle.clone()).await;
                    self.lock_wallet(app_handle.clone()).await;
                    TasksTrackers::current().core_phase.close().await;
                    TasksTrackers::current().core_phase.replace().await;
                    let _unused = self.core_phase_status.send_replace(PhaseStatus::None);
                }
                SetupPhase::Hardware => {
                    self.lock_mining(app_handle.clone()).await;
                    TasksTrackers::current().hardware_phase.close().await;
                    TasksTrackers::current().hardware_phase.replace().await;
                    let _unused = self.hardware_phase_status.send_replace(PhaseStatus::None);
                }
                SetupPhase::Node => {
                    self.lock_mining(app_handle.clone()).await;
                    self.lock_wallet(app_handle.clone()).await;
                    TasksTrackers::current().node_phase.close().await;
                    TasksTrackers::current().node_phase.replace().await;
                    let _unused = self.node_phase_status.send_replace(PhaseStatus::None);
                }
                SetupPhase::Wallet => {
                    self.lock_wallet(app_handle.clone()).await;
                    TasksTrackers::current().wallet_phase.close().await;
                    TasksTrackers::current().wallet_phase.replace().await;
                    let _unused = self.wallet_phase_status.send_replace(PhaseStatus::None);
                }
                SetupPhase::Unknown => {
                    self.lock_mining(app_handle.clone()).await;
                    TasksTrackers::current().unknown_phase.close().await;
                    TasksTrackers::current().unknown_phase.replace().await;
                    let _unused = self.unknown_phase_status.send_replace(PhaseStatus::None);
                }
            }
        }
    }

    async fn resume_phases(&self, app_handle: AppHandle, phases: Vec<SetupPhase>) {
        if !phases.is_empty() {
            EventsManager::handle_restarting_phases(&app_handle, phases.clone()).await;
        }

        for phase in phases {
            match phase {
                SetupPhase::Core => {
                    self.setup_core_phase(app_handle.clone()).await;
                }
                SetupPhase::Hardware => {
                    self.setup_hardware_phase(app_handle.clone()).await;
                }
                SetupPhase::Node => {
                    self.setup_node_phase(app_handle.clone()).await;
                }
                SetupPhase::Wallet => {
                    self.setup_wallet_phase(app_handle.clone()).await;
                }
                SetupPhase::Unknown => {
                    self.setup_unknown_phase(app_handle.clone()).await;
                }
            }
        }
    }

    async fn unlock_app(&self, app_handle: AppHandle) {
        if *self.is_app_unlocked.lock().await {
            debug!(target: LOG_TARGET, "App is already unlocked");
            return;
        }

        info!(target: LOG_TARGET, "Unlocking App");
        *self.is_app_unlocked.lock().await = true;
        let state = app_handle.state::<UniverseAppState>();
        let _unused = ReleaseNotes::current()
            .handle_release_notes_event_emit(state.clone(), app_handle.clone())
            .await;

        EventsManager::handle_unlock_app(&app_handle).await;
    }

    async fn unlock_wallet(&self, app_handle: AppHandle) {
        if *self.is_wallet_unlocked.lock().await {
            debug!(target: LOG_TARGET, "Wallet is already unlocked");
            return;
        }

        info!(target: LOG_TARGET, "Unlocking Wallet");
        *self.is_wallet_unlocked.lock().await = true;
        EventsManager::handle_unlock_wallet(&app_handle).await;
    }

    async fn unlock_mining(&self, app_handle: AppHandle) {
        if *self.is_mining_unlocked.lock().await {
            debug!(target: LOG_TARGET, "Mining is already unlocked");
            return;
        }
        info!(target: LOG_TARGET, "Unlocking Mining");
        *self.is_mining_unlocked.lock().await = true;
        EventsManager::handle_unlock_mining(&app_handle).await;
    }

    async fn lock_mining(&self, app_handle: AppHandle) {
        if !*self.is_mining_unlocked.lock().await {
            debug!(target: LOG_TARGET, "Mining is already locked");
            return;
        }

        info!(target: LOG_TARGET, "Locking Mining");

        *self.is_mining_unlocked.lock().await = false;
        EventsManager::handle_lock_mining(&app_handle).await;
    }

    async fn lock_wallet(&self, app_handle: AppHandle) {
        if !*self.is_wallet_unlocked.lock().await {
            debug!(target: LOG_TARGET, "Wallet is already locked");
            return;
        }
        info!(target: LOG_TARGET, "Locking Wallet");

        *self.is_wallet_unlocked.lock().await = false;
        EventsManager::handle_lock_wallet(&app_handle).await;
    }

    async fn handle_setup_finished(&self, app_handle: AppHandle) {
        info!(target: LOG_TARGET, "Setup Finished");
        let _unused = initialize_frontend_updates(&app_handle).await;
    }

    pub async fn start_setup(&self, app_handle: AppHandle) {
        self.pre_setup(app_handle.clone()).await;
        *self.app_handle.lock().await = Some(app_handle.clone());

        self.wait_for_unlock_conditions(app_handle.clone()).await;

        self.setup_core_phase(app_handle.clone()).await;
        self.setup_hardware_phase(app_handle.clone()).await;
        self.setup_node_phase(app_handle.clone()).await;
        self.setup_wallet_phase(app_handle.clone()).await;
        self.setup_unknown_phase(app_handle.clone()).await;
    }

    pub async fn handle_switch_to_local_node(&self) {
        if let Some(app_handle) = self.app_handle.lock().await.clone() {
            info!(target: LOG_TARGET, "Handle Switching to Local Node in Setup Manager");
            EventsManager::handle_node_type_update(&app_handle).await;

            info!(target: LOG_TARGET, "Restarting Phases");
            self.shutdown_phases(
                app_handle.clone(),
                vec![SetupPhase::Wallet, SetupPhase::Unknown],
            )
            .await;

            self.setup_wallet_phase(app_handle.clone()).await;
            self.setup_unknown_phase(app_handle.clone()).await;
        } else {
            error!(target: LOG_TARGET, "Failed to reset phases after switching to Local Node: app_handle not defined");
        }
    }

    pub async fn spawn_sleep_mode_handler(app_handle: AppHandle) {
        info!(target: LOG_TARGET, "Spawning Sleep Mode Handler");
        TasksTrackers::current().common.get_task_tracker().await.spawn(async move {
            let mut receiver = SystemStatus::current().get_sleep_mode_watcher();
            let mut last_state = *receiver.borrow();
            let mut shutdown_signal = TasksTrackers::current().common.get_signal().await;
            loop {
                select! {
                    _ = receiver.changed() => {
                        let current_state = *receiver.borrow();
                        if last_state && !current_state {
                            info!(target: LOG_TARGET, "System is no longer in sleep mode");
                            SetupManager::get_instance().resume_phases(app_handle.clone(), SetupPhase::all()).await;
                        }
                        if !last_state && current_state {
                            info!(target: LOG_TARGET, "System entered sleep mode");
                            SetupManager::get_instance().shutdown_phases(app_handle.clone(),SetupPhase::all()).await;
                        }
                        last_state = current_state;
                    }
                    _ = shutdown_signal.wait() => {
                    break;
                }
            }

            }

        });
    }

    pub async fn add_phases_to_restart_queue(&self, phases: Vec<SetupPhase>) {
        let mut queue = self.phases_to_restart_queue.lock().await;
        for phase in phases {
            if !queue.contains(&phase) {
                queue.push(phase);
            }
        }
        info!(target: LOG_TARGET, "Phases to restart queue: {:?}", queue);
    }

    pub async fn restart_phases_from_queue(&self, app_handle: AppHandle) {
        let mut queue = self.phases_to_restart_queue.lock().await;
        if queue.is_empty() {
            return;
        }
        info!(target: LOG_TARGET, "Restarting phases from queue: {:?}", queue);
        self.shutdown_phases(app_handle.clone(), queue.clone())
            .await;
        self.resume_phases(app_handle.clone(), queue.clone()).await;
        queue.clear();
    }
}<|MERGE_RESOLUTION|>--- conflicted
+++ resolved
@@ -208,17 +208,10 @@
             .initialize_for_migration(app_handle.clone())
             .await;
 
-<<<<<<< HEAD
         ConfigCore::initialize(app_handle.clone(), old_config_content.clone()).await;
         ConfigWallet::initialize(app_handle.clone(), old_config_content.clone()).await;
         ConfigMining::initialize(app_handle.clone(), old_config_content.clone()).await;
         ConfigUI::initialize(app_handle.clone(), old_config_content.clone()).await;
-=======
-        EventsManager::handle_config_core_loaded(&app_handle).await;
-        EventsManager::handle_config_mining_loaded(&app_handle).await;
-        EventsManager::handle_config_ui_loaded(&app_handle).await;
-        EventsManager::handle_config_wallet_loaded(&app_handle).await;
->>>>>>> 98fa9b26
 
         info!(target: LOG_TARGET, "Pre Setup Finished");
     }
