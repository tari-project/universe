--- conflicted
+++ resolved
@@ -161,66 +161,12 @@
         let graxil_binary_progress_tracker =
             progress_stepper.track_step_incrementally(SetupStep::BinariesGpuMiner);
 
-<<<<<<< HEAD
         let glytex_binary_progress_tracker =
             progress_stepper.track_step_incrementally(SetupStep::BinariesGpuMiner);
 
         let lolminer_binary_progress_tracker =
             progress_stepper.track_step_incrementally(SetupStep::BinariesGpuMiner);
 
-        progress_stepper.complete_step(SetupStep::BinariesGpuMiner,  || async {
-            let graxil_initialization_result = binary_resolver
-                .initialize_binary(Binaries::GpuMinerSHA3X, graxil_binary_progress_tracker)
-                .await;
-            let glytex_initialization_result = binary_resolver
-                .initialize_binary(Binaries::GpuMiner, glytex_binary_progress_tracker)
-                .await;
-            let lolminer_initialization_result = binary_resolver
-                .initialize_binary(Binaries::LolMiner, lolminer_binary_progress_tracker)
-                .await;
-
-            let graxil_err = graxil_initialization_result.as_ref().err();
-            let glytex_err = glytex_initialization_result.as_ref().err();
-            let lolminer_err = lolminer_initialization_result.as_ref().err();
-
-            if let (Some(graxil_err), Some(glytex_err), Some(lolminer_err)) =
-                (graxil_err, glytex_err, lolminer_err)
-            {
-                return Err(anyhow::anyhow!(
-                    "Failed to initialize GPU miner binaries: Graxil: {graxil_err}, Glytex: {glytex_err}, LolMiner: {lolminer_err}"
-                ));
-            }
-
-            // Graxil is supported on Windows | Linux | MacOS
-            if GpuMinerType::Graxil.is_supported_on_current_platform() {
-                GpuManager::write().await.load_miner(
-                    GpuMinerType::Graxil,
-                    graxil_initialization_result.is_ok(),
-                    graxil_err.map(|e| e.to_string()),
-                ).await;
-            }
-
-            // Glytex is supported on Windows | Linux | MacOS
-            if GpuMinerType::Glytex.is_supported_on_current_platform() {
-                GpuManager::write().await.load_miner(
-                    GpuMinerType::Glytex,
-                    glytex_initialization_result.is_ok(),
-                    glytex_err.map(|e| e.to_string()),
-                ).await;
-            }
-
-            // LolMiner is supported on Windows | Linux
-            if GpuMinerType::LolMiner.is_supported_on_current_platform() {
-                GpuManager::write().await.load_miner(
-                    GpuMinerType::LolMiner,
-                    lolminer_initialization_result.is_ok(),
-                    lolminer_err.map(|e| e.to_string()),
-                ).await;
-            }
-
-            Ok(())
-        }).await?;
-=======
         progress_stepper
             .complete_step(SetupStep::BinariesGpuMiner, || async {
                 let mut is_any_miner_succeeded = false;
@@ -252,7 +198,7 @@
                 // Glytex is supported on Windows | Linux | MacOS
                 if GpuMinerType::Glytex.is_supported_on_current_platform() {
                     let glytex_initialization_result = binary_resolver
-                        .initialize_binary(Binaries::Glytex, None)
+                        .initialize_binary(Binaries::Glytex, glytex_binary_progress_tracker)
                         .await;
 
                     let glytex_err = glytex_initialization_result.as_ref().err();
@@ -276,7 +222,7 @@
                 // LolMiner is supported on Windows | Linux
                 if GpuMinerType::LolMiner.is_supported_on_current_platform() {
                     let lolminer_initialization_result = binary_resolver
-                        .initialize_binary(Binaries::LolMiner, None)
+                        .initialize_binary(Binaries::LolMiner, lolminer_binary_progress_tracker)
                         .await;
 
                     let lolminer_err = lolminer_initialization_result.as_ref().err();
@@ -306,7 +252,6 @@
                 Ok(())
             })
             .await?;
->>>>>>> 29511dce
 
         progress_stepper
             .complete_step(SetupStep::DetectGpu, || async {
