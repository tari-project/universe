--- conflicted
+++ resolved
@@ -25,13 +25,10 @@
     trait_setup_phase::{SetupConfiguration, SetupPhaseImpl},
     utils::{setup_default_adapter::SetupDefaultAdapter, timeout_watcher::TimeoutWatcher},
 };
-<<<<<<< HEAD
 use crate::wallet::{
     minotari_wallet::MinotariWalletManager,
     wallet_manager::{WalletManagerError, STOP_ON_ERROR_CODES},
 };
-=======
->>>>>>> 5c0fb29a
 use crate::{
     binaries::{Binaries, BinaryResolver},
     configs::{
