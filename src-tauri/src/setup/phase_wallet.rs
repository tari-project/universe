// Copyright 2024. The Tari Project
//
// Redistribution and use in source and binary forms, with or without modification, are permitted provided that the
// following conditions are met:
//
// 1. Redistributions of source code must retain the above copyright notice, this list of conditions and the following
// disclaimer.
//
// 2. Redistributions in binary form must reproduce the above copyright notice, this list of conditions and the
// following disclaimer in the documentation and/or other materials provided with the distribution.
//
// 3. Neither the name of the copyright holder nor the names of its contributors may be used to endorse or promote
// products derived from this software without specific prior written permission.
//
// THIS SOFTWARE IS PROVIDED BY THE COPYRIGHT HOLDERS AND CONTRIBUTORS "AS IS" AND ANY EXPRESS OR IMPLIED WARRANTIES,
// INCLUDING, BUT NOT LIMITED TO, THE IMPLIED WARRANTIES OF MERCHANTABILITY AND FITNESS FOR A PARTICULAR PURPOSE ARE
// DISCLAIMED. IN NO EVENT SHALL THE COPYRIGHT HOLDER OR CONTRIBUTORS BE LIABLE FOR ANY DIRECT, INDIRECT, INCIDENTAL,
// SPECIAL, EXEMPLARY, OR CONSEQUENTIAL DAMAGES (INCLUDING, BUT NOT LIMITED TO, PROCUREMENT OF SUBSTITUTE GOODS OR
// SERVICES; LOSS OF USE, DATA, OR PROFITS; OR BUSINESS INTERRUPTION) HOWEVER CAUSED AND ON ANY THEORY OF LIABILITY,
// WHETHER IN CONTRACT, STRICT LIABILITY, OR TORT (INCLUDING NEGLIGENCE OR OTHERWISE) ARISING IN ANY WAY OUT OF THE
// USE OF THIS SOFTWARE, EVEN IF ADVISED OF THE POSSIBILITY OF SUCH DAMAGE.
use crate::{
    binaries::{Binaries, BinaryResolver},
    configs::{
        config_core::ConfigCore,
        config_ui::{ConfigUI, ConfigUIContent},
        trait_config::ConfigImpl,
    },
    events_emitter::EventsEmitter,
    events_manager::EventsManager,
    progress_tracker_old::ProgressTracker,
    progress_trackers::{
        progress_plans::{ProgressPlans, ProgressSetupWalletPlan},
        progress_stepper::ProgressStepperBuilder,
        ProgressStepper,
    },
    setup::{setup_manager::SetupPhase, utils::conditional_sleeper},
    tapplets::{TappletResolver, Tapplets},
    tasks_tracker::TasksTrackers,
    UniverseAppState,
};
use anyhow::Error;
use log::{error, info, warn};
use tari_core::transactions::tari_amount::MicroMinotari;
use tauri::{AppHandle, Manager};
use tauri_plugin_sentry::sentry;
use tokio::{
    select,
    sync::{
        watch::{self, Sender},
        Mutex,
    },
};

use super::{
    setup_manager::PhaseStatus,
    trait_setup_phase::{SetupConfiguration, SetupPhaseImpl},
};

static LOG_TARGET: &str = "tari::universe::phase_hardware";

#[derive(Clone, Default)]
pub struct WalletSetupPhaseOutput {}

#[derive(Clone, Default)]
pub struct WalletSetupPhaseAppConfiguration {
    use_tor: bool,
    was_staged_security_modal_shown: bool,
}

pub struct WalletSetupPhase {
    app_handle: AppHandle,
    progress_stepper: Mutex<ProgressStepper>,
    #[allow(dead_code)]
    app_configuration: WalletSetupPhaseAppConfiguration,
    setup_configuration: SetupConfiguration,
    status_sender: Sender<PhaseStatus>,
}

impl SetupPhaseImpl for WalletSetupPhase {
    type AppConfiguration = WalletSetupPhaseAppConfiguration;

    async fn new(
        app_handle: AppHandle,
        status_sender: Sender<PhaseStatus>,
        configuration: SetupConfiguration,
    ) -> Self {
        Self {
            app_handle: app_handle.clone(),
            progress_stepper: Mutex::new(Self::create_progress_stepper(app_handle.clone())),
            app_configuration: Self::load_app_configuration().await.unwrap_or_default(),
            setup_configuration: configuration,
            status_sender,
        }
    }

    fn get_app_handle(&self) -> &AppHandle {
        &self.app_handle
    }

    fn create_progress_stepper(app_handle: AppHandle) -> ProgressStepper {
        ProgressStepperBuilder::new()
            .add_step(ProgressPlans::Wallet(
                ProgressSetupWalletPlan::BinariesWallet,
            ))
            .add_step(ProgressPlans::Wallet(ProgressSetupWalletPlan::StartWallet))
            .add_step(ProgressPlans::Wallet(
                ProgressSetupWalletPlan::InitializeSpendingWallet,
            ))
            .add_step(ProgressPlans::Wallet(ProgressSetupWalletPlan::SetupBridge))
            .add_step(ProgressPlans::Wallet(ProgressSetupWalletPlan::Done))
            .build(app_handle)
    }

    async fn load_app_configuration() -> Result<Self::AppConfiguration, Error> {
        let use_tor = *ConfigCore::content().await.use_tor();
        let was_staged_security_modal_shown =
            *ConfigUI::content().await.was_staged_security_modal_shown();
        Ok(WalletSetupPhaseAppConfiguration {
            use_tor,
            was_staged_security_modal_shown,
        })
    }

    async fn setup(mut self) {
        info!(target: LOG_TARGET, "[ {} Phase ] Starting setup", SetupPhase::Wallet);

        TasksTrackers::current().wallet_phase.get_task_tracker().await.spawn(async move {
            let mut shutdown_signal = TasksTrackers::current().wallet_phase.get_signal().await;
            for subscriber in &mut self.setup_configuration.listeners_for_required_phases_statuses.iter_mut() {
                select! {
                    _ = subscriber.wait_for(|value| value.is_success()) => {}
                    _ = shutdown_signal.wait() => {
                        warn!(target: LOG_TARGET, "[ {} Phase ] Setup cancelled", SetupPhase::Wallet);
                        return;
                    }
                }
            };

            tokio::select! {
                result = conditional_sleeper(self.setup_configuration.setup_timeout_duration) => {
                    if result.is_some() {
                        error!(target: LOG_TARGET, "[ {} Phase ] Setup timed out", SetupPhase::Wallet);
                        let error_message = format!("[ {} Phase ] Setup timed out", SetupPhase::Wallet);
                        sentry::capture_message(&error_message, sentry::Level::Error);
                        EventsManager::handle_critical_problem(&self.app_handle, Some(SetupPhase::Wallet.get_critical_problem_title()), Some(SetupPhase::Wallet.get_critical_problem_description()))
                        .await;
                    }
                }
                result = self.setup_inner() => {
                    match result {
                        Ok(_) => {
                            info!(target: LOG_TARGET, "[ {} Phase ] Setup completed successfully", SetupPhase::Wallet);
                            let _unused = self.finalize_setup().await;
                        }
                        Err(error) => {
                            error!(target: LOG_TARGET, "[ {} Phase ] Setup failed with error: {:?}", SetupPhase::Wallet,error);
                            let error_message = format!("[ {} Phase ] Setup failed with error: {:?}", SetupPhase::Wallet,error);
                            sentry::capture_message(&error_message, sentry::Level::Error);
                            EventsManager
                                ::handle_critical_problem(&self.app_handle, Some(SetupPhase::Wallet.get_critical_problem_title()), Some(SetupPhase::Wallet.get_critical_problem_description()))
                                .await;
                        }
                    }
                }
                _ = shutdown_signal.wait() => {
                    warn!(target: LOG_TARGET, "[ {} Phase ] Setup cancelled", SetupPhase::Wallet);
                }
            };
        });
    }

    async fn setup_inner(&self) -> Result<(), Error> {
        let mut progress_stepper = self.progress_stepper.lock().await;
        let (data_dir, config_dir, log_dir) = self.get_app_dirs()?;
        let state = self.app_handle.state::<UniverseAppState>();

        // TODO Remove once not needed
        let (tx, rx) = watch::channel("".to_string());
        let progress = ProgressTracker::new(self.app_handle.clone(), Some(tx));

        let binary_resolver = BinaryResolver::current().read().await;
        let tapplet_resolver = TappletResolver::current().read().await;

        progress_stepper
            .resolve_step(ProgressPlans::Wallet(
                ProgressSetupWalletPlan::BinariesWallet,
            ))
            .await;

        binary_resolver
            .initialize_binary_timeout(Binaries::Wallet, progress.clone(), rx.clone())
            .await?;

        progress_stepper
            .resolve_step(ProgressPlans::Wallet(ProgressSetupWalletPlan::StartWallet))
            .await;

        let app_state = self.get_app_handle().state::<UniverseAppState>().clone();
        let is_local_node = app_state.node_manager.is_local_current().await?;
        state
            .wallet_manager
            .ensure_started(
                TasksTrackers::current().wallet_phase.get_signal().await,
                data_dir.clone(),
                config_dir.clone(),
                log_dir.clone(),
                self.app_configuration.use_tor,
                is_local_node,
            )
            .await?;

        progress_stepper
            .resolve_step(ProgressPlans::Wallet(
                ProgressSetupWalletPlan::InitializeSpendingWallet,
            ))
            .await;

        let mut spend_wallet_manager = state.spend_wallet_manager.write().await;
        spend_wallet_manager
            .init(
                TasksTrackers::current()
                    .wallet_phase
                    .get_signal()
                    .await
                    .clone(),
                data_dir,
                config_dir,
                log_dir,
            )
            .await?;
        drop(spend_wallet_manager);

        Ok(())
    }

    async fn finalize_setup(&self) -> Result<(), Error> {
        let app_state = self.get_app_handle().state::<UniverseAppState>().clone();
        let node_status_watch_rx = (*app_state.node_status_watch_rx).clone();
        app_state
            .wallet_manager
            .wait_for_initial_wallet_scan(self.get_app_handle(), node_status_watch_rx)
            .await?;

<<<<<<< HEAD
        progress_stepper
            .resolve_step(ProgressPlans::Wallet(ProgressSetupWalletPlan::SetupBridge))
            .await;

        tapplet_resolver
            .initialize_tapplet_timeout(Tapplets::Bridge, progress.clone(), rx.clone())
            .await?;

        Ok(())
    }

    async fn finalize_setup(&self) -> Result<(), Error> {
=======
>>>>>>> 9aeac059
        self.status_sender.send(PhaseStatus::Success).ok();
        self.progress_stepper
            .lock()
            .await
            .resolve_step(ProgressPlans::Wallet(ProgressSetupWalletPlan::Done))
            .await;

        let app_handle = self.get_app_handle().clone();

        if !self.app_configuration.was_staged_security_modal_shown {
            let wallet_manager = app_handle
                .state::<UniverseAppState>()
                .wallet_manager
                .clone();

            let shutdown_signal = TasksTrackers::current()
                .wallet_phase
                .get_signal()
                .await
                .clone();

            TasksTrackers::current()
                .wallet_phase
                .get_task_tracker()
                .await
                .spawn(async move {
                    let wallet_state_watcher = app_handle
                        .state::<UniverseAppState>()
                        .wallet_state_watch_rx
                        .clone();

                    loop {
                        if shutdown_signal.is_triggered() {
                            break;
                        }

                        let wallet_state = wallet_state_watcher.borrow().clone();
                        if let Some(wallet_state) = wallet_state {
                            if let Some(balance) = wallet_state.balance {
                                let balance_sum = balance.available_balance
                                    + balance.pending_incoming_balance
                                    + balance.timelocked_balance;
                                if balance_sum.gt(&MicroMinotari::zero())
                                    && wallet_manager.is_initial_scan_completed()
                                {
                                    EventsEmitter::show_staged_security_modal(&app_handle).await;
                                    let _unused = ConfigUI::update_field(
                                        ConfigUIContent::set_was_staged_security_modal_shown,
                                        true,
                                    )
                                    .await;
                                    break;
                                }
                            }
                        }

                        tokio::time::sleep(std::time::Duration::from_secs(5)).await;
                    }
                });
        }

        EventsManager::handle_wallet_phase_finished(&self.app_handle, true).await;

        Ok(())
    }
}<|MERGE_RESOLUTION|>--- conflicted
+++ resolved
@@ -242,7 +242,6 @@
             .wait_for_initial_wallet_scan(self.get_app_handle(), node_status_watch_rx)
             .await?;
 
-<<<<<<< HEAD
         progress_stepper
             .resolve_step(ProgressPlans::Wallet(ProgressSetupWalletPlan::SetupBridge))
             .await;
@@ -255,8 +254,6 @@
     }
 
     async fn finalize_setup(&self) -> Result<(), Error> {
-=======
->>>>>>> 9aeac059
         self.status_sender.send(PhaseStatus::Success).ok();
         self.progress_stepper
             .lock()
