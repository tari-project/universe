// Copyright 2024. The Tari Project
//
// Redistribution and use in source and binary forms, with or without modification, are permitted provided that the
// following conditions are met:
//
// 1. Redistributions of source code must retain the above copyright notice, this list of conditions and the following
// disclaimer.
//
// 2. Redistributions in binary form must reproduce the above copyright notice, this list of conditions and the
// following disclaimer in the documentation and/or other materials provided with the distribution.
//
// 3. Neither the name of the copyright holder nor the names of its contributors may be used to endorse or promote
// products derived from this software without specific prior written permission.
//
// THIS SOFTWARE IS PROVIDED BY THE COPYRIGHT HOLDERS AND CONTRIBUTORS "AS IS" AND ANY EXPRESS OR IMPLIED WARRANTIES,
// INCLUDING, BUT NOT LIMITED TO, THE IMPLIED WARRANTIES OF MERCHANTABILITY AND FITNESS FOR A PARTICULAR PURPOSE ARE
// DISCLAIMED. IN NO EVENT SHALL THE COPYRIGHT HOLDER OR CONTRIBUTORS BE LIABLE FOR ANY DIRECT, INDIRECT, INCIDENTAL,
// SPECIAL, EXEMPLARY, OR CONSEQUENTIAL DAMAGES (INCLUDING, BUT NOT LIMITED TO, PROCUREMENT OF SUBSTITUTE GOODS OR
// SERVICES; LOSS OF USE, DATA, OR PROFITS; OR BUSINESS INTERRUPTION) HOWEVER CAUSED AND ON ANY THEORY OF LIABILITY,
// WHETHER IN CONTRACT, STRICT LIABILITY, OR TORT (INCLUDING NEGLIGENCE OR OTHERWISE) ARISING IN ANY WAY OUT OF THE
// USE OF THIS SOFTWARE, EVEN IF ADVISED OF THE POSSIBILITY OF SUCH DAMAGE.
use crate::{
    binaries::{Binaries, BinaryResolver},
    configs::{
        config_core::ConfigCore,
        config_ui::{ConfigUI, ConfigUIContent},
        config_wallet::{ConfigWallet, ConfigWalletContent},
        trait_config::ConfigImpl,
    },
    events_emitter::EventsEmitter,
    progress_tracker_old::ProgressTracker,
    progress_trackers::{
        progress_plans::{ProgressPlans, ProgressSetupWalletPlan},
        progress_stepper::ProgressStepperBuilder,
        ProgressStepper,
    },
    setup::setup_manager::SetupPhase,
    tapplets::{TappletResolver, Tapplets},
    tasks_tracker::TasksTrackers,
    wallet_manager::WalletStartupConfig,
    UniverseAppState,
};
use anyhow::Error;
use tari_core::transactions::tari_amount::MicroMinotari;
use tari_shutdown::ShutdownSignal;
use tauri::{AppHandle, Manager};
use tokio::sync::{
    watch::{self, Receiver, Sender},
    Mutex,
};
use tokio_util::task::TaskTracker;

use super::{
    setup_manager::{PhaseStatus, SetupFeaturesList},
    trait_setup_phase::{SetupConfiguration, SetupPhaseImpl},
    utils::{setup_default_adapter::SetupDefaultAdapter, timeout_watcher::TimeoutWatcher},
};

<<<<<<< HEAD
#[allow(dead_code)]
static LOG_TARGET: &str = "tari::universe::phase_wallet";
=======
static LOG_TARGET: &str = "tari::universe::phase_wallet";

// Bump to force wallet full scan
const WALLET_MIGRATION_NONCE: u64 = 1;
>>>>>>> 4043ac53

#[derive(Clone, Default)]
pub struct WalletSetupPhaseOutput {}

#[derive(Clone, Default)]
pub struct WalletSetupPhaseAppConfiguration {
    use_tor: bool,
    was_staged_security_modal_shown: bool,
}

pub struct WalletSetupPhase {
    app_handle: AppHandle,
    progress_stepper: Mutex<ProgressStepper>,
    #[allow(dead_code)]
    app_configuration: WalletSetupPhaseAppConfiguration,
    setup_configuration: SetupConfiguration,
    status_sender: Sender<PhaseStatus>,
    #[allow(dead_code)]
    setup_features: SetupFeaturesList,
    timeout_watcher: TimeoutWatcher,
}

impl SetupPhaseImpl for WalletSetupPhase {
    type AppConfiguration = WalletSetupPhaseAppConfiguration;

    async fn new(
        app_handle: AppHandle,
        status_sender: Sender<PhaseStatus>,
        configuration: SetupConfiguration,
        setup_features: SetupFeaturesList,
    ) -> Self {
        let timeout_watcher = TimeoutWatcher::new(configuration.setup_timeout_duration);
        Self {
            app_handle: app_handle.clone(),
            progress_stepper: Mutex::new(Self::create_progress_stepper(
                app_handle.clone(),
                timeout_watcher.get_sender(),
            )),
            app_configuration: Self::load_app_configuration().await.unwrap_or_default(),
            setup_configuration: configuration,
            status_sender,
            setup_features,
            timeout_watcher,
        }
    }

    fn get_app_handle(&self) -> &AppHandle {
        &self.app_handle
    }

    async fn get_shutdown_signal(&self) -> ShutdownSignal {
        TasksTrackers::current().wallet_phase.get_signal().await
    }
    async fn get_task_tracker(&self) -> TaskTracker {
        TasksTrackers::current()
            .wallet_phase
            .get_task_tracker()
            .await
    }
    fn get_phase_dependencies(&self) -> Vec<Receiver<PhaseStatus>> {
        self.setup_configuration
            .listeners_for_required_phases_statuses
            .clone()
    }
    fn get_phase_id(&self) -> SetupPhase {
        SetupPhase::Wallet
    }
    fn get_timeout_watcher(&self) -> &TimeoutWatcher {
        &self.timeout_watcher
    }

    fn create_progress_stepper(
        app_handle: AppHandle,
        timeout_watcher_sender: Sender<u64>,
    ) -> ProgressStepper {
        ProgressStepperBuilder::new()
            .add_step(ProgressPlans::Wallet(
                ProgressSetupWalletPlan::BinariesWallet,
            ))
            .add_step(ProgressPlans::Wallet(ProgressSetupWalletPlan::StartWallet))
            .add_step(ProgressPlans::Wallet(
                ProgressSetupWalletPlan::InitializeSpendingWallet,
            ))
            .add_step(ProgressPlans::Wallet(ProgressSetupWalletPlan::SetupBridge))
            .add_step(ProgressPlans::Wallet(ProgressSetupWalletPlan::Done))
            .build(app_handle, timeout_watcher_sender)
    }

    async fn load_app_configuration() -> Result<Self::AppConfiguration, Error> {
        let use_tor = *ConfigCore::content().await.use_tor();
        let was_staged_security_modal_shown =
            *ConfigUI::content().await.was_staged_security_modal_shown();
        Ok(WalletSetupPhaseAppConfiguration {
            use_tor,
            was_staged_security_modal_shown,
        })
    }

    async fn setup(self) {
        let _unused = SetupDefaultAdapter::setup(self).await;
    }

    async fn setup_inner(&self) -> Result<(), Error> {
        let mut progress_stepper = self.progress_stepper.lock().await;
        let (data_dir, config_dir, log_dir) = self.get_app_dirs()?;
        let state = self.app_handle.state::<UniverseAppState>();

        // TODO Remove once not needed
        let (tx, rx) = watch::channel("".to_string());
        let progress = ProgressTracker::new(self.app_handle.clone(), Some(tx));

        let binary_resolver = BinaryResolver::current().read().await;
        let tapplet_resolver = TappletResolver::current().read().await;

        progress_stepper
            .resolve_step(ProgressPlans::Wallet(
                ProgressSetupWalletPlan::BinariesWallet,
            ))
            .await;

        binary_resolver
            .initialize_binary_timeout(Binaries::Wallet, progress.clone(), rx.clone())
            .await?;

        progress_stepper
            .resolve_step(ProgressPlans::Wallet(ProgressSetupWalletPlan::StartWallet))
            .await;

        let latest_wallet_migration_nonce = *ConfigWallet::content().await.wallet_migration_nonce();
        if latest_wallet_migration_nonce < WALLET_MIGRATION_NONCE {
            log::info!(target: LOG_TARGET, "Wallet migration required(Nonce {} => {})", latest_wallet_migration_nonce, WALLET_MIGRATION_NONCE);
            if let Err(e) = state.wallet_manager.clean_data_folder(&data_dir).await {
                log::warn!(target: LOG_TARGET, "Failed to clean wallet data folder: {}", e);
            }
            if let Err(e) = ConfigWallet::update_field(
                ConfigWalletContent::set_wallet_migration_nonce,
                WALLET_MIGRATION_NONCE,
            )
            .await
            {
                log::warn!(target: LOG_TARGET, "Failed to update wallet migration nonce: {}", e);
            }
        }

        let app_state = self.get_app_handle().state::<UniverseAppState>().clone();
        let is_local_node = app_state.node_manager.is_local_current().await?;
        let wallet_config = WalletStartupConfig {
            base_path: data_dir.clone(),
            config_path: config_dir.clone(),
            log_path: log_dir.clone(),
            use_tor: self.app_configuration.use_tor,
            connect_with_local_node: is_local_node,
        };
        state
            .wallet_manager
            .ensure_started(
                TasksTrackers::current().wallet_phase.get_signal().await,
                wallet_config,
            )
            .await?;

        progress_stepper
            .resolve_step(ProgressPlans::Wallet(
                ProgressSetupWalletPlan::InitializeSpendingWallet,
            ))
            .await;

        let mut spend_wallet_manager = state.spend_wallet_manager.write().await;
        spend_wallet_manager
            .init(
                TasksTrackers::current()
                    .wallet_phase
                    .get_signal()
                    .await
                    .clone(),
                data_dir,
                config_dir,
                log_dir,
            )
            .await?;
        drop(spend_wallet_manager);
<<<<<<< HEAD
        let bridge_binary_progress_tracker = progress_stepper.channel_step_range_updates(
            ProgressPlans::Wallet(ProgressSetupWalletPlan::SetupBridge),
            Some(ProgressPlans::Wallet(ProgressSetupWalletPlan::Done)),
        );

        progress_stepper
            .resolve_step(ProgressPlans::Wallet(ProgressSetupWalletPlan::SetupBridge))
            .await;

        binary_resolver
            .initialize_binary(Binaries::BridgeTapplet, bridge_binary_progress_tracker)
=======

        progress_stepper
            .resolve_step(ProgressPlans::Wallet(ProgressSetupWalletPlan::SetupBridge))
            .await;

        tapplet_resolver
            .initialize_tapplet_timeout(Tapplets::Bridge, progress.clone(), rx.clone())
>>>>>>> 4043ac53
            .await?;

        Ok(())
    }

    async fn finalize_setup(&self) -> Result<(), Error> {
        let app_state = self.get_app_handle().state::<UniverseAppState>().clone();
        let node_status_watch_rx = (*app_state.node_status_watch_rx).clone();
        app_state
            .wallet_manager
            .wait_for_initial_wallet_scan(node_status_watch_rx)
            .await?;

        self.status_sender.send(PhaseStatus::Success).ok();
        self.progress_stepper
            .lock()
            .await
            .resolve_step(ProgressPlans::Wallet(ProgressSetupWalletPlan::Done))
            .await;

        let app_handle = self.get_app_handle().clone();

        if !self.app_configuration.was_staged_security_modal_shown {
            let wallet_manager = app_handle
                .state::<UniverseAppState>()
                .wallet_manager
                .clone();

            let shutdown_signal = TasksTrackers::current()
                .wallet_phase
                .get_signal()
                .await
                .clone();

            TasksTrackers::current()
                .wallet_phase
                .get_task_tracker()
                .await
                .spawn(async move {
                    let wallet_state_watcher = app_handle
                        .state::<UniverseAppState>()
                        .wallet_state_watch_rx
                        .clone();

                    loop {
                        if shutdown_signal.is_triggered() {
                            break;
                        }

                        let wallet_state = wallet_state_watcher.borrow().clone();
                        if let Some(wallet_state) = wallet_state {
                            if let Some(balance) = wallet_state.balance {
                                let balance_sum = balance.available_balance
                                    + balance.pending_incoming_balance
                                    + balance.timelocked_balance;
                                if balance_sum.gt(&MicroMinotari::zero())
                                    && wallet_manager.is_initial_scan_completed()
                                {
                                    EventsEmitter::show_staged_security_modal().await;
                                    let _unused = ConfigUI::update_field(
                                        ConfigUIContent::set_was_staged_security_modal_shown,
                                        true,
                                    )
                                    .await;
                                    break;
                                }
                            }
                        }

                        tokio::time::sleep(std::time::Duration::from_secs(5)).await;
                    }
                });
        }

        EventsEmitter::emit_wallet_phase_finished(true).await;

        Ok(())
    }
}<|MERGE_RESOLUTION|>--- conflicted
+++ resolved
@@ -56,15 +56,10 @@
     utils::{setup_default_adapter::SetupDefaultAdapter, timeout_watcher::TimeoutWatcher},
 };
 
-<<<<<<< HEAD
-#[allow(dead_code)]
-static LOG_TARGET: &str = "tari::universe::phase_wallet";
-=======
 static LOG_TARGET: &str = "tari::universe::phase_wallet";
 
 // Bump to force wallet full scan
 const WALLET_MIGRATION_NONCE: u64 = 1;
->>>>>>> 4043ac53
 
 #[derive(Clone, Default)]
 pub struct WalletSetupPhaseOutput {}
@@ -246,27 +241,13 @@
             )
             .await?;
         drop(spend_wallet_manager);
-<<<<<<< HEAD
-        let bridge_binary_progress_tracker = progress_stepper.channel_step_range_updates(
-            ProgressPlans::Wallet(ProgressSetupWalletPlan::SetupBridge),
-            Some(ProgressPlans::Wallet(ProgressSetupWalletPlan::Done)),
-        );
 
         progress_stepper
             .resolve_step(ProgressPlans::Wallet(ProgressSetupWalletPlan::SetupBridge))
             .await;
 
-        binary_resolver
-            .initialize_binary(Binaries::BridgeTapplet, bridge_binary_progress_tracker)
-=======
-
-        progress_stepper
-            .resolve_step(ProgressPlans::Wallet(ProgressSetupWalletPlan::SetupBridge))
-            .await;
-
         tapplet_resolver
             .initialize_tapplet_timeout(Tapplets::Bridge, progress.clone(), rx.clone())
->>>>>>> 4043ac53
             .await?;
 
         Ok(())
