--- conflicted
+++ resolved
@@ -175,8 +175,7 @@
 
         let app_state = self.get_app_handle().state::<UniverseAppState>().clone();
         let is_local_node = app_state.node_manager.is_local_current().await;
-<<<<<<< HEAD
-        let use_tor = self.app_configuration.use_tor && is_local_node;
+        let use_tor = self.app_configuration.use_tor && is_local_node && !cfg!(target_os = "macos");
         let wallet_manager = app_state.wallet_manager.clone();
 
         progress_stepper.mark_step_as_completed(SetupStep::StartWallet, async move || {
@@ -204,18 +203,6 @@
                 connect_with_local_node: is_local_node,
             };
             wallet_manager.ensure_started(
-=======
-        let wallet_config = WalletStartupConfig {
-            base_path: data_dir.clone(),
-            config_path: config_dir.clone(),
-            log_path: log_dir.clone(),
-            use_tor: self.app_configuration.use_tor && is_local_node && !cfg!(target_os = "macos"),
-            connect_with_local_node: is_local_node,
-        };
-        state
-            .wallet_manager
-            .ensure_started(
->>>>>>> 577b26cf
                 TasksTrackers::current().wallet_phase.get_signal().await,
                 wallet_config
             ).await?;
