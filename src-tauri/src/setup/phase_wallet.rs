--- conflicted
+++ resolved
@@ -178,31 +178,15 @@
             })
             .await?;
 
-<<<<<<< HEAD
-        progress_stepper.complete_step(SetupStep::StartWallet,  || async  {
-            let latest_wallet_migration_nonce = *ConfigWallet::content().await.wallet_migration_nonce();
-            if latest_wallet_migration_nonce < WALLET_MIGRATION_NONCE {
-                log::info!(target: LOG_TARGET, "Wallet migration required(Nonce {latest_wallet_migration_nonce} => {WALLET_MIGRATION_NONCE})");
-                // if let Err(e) = app_state.wallet_manager.clean_data_folder(&data_dir).await {
-                //     log::warn!(target: LOG_TARGET, "Failed to clean wallet data folder: {e}");
-                // }
-                if
-                    let Err(e) = ConfigWallet::update_field(
-                        ConfigWalletContent::set_wallet_migration_nonce,
-                        WALLET_MIGRATION_NONCE
-                    ).await
-                {
-                    log::warn!(target: LOG_TARGET, "Failed to update wallet migration nonce: {e}");
-=======
         progress_stepper
             .complete_step(SetupStep::StartWallet, || async {
                 for _i in 0..2 {
                     let latest_wallet_migration_nonce = *ConfigWallet::content().await.wallet_migration_nonce();
                     if latest_wallet_migration_nonce < WALLET_MIGRATION_NONCE {
                         log::info!(target: LOG_TARGET, "Wallet migration required(Nonce {latest_wallet_migration_nonce} => {WALLET_MIGRATION_NONCE})");
-                        if let Err(e) = app_state.wallet_manager.clean_data_folder(&data_dir).await {
-                            log::warn!(target: LOG_TARGET, "Failed to clean wallet data folder: {e}");
-                        }
+                        // if let Err(e) = app_state.wallet_manager.clean_data_folder(&data_dir).await {
+                        //     log::warn!(target: LOG_TARGET, "Failed to clean wallet data folder: {e}");
+                        // }
                         if
                         let Err(e) = ConfigWallet::update_field(
                             ConfigWalletContent::set_wallet_migration_nonce,
@@ -243,7 +227,6 @@
                         }
                     }
 
->>>>>>> 90d7d20a
                 }
                 Ok(())
             })
