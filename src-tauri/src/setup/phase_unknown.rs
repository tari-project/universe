// Copyright 2024. The Tari Project
//
// Redistribution and use in source and binary forms, with or without modification, are permitted provided that the
// following conditions are met:
//
// 1. Redistributions of source code must retain the above copyright notice, this list of conditions and the following
// disclaimer.
//
// 2. Redistributions in binary form must reproduce the above copyright notice, this list of conditions and the
// following disclaimer in the documentation and/or other materials provided with the distribution.
//
// 3. Neither the name of the copyright holder nor the names of its contributors may be used to endorse or promote
// products derived from this software without specific prior written permission.
//
// THIS SOFTWARE IS PROVIDED BY THE COPYRIGHT HOLDERS AND CONTRIBUTORS "AS IS" AND ANY EXPRESS OR IMPLIED WARRANTIES,
// INCLUDING, BUT NOT LIMITED TO, THE IMPLIED WARRANTIES OF MERCHANTABILITY AND FITNESS FOR A PARTICULAR PURPOSE ARE
// DISCLAIMED. IN NO EVENT SHALL THE COPYRIGHT HOLDER OR CONTRIBUTORS BE LIABLE FOR ANY DIRECT, INDIRECT, INCIDENTAL,
// SPECIAL, EXEMPLARY, OR CONSEQUENTIAL DAMAGES (INCLUDING, BUT NOT LIMITED TO, PROCUREMENT OF SUBSTITUTE GOODS OR
// SERVICES; LOSS OF USE, DATA, OR PROFITS; OR BUSINESS INTERRUPTION) HOWEVER CAUSED AND ON ANY THEORY OF LIABILITY,
// WHETHER IN CONTRACT, STRICT LIABILITY, OR TORT (INCLUDING NEGLIGENCE OR OTHERWISE) ARISING IN ANY WAY OUT OF THE
// USE OF THIS SOFTWARE, EVEN IF ADVISED OF THE POSSIBILITY OF SUCH DAMAGE.

use std::time::Duration;

use crate::{
    binaries::{Binaries, BinaryResolver},
    configs::{config_core::ConfigCore, trait_config::ConfigImpl},
    events_manager::EventsManager,
    p2pool_manager::P2poolConfig,
    progress_tracker_old::ProgressTracker,
    progress_trackers::{
        progress_plans::{ProgressPlans, ProgressSetupUnknownPlan},
        progress_stepper::ProgressStepperBuilder,
        ProgressStepper,
    },
    setup::setup_manager::SetupPhase,
    tasks_tracker::TasksTrackers,
    StartConfig, UniverseAppState,
};
use anyhow::Error;
use log::{error, info, warn};
use tauri::{AppHandle, Manager};
use tauri_plugin_sentry::sentry;
use tokio::{
    select,
    sync::{
        watch::{self, Receiver, Sender},
        Mutex,
    },
    task::JoinHandle,
};

use super::{setup_manager::PhaseStatus, trait_setup_phase::SetupPhaseImpl};

static LOG_TARGET: &str = "tari::universe::phase_hardware";
const SETUP_TIMEOUT_DURATION: Duration = Duration::from_secs(60 * 10); // 10 Minutes

#[derive(Clone, Default)]
pub struct UnknownSetupPhaseOutput {}
#[derive(Clone, Default)]
pub struct UnknownSetupPhaseSessionConfiguration {}

#[derive(Clone, Default)]
pub struct UnknownSetupPhaseAppConfiguration {
    p2pool_enabled: bool,
    p2pool_stats_server_port: Option<u16>,
    mmproxy_monero_nodes: Vec<String>,
    mmproxy_use_monero_fail: bool,
}

pub struct UnknownSetupPhase {
    app_handle: AppHandle,
    progress_stepper: Mutex<ProgressStepper>,
    app_configuration: UnknownSetupPhaseAppConfiguration,
}

impl SetupPhaseImpl for UnknownSetupPhase {
    type AppConfiguration = UnknownSetupPhaseAppConfiguration;
    type SetupOutput = UnknownSetupPhaseOutput;

    async fn new(app_handle: AppHandle) -> Self {
        Self {
            app_handle: app_handle.clone(),
            progress_stepper: Mutex::new(Self::create_progress_stepper(app_handle.clone())),
            app_configuration: Self::load_app_configuration().await.unwrap_or_default(),
        }
    }

    fn get_app_handle(&self) -> &AppHandle {
        &self.app_handle
    }

    fn create_progress_stepper(app_handle: AppHandle) -> ProgressStepper {
        ProgressStepperBuilder::new()
            .add_step(ProgressPlans::Unknown(
                ProgressSetupUnknownPlan::BinariesMergeMiningProxy,
            ))
            .add_step(ProgressPlans::Unknown(
                ProgressSetupUnknownPlan::BinariesP2pool,
            ))
            .add_step(ProgressPlans::Unknown(ProgressSetupUnknownPlan::P2Pool))
            .add_step(ProgressPlans::Unknown(ProgressSetupUnknownPlan::MMProxy))
            .add_step(ProgressPlans::Unknown(ProgressSetupUnknownPlan::Done))
            .build(app_handle.clone())
    }

    async fn load_app_configuration() -> Result<Self::AppConfiguration, Error> {
        let p2pool_enabled = *ConfigCore::content().await.is_p2pool_enabled();
        let p2pool_stats_server_port = *ConfigCore::content().await.p2pool_stats_server_port();
        let mmproxy_monero_nodes = ConfigCore::content().await.mmproxy_monero_nodes().clone();
        let mmproxy_use_monero_fail = *ConfigCore::content().await.mmproxy_use_monero_failover();

        Ok(UnknownSetupPhaseAppConfiguration {
            p2pool_enabled,
            mmproxy_use_monero_fail,
            mmproxy_monero_nodes,
            p2pool_stats_server_port,
        })
    }

    async fn setup(
        self: std::sync::Arc<Self>,
        status_sender: Sender<PhaseStatus>,
        mut flow_subscribers: Vec<Receiver<PhaseStatus>>,
    ) -> JoinHandle<()> {
        info!(target: LOG_TARGET, "[ {} Phase ] Starting setup", SetupPhase::Unknown);

        TasksTrackers::current().unknown_phase.get_task_tracker().await.spawn(async move {
            let setup_timeout = tokio::time::sleep(SETUP_TIMEOUT_DURATION);
            let mut shutdown_signal = TasksTrackers::current().unknown_phase.get_signal().await;
            for subscriber in &mut flow_subscribers.iter_mut() {
                select! {
                    _ = subscriber.wait_for(|value| value.is_success()) => {}
                    _ = shutdown_signal.wait() => {
                        warn!(target: LOG_TARGET, "[ {} Phase ] Setup cancelled", SetupPhase::Unknown);
                        return;
                    }
                }
            };
            tokio::select! {
                _ = setup_timeout => {
                    error!(target: LOG_TARGET, "[ {} Phase ] Setup timed out", SetupPhase::Unknown);
                    let error_message = format!("[ {} Phase ] Setup timed out", SetupPhase::Unknown);
                    sentry::capture_message(&error_message, sentry::Level::Error);
                    EventsManager::handle_critical_problem(&self.app_handle, Some(SetupPhase::Unknown.get_critical_problem_title()), Some(SetupPhase::Unknown.get_critical_problem_description()))
                        .await;
                }
                result = self.setup_inner() => {
                    match result {
                        Ok(payload) => {
                            info!(target: LOG_TARGET, "[ {} Phase ] Setup completed successfully", SetupPhase::Unknown);
                            let _unused = self.finalize_setup(status_sender,payload).await;
                        }
                        Err(error) => {
                            error!(target: LOG_TARGET, "[ {} Phase ] Setup failed with error: {:?}", SetupPhase::Unknown,error);
                            let error_message = format!("[ {} Phase ] Setup failed with error: {:?}", SetupPhase::Unknown,error);
                            sentry::capture_message(&error_message, sentry::Level::Error);
                            EventsManager
                                ::handle_critical_problem(&self.app_handle, Some(SetupPhase::Unknown.get_critical_problem_title()), Some(SetupPhase::Unknown.get_critical_problem_description()))
                                .await;
                        }
                    }
                }
                _ = shutdown_signal.wait() => {
                    warn!(target: LOG_TARGET, "[ {} Phase ] Setup cancelled", SetupPhase::Core);
                }
            };
        })
    }

    async fn setup_inner(&self) -> Result<Option<UnknownSetupPhaseOutput>, Error> {
        info!(target: LOG_TARGET, "[ {} Phase ] Starting setup inner", SetupPhase::Unknown);
        let mut progress_stepper = self.progress_stepper.lock().await;
        let (data_dir, config_dir, log_dir) = self.get_app_dirs()?;
        let state = self.app_handle.state::<UniverseAppState>();
        let tari_address = state.cpu_miner_config.read().await.tari_address.clone();
        let telemetry_id = state
            .telemetry_manager
            .read()
            .await
            .get_unique_string()
            .await;

        // TODO Remove once not needed
        let (tx, rx) = watch::channel("".to_string());
        let progress = ProgressTracker::new(self.app_handle.clone(), Some(tx));

        let binary_resolver = BinaryResolver::current().read().await;

        progress_stepper
            .resolve_step(ProgressPlans::Unknown(
                ProgressSetupUnknownPlan::BinariesMergeMiningProxy,
            ))
            .await;

        binary_resolver
            .initialize_binary_timeout(Binaries::MergeMiningProxy, progress.clone(), rx.clone())
            .await?;

        progress_stepper
            .resolve_step(ProgressPlans::Unknown(
                ProgressSetupUnknownPlan::BinariesP2pool,
            ))
            .await;

        binary_resolver
            .initialize_binary_timeout(Binaries::ShaP2pool, progress.clone(), rx.clone())
            .await?;

        if self.app_configuration.p2pool_enabled {
            progress_stepper
                .resolve_step(ProgressPlans::Unknown(ProgressSetupUnknownPlan::P2Pool))
                .await;

            let base_node_grpc = state.node_manager.get_grpc_address().await?;
            let p2pool_config = P2poolConfig::builder()
                .with_base_node(base_node_grpc)
                .with_stats_server_port(self.app_configuration.p2pool_stats_server_port)
                .with_cpu_benchmark_hashrate(Some(
                    state.cpu_miner.read().await.benchmarked_hashrate,
                ))
                .build()?;
            state
                .p2pool_manager
                .ensure_started(
                    p2pool_config,
                    data_dir.clone(),
                    config_dir.clone(),
                    log_dir.clone(),
                )
                .await?;
        } else {
            progress_stepper.skip_step(ProgressPlans::Unknown(ProgressSetupUnknownPlan::P2Pool));
        }

        progress_stepper
            .resolve_step(ProgressPlans::Unknown(ProgressSetupUnknownPlan::MMProxy))
            .await;

        let base_node_grpc_address = state.node_manager.get_grpc_address().await?;

        let p2pool_port = state.p2pool_manager.grpc_port().await;
        state
            .mm_proxy_manager
            .start(StartConfig {
                base_node_grpc_address,
                p2pool_port,
                base_path: data_dir.clone(),
                config_path: config_dir.clone(),
                log_path: log_dir.clone(),
                tari_address,
                coinbase_extra: telemetry_id,
                p2pool_enabled: self.app_configuration.p2pool_enabled,
                monero_nodes: self.app_configuration.mmproxy_monero_nodes.clone(),
                use_monero_fail: self.app_configuration.mmproxy_use_monero_fail,
            })
            .await?;

        state.mm_proxy_manager.wait_ready().await?;

        Ok(None)
    }

    async fn finalize_setup(
        &self,
        sender: Sender<PhaseStatus>,
        _payload: Option<UnknownSetupPhaseOutput>,
    ) -> Result<(), Error> {
        sender.send(PhaseStatus::Success).ok();
        self.progress_stepper
            .lock()
            .await
            .resolve_step(ProgressPlans::Unknown(ProgressSetupUnknownPlan::Done))
            .await;

<<<<<<< HEAD
        let state = self.app_handle.state::<UniverseAppState>();
        state
            .events_manager
            .handle_unknown_phase_finished(&self.app_handle, true)
            .await;
=======
        EventsManager::handle_unknown_phase_finished(&self.app_handle, true).await;

>>>>>>> 35d16e6e
        Ok(())
    }
}<|MERGE_RESOLUTION|>--- conflicted
+++ resolved
@@ -273,16 +273,8 @@
             .resolve_step(ProgressPlans::Unknown(ProgressSetupUnknownPlan::Done))
             .await;
 
-<<<<<<< HEAD
-        let state = self.app_handle.state::<UniverseAppState>();
-        state
-            .events_manager
-            .handle_unknown_phase_finished(&self.app_handle, true)
-            .await;
-=======
         EventsManager::handle_unknown_phase_finished(&self.app_handle, true).await;
 
->>>>>>> 35d16e6e
         Ok(())
     }
 }