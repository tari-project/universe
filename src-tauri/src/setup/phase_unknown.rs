--- conflicted
+++ resolved
@@ -128,10 +128,6 @@
         info!(target: LOG_TARGET, "[ {} Phase ] Starting setup", SetupPhase::Unknown);
 
         TasksTrackers::current().unknown_phase.get_task_tracker().await.spawn(async move {
-<<<<<<< HEAD
-            let setup_timeout = tokio::time::sleep(self.setup_configuration.setup_timeout_duration.unwrap_or_default());
-=======
->>>>>>> a6c9e341
             let mut shutdown_signal = TasksTrackers::current().unknown_phase.get_signal().await;
             for subscriber in &mut self.setup_configuration.listeners_for_required_phases_statuses.iter_mut() {
                 select! {
@@ -143,7 +139,7 @@
                 }
             };
             tokio::select! {
-                _ = tokio::time::sleep(SETUP_TIMEOUT_DURATION) => {
+                _ = tokio::time::sleep(self.setup_configuration.setup_timeout_duration.unwrap_or_default()) => {
                     error!(target: LOG_TARGET, "[ {} Phase ] Setup timed out", SetupPhase::Unknown);
                     let error_message = format!("[ {} Phase ] Setup timed out", SetupPhase::Unknown);
                     sentry::capture_message(&error_message, sentry::Level::Error);
