--- conflicted
+++ resolved
@@ -16,27 +16,16 @@
     fn spawn_inner(
         &self,
         base_folder: PathBuf,
-<<<<<<< HEAD
-        log_path: PathBuf,
-    ) -> Result<(Self::Instance, Self::StatusMonitor), anyhow::Error>;
-=======
         log_folder: PathBuf,
     ) -> Result<(ProcessInstance, Self::StatusMonitor), anyhow::Error>;
->>>>>>> 5c9b9154
     fn name(&self) -> &str;
 
     fn spawn(
         &self,
         base_folder: PathBuf,
-<<<<<<< HEAD
-        log_path: PathBuf,
-    ) -> Result<(Self::Instance, Self::StatusMonitor), anyhow::Error> {
-        self.spawn_inner(base_folder, log_path)
-=======
         log_folder: PathBuf,
     ) -> Result<(ProcessInstance, Self::StatusMonitor), anyhow::Error> {
         self.spawn_inner(base_folder, log_folder)
->>>>>>> 5c9b9154
     }
 
     fn pid_file_name(&self) -> &str;
