--- conflicted
+++ resolved
@@ -27,15 +27,11 @@
 use std::collections::HashMap;
 use std::ffi::OsStr;
 use std::fs;
-<<<<<<< HEAD
-use std::path::PathBuf;
+use std::path::{Path, PathBuf};
 use std::sync::atomic::{AtomicI64, AtomicU32};
 use std::sync::Arc;
-=======
-use std::path::{Path, PathBuf};
 use std::time::Duration;
 use sysinfo::System;
->>>>>>> dce195aa
 use tari_shutdown::Shutdown;
 use tauri_plugin_sentry::sentry;
 use tokio::runtime::Handle;
@@ -185,45 +181,18 @@
     pub shutdown: Shutdown,
     pub handle: Option<JoinHandle<Result<i32, anyhow::Error>>>,
     pub startup_spec: ProcessStartupSpec,
-    pub pid: Arc<AtomicU32>,
-}
-
-<<<<<<< HEAD
-impl ProcessInstance {
-    pub fn new(shutdown: Shutdown, startup_spec: ProcessStartupSpec) -> Self {
-        Self {
-            shutdown,
-            handle: None,
-            startup_spec,
-            pid: Arc::new(AtomicU32::new(0)),
-        }
-    }
-    pub fn ping(&self) -> bool {
-=======
+}
+
 #[async_trait]
 impl ProcessInstanceTrait for ProcessInstance {
     fn ping(&self) -> bool {
->>>>>>> dce195aa
         self.handle
             .as_ref()
             .map(|m| !m.is_finished())
             .unwrap_or_else(|| false)
     }
 
-<<<<<<< HEAD
-    pub fn pid(&self) -> Option<u32> {
-        let id = self.pid.load(std::sync::atomic::Ordering::SeqCst);
-        if id == 0 {
-            None
-        } else {
-            Some(id)
-        }
-    }
-
-    pub async fn start(&mut self) -> Result<(), anyhow::Error> {
-=======
     async fn start(&mut self, task_tracker: TaskTracker) -> Result<(), anyhow::Error> {
->>>>>>> dce195aa
         if self.handle.is_some() {
             warn!(target: LOG_TARGET, "Process is already running");
             return Ok(());
@@ -239,18 +208,12 @@
             return Ok(());
         };
 
-<<<<<<< HEAD
-        let pid = self.pid.clone();
-        self.handle = Some(tokio::spawn(async move {
-            crate::download_utils::set_permissions(&spec.file_path).await?;
-=======
         self.handle = Some(task_tracker.spawn(async move {
             if let Err(e) = set_permissions(&spec.file_path).await {
                 error!(target: LOG_TARGET, "{}", e);
                 sentry::capture_message(&e.to_string(), sentry::Level::Error);
                 return Err(e);
             }
->>>>>>> dce195aa
             // start
             info!(target: LOG_TARGET, "Launching process for: {}", spec.name);
             let mut child = launch_child_process(
@@ -262,20 +225,12 @@
             )?;
 
             if let Some(id) = child.id() {
-<<<<<<< HEAD
-                fs::write(
-                    spec.data_dir.join(spec.pid_file_name.clone()),
-                    id.to_string(),
-                )?;
-                pid.store(id, std::sync::atomic::Ordering::SeqCst);
-=======
                 let pid_file_res = write_pid_file(&spec, id);
                 if let Err(e) = pid_file_res {
                     let error_msg = format!("Failed to write PID file: {}", e);
                     error!(target: LOG_TARGET, "{}", error_msg);
                     sentry::capture_message(&error_msg, sentry::Level::Error);
                 }
->>>>>>> dce195aa
             }
             let exit_code;
 
