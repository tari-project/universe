// Copyright 2024. The Tari Project
//
// Redistribution and use in source and binary forms, with or without modification, are permitted provided that the
// following conditions are met:
//
// 1. Redistributions of source code must retain the above copyright notice, this list of conditions and the following
// disclaimer.
//
// 2. Redistributions in binary form must reproduce the above copyright notice, this list of conditions and the
// following disclaimer in the documentation and/or other materials provided with the distribution.
//
// 3. Neither the name of the copyright holder nor the names of its contributors may be used to endorse or promote
// products derived from this software without specific prior written permission.
//
// THIS SOFTWARE IS PROVIDED BY THE COPYRIGHT HOLDERS AND CONTRIBUTORS "AS IS" AND ANY EXPRESS OR IMPLIED WARRANTIES,
// INCLUDING, BUT NOT LIMITED TO, THE IMPLIED WARRANTIES OF MERCHANTABILITY AND FITNESS FOR A PARTICULAR PURPOSE ARE
// DISCLAIMED. IN NO EVENT SHALL THE COPYRIGHT HOLDER OR CONTRIBUTORS BE LIABLE FOR ANY DIRECT, INDIRECT, INCIDENTAL,
// SPECIAL, EXEMPLARY, OR CONSEQUENTIAL DAMAGES (INCLUDING, BUT NOT LIMITED TO, PROCUREMENT OF SUBSTITUTE GOODS OR
// SERVICES; LOSS OF USE, DATA, OR PROFITS; OR BUSINESS INTERRUPTION) HOWEVER CAUSED AND ON ANY THEORY OF LIABILITY,
// WHETHER IN CONTRACT, STRICT LIABILITY, OR TORT (INCLUDING NEGLIGENCE OR OTHERWISE) ARISING IN ANY WAY OUT OF THE
// USE OF THIS SOFTWARE, EVEN IF ADVISED OF THE POSSIBILITY OF SUCH DAMAGE.

use anyhow::{anyhow, Error};
use async_trait::async_trait;
use futures_util::future::FusedFuture;
use log::{error, info, warn};
use sentry::protocol::Event;
use std::collections::HashMap;
use std::fs;
use std::path::PathBuf;
use std::time::Duration;
use tari_shutdown::Shutdown;
use tauri_plugin_sentry::sentry;
use tokio::runtime::Handle;
use tokio::select;
use tokio::task::JoinHandle;
use tokio_util::task::TaskTracker;

use crate::process_killer::kill_process;
use crate::process_utils::launch_child_process;

const LOG_TARGET: &str = "tari::universe::process_adapter";

pub(crate) trait ProcessAdapter {
    type StatusMonitor: StatusMonitor;
    type ProcessInstance: ProcessInstanceTrait;

    // fn spawn(&self) -> Result<(Receiver<()>, TInstance), anyhow::Error>;
    fn spawn_inner(
        &self,
        base_folder: PathBuf,
        config_folder: PathBuf,
        log_folder: PathBuf,
        binary_version_path: PathBuf,
<<<<<<< HEAD
    ) -> Result<(Self::ProcessInstance, Self::StatusMonitor), anyhow::Error>;
=======
        is_first_start: bool,
    ) -> Result<(ProcessInstance, Self::StatusMonitor), anyhow::Error>;
>>>>>>> d1d46f89
    fn name(&self) -> &str;

    fn spawn(
        &self,
        base_folder: PathBuf,
        config_folder: PathBuf,
        log_folder: PathBuf,
        binary_version_path: PathBuf,
<<<<<<< HEAD
    ) -> Result<(Self::ProcessInstance, Self::StatusMonitor), anyhow::Error> {
        self.spawn_inner(base_folder, config_folder, log_folder, binary_version_path)
=======
        is_first_start: bool,
    ) -> Result<(ProcessInstance, Self::StatusMonitor), anyhow::Error> {
        self.spawn_inner(
            base_folder,
            config_folder,
            log_folder,
            binary_version_path,
            is_first_start,
        )
>>>>>>> d1d46f89
    }

    fn pid_file_name(&self) -> &str;

    fn pid_file_exisits(&self, base_folder: PathBuf) -> bool {
        std::path::Path::new(&base_folder)
            .join(self.pid_file_name())
            .exists()
    }

    async fn kill_previous_instances(&self, base_folder: PathBuf) -> Result<(), Error> {
        info!(target: LOG_TARGET, "Killing previous instances of {}", self.name());
        match fs::read_to_string(base_folder.join(self.pid_file_name())) {
            Ok(pid) => match pid.trim().parse::<i32>() {
                Ok(pid) => {
                    warn!(target: LOG_TARGET, "{} process did not shut down cleanly: {} pid file was created", pid, self.pid_file_name());
                    kill_process(pid).await?;
                }
                Err(e) => {
                    let error_msg =
                        format!("Error parsing pid file: {}. Pid file content: {}", e, pid);
                    error!(target: LOG_TARGET, "{}", error_msg);
                    sentry::capture_event(Event {
                        message: Some(error_msg),
                        level: sentry::Level::Error,
                        culprit: Some("process-adapter".to_string()),
                        ..Default::default()
                    });
                }
            },
            Err(e) => {
                if let Ok(true) = std::path::Path::new(&base_folder)
                    .join(self.pid_file_name())
                    .try_exists()
                {
                    warn!(target: LOG_TARGET, "{} pid file exists, but the error occurred while killing: {}", self.name(), e);
                }
            }
        }
        Ok(())
    }
}

#[derive(Clone, Debug, PartialEq, Eq)]
pub enum HealthStatus {
    Healthy,
    Warning,
    Unhealthy,
}

#[async_trait]
pub(crate) trait StatusMonitor: Clone + Sync + Send + 'static {
    async fn check_health(&self, uptime: Duration) -> HealthStatus;
}

// TODO: Rename to ProcessInstance
#[async_trait]
pub(crate) trait ProcessInstanceTrait: Sync + Send + 'static {
    fn ping(&self) -> bool;
    async fn start(&mut self, task_tracker: TaskTracker) -> Result<(), anyhow::Error>;
    async fn stop(&mut self) -> Result<i32, anyhow::Error>;
    fn is_shutdown_triggered(&self) -> bool;
    async fn wait(&mut self) -> Result<i32, anyhow::Error>;
}

#[derive(Clone)]
pub(crate) struct ProcessStartupSpec {
    pub file_path: PathBuf,
    pub envs: Option<HashMap<String, String>>,
    pub args: Vec<String>,
    pub pid_file_name: String,
    pub data_dir: PathBuf,
    pub name: String,
}

pub(crate) struct ProcessInstance {
    pub shutdown: Shutdown,
    pub handle: Option<JoinHandle<Result<i32, anyhow::Error>>>,
    pub startup_spec: ProcessStartupSpec,
}

#[async_trait]
impl ProcessInstanceTrait for ProcessInstance {
    fn ping(&self) -> bool {
        self.handle
            .as_ref()
            .map(|m| !m.is_finished())
            .unwrap_or_else(|| false)
    }

    async fn start(&mut self, task_tracker: TaskTracker) -> Result<(), anyhow::Error> {
        if self.handle.is_some() {
            warn!(target: LOG_TARGET, "Process is already running");
            return Ok(());
        }
        info!(target: LOG_TARGET, "Starting {} process with args: {}", self.startup_spec.name, self.startup_spec.args.join(" "));
        let spec = self.startup_spec.clone();
        // Reset the shutdown each time.
        self.shutdown = Shutdown::new();
        let shutdown_signal = self.shutdown.to_signal();

        if shutdown_signal.is_terminated() || shutdown_signal.is_triggered() {
            warn!(target: LOG_TARGET, "Shutdown signal is triggered. Not starting process");
            return Ok(());
        };

<<<<<<< HEAD
        self.handle = Some(task_tracker.spawn(async move {
=======
        self.handle = Some(tokio::spawn(async move {
>>>>>>> d1d46f89
            crate::download_utils::set_permissions(&spec.file_path).await?;
            // start
            info!(target: LOG_TARGET, "Launching process for: {}", spec.name);
            let mut child = launch_child_process(
                &spec.file_path,
                spec.data_dir.as_path(),
                spec.envs.as_ref(),
                &spec.args,
            )?;

            if let Some(id) = child.id() {
                fs::write(
                    spec.data_dir.join(spec.pid_file_name.clone()),
                    id.to_string(),
                )?;
            }
            let exit_code;

            select! {
                _res = shutdown_signal =>{
                    child.kill().await?;
                    exit_code = 0;
                    // res
                },
                res2 = child.wait() => {
                    match res2
                     {
                        Ok(res) => {
                            exit_code = res.code().unwrap_or(0)
                            },
                        Err(e) => {
                            warn!(target: LOG_TARGET, "Error in process instance {}:  {}", spec.name, e);
                            return Err(e.into());
                        }
                    }
                },
            };
            info!(target: LOG_TARGET, "Stopping {} process with exit code: {}", spec.name, exit_code);

            if let Err(error) = fs::remove_file(spec.data_dir.join(spec.pid_file_name)) {
                warn!(target: LOG_TARGET, "Could not clear {}'s pid file: {:?}", spec.name, error);
            }

            Ok(exit_code)
        }));
        Ok(())
    }

    async fn stop(&mut self) -> Result<i32, anyhow::Error> {
        self.shutdown.trigger();
        let handle = self.handle.take();
        handle
            .ok_or_else(|| anyhow!("Handle is not present"))?
            .await?
    }

    fn is_shutdown_triggered(&self) -> bool {
        self.shutdown.is_triggered()
    }

    async fn wait(&mut self) -> Result<i32, anyhow::Error> {
        let handle = self.handle.take();

        match handle {
            Some(handle) => handle.await?,
            None => Err(anyhow!("No process handle available")),
        }
    }
}

impl Drop for ProcessInstance {
    fn drop(&mut self) {
        self.shutdown.trigger();
        if let Some(handle) = self.handle.take() {
            Handle::current().block_on(async move {
                if let Err(e) = handle.await {
                    warn!(target: LOG_TARGET, "Error in Process Adapter: {}", e);
                }
            });
        }
    }
}<|MERGE_RESOLUTION|>--- conflicted
+++ resolved
@@ -52,12 +52,8 @@
         config_folder: PathBuf,
         log_folder: PathBuf,
         binary_version_path: PathBuf,
-<<<<<<< HEAD
+        is_first_start: bool,
     ) -> Result<(Self::ProcessInstance, Self::StatusMonitor), anyhow::Error>;
-=======
-        is_first_start: bool,
-    ) -> Result<(ProcessInstance, Self::StatusMonitor), anyhow::Error>;
->>>>>>> d1d46f89
     fn name(&self) -> &str;
 
     fn spawn(
@@ -66,12 +62,8 @@
         config_folder: PathBuf,
         log_folder: PathBuf,
         binary_version_path: PathBuf,
-<<<<<<< HEAD
+        is_first_start: bool,
     ) -> Result<(Self::ProcessInstance, Self::StatusMonitor), anyhow::Error> {
-        self.spawn_inner(base_folder, config_folder, log_folder, binary_version_path)
-=======
-        is_first_start: bool,
-    ) -> Result<(ProcessInstance, Self::StatusMonitor), anyhow::Error> {
         self.spawn_inner(
             base_folder,
             config_folder,
@@ -79,7 +71,6 @@
             binary_version_path,
             is_first_start,
         )
->>>>>>> d1d46f89
     }
 
     fn pid_file_name(&self) -> &str;
@@ -145,6 +136,16 @@
     async fn wait(&mut self) -> Result<i32, anyhow::Error>;
 }
 
+// TODO: Rename to ProcessInstance
+#[async_trait]
+pub(crate) trait ProcessInstanceTrait: Sync + Send + 'static {
+    fn ping(&self) -> bool;
+    async fn start(&mut self, task_tracker: TaskTracker) -> Result<(), anyhow::Error>;
+    async fn stop(&mut self) -> Result<i32, anyhow::Error>;
+    fn is_shutdown_triggered(&self) -> bool;
+    async fn wait(&mut self) -> Result<i32, anyhow::Error>;
+}
+
 #[derive(Clone)]
 pub(crate) struct ProcessStartupSpec {
     pub file_path: PathBuf,
@@ -186,11 +187,7 @@
             return Ok(());
         };
 
-<<<<<<< HEAD
         self.handle = Some(task_tracker.spawn(async move {
-=======
-        self.handle = Some(tokio::spawn(async move {
->>>>>>> d1d46f89
             crate::download_utils::set_permissions(&spec.file_path).await?;
             // start
             info!(target: LOG_TARGET, "Launching process for: {}", spec.name);
