--- conflicted
+++ resolved
@@ -53,14 +53,7 @@
         log_folder: PathBuf,
         binary_version_path: PathBuf,
         is_first_start: bool,
-<<<<<<< HEAD
-<<<<<<< HEAD
     ) -> Result<(Self::ProcessInstance, Self::StatusMonitor), anyhow::Error>;
-=======
-=======
->>>>>>> a631ec7f
-    ) -> Result<(ProcessInstance, Self::StatusMonitor), anyhow::Error>;
->>>>>>> f6dcfbca (feat: add start up clearing of files and better base node stuck fix)
     fn name(&self) -> &str;
 
     fn spawn(
@@ -70,11 +63,7 @@
         log_folder: PathBuf,
         binary_version_path: PathBuf,
         is_first_start: bool,
-<<<<<<< HEAD
     ) -> Result<(Self::ProcessInstance, Self::StatusMonitor), anyhow::Error> {
-=======
-    ) -> Result<(ProcessInstance, Self::StatusMonitor), anyhow::Error> {
->>>>>>> a631ec7f
         self.spawn_inner(
             base_folder,
             config_folder,
@@ -135,8 +124,6 @@
 #[async_trait]
 pub(crate) trait StatusMonitor: Clone + Sync + Send + 'static {
     async fn check_health(&self, uptime: Duration) -> HealthStatus;
-<<<<<<< HEAD
-<<<<<<< HEAD
 }
 
 // TODO: Rename to ProcessInstance
@@ -147,10 +134,6 @@
     async fn stop(&mut self) -> Result<i32, anyhow::Error>;
     fn is_shutdown_triggered(&self) -> bool;
     async fn wait(&mut self) -> Result<i32, anyhow::Error>;
-=======
->>>>>>> f6dcfbca (feat: add start up clearing of files and better base node stuck fix)
-=======
->>>>>>> a631ec7f
 }
 
 #[derive(Clone)]
@@ -194,11 +177,7 @@
             return Ok(());
         };
 
-<<<<<<< HEAD
         self.handle = Some(task_tracker.spawn(async move {
-=======
-        self.handle = Some(tokio::spawn(async move {
->>>>>>> a631ec7f
             crate::download_utils::set_permissions(&spec.file_path).await?;
             // start
             info!(target: LOG_TARGET, "Launching process for: {}", spec.name);
