// Copyright 2024. The Tari Project
//
// Redistribution and use in source and binary forms, with or without modification, are permitted provided that the
// following conditions are met:
//
// 1. Redistributions of source code must retain the above copyright notice, this list of conditions and the following
// disclaimer.
//
// 2. Redistributions in binary form must reproduce the above copyright notice, this list of conditions and the
// following disclaimer in the documentation and/or other materials provided with the distribution.
//
// 3. Neither the name of the copyright holder nor the names of its contributors may be used to endorse or promote
// products derived from this software without specific prior written permission.
//
// THIS SOFTWARE IS PROVIDED BY THE COPYRIGHT HOLDERS AND CONTRIBUTORS "AS IS" AND ANY EXPRESS OR IMPLIED WARRANTIES,
// INCLUDING, BUT NOT LIMITED TO, THE IMPLIED WARRANTIES OF MERCHANTABILITY AND FITNESS FOR A PARTICULAR PURPOSE ARE
// DISCLAIMED. IN NO EVENT SHALL THE COPYRIGHT HOLDER OR CONTRIBUTORS BE LIABLE FOR ANY DIRECT, INDIRECT, INCIDENTAL,
// SPECIAL, EXEMPLARY, OR CONSEQUENTIAL DAMAGES (INCLUDING, BUT NOT LIMITED TO, PROCUREMENT OF SUBSTITUTE GOODS OR
// SERVICES; LOSS OF USE, DATA, OR PROFITS; OR BUSINESS INTERRUPTION) HOWEVER CAUSED AND ON ANY THEORY OF LIABILITY,
// WHETHER IN CONTRACT, STRICT LIABILITY, OR TORT (INCLUDING NEGLIGENCE OR OTHERWISE) ARISING IN ANY WAY OUT OF THE
// USE OF THIS SOFTWARE, EVEN IF ADVISED OF THE POSSIBILITY OF SUCH DAMAGE.

use anyhow::{anyhow, Error};
use async_trait::async_trait;
use futures_util::future::FusedFuture;
use log::{error, info, warn};
use std::collections::HashMap;
use std::ffi::OsStr;
use std::fs;
use std::path::{Path, PathBuf};
use std::time::Duration;
use sysinfo::System;
use tari_shutdown::Shutdown;
use tauri_plugin_sentry::sentry;
use tokio::runtime::Handle;
use tokio::select;
use tokio::task::JoinHandle;
use tokio_util::task::TaskTracker;

use crate::download_utils::set_permissions;
use crate::events::CriticalProblemPayload;
use crate::events_emitter::EventsEmitter;
use crate::process_killer::kill_process;
use crate::process_utils::{launch_child_process, write_pid_file};
<<<<<<< HEAD
use crate::LOG_TARGET_APP_LOGIC;
=======

const LOG_TARGET: &str = "tari::universe::process_adapter";
const SPACE_ERROR_MESSAGE: &str = "No space left on device";
>>>>>>> d7300083

pub(crate) trait ProcessAdapter {
    type StatusMonitor: StatusMonitor;
    type ProcessInstance: ProcessInstanceTrait;

    // fn spawn(&self) -> Result<(Receiver<()>, TInstance), anyhow::Error>;
    fn spawn_inner(
        &self,
        base_folder: PathBuf,
        config_folder: PathBuf,
        log_folder: PathBuf,
        binary_version_path: PathBuf,
        is_first_start: bool,
    ) -> Result<(Self::ProcessInstance, Self::StatusMonitor), anyhow::Error>;
    fn name(&self) -> &str;

    fn spawn(
        &self,
        base_folder: PathBuf,
        config_folder: PathBuf,
        log_folder: PathBuf,
        binary_version_path: PathBuf,
        is_first_start: bool,
    ) -> Result<(Self::ProcessInstance, Self::StatusMonitor), anyhow::Error> {
        self.spawn_inner(
            base_folder,
            config_folder,
            log_folder,
            binary_version_path,
            is_first_start,
        )
    }

    fn pid_file_name(&self) -> &str;

    #[allow(dead_code)]
    fn pid_file_exisits(&self, base_folder: PathBuf) -> bool {
        std::path::Path::new(&base_folder)
            .join(self.pid_file_name())
            .exists()
    }

    fn find_process_pid_by_name(binary_name: &OsStr) -> Option<u32> {
        let mut sys = System::new_all();
        sys.refresh_all();

        for (pid, process) in sys.processes() {
            if process.name() == binary_name {
                return Some(pid.as_u32());
            }
        }
        None
    }

    async fn ensure_no_hanging_processes_are_running(&self) -> Result<(), Error> {
        let binary_name = OsStr::new(self.name());
        if let Some(process) = Self::find_process_pid_by_name(binary_name) {
            let parsed_id =
                i32::try_from(process).expect("Failed to parse process ID from u32 to i32");
            warn!(target: LOG_TARGET_APP_LOGIC, "{} process is already running with PID {}. Attempting to kill it.", self.name(), parsed_id);
            kill_process(parsed_id).await?;
        }
        Ok(())
    }

    async fn kill_previous_instances(
        &self,
        base_folder: PathBuf,
        binary_path: &Path,
    ) -> Result<(), Error> {
        info!(target: LOG_TARGET_APP_LOGIC, "Killing previous instances of {}", self.name());
        let binary_name = binary_path
            .file_name()
            .expect("binary path must have a file name");
        match fs::read_to_string(base_folder.join(self.pid_file_name())) {
            Ok(pid) => match pid.trim().parse::<i32>() {
                Ok(pid) => {
                    warn!(target: LOG_TARGET_APP_LOGIC, "{} process did not shut down cleanly: {} pid file was created", pid, self.pid_file_name());
                    kill_process(pid).await?;
                }
                Err(_) => {
                    warn!(target: LOG_TARGET_APP_LOGIC, "pid file is not a valid integer: {pid}. Attempting to kill process by name");
                    let pid_by_name = Self::find_process_pid_by_name(binary_name);
                    if let Some(process) = pid_by_name {
                        let parsed_id = i32::try_from(process)
                            .expect("Failed to parse process ID from u32 to i32");
                        kill_process(parsed_id).await?;
                    } else {
                        warn!(target: LOG_TARGET_APP_LOGIC, "No process found with name {}", binary_name.to_str().unwrap_or_default());
                    }
                }
            },
            Err(e) => {
                if let Ok(true) = std::path::Path::new(&base_folder)
                    .join(self.pid_file_name())
                    .try_exists()
                {
                    warn!(target: LOG_TARGET_APP_LOGIC, "{} pid file exists, but the error occurred while killing: {}", self.name(), e);
                }
            }
        }
        Ok(())
    }
}

#[derive(Clone, Debug, PartialEq, Eq)]
pub enum HealthStatus {
    Healthy,
    Warning,
    Unhealthy,
    Initializing,
}

#[derive(Clone, Debug, PartialEq, Eq)]
pub enum HandleUnhealthyResult {
    Continue,
    Stop,
}

#[async_trait]
pub(crate) trait StatusMonitor: Clone + Sync + Send + 'static {
    async fn check_health(&self, uptime: Duration, timeout_duration: Duration) -> HealthStatus;
    async fn handle_unhealthy(
        &self,
        _duration_since_last_healthy_status: Duration,
    ) -> Result<HandleUnhealthyResult, anyhow::Error> {
        Ok(HandleUnhealthyResult::Continue)
    }
}

// TODO: Rename to ProcessInstance
#[async_trait]
pub(crate) trait ProcessInstanceTrait: Sync + Send + 'static {
    fn ping(&self) -> bool;
    async fn start(&mut self, task_tracker: TaskTracker) -> Result<(), anyhow::Error>;
    async fn stop(&mut self) -> Result<i32, anyhow::Error>;
    fn is_shutdown_triggered(&self) -> bool;
    async fn wait(&mut self) -> Result<i32, anyhow::Error>;
    async fn start_and_wait_for_output(
        &mut self,
        task_tracker: TaskTracker,
    ) -> Result<(i32, Vec<String>, Vec<String>), anyhow::Error>;
}

#[derive(Clone)]
pub(crate) struct ProcessStartupSpec {
    pub file_path: PathBuf,
    pub envs: Option<HashMap<String, String>>,
    pub args: Vec<String>,
    pub pid_file_name: String,
    pub data_dir: PathBuf,
    pub name: String,
}

pub(crate) struct ProcessInstance {
    pub shutdown: Shutdown,
    pub handle: Option<JoinHandle<Result<i32, anyhow::Error>>>,
    pub startup_spec: ProcessStartupSpec,
}

#[async_trait]
impl ProcessInstanceTrait for ProcessInstance {
    fn ping(&self) -> bool {
        self.handle
            .as_ref()
            .map(|m| !m.is_finished())
            .unwrap_or_else(|| false)
    }

    async fn start(&mut self, task_tracker: TaskTracker) -> Result<(), anyhow::Error> {
        if self.handle.is_some() {
            warn!(target: LOG_TARGET_APP_LOGIC, "Process is already running");
            return Ok(());
        }
        info!(target: LOG_TARGET_APP_LOGIC, "Starting {} process with args: {}", self.startup_spec.name, self.startup_spec.args.join(" "));
        let spec = self.startup_spec.clone();
        // Reset the shutdown each time.
        self.shutdown = Shutdown::new();
        let shutdown_signal = self.shutdown.to_signal();

        if shutdown_signal.is_terminated() || shutdown_signal.is_triggered() {
            warn!(target: LOG_TARGET_APP_LOGIC, "Shutdown signal is triggered. Not starting process");
            return Ok(());
        };

        self.handle = Some(task_tracker.spawn(async move {
            if let Err(e) = set_permissions(&spec.file_path).await {
                error!(target: LOG_TARGET_APP_LOGIC, "{e}");
                sentry::capture_message(&e.to_string(), sentry::Level::Error);
                return Err(e);
            }
            // start
            info!(target: LOG_TARGET_APP_LOGIC, "Launching process for: {}", spec.name);
            let mut child = launch_child_process(
                &spec.file_path,
                spec.data_dir.as_path(),
                spec.envs.as_ref(),
                &spec.args,
                false
            )?;

            if let Some(id) = child.id() {
                let pid_file_res = write_pid_file(&spec, id);
                if let Err(e) = pid_file_res {
                    let error_msg = format!("Failed to write PID file: {e}");
<<<<<<< HEAD
                    error!(target: LOG_TARGET_APP_LOGIC, "{error_msg}");
                    sentry::capture_message(&error_msg, sentry::Level::Error);
=======
                    error!(target: LOG_TARGET, "{error_msg}");
                    let should_emit_critial_error = e.contains(SPACE_ERROR_MESSAGE) || e.contains("os error 28");

                    if should_emit_critial_error {
                        EventsEmitter::emit_critical_problem(CriticalProblemPayload {
                            title: Some("error.title.space".to_string()),
                            description: Some("error.description.space".to_string()),
                            error_message: Some(error_msg),
                        }).await;
                    }
>>>>>>> d7300083
                }
            }
            let exit_code;

            select! {
                _res = shutdown_signal =>{
                    child.kill().await?;
                    exit_code = 0;
                    // res
                },
                res2 = child.wait() => {
                    match res2
                     {
                        Ok(res) => {
                            exit_code = res.code().unwrap_or(0)
                            },
                        Err(e) => {
                            warn!(target: LOG_TARGET_APP_LOGIC, "Error in process instance {}:  {}", spec.name, e);
                            return Err(e.into());
                        }
                    }
                },
<<<<<<< HEAD
            };
            info!(target: LOG_TARGET_APP_LOGIC, "Stopping {} process with exit code: {}", spec.name, exit_code);
=======
            }
            info!(target: LOG_TARGET, "Stopping {} process with exit code: {}", spec.name, exit_code);
>>>>>>> d7300083

            if let Err(error) = fs::remove_file(spec.data_dir.join(spec.pid_file_name)) {
                warn!(target: LOG_TARGET_APP_LOGIC, "Could not clear {}'s pid file: {:?}", spec.name, error);
            }

            Ok(exit_code)
        }));
        Ok(())
    }

    async fn start_and_wait_for_output(
        &mut self,
        _task_tracker: TaskTracker,
    ) -> Result<(i32, Vec<String>, Vec<String>), anyhow::Error> {
        if self.handle.is_some() {
            warn!(target: LOG_TARGET_APP_LOGIC, "Process is already running");
            return Ok((0, vec![], vec![]));
        }
        info!(target: LOG_TARGET_APP_LOGIC, "Starting {} process with args: {}", self.startup_spec.name, self.startup_spec.args.join(" "));
        let spec = self.startup_spec.clone();
        self.shutdown = Shutdown::new();
        let shutdown_signal = self.shutdown.to_signal();

        if shutdown_signal.is_terminated() || shutdown_signal.is_triggered() {
            warn!(target: LOG_TARGET_APP_LOGIC, "Shutdown signal is triggered. Not starting process");
            return Ok((0, vec![], vec![]));
        };

        let child = launch_child_process(
            &spec.file_path,
            spec.data_dir.as_path(),
            spec.envs.as_ref(),
            &spec.args,
            true,
        )?;

        if let Some(id) = child.id() {
            fs::write(
                spec.data_dir.join(spec.pid_file_name.clone()),
                id.to_string(),
            )?;
        }
        let result = child.wait_with_output().await?;
        let exit_code = result.status.code().unwrap_or(0);
        let stdout_lines: Vec<String> = String::from_utf8_lossy(&result.stdout)
            .lines()
            .map(|line| line.to_string())
            .collect();
        let stderr_lines: Vec<String> = String::from_utf8_lossy(&result.stderr)
            .lines()
            .map(|line| line.to_string())
            .collect();

        info!(target: LOG_TARGET_APP_LOGIC, "Stopping {} process with exit code: {}", spec.name, exit_code);

        if let Err(error) = fs::remove_file(spec.data_dir.join(spec.pid_file_name)) {
            warn!(target: LOG_TARGET_APP_LOGIC, "Could not clear {}'s pid file: {:?}", spec.name, error);
        }

        Ok((exit_code, stdout_lines, stderr_lines))
    }

    async fn stop(&mut self) -> Result<i32, anyhow::Error> {
        self.shutdown.trigger();
        let handle = self.handle.take();
        handle
            .ok_or_else(|| anyhow!("Handle is not present"))?
            .await?
    }

    fn is_shutdown_triggered(&self) -> bool {
        self.shutdown.is_triggered()
    }

    async fn wait(&mut self) -> Result<i32, anyhow::Error> {
        let handle = self.handle.take();

        match handle {
            Some(handle) => handle.await?,
            None => Err(anyhow!("No process handle available")),
        }
    }
}

impl Drop for ProcessInstance {
    fn drop(&mut self) {
        // Always trigger shutdown first
        self.shutdown.trigger();

        if let Some(handle) = self.handle.take() {
            // Check if we're in a tokio runtime context
            if let Ok(current_handle) = Handle::try_current() {
                // We're in a tokio context, spawn a detached task for cleanup
                let spec_name = self.startup_spec.name.clone();
                current_handle.spawn(async move {
                    if let Err(e) = handle.await {
                        warn!(target: LOG_TARGET_APP_LOGIC, "Error during process cleanup for {spec_name}: {e}");
                    }
                });
            } else {
                // We're not in a tokio context, we need to use block_on
                // This is the fallback case - log it as it might indicate a design issue
                warn!(target: LOG_TARGET_APP_LOGIC, "Process {} dropped outside tokio context, using block_on for cleanup", self.startup_spec.name);

                // Use a timeout to prevent indefinite blocking
                if let Ok(rt) = tokio::runtime::Handle::try_current() {
                    rt.block_on(async move {
                        if let Err(e) = tokio::time::timeout(
                            Duration::from_secs(5),
                            handle
                        ).await {
                            warn!(target: LOG_TARGET_APP_LOGIC, "Timeout or error during emergency process cleanup: {e}");
                        }
                    });
                } else {
                    // Last resort: detach the handle and let the OS clean up
                    warn!(target: LOG_TARGET_APP_LOGIC, "Cannot properly clean up process {}, detaching handle", self.startup_spec.name);
                    std::mem::forget(handle);
                }
            }
        }
    }
}<|MERGE_RESOLUTION|>--- conflicted
+++ resolved
@@ -42,13 +42,9 @@
 use crate::events_emitter::EventsEmitter;
 use crate::process_killer::kill_process;
 use crate::process_utils::{launch_child_process, write_pid_file};
-<<<<<<< HEAD
 use crate::LOG_TARGET_APP_LOGIC;
-=======
-
-const LOG_TARGET: &str = "tari::universe::process_adapter";
+
 const SPACE_ERROR_MESSAGE: &str = "No space left on device";
->>>>>>> d7300083
 
 pub(crate) trait ProcessAdapter {
     type StatusMonitor: StatusMonitor;
@@ -254,11 +250,7 @@
                 let pid_file_res = write_pid_file(&spec, id);
                 if let Err(e) = pid_file_res {
                     let error_msg = format!("Failed to write PID file: {e}");
-<<<<<<< HEAD
                     error!(target: LOG_TARGET_APP_LOGIC, "{error_msg}");
-                    sentry::capture_message(&error_msg, sentry::Level::Error);
-=======
-                    error!(target: LOG_TARGET, "{error_msg}");
                     let should_emit_critial_error = e.contains(SPACE_ERROR_MESSAGE) || e.contains("os error 28");
 
                     if should_emit_critial_error {
@@ -268,7 +260,6 @@
                             error_message: Some(error_msg),
                         }).await;
                     }
->>>>>>> d7300083
                 }
             }
             let exit_code;
@@ -291,13 +282,8 @@
                         }
                     }
                 },
-<<<<<<< HEAD
-            };
+            }
             info!(target: LOG_TARGET_APP_LOGIC, "Stopping {} process with exit code: {}", spec.name, exit_code);
-=======
-            }
-            info!(target: LOG_TARGET, "Stopping {} process with exit code: {}", spec.name, exit_code);
->>>>>>> d7300083
 
             if let Err(error) = fs::remove_file(spec.data_dir.join(spec.pid_file_name)) {
                 warn!(target: LOG_TARGET_APP_LOGIC, "Could not clear {}'s pid file: {:?}", spec.name, error);
