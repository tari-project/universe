--- conflicted
+++ resolved
@@ -11,14 +11,8 @@
     ) -> Result<(Self::Instance, Self::StatusMonitor), anyhow::Error>;
     fn name(&self) -> &str;
 
-<<<<<<< HEAD
-    fn spawn(&self, base_folder:PathBuf) -> Result<(Self::Instance, Self::StatusMonitor), anyhow::Error> {
+    fn spawn(&self, base_folder: PathBuf) -> Result<(Self::Instance, Self::StatusMonitor), anyhow::Error> {
         self.spawn_inner(base_folder)
-=======
-    fn spawn(&self, base_folder: PathBuf) -> Result<Self::Instance, anyhow::Error> {
-        let (instance, _) = self.spawn_inner(base_folder)?;
-        Ok(instance)
->>>>>>> 88262666
     }
 }
 
