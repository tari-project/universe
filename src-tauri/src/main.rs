// Copyright 2024. The Tari Project
//
// Redistribution and use in source and binary forms, with or without modification, are permitted provided that the
// following conditions are met:
//
// 1. Redistributions of source code must retain the above copyright notice, this list of conditions and the following
// disclaimer.
//
// 2. Redistributions in binary form must reproduce the above copyright notice, this list of conditions and the
// following disclaimer in the documentation and/or other materials provided with the distribution.
//
// 3. Neither the name of the copyright holder nor the names of its contributors may be used to endorse or promote
// products derived from this software without specific prior written permission.
//
// THIS SOFTWARE IS PROVIDED BY THE COPYRIGHT HOLDERS AND CONTRIBUTORS "AS IS" AND ANY EXPRESS OR IMPLIED WARRANTIES,
// INCLUDING, BUT NOT LIMITED TO, THE IMPLIED WARRANTIES OF MERCHANTABILITY AND FITNESS FOR A PARTICULAR PURPOSE ARE
// DISCLAIMED. IN NO EVENT SHALL THE COPYRIGHT HOLDER OR CONTRIBUTORS BE LIABLE FOR ANY DIRECT, INDIRECT, INCIDENTAL,
// SPECIAL, EXEMPLARY, OR CONSEQUENTIAL DAMAGES (INCLUDING, BUT NOT LIMITED TO, PROCUREMENT OF SUBSTITUTE GOODS OR
// SERVICES; LOSS OF USE, DATA, OR PROFITS; OR BUSINESS INTERRUPTION) HOWEVER CAUSED AND ON ANY THEORY OF LIABILITY,
// WHETHER IN CONTRACT, STRICT LIABILITY, OR TORT (INCLUDING NEGLIGENCE OR OTHERWISE) ARISING IN ANY WAY OUT OF THE
// USE OF THIS SOFTWARE, EVEN IF ADVISED OF THE POSSIBILITY OF SUCH DAMAGE.

// Prevents additional console window on Windows in release, DO NOT REMOVE!!
#![cfg_attr(not(debug_assertions), windows_subsystem = "windows")]

use commands::CpuMinerStatus;
use cpu_miner::CpuMinerConfig;
use events_manager::EventsManager;
use gpu_miner_adapter::GpuMinerStatus;
use log::{error, info, warn};
use mining_status_manager::MiningStatusManager;
use node::local_node_adapter::LocalNodeAdapter;
use node::node_adapter::BaseNodeStatus;
use node::node_manager::NodeType;
use p2pool::models::Connections;
use pool_status_watcher::{PoolStatus, PoolStatusWatcher};
use process_stats_collector::ProcessStatsCollectorBuilder;

use node::remote_node_adapter::RemoteNodeAdapter;

use setup::setup_manager::SetupManager;
use std::fs::{remove_dir_all, remove_file};
use std::path::Path;
use systemtray_manager::SystemTrayManager;
use tasks_tracker::TasksTrackers;
use tauri_plugin_cli::CliExt;
use telemetry_service::TelemetryService;
use tokio::sync::watch::{self};
use tor_control_client::TorStatus;
use updates_manager::UpdatesManager;
use utils::system_status::SystemStatus;
use wallet_adapter::WalletState;
use websocket_events_manager::WebsocketEventsManager;
use websocket_manager::{WebsocketManager, WebsocketManagerStatusMessage, WebsocketMessage};

use log4rs::config::RawConfig;
use std::fs;
use std::sync::atomic::{AtomicBool, Ordering};
use std::sync::Arc;
use std::time::{Duration, SystemTime};
use tari_common::configuration::Network;
use tari_common_types::tari_address::TariAddress;
use tauri::async_runtime::block_on;
use tauri::{Manager, RunEvent};
use tauri_plugin_sentry::{minidump, sentry};
use tokio::select;
use tokio::sync::{Mutex, RwLock};
use tokio::time;
use utils::logging_utils::setup_logging;

<<<<<<< HEAD
use app_config::AppConfig;
use app_in_memory_config::DynamicMemoryConfig;
=======
use app_in_memory_config::AppInMemoryConfig;
>>>>>>> cd66d8c6
#[cfg(all(feature = "exchange-ci", not(feature = "release-ci")))]
use app_in_memory_config::EXCHANGE_ID;

use progress_tracker_old::ProgressTracker;
use telemetry_manager::TelemetryManager;

use crate::cpu_miner::CpuMiner;

use crate::commands::CpuMinerConnection;
#[cfg(target_os = "windows")]
use crate::external_dependencies::{ExternalDependencies, RequiredExternalDependency};
use crate::feedback::Feedback;
use crate::gpu_miner::GpuMiner;
use crate::mm_proxy_manager::{MmProxyManager, StartConfig};
use crate::node::node_manager::NodeManager;
use crate::p2pool::models::P2poolStats;
use crate::p2pool_manager::P2poolManager;
use crate::spend_wallet_manager::SpendWalletManager;
use crate::tor_manager::TorManager;
use crate::wallet_manager::WalletManager;

mod ab_test_selector;
mod airdrop;
mod app_in_memory_config;
mod auto_launcher;
mod binaries;
mod commands;
mod configs;
mod consts;
mod cpu_miner;
mod credential_manager;
mod download_utils;
mod events;
mod events_emitter;
mod events_manager;
mod external_dependencies;
mod feedback;
mod github;
mod gpu_miner;
mod gpu_miner_adapter;
mod gpu_status_file;
mod hardware;
mod internal_wallet;
mod mining_status_manager;
mod mm_proxy_adapter;
mod mm_proxy_manager;
mod network_utils;
mod node;
mod p2pool;
mod p2pool_adapter;
mod p2pool_manager;
mod pool_status_watcher;
mod port_allocator;
mod process_adapter;
mod process_killer;
mod process_stats_collector;
mod process_utils;
mod process_watcher;
mod progress_tracker_old;
mod progress_trackers;
mod release_notes;
mod setup;
mod spend_wallet_adapter;
mod spend_wallet_manager;
mod systemtray_manager;
mod tasks_tracker;
mod telemetry_manager;
mod telemetry_service;
mod tests;
mod tor_adapter;
mod tor_control_client;
mod tor_manager;
mod updates_manager;
mod utils;
mod wallet_adapter;
mod wallet_manager;
mod websocket_events_manager;
mod websocket_manager;
mod xmrig;
mod xmrig_adapter;

const LOG_TARGET: &str = "tari::universe::main";
const RESTART_EXIT_CODE: i32 = i32::MAX;
#[cfg(not(any(
    feature = "release-ci",
    feature = "release-ci-beta",
    feature = "exchange-ci"
)))]
const APPLICATION_FOLDER_ID: &str = "com.tari.universe.alpha";
#[cfg(all(feature = "release-ci", feature = "release-ci-beta"))]
const APPLICATION_FOLDER_ID: &str = "com.tari.universe.other";
#[cfg(all(feature = "release-ci", not(feature = "release-ci-beta")))]
const APPLICATION_FOLDER_ID: &str = "com.tari.universe";
#[cfg(all(feature = "release-ci-beta", not(feature = "release-ci")))]
const APPLICATION_FOLDER_ID: &str = "com.tari.universe.beta";
#[cfg(all(feature = "exchange-ci", not(feature = "release-ci")))]
const APPLICATION_FOLDER_ID: &str = const_format::formatcp!("com.tari.universe.{}", EXCHANGE_ID);

#[allow(clippy::too_many_lines)]
async fn initialize_frontend_updates(app: &tauri::AppHandle) -> Result<(), anyhow::Error> {
    let move_app = app.clone();
    TasksTrackers::current().common.get_task_tracker().await.spawn(async move {
        let app_state = move_app.state::<UniverseAppState>().clone();

        let mut node_status_watch_rx = (*app_state.node_status_watch_rx).clone();
        let mut shutdown_signal = TasksTrackers::current().common.get_signal().await;

        let init_node_status = *node_status_watch_rx.borrow();
        let _ = EventsManager::handle_base_node_update(&move_app, init_node_status).await;

        let mut latest_updated_block_height = init_node_status.block_height;
        loop {
            select! {
                _ = node_status_watch_rx.changed() => {
                    let node_status = *node_status_watch_rx.borrow();
                    let initial_sync_finished = app_state.wallet_manager.is_initial_scan_completed();

                    if node_status.block_height > latest_updated_block_height && initial_sync_finished {
                        while latest_updated_block_height < node_status.block_height {
                            latest_updated_block_height += 1;
                            let _ = EventsManager::handle_new_block_height(&move_app, latest_updated_block_height).await;
                        }
                    }
                    if node_status.block_height > latest_updated_block_height && !initial_sync_finished {
                        let _ = EventsManager::handle_base_node_update(&move_app, node_status).await;
                        latest_updated_block_height = node_status.block_height;
                    }
                },
                _ = shutdown_signal.wait() => {
                    break;
                },
            }
        }
    });

    let move_app = app.clone();

    TasksTrackers::current().node_phase.get_task_tracker().await.spawn(async move {
        let app_state = move_app.state::<UniverseAppState>().clone();
        let mut shutdown_signal = TasksTrackers::current().node_phase.get_signal().await;
        let mut interval = time::interval(Duration::from_secs(10));

        loop {
            select! {
                _ = interval.tick() => {
                    if let Ok(connected_peers) = app_state
                        .node_manager
                        .list_connected_peers()
                        .await {
                            let _ = EventsManager::handle_connected_peers_update(&move_app, connected_peers).await;
                        } else {
                            let err_msg = "Error getting connected peers";
                            error!(target: LOG_TARGET, "{}", err_msg);
                        }
                },
                _ = shutdown_signal.wait() => {
                    break;
                },
            }
        }
    });

    Ok(())
}

#[derive(Clone)]
struct UniverseAppState {
    stop_start_mutex: Arc<Mutex<()>>,
    stop_start_timestamp_mutex: Arc<Mutex<SystemTime>>,
    node_status_watch_rx: Arc<watch::Receiver<BaseNodeStatus>>,
    #[allow(dead_code)]
    wallet_state_watch_rx: Arc<watch::Receiver<Option<WalletState>>>,
    cpu_miner_status_watch_rx: Arc<watch::Receiver<CpuMinerStatus>>,
    gpu_latest_status: Arc<watch::Receiver<GpuMinerStatus>>,
    p2pool_latest_status: Arc<watch::Receiver<Option<P2poolStats>>>,
    is_getting_p2pool_connections: Arc<AtomicBool>,
    is_getting_transactions_history: Arc<AtomicBool>,
    is_getting_coinbase_history: Arc<AtomicBool>,
    #[allow(dead_code)]
    is_setup_finished: Arc<RwLock<bool>>,
<<<<<<< HEAD
    config: Arc<RwLock<AppConfig>>,
    in_memory_config: Arc<RwLock<DynamicMemoryConfig>>,
=======
    in_memory_config: Arc<RwLock<AppInMemoryConfig>>,
>>>>>>> cd66d8c6
    tari_address: Arc<RwLock<TariAddress>>,
    cpu_miner: Arc<RwLock<CpuMiner>>,
    gpu_miner: Arc<RwLock<GpuMiner>>,
    cpu_miner_config: Arc<RwLock<CpuMinerConfig>>,
    mm_proxy_manager: MmProxyManager,
    node_manager: NodeManager,
    wallet_manager: WalletManager,
    spend_wallet_manager: Arc<RwLock<SpendWalletManager>>,
    telemetry_manager: Arc<RwLock<TelemetryManager>>,
    telemetry_service: Arc<RwLock<TelemetryService>>,
    feedback: Arc<RwLock<Feedback>>,
    p2pool_manager: P2poolManager,
    tor_manager: TorManager,
    updates_manager: UpdatesManager,
    cached_p2pool_connections: Arc<RwLock<Option<Option<Connections>>>>,
    systemtray_manager: Arc<RwLock<SystemTrayManager>>,
    mining_status_manager: Arc<RwLock<MiningStatusManager>>,
    websocket_message_tx: Arc<tokio::sync::mpsc::Sender<WebsocketMessage>>,
    websocket_manager_status_rx: Arc<watch::Receiver<WebsocketManagerStatusMessage>>,
    websocket_manager: Arc<RwLock<WebsocketManager>>,
    websocket_event_manager: Arc<RwLock<WebsocketEventsManager>>,
}

#[derive(Clone, serde::Serialize, serde::Deserialize)]
struct FEPayload {
    token: Option<String>,
}

#[allow(clippy::too_many_lines)]
fn main() {
    let _unused = fix_path_env::fix();
    // TODO: Integrate sentry into logs. Because we are using Tari's logging infrastructure, log4rs
    // sets the logger and does not expose a way to add sentry into it.

    #[cfg(debug_assertions)]
    {
        if cfg!(tokio_unstable) {
            console_subscriber::init();
        } else {
            println!(
                "Tokio console disabled. To enable, run with: RUSTFLAGS=\"--cfg tokio_unstable\""
            );
        }
    }

    let client = sentry::init((
        "https://edd6b9c1494eb7fda6ee45590b80bcee@o4504839079002112.ingest.us.sentry.io/4507979991285760",
        sentry::ClientOptions {
            release: sentry::release_name!(),
            attach_stacktrace: true,
            ..Default::default()
        },
    ));
    let _guard = minidump::init(&client);

    let mut stats_collector = ProcessStatsCollectorBuilder::new();
    // NOTE: Nothing is started at this point, so ports are not known. You can only start settings ports
    // and addresses once the different services have been started.
    // A better way is to only provide the config when we start the service.
    let (base_node_watch_tx, base_node_watch_rx) = watch::channel(BaseNodeStatus::default());
    let (local_node_watch_tx, local_node_watch_rx) = watch::channel(BaseNodeStatus::default());
    let (remote_node_watch_tx, remote_node_watch_rx) = watch::channel(BaseNodeStatus::default());
    let node_manager = NodeManager::new(
        &mut stats_collector,
        LocalNodeAdapter::new(local_node_watch_tx.clone()),
        RemoteNodeAdapter::new(remote_node_watch_tx.clone()),
        // This value is later overriden when retrieved from config
        NodeType::Local,
        base_node_watch_tx,
        local_node_watch_rx,
        remote_node_watch_rx,
    );
    let (wallet_state_watch_tx, wallet_state_watch_rx) =
        watch::channel::<Option<WalletState>>(None);
    let (websocket_message_tx, websocket_message_rx) =
        tokio::sync::mpsc::channel::<WebsocketMessage>(500);

    //NOTE DONT use websocket_state_tx anywhere else than WebsocketManager
    let (websocket_manager_status_tx, websocket_manager_status_rx) =
        watch::channel::<WebsocketManagerStatusMessage>(WebsocketManagerStatusMessage::Stopped);

    let (gpu_status_tx, gpu_status_rx) = watch::channel(GpuMinerStatus::default());
    let (cpu_miner_status_watch_tx, cpu_miner_status_watch_rx) =
        watch::channel::<CpuMinerStatus>(CpuMinerStatus::default());
    let wallet_manager = WalletManager::new(
        node_manager.clone(),
        wallet_state_watch_tx,
        &mut stats_collector,
    );
    let spend_wallet_manager = SpendWalletManager::new(node_manager.clone());
    let (p2pool_stats_tx, p2pool_stats_rx) = watch::channel(None);
    let p2pool_manager = P2poolManager::new(p2pool_stats_tx, &mut stats_collector);

    let cpu_config = Arc::new(RwLock::new(CpuMinerConfig {
        node_connection: CpuMinerConnection::BuiltInProxy,
        eco_mode_xmrig_options: vec![],
        ludicrous_mode_xmrig_options: vec![],
        custom_mode_xmrig_options: vec![],
        eco_mode_cpu_percentage: None,
        ludicrous_mode_cpu_percentage: None,
        pool_host_name: None,
        pool_port: None,
        monero_address: "".to_string(),
        pool_status_url: None,
    }));

    let app_in_memory_config = Arc::new(RwLock::new(
        app_in_memory_config::DynamicMemoryConfig::init(),
    ));

    let cpu_miner: Arc<RwLock<CpuMiner>> = Arc::new(
        CpuMiner::new(
            &mut stats_collector,
            cpu_miner_status_watch_tx,
            base_node_watch_rx.clone(),
        )
        .into(),
    );
    let gpu_miner: Arc<RwLock<GpuMiner>> = Arc::new(
        GpuMiner::new(
            gpu_status_tx,
            base_node_watch_rx.clone(),
            &mut stats_collector,
        )
        .into(),
    );

    let (tor_watch_tx, tor_watch_rx) = watch::channel(TorStatus::default());
    let tor_manager = TorManager::new(tor_watch_tx, &mut stats_collector);
    let mm_proxy_manager = MmProxyManager::new(&mut stats_collector);

    let telemetry_manager: TelemetryManager = TelemetryManager::new(
        cpu_miner_status_watch_rx.clone(),
        app_in_memory_config.clone(),
        Some(Network::default()),
        gpu_status_rx.clone(),
        base_node_watch_rx.clone(),
        p2pool_stats_rx.clone(),
        tor_watch_rx.clone(),
        stats_collector.build(),
        node_manager.clone(),
    );

    let websocket_manager = Arc::new(RwLock::new(WebsocketManager::new(
        app_in_memory_config.clone(),
        websocket_message_rx,
        websocket_manager_status_tx.clone(),
        websocket_manager_status_rx.clone(),
    )));

    let websocket_events_manager = WebsocketEventsManager::new(
        cpu_miner_status_watch_rx.clone(),
        gpu_status_rx.clone(),
        base_node_watch_rx.clone(),
        websocket_message_tx.clone(),
    );

    let updates_manager = UpdatesManager::new();
    let telemetry_service = TelemetryService::new(app_in_memory_config.clone());

    let feedback = Feedback::new(app_in_memory_config.clone());

    let mining_status_manager = MiningStatusManager::new(
        cpu_miner_status_watch_rx.clone(),
        gpu_status_rx.clone(),
        base_node_watch_rx.clone(),
        app_in_memory_config.clone(),
    );
    let app_state = UniverseAppState {
        stop_start_mutex: Arc::new(Mutex::new(())),
        stop_start_timestamp_mutex: Arc::new(Mutex::new(SystemTime::now())),
        is_getting_p2pool_connections: Arc::new(AtomicBool::new(false)),
        node_status_watch_rx: Arc::new(base_node_watch_rx),
        wallet_state_watch_rx: Arc::new(wallet_state_watch_rx.clone()),
        cpu_miner_status_watch_rx: Arc::new(cpu_miner_status_watch_rx),
        gpu_latest_status: Arc::new(gpu_status_rx),
        p2pool_latest_status: Arc::new(p2pool_stats_rx),
        is_setup_finished: Arc::new(RwLock::new(false)),
        is_getting_transactions_history: Arc::new(AtomicBool::new(false)),
        is_getting_coinbase_history: Arc::new(AtomicBool::new(false)),
        in_memory_config: app_in_memory_config.clone(),
        tari_address: Arc::new(RwLock::new(TariAddress::default())),
        cpu_miner: cpu_miner.clone(),
        gpu_miner: gpu_miner.clone(),
        cpu_miner_config: cpu_config.clone(),
        mm_proxy_manager: mm_proxy_manager.clone(),
        node_manager,
        wallet_manager,
        spend_wallet_manager: Arc::new(RwLock::new(spend_wallet_manager)),
        p2pool_manager,
        telemetry_manager: Arc::new(RwLock::new(telemetry_manager)),
        telemetry_service: Arc::new(RwLock::new(telemetry_service)),
        feedback: Arc::new(RwLock::new(feedback)),
        tor_manager,
        updates_manager,
        cached_p2pool_connections: Arc::new(RwLock::new(None)),
        systemtray_manager: Arc::new(RwLock::new(SystemTrayManager::new())),
        mining_status_manager: Arc::new(RwLock::new(mining_status_manager)),
        websocket_message_tx: Arc::new(websocket_message_tx),
        websocket_manager_status_rx: Arc::new(websocket_manager_status_rx.clone()),
        websocket_manager,
        websocket_event_manager: Arc::new(RwLock::new(websocket_events_manager)),
    };
    let app_state_clone = app_state.clone();
    #[allow(deprecated, reason = "This is a temporary fix until the new tauri API is released")]
    let app = tauri::Builder::default()
        .plugin(tauri_plugin_clipboard_manager::init())
        .plugin(tauri_plugin_process::init())
        .plugin(tauri_plugin_sentry::init_with_no_injection(&client))
        .plugin(tauri_plugin_os::init())
        .plugin(tauri_plugin_shell::init())
        .plugin(tauri_plugin_single_instance::init(|app, argv, cwd| {
            println!("{}, {argv:?}, {cwd}", app.package_info().name);

            match app.get_webview_window("main") {
                Some(w) => {
                    let _unused = w.show().map_err(|err| error!(target: LOG_TARGET, "Couldn't show the main window {:?}", err));
                    let _unused = w.set_focus();
                },
                None => {
                    error!(target: LOG_TARGET, "Could not find main window");
                }
            };
        }))
        .plugin(tauri_plugin_updater::Builder::new().build())
        .plugin(tauri_plugin_cli::init())
        .setup(|app| {
            let config_path = app
                .path()
                .app_config_dir()
                .expect("Could not get config dir");

            // Remove this after it's been rolled out for a few versions
            let log_path = app.path().app_log_dir().map_err(|e| e.to_string())?;
            let logs_cleared_file = log_path.join("logs_cleared");
            if logs_cleared_file.exists() {
                remove_file(&logs_cleared_file).map_err(|e| e.to_string())?;
            }

            let contents = setup_logging(
                &log_path
                    .join("universe")
                    .join("configs")
                    .join("log4rs_config_universe.yml"),
                &app.path().app_log_dir().expect("Could not get log dir"),
                include_str!("../log4rs/universe_sample.yml"),
            )
            .expect("Could not set up logging");
            let config: RawConfig = serde_yaml::from_str(&contents)
                .expect("Could not parse the contents of the log file as yaml");
            log4rs::init_raw_config(config).expect("Could not initialize logging");

            // Do this after logging has started otherwise we can't actually see any errors
            app.manage(app_state_clone);
            match app.cli().matches() {
                Ok(matches) => {
                    if let Some(backup_path) = matches.args.get("import-backup") {
                        if let Some(backup_path)  = backup_path.value.as_str() {
                            info!(target: LOG_TARGET, "Trying to copy backup to existing db: {:?}", backup_path);
                            let backup_path = Path::new(backup_path);
                            if backup_path.exists() {
                               let existing_db = app.path()
                                    .app_local_data_dir()
                                    .map_err(Box::new)?
                                    .join("node")
                                    .join(Network::get_current_or_user_setting_or_default().to_string())
                                    .join("data").join("base_node").join("db");

                                info!(target: LOG_TARGET, "Existing db path: {:?}", existing_db);
                                let _unused = fs::remove_dir_all(&existing_db).inspect_err(|e| warn!(target: LOG_TARGET, "Could not remove existing db when importing backup: {:?}", e));
                                let _unused=fs::create_dir_all(&existing_db).inspect_err(|e| error!(target: LOG_TARGET, "Could not create existing db when importing backup: {:?}", e));
                                let _unused = fs::copy(backup_path, existing_db.join("data.mdb")).inspect_err(|e| error!(target: LOG_TARGET, "Could not copy backup to existing db: {:?}", e));
                            } else {
                                warn!(target: LOG_TARGET, "Backup file does not exist: {:?}", backup_path);
                            }
                        }
                    }
                },
                Err(e) => {
                    error!(target: LOG_TARGET, "Could not get cli matches: {:?}", e);
                   return Err(Box::new(e));
                }
            };
            // The start of needed restart operations. Break this out into a module if we need n+1
            let tcp_tor_toggled_file = config_path.join("tcp_tor_toggled");
            if tcp_tor_toggled_file.exists() {
                let network = Network::default().as_key_str();

                let node_peer_db = config_path.join("node").join(network).join("peer_db");
                let wallet_peer_db = config_path.join("wallet").join(network).join("peer_db");

                // They may not exist. This could be first run.
                if node_peer_db.exists() {
                    if let Err(e) = remove_dir_all(node_peer_db) {
                        warn!(target: LOG_TARGET, "Could not clear peer data folder: {}", e);
                    }
                }

                if wallet_peer_db.exists() {
                    if let Err(e) = remove_dir_all(wallet_peer_db) {
                        warn!(target: LOG_TARGET, "Could not clear peer data folder: {}", e);
                    }
                }

                remove_file(tcp_tor_toggled_file).map_err(|e| {
                    error!(target: LOG_TARGET, "Could not remove tcp_tor_toggled file: {}", e);
                    e.to_string()
                })?;
            }

            Ok(())
        })
        .invoke_handler(tauri::generate_handler![
            commands::close_splashscreen,
            commands::download_and_start_installer,
            commands::exit_application,
            commands::fetch_tor_bridges,
            commands::get_app_in_memory_config,
            commands::get_applications_versions,
            commands::get_external_dependencies,
            commands::get_max_consumption_levels,
            commands::get_monero_seed_words,
            commands::get_network,
            commands::get_p2pool_stats,
            commands::get_paper_wallet_details,
            commands::get_seed_words,
            commands::get_tor_config,
            commands::get_tor_entry_guards,
            commands::get_transactions_history,
            commands::get_coinbase_transactions,
            commands::import_seed_words,
            commands::log_web_message,
            commands::open_log_dir,
            commands::reset_settings,
            commands::restart_application,
            commands::send_feedback,
            commands::set_allow_telemetry,
            commands::send_data_telemetry_service,
            commands::set_application_language,
            commands::set_auto_update,
            commands::set_cpu_mining_enabled,
            commands::set_display_mode,
            commands::set_gpu_mining_enabled,
            commands::set_mine_on_app_start,
            commands::set_mode,
            commands::set_monero_address,
            commands::set_monerod_config,
            commands::set_tari_address,
            commands::confirm_exchange_address,
<<<<<<< HEAD
            commands::user_selected_exchange,
=======
>>>>>>> cd66d8c6
            commands::set_p2pool_enabled,
            commands::set_show_experimental_settings,
            commands::set_should_always_use_system_language,
            commands::set_should_auto_launch,
            commands::set_tor_config,
            commands::set_use_tor,
            commands::set_visual_mode,
            commands::start_mining,
            commands::stop_mining,
            commands::update_applications,
            commands::get_p2pool_connections,
            commands::set_p2pool_stats_server_port,
            commands::get_used_p2pool_stats_server_port,
            commands::proceed_with_update,
            commands::set_pre_release,
            commands::check_for_updates,
            commands::try_update,
            commands::toggle_device_exclusion,
            commands::get_network,
            commands::sign_ws_data,
            commands::set_airdrop_tokens,
            commands::get_airdrop_tokens,
            commands::set_selected_engine,
            commands::frontend_ready,
            commands::start_mining_status,
            commands::stop_mining_status,
            commands::websocket_connect,
            commands::websocket_close,
            commands::reconnect,
            commands::send_one_sided_to_stealth_address,
            commands::verify_address_for_send,
            commands::validate_minotari_amount,
            commands::trigger_phases_restart,
            commands::set_node_type,
            commands::set_warmup_seen,
        ])
        .build(tauri::generate_context!())
        .inspect_err(
            |e| error!(target: LOG_TARGET, "Error while building tauri application: {:?}", e),
        )
        .expect("error while running tauri application");

    info!(
        target: LOG_TARGET,
        "Starting Tari Universe version: {}",
        app.package_info().version
    );

    let power_monitor = SystemStatus::current().start_listener();

    let is_restart_requested = Arc::new(AtomicBool::new(false));
    let is_restart_requested_clone = is_restart_requested.clone();

    app.run(move |app_handle, event| {
        // We can only receive system events from the event loop so this needs to be here
        let _unused = SystemStatus::current().receive_power_event(&power_monitor).inspect_err(|e| {
            error!(target: LOG_TARGET, "Could not receive power event: {:?}", e)
        });



        match event {
        tauri::RunEvent::Ready  => {
            info!(target: LOG_TARGET, "RunEvent Ready");
            let handle_clone = app_handle.clone();
            tauri::async_runtime::spawn(async move {
                SetupManager::get_instance().start_setup(handle_clone.clone()).await;
                SetupManager::spawn_sleep_mode_handler(handle_clone.clone()).await;
            });
        }
        tauri::RunEvent::ExitRequested { api: _, code, .. } => {
            info!(target: LOG_TARGET, "App shutdown request caught with code: {:#?}", code);
            if let Some(exit_code) = code {
                if exit_code == RESTART_EXIT_CODE {
                    // RunEvent does not hold the exit code so we store it separately
                    is_restart_requested.store(true, Ordering::SeqCst);
                }
            }
            block_on(TasksTrackers::current().stop_all_processes());
            info!(target: LOG_TARGET, "App shutdown complete");
        }
        tauri::RunEvent::Exit => {
            info!(target: LOG_TARGET, "App shutdown caught");
            block_on(TasksTrackers::current().stop_all_processes());
            if is_restart_requested_clone.load(Ordering::SeqCst) {
                app_handle.cleanup_before_exit();
                let env = app_handle.env();
                tauri::process::restart(&env); // this will call exit(0) so we'll not return to the event loop
            }
            info!(target: LOG_TARGET, "Tari Universe v{} shut down successfully", app_handle.package_info().version);
        }
        RunEvent::MainEventsCleared => {
            // no need to handle
        }
        _ => {}
    };
    });
}<|MERGE_RESOLUTION|>--- conflicted
+++ resolved
@@ -68,12 +68,8 @@
 use tokio::time;
 use utils::logging_utils::setup_logging;
 
-<<<<<<< HEAD
 use app_config::AppConfig;
 use app_in_memory_config::DynamicMemoryConfig;
-=======
-use app_in_memory_config::AppInMemoryConfig;
->>>>>>> cd66d8c6
 #[cfg(all(feature = "exchange-ci", not(feature = "release-ci")))]
 use app_in_memory_config::EXCHANGE_ID;
 
@@ -254,12 +250,8 @@
     is_getting_coinbase_history: Arc<AtomicBool>,
     #[allow(dead_code)]
     is_setup_finished: Arc<RwLock<bool>>,
-<<<<<<< HEAD
     config: Arc<RwLock<AppConfig>>,
     in_memory_config: Arc<RwLock<DynamicMemoryConfig>>,
-=======
-    in_memory_config: Arc<RwLock<AppInMemoryConfig>>,
->>>>>>> cd66d8c6
     tari_address: Arc<RwLock<TariAddress>>,
     cpu_miner: Arc<RwLock<CpuMiner>>,
     gpu_miner: Arc<RwLock<GpuMiner>>,
@@ -609,10 +601,7 @@
             commands::set_monerod_config,
             commands::set_tari_address,
             commands::confirm_exchange_address,
-<<<<<<< HEAD
             commands::user_selected_exchange,
-=======
->>>>>>> cd66d8c6
             commands::set_p2pool_enabled,
             commands::set_show_experimental_settings,
             commands::set_should_always_use_system_language,
