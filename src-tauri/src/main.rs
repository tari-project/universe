--- conflicted
+++ resolved
@@ -22,11 +22,6 @@
 use tauri::{Manager, RunEvent, UpdaterEvent};
 use tokio::sync::{Mutex, RwLock};
 use utils::logging_utils::setup_logging;
-<<<<<<< HEAD
-=======
-use utils::shutdown_utils::stop_all_processes;
-use wallet_adapter::TransactionInfo;
->>>>>>> ca2701e3
 
 use app_config::{AppConfig, GpuThreads};
 use app_in_memory_config::AppInMemoryConfig;
@@ -51,6 +46,7 @@
 use crate::utils::auto_rollback::AutoRollback;
 use crate::wallet_adapter::WalletBalance;
 use crate::wallet_manager::WalletManager;
+use utils::shutdown_utils::stop_all_processes;
 
 mod app_config;
 mod app_in_memory_config;
@@ -122,539 +118,6 @@
     downloaded: u64,
 }
 
-<<<<<<< HEAD
-async fn stop_all_miners(state: UniverseAppState, sleep_secs: u64) -> Result<(), String> {
-    state
-        .cpu_miner
-        .write()
-        .await
-        .stop()
-        .await
-        .map_err(|e| e.to_string())?;
-    state
-        .gpu_miner
-        .write()
-        .await
-        .stop()
-        .await
-        .map_err(|e| e.to_string())?;
-    let exit_code = state
-        .wallet_manager
-        .stop()
-        .await
-        .map_err(|e| e.to_string())?;
-    info!(target: LOG_TARGET, "Wallet manager stopped with exit code: {}", exit_code);
-    state
-        .mm_proxy_manager
-        .stop()
-        .await
-        .map_err(|e| e.to_string())?;
-    let exit_code = state.node_manager.stop().await.map_err(|e| e.to_string())?;
-    info!(target: LOG_TARGET, "Node manager stopped with exit code: {}", exit_code);
-    let exit_code = state
-        .p2pool_manager
-        .stop()
-        .await
-        .map_err(|e| e.to_string())?;
-    info!(target: LOG_TARGET, "P2Pool manager stopped with exit code: {}", exit_code);
-
-    let exit_code = state.tor_manager.stop().await.map_err(|e| e.to_string())?;
-    info!(target: LOG_TARGET, "Tor manager stopped with exit code: {}", exit_code);
-    state.shutdown.clone().trigger();
-
-    // TODO: Find a better way of knowing that all miners have stopped
-    sleep(std::time::Duration::from_secs(sleep_secs));
-    Ok(())
-}
-
-=======
-#[tauri::command]
-async fn set_mode(
-    mode: String,
-    custom_cpu_usage: Option<u32>,
-    custom_gpu_usage: Vec<GpuThreads>,
-    state: tauri::State<'_, UniverseAppState>,
-) -> Result<(), String> {
-    let timer = Instant::now();
-    info!(target: LOG_TARGET, "set_mode called with mode: {:?}, custom_max_cpu_usage: {:?}, custom_max_gpu_usage: {:?}", mode, custom_cpu_usage, custom_gpu_usage);
-
-    state
-        .config
-        .write()
-        .await
-        .set_mode(mode, custom_cpu_usage, custom_gpu_usage)
-        .await
-        .inspect_err(|e| error!(target: LOG_TARGET, "error at set_mode {:?}", e))
-        .map_err(|e| e.to_string())?;
-    if timer.elapsed() > MAX_ACCEPTABLE_COMMAND_TIME {
-        warn!(target: LOG_TARGET, "set_mode took too long: {:?}", timer.elapsed());
-    }
-
-    Ok(())
-}
-
-#[tauri::command]
-async fn get_max_consumption_levels(
-    state: tauri::State<'_, UniverseAppState>,
-) -> Result<MaxUsageLevels, String> {
-    // CPU Detection
-    let timer = Instant::now();
-    let max_cpu_available = available_parallelism()
-        .map(|cores| i32::try_from(cores.get()).unwrap_or(1))
-        .map_err(|e| e.to_string())?;
-
-    if timer.elapsed() > MAX_ACCEPTABLE_COMMAND_TIME {
-        warn!(target: LOG_TARGET, "get_available_cpu_cores took too long: {:?}", timer.elapsed());
-    }
-
-    let gpu_devices = state
-        .gpu_miner
-        .read()
-        .await
-        .get_gpu_devices()
-        .await
-        .map_err(|e| e.to_string())?;
-
-    let mut max_gpus_threads = Vec::new();
-    for gpu_device in gpu_devices {
-        // let max_gpu_threads = gpu_device.max_grid_size;
-        // For some reason this is always return 256, even when the cards can do more like
-        // 4096 or 8192
-        let max_gpu_threads = 8192;
-        max_gpus_threads.push(GpuThreads {
-            gpu_name: gpu_device.device_name,
-            max_gpu_threads,
-        });
-    }
-
-    Ok(MaxUsageLevels {
-        max_cpu_threads: max_cpu_available,
-        max_gpus_threads,
-    })
-}
-
-#[tauri::command]
-async fn set_display_mode(
-    display_mode: String,
-    state: tauri::State<'_, UniverseAppState>,
-) -> Result<(), String> {
-    let timer = Instant::now();
-    state
-        .config
-        .write()
-        .await
-        .set_display_mode(display_mode)
-        .await
-        .inspect_err(|e| error!(target: LOG_TARGET, "error at set_display_mode {:?}", e))
-        .map_err(|e| e.to_string())?;
-    if timer.elapsed() > MAX_ACCEPTABLE_COMMAND_TIME {
-        warn!(target: LOG_TARGET, "set_display_mode took too long: {:?}", timer.elapsed());
-    }
-
-    Ok(())
-}
-
-#[tauri::command]
-async fn set_use_tor(
-    use_tor: bool,
-    state: tauri::State<'_, UniverseAppState>,
-) -> Result<(), String> {
-    let timer = Instant::now();
-    state
-        .config
-        .write()
-        .await
-        .set_use_tor(use_tor)
-        .await
-        .inspect_err(|e| error!(target: LOG_TARGET, "error at set_use_tor {:?}", e))
-        .map_err(|e| e.to_string())?;
-    if timer.elapsed() > MAX_ACCEPTABLE_COMMAND_TIME {
-        warn!(target: LOG_TARGET, "set_use_tor took too long: {:?}", timer.elapsed());
-    }
-
-    Ok(())
-}
-
-#[tauri::command]
-async fn send_feedback(
-    feedback: String,
-    include_logs: bool,
-    _window: tauri::Window,
-    state: tauri::State<'_, UniverseAppState>,
-    app: tauri::AppHandle,
-) -> Result<String, String> {
-    let timer = Instant::now();
-    let reference = state
-        .feedback
-        .read()
-        .await
-        .send_feedback(
-            feedback,
-            include_logs,
-            app.path_resolver().app_log_dir().clone(),
-        )
-        .await
-        .inspect_err(|e| error!("error at send_feedback {:?}", e))
-        .map_err(|e| e.to_string())?;
-    if timer.elapsed() > Duration::from_secs(60) {
-        warn!(target: LOG_TARGET, "send_feedback took too long: {:?}", timer.elapsed());
-    }
-    Ok(reference)
-}
-
-#[tauri::command]
-async fn set_mine_on_app_start(
-    mine_on_app_start: bool,
-    state: tauri::State<'_, UniverseAppState>,
-) -> Result<(), String> {
-    let timer = Instant::now();
-
-    state
-        .config
-        .write()
-        .await
-        .set_mine_on_app_start(mine_on_app_start)
-        .await
-        .inspect_err(|e| error!("error at set_mine_on_app_start {:?}", e))
-        .map_err(|e| e.to_string())?;
-
-    if timer.elapsed() > MAX_ACCEPTABLE_COMMAND_TIME {
-        warn!(target: LOG_TARGET, "set_mine_on_app_start took too long: {:?}", timer.elapsed());
-    }
-
-    Ok(())
-}
-
-#[tauri::command]
-async fn set_allow_telemetry(
-    allow_telemetry: bool,
-    _window: tauri::Window,
-    state: tauri::State<'_, UniverseAppState>,
-    _app: tauri::AppHandle,
-) -> Result<(), String> {
-    state
-        .config
-        .write()
-        .await
-        .set_allow_telemetry(allow_telemetry)
-        .await
-        .inspect_err(|e| error!(target: LOG_TARGET, "error at set_allow_telemetry {:?}", e))
-        .map_err(|e| e.to_string())?;
-    Ok(())
-}
-
-#[tauri::command]
-async fn get_app_id(
-    _window: tauri::Window,
-    state: tauri::State<'_, UniverseAppState>,
-    _app: tauri::AppHandle,
-) -> Result<String, ()> {
-    let timer = Instant::now();
-    let app_id = state.config.read().await.anon_id().to_string();
-    if timer.elapsed() > MAX_ACCEPTABLE_COMMAND_TIME {
-        warn!(target: LOG_TARGET, "get_app_id took too long: {:?}", timer.elapsed());
-    }
-    Ok(app_id)
-}
-
-#[tauri::command]
-async fn set_airdrop_access_token(
-    token: String,
-    _window: tauri::Window,
-    state: tauri::State<'_, UniverseAppState>,
-    _app: tauri::AppHandle,
-) -> Result<(), String> {
-    let timer = Instant::now();
-    let mut write_lock = state.airdrop_access_token.write().await;
-    *write_lock = Some(token.clone());
-    if timer.elapsed() > MAX_ACCEPTABLE_COMMAND_TIME {
-        warn!(target: LOG_TARGET,
-            "set_airdrop_access_token took too long: {:?}",
-            timer.elapsed()
-        );
-    }
-    let mut in_memory_app_config = state.in_memory_config.write().await;
-    in_memory_app_config.airdrop_access_token = Some(token);
-    Ok(())
-}
-
-#[tauri::command]
-async fn get_tor_config(
-    _window: tauri::Window,
-    state: tauri::State<'_, UniverseAppState>,
-    _app: tauri::AppHandle,
-) -> Result<TorConfig, String> {
-    let timer = Instant::now();
-    let tor_config = state.tor_manager.get_tor_config().await;
-    if timer.elapsed() > MAX_ACCEPTABLE_COMMAND_TIME {
-        warn!(target: LOG_TARGET, "get_tor_config took too long: {:?}", timer.elapsed());
-    }
-    Ok(tor_config)
-}
-
-#[tauri::command]
-async fn set_tor_config(
-    config: TorConfig,
-    _window: tauri::Window,
-    state: tauri::State<'_, UniverseAppState>,
-    _app: tauri::AppHandle,
-) -> Result<TorConfig, String> {
-    let timer = Instant::now();
-    let tor_config = state
-        .tor_manager
-        .set_tor_config(config)
-        .await
-        .map_err(|e| e.to_string())?;
-
-    if timer.elapsed() > MAX_ACCEPTABLE_COMMAND_TIME {
-        warn!(target: LOG_TARGET, "set_tor_config took too long: {:?}", timer.elapsed());
-    }
-    Ok(tor_config)
-}
-
-#[tauri::command]
-async fn get_app_in_memory_config(
-    _window: tauri::Window,
-    state: tauri::State<'_, UniverseAppState>,
-    _app: tauri::AppHandle,
-) -> Result<AirdropInMemoryConfig, ()> {
-    let timer = Instant::now();
-    let res = state.in_memory_config.read().await.clone().into();
-    if timer.elapsed() > MAX_ACCEPTABLE_COMMAND_TIME {
-        warn!(target: LOG_TARGET,
-            "get_app_in_memory_config took too long: {:?}",
-            timer.elapsed()
-        );
-    }
-    Ok(res)
-}
-
-#[tauri::command]
-async fn set_monero_address(
-    monero_address: String,
-    state: tauri::State<'_, UniverseAppState>,
-) -> Result<(), String> {
-    let timer = Instant::now();
-    let mut app_config = state.config.write().await;
-    app_config
-        .set_monero_address(monero_address)
-        .await
-        .map_err(|e| e.to_string())?;
-    if timer.elapsed() > MAX_ACCEPTABLE_COMMAND_TIME {
-        warn!(target: LOG_TARGET, "set_monero_address took too long: {:?}", timer.elapsed());
-    }
-    Ok(())
-}
-
-#[tauri::command]
-async fn set_auto_update(
-    auto_update: bool,
-    state: tauri::State<'_, UniverseAppState>,
-) -> Result<(), String> {
-    let timer = Instant::now();
-    state
-        .config
-        .write()
-        .await
-        .set_auto_update(auto_update)
-        .await
-        .inspect_err(|e| error!(target: LOG_TARGET, "error at set_auto_update {:?}", e))
-        .map_err(|e| e.to_string())?;
-    if timer.elapsed() > MAX_ACCEPTABLE_COMMAND_TIME {
-        warn!(target: LOG_TARGET, "set_auto_update took too long: {:?}", timer.elapsed());
-    }
-
-    Ok(())
-}
-
-#[tauri::command]
-async fn set_monerod_config(
-    use_monero_fail: bool,
-    monero_nodes: Vec<String>,
-    state: tauri::State<'_, UniverseAppState>,
-) -> Result<(), String> {
-    let timer = Instant::now();
-    state
-        .config
-        .write()
-        .await
-        .set_monerod_config(use_monero_fail, monero_nodes)
-        .await
-        .inspect_err(|e| error!(target: LOG_TARGET, "error at set_monerod_config {:?}", e))
-        .map_err(|e| e.to_string())?;
-    if timer.elapsed() > MAX_ACCEPTABLE_COMMAND_TIME {
-        warn!(target: LOG_TARGET, "set_monerod_config took too long: {:?}", timer.elapsed());
-    }
-
-    Ok(())
-}
-
-#[tauri::command]
-async fn restart_application(
-    should_stop_miners: bool,
-    _window: tauri::Window,
-    state: tauri::State<'_, UniverseAppState>,
-    app: tauri::AppHandle,
-) -> Result<(), String> {
-    if should_stop_miners {
-        stop_all_processes(state.inner().clone(), true).await?;
-    }
-
-    app.restart();
-    Ok(())
-}
-
-#[tauri::command]
-async fn exit_application(
-    _window: tauri::Window,
-    state: tauri::State<'_, UniverseAppState>,
-    app: tauri::AppHandle,
-) -> Result<(), String> {
-    stop_all_processes(state.inner().clone(), true).await?;
-
-    app.exit(0);
-    Ok(())
-}
-
-#[tauri::command]
-async fn set_should_always_use_system_language(
-    should_always_use_system_language: bool,
-    state: tauri::State<'_, UniverseAppState>,
-) -> Result<(), String> {
-    state
-        .config
-        .write()
-        .await
-        .set_should_always_use_system_language(should_always_use_system_language)
-        .await
-        .map_err(|e| e.to_string())?;
-    Ok(())
-}
-
-#[tauri::command]
-async fn set_application_language(
-    state: tauri::State<'_, UniverseAppState>,
-    application_language: String,
-) -> Result<(), String> {
-    state
-        .config
-        .write()
-        .await
-        .set_application_language(application_language.clone())
-        .await
-        .map_err(|e| e.to_string())?;
-    Ok(())
-}
-
-#[tauri::command]
-async fn resolve_application_language(
-    state: tauri::State<'_, UniverseAppState>,
-) -> Result<String, String> {
-    let mut config = state.config.write().await;
-    let _unused = config.propose_system_language().await;
-
-    Ok(config.application_language().to_string())
-}
-
-#[tauri::command]
-async fn get_external_dependencies() -> Result<RequiredExternalDependency, String> {
-    let timer = Instant::now();
-    let external_dependencies = ExternalDependencies::current()
-        .get_external_dependencies()
-        .await;
-    if timer.elapsed() > MAX_ACCEPTABLE_COMMAND_TIME {
-        warn!(target: LOG_TARGET,
-            "get_external_dependencies took too long: {:?}",
-            timer.elapsed()
-        );
-    }
-    Ok(external_dependencies)
-}
-
-#[tauri::command]
-async fn download_and_start_installer(
-    _missing_dependency: ExternalDependency,
-) -> Result<(), String> {
-    let timer = Instant::now();
-
-    #[cfg(target_os = "windows")]
-    if cfg!(target_os = "windows") {
-        ExternalDependencies::current()
-            .install_missing_dependencies(_missing_dependency)
-            .await
-            .map_err(|e| {
-                error!(target: LOG_TARGET, "Could not install missing dependency: {:?}", e);
-                e.to_string()
-            })?;
-    }
-
-    if timer.elapsed() > MAX_ACCEPTABLE_COMMAND_TIME {
-        warn!(target: LOG_TARGET,
-            "download_and_start_installer took too long: {:?}",
-            timer.elapsed()
-        );
-    }
-    Ok(())
-}
-
-#[tauri::command]
-async fn set_should_auto_launch(
-    should_auto_launch: bool,
-    state: tauri::State<'_, UniverseAppState>,
-) -> Result<(), String> {
-    match state
-        .config
-        .write()
-        .await
-        .set_should_auto_launch(should_auto_launch)
-        .await
-    {
-        Ok(_) => {
-            AutoLauncher::current()
-                .update_auto_launcher(should_auto_launch)
-                .await
-                .map_err(|e| {
-                    error!(target: LOG_TARGET, "Error setting should_auto_launch: {:?}", e);
-                    e.to_string()
-                })?;
-        }
-        Err(e) => {
-            error!(target: LOG_TARGET, "Error setting should_auto_launch: {:?}", e);
-            return Err(e.to_string());
-        }
-    }
-
-    Ok(())
-}
-
-#[tauri::command]
-async fn setup_application(
-    window: tauri::Window,
-    state: tauri::State<'_, UniverseAppState>,
-    app: tauri::AppHandle,
-) -> Result<bool, String> {
-    let timer = Instant::now();
-    let rollback = state.setup_counter.write().await;
-    if rollback.get_value() {
-        warn!(target: LOG_TARGET, "setup_application has already been initialized, debouncing");
-        let res = state.config.read().await.auto_mining();
-        return Ok(res);
-    }
-    rollback.set_value(true, Duration::from_millis(1000)).await;
-    setup_inner(window, state.clone(), app).await.map_err(|e| {
-        warn!(target: LOG_TARGET, "Error setting up application: {:?}", e);
-        capture_anyhow(&e);
-        e.to_string()
-    })?;
-
-    let res = state.config.read().await.auto_mining();
-    if timer.elapsed() > MAX_ACCEPTABLE_COMMAND_TIME {
-        warn!(target: LOG_TARGET, "setup_application took too long: {:?}", timer.elapsed());
-    }
-    Ok(res)
-}
-
->>>>>>> ca2701e3
 #[allow(clippy::too_many_lines)]
 async fn setup_inner(
     window: tauri::Window,
@@ -1002,875 +465,6 @@
     }
 }
 
-<<<<<<< HEAD
-=======
-#[tauri::command]
-async fn import_seed_words(
-    seed_words: Vec<String>,
-    _window: tauri::Window,
-    state: tauri::State<'_, UniverseAppState>,
-    app: tauri::AppHandle,
-) -> Result<(), String> {
-    let timer = Instant::now();
-    let config_path = app
-        .path_resolver()
-        .app_config_dir()
-        .expect("Could not get config dir");
-    let data_dir = app
-        .path_resolver()
-        .app_local_data_dir()
-        .expect("Could not get data dir");
-
-    stop_all_processes(state.inner().clone(), false).await?;
-
-    tauri::async_runtime::spawn(async move {
-        match InternalWallet::create_from_seed(config_path, seed_words).await {
-            Ok(_wallet) => {
-                InternalWallet::clear_wallet_local_data(data_dir).await?;
-                info!(target: LOG_TARGET, "[import_seed_words] Restarting the app");
-                app.restart();
-                Ok(())
-            }
-            Err(e) => {
-                error!(target: LOG_TARGET, "Error loading internal wallet: {:?}", e);
-                Err(e)
-            }
-        }
-    });
-
-    if timer.elapsed() > MAX_ACCEPTABLE_COMMAND_TIME {
-        warn!(target: LOG_TARGET, "import_seed_words took too long: {:?}", timer.elapsed());
-    }
-    Ok(())
-}
-
-#[tauri::command]
-async fn set_excluded_gpu_devices(
-    excluded_gpu_devices: Vec<u8>,
-    state: tauri::State<'_, UniverseAppState>,
-) -> Result<(), String> {
-    let mut gpu_miner = state.gpu_miner.write().await;
-    gpu_miner
-        .set_excluded_device(excluded_gpu_devices)
-        .await
-        .inspect_err(|e| error!("error at set_excluded_gpu_devices {:?}", e))
-        .map_err(|e| e.to_string())?;
-    Ok(())
-}
-
-#[tauri::command]
-async fn get_seed_words(
-    _window: tauri::Window,
-    _state: tauri::State<'_, UniverseAppState>,
-    app: tauri::AppHandle,
-) -> Result<Vec<String>, String> {
-    let timer = Instant::now();
-    let config_path = app
-        .path_resolver()
-        .app_config_dir()
-        .expect("Could not get config dir");
-    let internal_wallet = InternalWallet::load_or_create(config_path)
-        .await
-        .map_err(|e| e.to_string())?;
-    let seed_words = internal_wallet
-        .decrypt_seed_words()
-        .map_err(|e| e.to_string())?;
-    let mut res = vec![];
-    for i in 0..seed_words.len() {
-        match seed_words.get_word(i) {
-            Ok(word) => res.push(word.clone()),
-            Err(error) => {
-                error!(target: LOG_TARGET, "Could not get seed word: {:?}", error);
-            }
-        }
-    }
-    if timer.elapsed() > MAX_ACCEPTABLE_COMMAND_TIME {
-        warn!(target: LOG_TARGET, "get_seed_words took too long: {:?}", timer.elapsed());
-    }
-    Ok(res)
-}
-
-#[tauri::command]
-async fn get_monero_seed_words(
-    state: tauri::State<'_, UniverseAppState>,
-    app: tauri::AppHandle,
-) -> Result<Vec<String>, String> {
-    let timer = Instant::now();
-
-    if !state.config.read().await.monero_address_is_generated() {
-        return Err(
-            "Monero seed words are not available when a Monero address is provided".to_string(),
-        );
-    }
-
-    let config_path = app
-        .path_resolver()
-        .app_config_dir()
-        .expect("Could not get config dir");
-
-    let cm = CredentialManager::default_with_dir(config_path);
-    let cred = match cm.get_credentials() {
-        Ok(cred) => cred,
-        Err(e @ CredentialError::PreviouslyUsedKeyring) => {
-            return Err(e.to_string());
-        }
-        Err(e) => {
-            error!(target: LOG_TARGET, "Could not get credentials: {:?}", e);
-            return Err(e.to_string());
-        }
-    };
-
-    let seed = cred
-        .monero_seed
-        .expect("Couldn't get seed from credentials");
-
-    let seed = MoneroSeed::new(seed);
-
-    if timer.elapsed() > MAX_ACCEPTABLE_COMMAND_TIME {
-        warn!(target: LOG_TARGET, "get_seed_words took too long: {:?}", timer.elapsed());
-    }
-
-    seed.seed_words().map_err(|e| e.to_string())
-}
-
-#[allow(clippy::too_many_lines)]
-#[tauri::command]
-async fn start_mining<'r>(
-    state: tauri::State<'_, UniverseAppState>,
-    app: tauri::AppHandle,
-) -> Result<(), String> {
-    let timer = Instant::now();
-    let _lock = state.stop_start_mutex.lock().await;
-    let config = state.config.read().await;
-    let cpu_mining_enabled = config.cpu_mining_enabled();
-    let gpu_mining_enabled = config.gpu_mining_enabled();
-    let mode = config.mode();
-    let custom_cpu_usage = config.custom_cpu_usage();
-    let custom_gpu_usage = config.custom_gpu_usage();
-
-    let cpu_miner_config = state.cpu_miner_config.read().await;
-    let tari_address = cpu_miner_config.tari_address.clone();
-    let p2pool_enabled = config.p2pool_enabled();
-    let monero_address = config.monero_address().to_string();
-    let mut telemetry_id = state
-        .telemetry_manager
-        .read()
-        .await
-        .get_unique_string()
-        .await;
-    if cpu_mining_enabled {
-        let mm_proxy_port = state
-            .mm_proxy_manager
-            .get_monero_port()
-            .await
-            .map_err(|e| e.to_string())?;
-
-        let res = state
-            .cpu_miner
-            .write()
-            .await
-            .start(
-                state.shutdown.to_signal(),
-                &cpu_miner_config,
-                monero_address.to_string(),
-                mm_proxy_port,
-                app.path_resolver()
-                    .app_local_data_dir()
-                    .expect("Could not get data dir"),
-                app.path_resolver()
-                    .app_config_dir()
-                    .expect("Could not get config dir"),
-                app.path_resolver()
-                    .app_log_dir()
-                    .expect("Could not get log dir"),
-                mode,
-                custom_cpu_usage,
-            )
-            .await;
-
-        if let Err(e) = res {
-            error!(target: LOG_TARGET, "Could not start mining: {:?}", e);
-            state
-                .cpu_miner
-                .write()
-                .await
-                .stop()
-                .await
-                .inspect_err(|e| error!("error at stopping cpu miner {:?}", e))
-                .ok();
-            return Err(e.to_string());
-        }
-    }
-
-    let gpu_available = state.gpu_miner.read().await.is_gpu_mining_available();
-    info!(target: LOG_TARGET, "Gpu availability {:?} gpu_mining_enabled {}", gpu_available.clone(), gpu_mining_enabled);
-
-    if gpu_mining_enabled && gpu_available {
-        info!(target: LOG_TARGET, "1. Starting gpu miner");
-        // let tari_address = state.cpu_miner_config.read().await.tari_address.clone();
-        // let p2pool_enabled = state.config.read().await.p2pool_enabled();
-        let source = if p2pool_enabled {
-            let p2pool_port = state.p2pool_manager.grpc_port().await;
-            GpuNodeSource::P2Pool { port: p2pool_port }
-        } else {
-            let grpc_port = state
-                .node_manager
-                .get_grpc_port()
-                .await
-                .map_err(|e| e.to_string())?;
-
-            GpuNodeSource::BaseNode { port: grpc_port }
-        };
-
-        info!(target: LOG_TARGET, "2 Starting gpu miner");
-
-        if telemetry_id.is_empty() {
-            telemetry_id = "tari-universe".to_string();
-        }
-
-        info!(target: LOG_TARGET, "3. Starting gpu miner");
-        let res = state
-            .gpu_miner
-            .write()
-            .await
-            .start(
-                state.shutdown.to_signal(),
-                tari_address,
-                source,
-                app.path_resolver()
-                    .app_local_data_dir()
-                    .expect("Could not get data dir"),
-                app.path_resolver()
-                    .app_config_dir()
-                    .expect("Could not get config dir"),
-                app.path_resolver()
-                    .app_log_dir()
-                    .expect("Could not get log dir"),
-                mode,
-                telemetry_id,
-                custom_gpu_usage,
-            )
-            .await;
-
-        info!(target: LOG_TARGET, "4. Starting gpu miner");
-        if let Err(e) = res {
-            error!(target: LOG_TARGET, "Could not start gpu mining: {:?}", e);
-            drop(
-                state.gpu_miner.write().await.stop().await.inspect_err(
-                    |e| error!(target: LOG_TARGET, "Could not stop gpu miner: {:?}", e),
-                ),
-            );
-            return Err(e.to_string());
-        }
-    }
-    if timer.elapsed() > MAX_ACCEPTABLE_COMMAND_TIME {
-        warn!(target: LOG_TARGET, "start_mining took too long: {:?}", timer.elapsed());
-    }
-    Ok(())
-}
-
-#[tauri::command]
-async fn stop_mining<'r>(state: tauri::State<'_, UniverseAppState>) -> Result<(), String> {
-    let _lock = state.stop_start_mutex.lock().await;
-    let timer = Instant::now();
-    state
-        .cpu_miner
-        .write()
-        .await
-        .stop()
-        .await
-        .map_err(|e| e.to_string())?;
-
-    state
-        .gpu_miner
-        .write()
-        .await
-        .stop()
-        .await
-        .map_err(|e| e.to_string())?;
-    if timer.elapsed() > MAX_ACCEPTABLE_COMMAND_TIME {
-        warn!(target: LOG_TARGET, "stop_mining took too long: {:?}", timer.elapsed());
-    }
-    Ok(())
-}
-
-#[tauri::command]
-async fn fetch_tor_bridges() -> Result<Vec<String>, String> {
-    let timer = Instant::now();
-    let res_html = reqwest::get("https://bridges.torproject.org/bridges?transport=obfs4")
-        .await
-        .map_err(|e| e.to_string())?
-        .text()
-        .await
-        .map_err(|e| e.to_string())?;
-
-    let re = Regex::new(r"obfs4.*?<br/>").map_err(|e| e.to_string())?;
-    let bridges: Vec<String> = re
-        .find_iter(&res_html)
-        .map(|m| m.as_str().trim_end_matches(" <br/>").to_string())
-        .collect();
-    info!(target: LOG_TARGET, "Fetched default bridges: {:?}", bridges);
-    if timer.elapsed() > MAX_ACCEPTABLE_COMMAND_TIME {
-        warn!(target: LOG_TARGET, "fetch_default_tor_bridges took too long: {:?}", timer.elapsed());
-    }
-    Ok(bridges)
-}
-
-#[tauri::command]
-fn open_log_dir(app: tauri::AppHandle) {
-    let log_dir = app
-        .path_resolver()
-        .app_log_dir()
-        .expect("Could not get log dir");
-    if let Err(e) = open::that(log_dir) {
-        error!(target: LOG_TARGET, "Could not open log dir: {:?}", e);
-    }
-}
-
-#[tauri::command]
-async fn get_applications_versions(app: tauri::AppHandle) -> Result<ApplicationsVersions, String> {
-    let timer = Instant::now();
-    let binary_resolver = BinaryResolver::current().read().await;
-
-    let tari_universe_version = app.package_info().version.clone();
-    let xmrig_version = binary_resolver
-        .get_binary_version_string(Binaries::Xmrig)
-        .await;
-
-    let minotari_node_version = binary_resolver
-        .get_binary_version_string(Binaries::MinotariNode)
-        .await;
-    let mm_proxy_version = binary_resolver
-        .get_binary_version_string(Binaries::MergeMiningProxy)
-        .await;
-    let wallet_version = binary_resolver
-        .get_binary_version_string(Binaries::Wallet)
-        .await;
-    let sha_p2pool_version = binary_resolver
-        .get_binary_version_string(Binaries::ShaP2pool)
-        .await;
-    let xtrgpuminer_version = binary_resolver
-        .get_binary_version_string(Binaries::GpuMiner)
-        .await;
-
-    if timer.elapsed() > MAX_ACCEPTABLE_COMMAND_TIME {
-        warn!(target: LOG_TARGET,
-            "get_applications_versions took too long: {:?}",
-            timer.elapsed()
-        );
-    }
-
-    drop(binary_resolver);
-
-    Ok(ApplicationsVersions {
-        tari_universe: tari_universe_version.to_string(),
-        minotari_node: minotari_node_version,
-        xmrig: xmrig_version,
-        mm_proxy: mm_proxy_version,
-        wallet: wallet_version,
-        sha_p2pool: sha_p2pool_version,
-        xtrgpuminer: xtrgpuminer_version,
-    })
-}
-
-#[tauri::command]
-async fn update_applications(
-    app: tauri::AppHandle,
-    state: tauri::State<'_, UniverseAppState>,
-) -> Result<(), String> {
-    let timer = Instant::now();
-    let mut binary_resolver = BinaryResolver::current().write().await;
-
-    state
-        .config
-        .write()
-        .await
-        .set_last_binaries_update_timestamp(SystemTime::now())
-        .await
-        .inspect_err(
-            |e| error!(target: LOG_TARGET, "Could not set last binaries update timestamp: {:?}", e),
-        )
-        .map_err(|e| e.to_string())?;
-
-    let progress_tracker = ProgressTracker::new(
-        app.get_window("main")
-            .expect("Could not get main window")
-            .clone(),
-    );
-    binary_resolver
-        .update_binary(Binaries::Xmrig, progress_tracker.clone())
-        .await
-        .map_err(|e| e.to_string())?;
-    sleep(Duration::from_secs(1));
-    binary_resolver
-        .update_binary(Binaries::MinotariNode, progress_tracker.clone())
-        .await
-        .map_err(|e| e.to_string())?;
-    sleep(Duration::from_secs(1));
-    binary_resolver
-        .update_binary(Binaries::MergeMiningProxy, progress_tracker.clone())
-        .await
-        .map_err(|e| e.to_string())?;
-    sleep(Duration::from_secs(1));
-    binary_resolver
-        .update_binary(Binaries::Wallet, progress_tracker.clone())
-        .await
-        .map_err(|e| e.to_string())?;
-    binary_resolver
-        .update_binary(Binaries::ShaP2pool, progress_tracker.clone())
-        .await
-        .map_err(|e| e.to_string())?;
-    sleep(Duration::from_secs(1));
-
-    if timer.elapsed() > MAX_ACCEPTABLE_COMMAND_TIME {
-        warn!(target: LOG_TARGET, "update_applications took too long: {:?}", timer.elapsed());
-    }
-
-    drop(binary_resolver);
-
-    Ok(())
-}
-
-#[tauri::command]
-async fn get_p2pool_stats(
-    state: tauri::State<'_, UniverseAppState>,
-) -> Result<Option<Stats>, String> {
-    let timer = Instant::now();
-    if state.is_getting_p2pool_stats.load(Ordering::SeqCst) {
-        let read = state.cached_p2pool_stats.read().await;
-        if let Some(stats) = &*read {
-            warn!(target: LOG_TARGET, "Already getting p2pool stats, returning cached value");
-            return Ok(stats.clone());
-        }
-        warn!(target: LOG_TARGET, "Already getting p2pool stats");
-        return Err("Already getting p2pool stats".to_string());
-    }
-    state.is_getting_p2pool_stats.store(true, Ordering::SeqCst);
-    let p2pool_stats = match state.p2pool_manager.get_stats().await {
-        Ok(s) => s,
-        Err(e) => {
-            warn!(target: LOG_TARGET, "Error getting p2pool stats: {}", e);
-            None
-        }
-    };
-
-    if timer.elapsed() > MAX_ACCEPTABLE_COMMAND_TIME {
-        warn!(target: LOG_TARGET, "get_p2pool_stats took too long: {:?}", timer.elapsed());
-    }
-    let mut lock = state.cached_p2pool_stats.write().await;
-    *lock = Some(p2pool_stats.clone());
-    state.is_getting_p2pool_stats.store(false, Ordering::SeqCst);
-    Ok(p2pool_stats)
-}
-
-#[tauri::command]
-async fn get_transaction_history(
-    state: tauri::State<'_, UniverseAppState>,
-) -> Result<Vec<TransactionInfo>, String> {
-    let timer = Instant::now();
-    if state.is_getting_transaction_history.load(Ordering::SeqCst) {
-        warn!(target: LOG_TARGET, "Already getting transaction history");
-        return Err("Already getting transaction history".to_string());
-    }
-    state
-        .is_getting_transaction_history
-        .store(true, Ordering::SeqCst);
-    let transactions = match state.wallet_manager.get_transaction_history().await {
-        Ok(t) => t,
-        Err(e) => {
-            if !matches!(e, WalletManagerError::WalletNotStarted) {
-                warn!(target: LOG_TARGET, "Error getting transaction history: {}", e);
-            }
-            vec![]
-        }
-    };
-
-    if timer.elapsed() > MAX_ACCEPTABLE_COMMAND_TIME {
-        warn!(target: LOG_TARGET, "get_transaction_history took too long: {:?}", timer.elapsed());
-    }
-
-    state
-        .is_getting_transaction_history
-        .store(false, Ordering::SeqCst);
-    Ok(transactions)
-}
-
-#[tauri::command]
-async fn get_tari_wallet_details(
-    state: tauri::State<'_, UniverseAppState>,
-) -> Result<TariWalletDetails, String> {
-    let timer = Instant::now();
-    if state.is_getting_wallet_balance.load(Ordering::SeqCst) {
-        let read = state.cached_wallet_details.read().await;
-        if let Some(details) = &*read {
-            warn!(target: LOG_TARGET, "Already getting wallet balance, returning cached value");
-            return Ok(details.clone());
-        }
-        warn!(target: LOG_TARGET, "Already getting wallet balance");
-        return Err("Already getting wallet balance".to_string());
-    }
-    state
-        .is_getting_wallet_balance
-        .store(true, Ordering::SeqCst);
-    let wallet_balance = match state.wallet_manager.get_balance().await {
-        Ok(w) => Some(w),
-        Err(e) => {
-            if !matches!(e, WalletManagerError::WalletNotStarted) {
-                warn!(target: LOG_TARGET, "Error getting wallet balance: {}", e);
-            }
-
-            None
-        }
-    };
-    let tari_address = state.tari_address.read().await;
-
-    if timer.elapsed() > MAX_ACCEPTABLE_COMMAND_TIME {
-        warn!(target: LOG_TARGET, "get_tari_wallet_details took too long: {:?}", timer.elapsed());
-    }
-    let result = TariWalletDetails {
-        wallet_balance,
-        tari_address_base58: tari_address.to_base58(),
-        tari_address_emoji: tari_address.to_emoji_string(),
-    };
-    let mut lock = state.cached_wallet_details.write().await;
-    *lock = Some(result.clone());
-    state
-        .is_getting_wallet_balance
-        .store(false, Ordering::SeqCst);
-
-    Ok(result)
-}
-
-#[tauri::command]
-async fn get_paper_wallet_details(app: tauri::AppHandle) -> Result<PaperWalletConfig, String> {
-    let timer = Instant::now();
-    let config_path = app
-        .path_resolver()
-        .app_config_dir()
-        .expect("Could not get config dir");
-    let internal_wallet = InternalWallet::load_or_create(config_path)
-        .await
-        .map_err(|e| e.to_string())?;
-    let result = internal_wallet
-        .get_paper_wallet_details()
-        .await
-        .map_err(|e| e.to_string())?;
-
-    if timer.elapsed() > MAX_ACCEPTABLE_COMMAND_TIME {
-        warn!(target: LOG_TARGET, "get_paper_wallet_details took too long: {:?}", timer.elapsed());
-    }
-    Ok(result)
-}
-#[tauri::command]
-async fn get_app_config(
-    _window: tauri::Window,
-    state: tauri::State<'_, UniverseAppState>,
-    _app: tauri::AppHandle,
-) -> Result<AppConfig, String> {
-    Ok(state.config.read().await.clone())
-}
-
-async fn check_if_is_orphan_chain(app_handle: tauri::AppHandle) {
-    let state = app_handle.state::<UniverseAppState>().inner();
-    let check_if_orphan = state.node_manager.check_if_is_orphan_chain().await;
-    match check_if_orphan {
-        Ok(is_stuck) => {
-            if is_stuck {
-                error!(target: LOG_TARGET, "Miner is stuck on orphan chain");
-            }
-            drop(app_handle.emit_all("is_stuck", is_stuck));
-        }
-        Err(e) => {
-            error!(target: LOG_TARGET, "{}", e);
-        }
-    }
-}
-
-#[allow(clippy::too_many_lines)]
-#[tauri::command]
-async fn get_tor_entry_guards(
-    state: tauri::State<'_, UniverseAppState>,
-) -> Result<Vec<String>, String> {
-    let timer = Instant::now();
-    let res = state
-        .tor_manager
-        .get_entry_guards()
-        .await
-        .map_err(|e| e.to_string())?;
-    if timer.elapsed() > MAX_ACCEPTABLE_COMMAND_TIME {
-        warn!(target: LOG_TARGET, "get_tor_entry_guards took too long: {:?}", timer.elapsed());
-    }
-    Ok(res)
-}
-
-#[allow(clippy::too_many_lines)]
-#[tauri::command]
-async fn get_miner_metrics(
-    state: tauri::State<'_, UniverseAppState>,
-    app: tauri::AppHandle,
-) -> Result<MinerMetrics, String> {
-    let timer = Instant::now();
-    if state.is_getting_miner_metrics.load(Ordering::SeqCst) {
-        let read = state.cached_miner_metrics.read().await;
-        if let Some(metrics) = &*read {
-            warn!(target: LOG_TARGET, "Already getting miner metrics, returning cached value");
-            return Ok(metrics.clone());
-        }
-        warn!(target: LOG_TARGET, "Already getting miner metrics");
-        return Err("Already getting miner metrics".to_string());
-    }
-    state.is_getting_miner_metrics.store(true, Ordering::SeqCst);
-
-    // info!(target: LOG_TARGET, "1 elapsed {:?}", timer.elapsed());
-    let (sha_hash_rate, randomx_hash_rate, block_reward, block_height, block_time, is_synced) =
-        state
-            .node_manager
-            .get_network_hash_rate_and_block_reward()
-            .await
-            .unwrap_or_else(|e| {
-                if !matches!(e, NodeManagerError::NodeNotStarted) {
-                    warn!(target: LOG_TARGET, "Error getting network hash rate and block reward: {}", e);
-                }
-                (0, 0, MicroMinotari(0), 0, 0, false)
-            });
-    // info!(target: LOG_TARGET, "2 elapsed {:?}", timer.elapsed());
-
-    let cpu_miner = state.cpu_miner.read().await;
-    let cpu_mining_status = match cpu_miner
-        .status(randomx_hash_rate, block_reward)
-        .await
-        .map_err(|e| e.to_string())
-    {
-        Ok(cpu) => cpu,
-        Err(e) => {
-            warn!(target: LOG_TARGET, "Error getting cpu miner status: {:?}", e);
-            state
-                .is_getting_miner_metrics
-                .store(false, Ordering::SeqCst);
-            return Err(e);
-        }
-    };
-    drop(cpu_miner);
-
-    // info!(target: LOG_TARGET, "3 elapsed {:?}", timer.elapsed());
-
-    let gpu_miner = state.gpu_miner.read().await;
-    let gpu_mining_status = match gpu_miner.status(sha_hash_rate, block_reward).await {
-        Ok(gpu) => gpu,
-        Err(e) => {
-            warn!(target: LOG_TARGET, "Error getting gpu miner status: {:?}", e);
-            state
-                .is_getting_miner_metrics
-                .store(false, Ordering::SeqCst);
-            return Err(e.to_string());
-        }
-    };
-    drop(gpu_miner);
-
-    // let config_path = app
-    //     .path_resolver()
-    //     .app_config_dir()
-    //     .expect("Could not get config dir");
-    // let _unused = HardwareMonitor::current()
-    //     .write()
-    //     .await
-    //     .load_status_file(config_path);
-    // let hardware_status = HardwareMonitor::current()
-    //     .write()
-    //     .await
-    //     .read_hardware_parameters();
-
-    // info!(target: LOG_TARGET, "4 elapsed {:?}", timer.elapsed());
-    let gpu_public_parameters = HardwareStatusMonitor::current()
-        .get_gpu_devices_public_properties()
-        .await
-        .map_err(|e| e.to_string())?;
-    //     .map_err(|e| e.to_string())?;
-    // info!(target: LOG_TARGET, "5 elapsed {:?}", timer.elapsed());
-    // let cpu_public_parameters = HardwareStatusMonitor::current()
-    //     .get_cpu_public_properties()
-    //     .await
-    //     .map_err(|e| e.to_string())?;
-
-    // info!(target: LOG_TARGET, "6 elapsed {:?}", timer.elapsed());
-
-    let new_systemtray_data: SystrayData = SystemtrayManager::current().create_systemtray_data(
-        cpu_mining_status.hash_rate,
-        gpu_mining_status.hash_rate as f64,
-        // gpu_public_parameters.clone(),
-        // cpu_public_parameters.clone(),
-        (cpu_mining_status.estimated_earnings + gpu_mining_status.estimated_earnings) as f64,
-    );
-
-    // info!(target: LOG_TARGET, "7 elapsed {:?}", timer.elapsed());
-    SystemtrayManager::current().update_systray(app, new_systemtray_data);
-
-    // info!(target: LOG_TARGET, "8 elapsed {:?}", timer.elapsed());
-    let connected_peers = state
-        .node_manager
-        .list_connected_peers()
-        .await
-        .unwrap_or_default();
-
-    if timer.elapsed() > MAX_ACCEPTABLE_COMMAND_TIME {
-        warn!(target: LOG_TARGET, "get_miner_metrics took too long: {:?}", timer.elapsed());
-    }
-
-    let ret = MinerMetrics {
-        sha_network_hash_rate: sha_hash_rate,
-        randomx_network_hash_rate: randomx_hash_rate,
-        cpu: CpuMinerMetrics {
-            // hardware: cpu_public_parameters.clone(),
-            mining: cpu_mining_status,
-        },
-        gpu: GpuMinerMetrics {
-            hardware: gpu_public_parameters.clone(),
-            mining: gpu_mining_status,
-        },
-        base_node: BaseNodeStatus {
-            block_height,
-            block_time,
-            is_synced,
-            is_connected: !connected_peers.is_empty(),
-            connected_peers,
-        },
-    };
-    let mut lock = state.cached_miner_metrics.write().await;
-    *lock = Some(ret.clone());
-    state
-        .is_getting_miner_metrics
-        .store(false, Ordering::SeqCst);
-
-    Ok(ret)
-}
-
-#[tauri::command]
-fn log_web_message(level: String, message: Vec<String>) {
-    let joined_message = message.join(" ");
-    match level.as_str() {
-        "error" => {
-            error!(target: LOG_TARGET_WEB, "{}", joined_message)
-        }
-        _ => info!(target: LOG_TARGET_WEB, "{}", joined_message),
-    }
-}
-
-#[tauri::command]
-async fn reset_settings<'r>(
-    reset_wallet: bool,
-    _window: tauri::Window,
-    state: tauri::State<'_, UniverseAppState>,
-    app: tauri::AppHandle,
-) -> Result<(), String> {
-    stop_all_processes(state.inner().clone(), true).await?;
-    let network = Network::get_current_or_user_setting_or_default().as_key_str();
-
-    let app_config_dir = app.path_resolver().app_config_dir();
-    let app_cache_dir = app.path_resolver().app_cache_dir();
-    let app_data_dir = app.path_resolver().app_data_dir();
-    let app_local_data_dir = app.path_resolver().app_local_data_dir();
-
-    let dirs_to_remove = [
-        app_config_dir,
-        app_cache_dir,
-        app_data_dir,
-        app_local_data_dir,
-    ];
-    let valid_dir_paths: Vec<String> = dirs_to_remove
-        .iter()
-        .filter_map(|dir| {
-            if let Some(path) = dir {
-                path.to_str().map(|s| s.to_string())
-            } else {
-                None
-            }
-        })
-        .collect();
-
-    if valid_dir_paths.is_empty() {
-        error!(target: LOG_TARGET, "Could not get app directories for {:?}", valid_dir_paths);
-        return Err("Could not get app directories".to_string());
-    }
-    // Exclude EBWebView because it is still being used.
-    let folder_block_list = ["EBWebView"];
-
-    for dir_path in dirs_to_remove.iter().flatten() {
-        if dir_path.exists() {
-            for entry in read_dir(dir_path).map_err(|e| e.to_string())? {
-                let entry = entry.map_err(|e| e.to_string())?;
-                let path = entry.path();
-                if path.is_dir() {
-                    if let Some(file_name) = path.file_name().and_then(|name| name.to_str()) {
-                        if folder_block_list.contains(&file_name) {
-                            debug!(target: LOG_TARGET, "[reset_settings] Skipping {:?} directory", path);
-                            continue;
-                        }
-                    }
-
-                    let contains_wallet_config =
-                        read_dir(&path)
-                            .map_err(|e| e.to_string())?
-                            .any(|inner_entry| {
-                                inner_entry
-                                    .map(|e| e.file_name() == "wallet_config.json")
-                                    .unwrap_or(false)
-                            });
-
-                    let is_network_dir = path
-                        .file_name()
-                        .and_then(|name| name.to_str())
-                        .map(|name| name == network)
-                        .unwrap_or(false);
-
-                    if !reset_wallet && contains_wallet_config {
-                        debug!(target: LOG_TARGET, "[reset_settings] Skipping {:?} directory because it contains wallet_config.json and reset_wallet is false", path);
-                        continue;
-                    }
-                    if reset_wallet && contains_wallet_config && !is_network_dir {
-                        debug!(target: LOG_TARGET, "[reset_settings] Skipping {:?} directory because it contains wallet_config.json and does not matches network name", path);
-                        continue;
-                    }
-
-                    debug!(target: LOG_TARGET, "[reset_settings] Removing {:?} directory", path);
-                    remove_dir_all(path.clone()).map_err(|e| {
-                        error!(target: LOG_TARGET, "[reset_settings] Could not remove {:?} directory: {:?}", path, e);
-                        format!("Could not remove directory: {}", e)
-                    })?;
-                } else {
-                    debug!(target: LOG_TARGET, "[reset_settings] Removing {:?} file", path);
-                    remove_file(path.clone()).map_err(|e| {
-                        error!(target: LOG_TARGET, "[reset_settings] Could not remove {:?} file: {:?}", path, e);
-                        format!("Could not remove file: {}", e)
-                    })?;
-                }
-            }
-        }
-    }
-
-    debug!(target: LOG_TARGET, "[reset_settings] Removing keychain items");
-    if let Ok(entry) = Entry::new(APPLICATION_FOLDER_ID, "inner_wallet_credentials") {
-        let _unused = entry.delete_credential();
-    }
-
-    info!(target: LOG_TARGET, "[reset_settings] Restarting the app");
-    app.restart();
-
-    Ok(())
-}
-#[tauri::command]
-async fn close_splashscreen(window: Window) {
-    window
-        .get_window("splashscreen")
-        .expect("no window labeled 'splashscreen' found")
-        .close()
-        .expect("could not close");
-    window
-        .get_window("main")
-        .expect("no window labeled 'main' found")
-        .show()
-        .expect("could not show");
-}
->>>>>>> ca2701e3
 #[derive(Debug, Serialize, Clone)]
 pub struct CpuMinerMetrics {
     // hardware: Vec<PublicDeviceProperties>,
