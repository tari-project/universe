// Copyright 2024. The Tari Project
//
// Redistribution and use in source and binary forms, with or without modification, are permitted provided that the
// following conditions are met:
//
// 1. Redistributions of source code must retain the above copyright notice, this list of conditions and the following
// disclaimer.
//
// 2. Redistributions in binary form must reproduce the above copyright notice, this list of conditions and the
// following disclaimer in the documentation and/or other materials provided with the distribution.
//
// 3. Neither the name of the copyright holder nor the names of its contributors may be used to endorse or promote
// products derived from this software without specific prior written permission.
//
// THIS SOFTWARE IS PROVIDED BY THE COPYRIGHT HOLDERS AND CONTRIBUTORS "AS IS" AND ANY EXPRESS OR IMPLIED WARRANTIES,
// INCLUDING, BUT NOT LIMITED TO, THE IMPLIED WARRANTIES OF MERCHANTABILITY AND FITNESS FOR A PARTICULAR PURPOSE ARE
// DISCLAIMED. IN NO EVENT SHALL THE COPYRIGHT HOLDER OR CONTRIBUTORS BE LIABLE FOR ANY DIRECT, INDIRECT, INCIDENTAL,
// SPECIAL, EXEMPLARY, OR CONSEQUENTIAL DAMAGES (INCLUDING, BUT NOT LIMITED TO, PROCUREMENT OF SUBSTITUTE GOODS OR
// SERVICES; LOSS OF USE, DATA, OR PROFITS; OR BUSINESS INTERRUPTION) HOWEVER CAUSED AND ON ANY THEORY OF LIABILITY,
// WHETHER IN CONTRACT, STRICT LIABILITY, OR TORT (INCLUDING NEGLIGENCE OR OTHERWISE) ARISING IN ANY WAY OUT OF THE
// USE OF THIS SOFTWARE, EVEN IF ADVISED OF THE POSSIBILITY OF SUCH DAMAGE.

// Prevents additional console window on Windows in release, DO NOT REMOVE!!
#![cfg_attr(not(debug_assertions), windows_subsystem = "windows")]

use auto_launcher::AutoLauncher;
use gpu_miner_adapter::GpuMinerStatus;
use hardware::hardware_status_monitor::HardwareStatusMonitor;
use log::{debug, error, info, warn};
use node_adapter::BaseNodeStatus;
use p2pool::models::Connections;
use std::fs::{remove_dir_all, remove_file};
use std::path::Path;
use tauri_plugin_cli::CliExt;
use tokio::sync::watch::{self};
use updates_manager::UpdatesManager;
use wallet_adapter::WalletBalance;

use log4rs::config::RawConfig;
use serde::Serialize;
use std::fs;
use std::sync::atomic::AtomicBool;
use std::sync::Arc;
use std::thread::sleep;
use std::time::{Duration, SystemTime};
use tari_common::configuration::Network;
use tari_common_types::tari_address::TariAddress;
use tari_shutdown::Shutdown;
use tauri::async_runtime::{block_on, JoinHandle};
<<<<<<< HEAD
use tauri::{Emitter, Listener, Manager, PhysicalPosition, PhysicalSize, RunEvent, WindowEvent};
=======
use tauri::{Emitter, Manager, RunEvent};
>>>>>>> a822b07e
use tauri_plugin_sentry::{minidump, sentry};
use tokio::sync::{Mutex, RwLock};
use tokio::time;
use utils::logging_utils::setup_logging;

use app_config::AppConfig;
use app_in_memory_config::AppInMemoryConfig;
use binaries::{binaries_list::Binaries, binaries_resolver::BinaryResolver};

use node_manager::NodeManagerError;
use progress_tracker::ProgressTracker;
use setup_status_event::SetupStatusEvent;
use telemetry_manager::TelemetryManager;

use crate::cpu_miner::CpuMiner;

use crate::commands::{CpuMinerConnection, MinerMetrics};
#[allow(unused_imports)]
use crate::external_dependencies::ExternalDependencies;
use crate::feedback::Feedback;
use crate::gpu_miner::GpuMiner;
use crate::internal_wallet::InternalWallet;
use crate::mm_proxy_manager::{MmProxyManager, StartConfig};
use crate::node_manager::NodeManager;
use crate::p2pool::models::Stats;
use crate::p2pool_manager::{P2poolConfig, P2poolManager};
use crate::tor_manager::TorManager;
use crate::wallet_manager::WalletManager;
#[cfg(target_os = "macos")]
use utils::macos_utils::is_app_in_applications_folder;
use utils::shutdown_utils::stop_all_processes;

mod app_config;
mod app_in_memory_config;
mod auto_launcher;
mod binaries;
mod commands;
mod consts;
mod cpu_miner;
mod credential_manager;
mod download_utils;
mod external_dependencies;
mod feedback;
mod github;
mod gpu_miner;
mod gpu_miner_adapter;
mod hardware;
mod internal_wallet;
mod mm_proxy_adapter;
mod mm_proxy_manager;
mod network_utils;
mod node_adapter;
mod node_manager;
mod p2pool;
mod p2pool_adapter;
mod p2pool_manager;
mod port_allocator;
mod process_adapter;
mod process_killer;
mod process_utils;
mod process_watcher;
mod progress_tracker;
mod setup_status_event;
mod telemetry_manager;
mod tests;
mod tor_adapter;
mod tor_manager;
mod updates_manager;
mod user_listener;
mod utils;
mod wallet_adapter;
mod wallet_manager;
mod xmrig;
mod xmrig_adapter;

const LOG_TARGET: &str = "tari::universe::main";
#[cfg(not(any(feature = "release-ci", feature = "release-ci-beta")))]
const APPLICATION_FOLDER_ID: &str = "com.tari.universe.alpha";
#[cfg(all(feature = "release-ci", feature = "release-ci-beta"))]
const APPLICATION_FOLDER_ID: &str = "com.tari.universe.other";
#[cfg(all(feature = "release-ci", not(feature = "release-ci-beta")))]
const APPLICATION_FOLDER_ID: &str = "com.tari.universe";
#[cfg(all(feature = "release-ci-beta", not(feature = "release-ci")))]
const APPLICATION_FOLDER_ID: &str = "com.tari.universe.beta";

struct CpuMinerConfig {
    node_connection: CpuMinerConnection,
    tari_address: TariAddress,
    eco_mode_xmrig_options: Vec<String>,
    ludicrous_mode_xmrig_options: Vec<String>,
    custom_mode_xmrig_options: Vec<String>,
    eco_mode_cpu_percentage: Option<u32>,
    ludicrous_mode_cpu_percentage: Option<u32>,
}

#[derive(Debug, Serialize, Clone)]
#[allow(dead_code)]
struct CriticalProblemEvent {
    title: Option<String>,
    description: Option<String>,
}

#[allow(clippy::too_many_lines)]
async fn setup_inner(
    state: tauri::State<'_, UniverseAppState>,
    app: tauri::AppHandle,
) -> Result<(), anyhow::Error> {
    app.emit(
        "message",
        SetupStatusEvent {
            event_type: "setup_status".to_string(),
            title: "starting-up".to_string(),
            title_params: None,
            progress: 0.0,
        },
    )
    .inspect_err(|e| error!(target: LOG_TARGET, "Could not emit event 'message': {:?}", e))?;

    #[cfg(target_os = "macos")]
    if !cfg!(dev) && !is_app_in_applications_folder() {
        app.emit(
            "critical_problem",
            CriticalProblemEvent {
                title: None,
                description: Some("not-installed-in-applications-directory".to_string()),
            },
        )
        .inspect_err(
            |e| error!(target: LOG_TARGET, "Could not emit event 'critical_problem': {:?}", e),
        )?;
        return Ok(());
    }

    state
        .updates_manager
        .init_periodic_updates(app.clone())
        .await?;

    let data_dir = app
        .path()
        .app_local_data_dir()
        .expect("Could not get data dir");
    let config_dir = app
        .path()
        .app_config_dir()
        .expect("Could not get config dir");
    let log_dir = app.path().app_log_dir().expect("Could not get log dir");

    #[cfg(target_os = "windows")]
    if cfg!(target_os = "windows") && !cfg!(dev) {
        ExternalDependencies::current()
            .read_registry_installed_applications()
            .await?;
        let is_missing = ExternalDependencies::current()
            .check_if_some_dependency_is_not_installed()
            .await;
        let external_dependencies = ExternalDependencies::current()
            .get_external_dependencies()
            .await;

        if is_missing {
            app.emit(
                    "missing-applications",
                    external_dependencies
                ).inspect_err(|e| error!(target: LOG_TARGET, "Could not emit event 'missing-applications': {:?}", e))?;
            return Ok(());
        }
    }

    let cpu_miner_config = state.cpu_miner_config.read().await;
    let app_config = state.config.read().await;
    let use_tor = app_config.use_tor();
    drop(app_config);
    let mm_proxy_manager = state.mm_proxy_manager.clone();

    let is_auto_launcher_enabled = state.config.read().await.should_auto_launch();
    AutoLauncher::current()
        .initialize_auto_launcher(is_auto_launcher_enabled)
        .await?;

    let (tx, rx) = watch::channel("".to_string());
    let progress = ProgressTracker::new(app.clone(), Some(tx));

    let last_binaries_update_timestamp = state.config.read().await.last_binaries_update_timestamp();
    let now = SystemTime::now();

    state
        .telemetry_manager
        .write()
        .await
        .initialize(state.airdrop_access_token.clone(), app.clone())
        .await?;

    let mut binary_resolver = BinaryResolver::current().write().await;
    let should_check_for_update = now
        .duration_since(last_binaries_update_timestamp)
        .unwrap_or(Duration::from_secs(0))
        > Duration::from_secs(60 * 60 * 6);

    if use_tor && !cfg!(target_os = "macos") {
        progress.set_max(5).await;
        progress
            .update("checking-latest-version-tor".to_string(), None, 0)
            .await;
        binary_resolver
            .initialize_binary_timeout(
                Binaries::Tor,
                progress.clone(),
                should_check_for_update,
                rx.clone(),
            )
            .await?;
        sleep(Duration::from_secs(1));
    }

    progress.set_max(10).await;
    progress
        .update("checking-latest-version-node".to_string(), None, 0)
        .await;
    binary_resolver
        .initialize_binary_timeout(
            Binaries::MinotariNode,
            progress.clone(),
            should_check_for_update,
            rx.clone(),
        )
        .await?;
    sleep(Duration::from_secs(1));

    progress.set_max(15).await;
    progress
        .update("checking-latest-version-mmproxy".to_string(), None, 0)
        .await;
    binary_resolver
        .initialize_binary_timeout(
            Binaries::MergeMiningProxy,
            progress.clone(),
            should_check_for_update,
            rx.clone(),
        )
        .await?;
    sleep(Duration::from_secs(1));

    progress.set_max(20).await;
    progress
        .update("checking-latest-version-wallet".to_string(), None, 0)
        .await;
    binary_resolver
        .initialize_binary_timeout(
            Binaries::Wallet,
            progress.clone(),
            should_check_for_update,
            rx.clone(),
        )
        .await?;
    sleep(Duration::from_secs(1));

    progress.set_max(25).await;
    progress
        .update("checking-latest-version-gpuminer".to_string(), None, 0)
        .await;
    binary_resolver
        .initialize_binary_timeout(
            Binaries::GpuMiner,
            progress.clone(),
            should_check_for_update,
            rx.clone(),
        )
        .await?;
    sleep(Duration::from_secs(1));

    progress.set_max(30).await;
    progress
        .update("checking-latest-version-xmrig".to_string(), None, 0)
        .await;
    binary_resolver
        .initialize_binary_timeout(
            Binaries::Xmrig,
            progress.clone(),
            should_check_for_update,
            rx.clone(),
        )
        .await?;
    sleep(Duration::from_secs(1));

    progress.set_max(35).await;
    progress
        .update("checking-latest-version-sha-p2pool".to_string(), None, 0)
        .await;
    binary_resolver
        .initialize_binary_timeout(
            Binaries::ShaP2pool,
            progress.clone(),
            should_check_for_update,
            rx.clone(),
        )
        .await?;
    sleep(Duration::from_secs(1));

    if should_check_for_update {
        state
            .config
            .write()
            .await
            .set_last_binaries_update_timestamp(now)
            .await?;
    }

    //drop binary resolver to release the lock
    drop(binary_resolver);

    let _unused = state
        .gpu_miner
        .write()
        .await
        .detect(config_dir.clone())
        .await
        .inspect_err(|e| error!(target: LOG_TARGET, "Could not detect gpu miner: {:?}", e));

    HardwareStatusMonitor::current().initialize().await?;

    let mut tor_control_port = None;
    if use_tor && !cfg!(target_os = "macos") {
        state
            .tor_manager
            .ensure_started(
                state.shutdown.to_signal(),
                data_dir.clone(),
                config_dir.clone(),
                log_dir.clone(),
            )
            .await?;
        tor_control_port = state.tor_manager.get_control_port().await?;
    }
    progress.set_max(37).await;
    progress
        .update("waiting-for-minotari-node-to-start".to_string(), None, 0)
        .await;
    for _i in 0..2 {
        match state
            .node_manager
            .ensure_started(
                state.shutdown.to_signal(),
                data_dir.clone(),
                config_dir.clone(),
                log_dir.clone(),
                use_tor,
                tor_control_port,
            )
            .await
        {
            Ok(_) => {}
            Err(e) => {
                if let NodeManagerError::ExitCode(code) = e {
                    if code == 114 {
                        warn!(target: LOG_TARGET, "Database for node is corrupt or needs a reset, deleting and trying again.");
                        state.node_manager.clean_data_folder(&data_dir).await?;
                        progress.set_max(38).await;
                        progress
                            .update("minotari-node-restarting".to_string(), None, 0)
                            .await;
                        continue;
                    }
                }
                error!(target: LOG_TARGET, "Could not start node manager: {:?}", e);

                app.exit(-1);
                return Err(e.into());
            }
        }
    }
    info!(target: LOG_TARGET, "Node has started and is ready");

    progress.set_max(40).await;
    progress
        .update("waiting-for-wallet".to_string(), None, 0)
        .await;
    state
        .wallet_manager
        .ensure_started(
            state.shutdown.to_signal(),
            data_dir.clone(),
            config_dir.clone(),
            log_dir.clone(),
        )
        .await?;

    progress.set_max(45).await;
    progress.update("wallet-started".to_string(), None, 0).await;
    progress
        .update("waiting-for-node".to_string(), None, 0)
        .await;
    progress.set_max(75).await;
    state.node_manager.wait_synced(progress.clone()).await?;

    if state.config.read().await.p2pool_enabled() {
        progress.set_max(85).await;
        progress
            .update("starting-p2pool".to_string(), None, 0)
            .await;

        let base_node_grpc = state.node_manager.get_grpc_port().await?;
        let p2pool_config = P2poolConfig::builder()
            .with_base_node(base_node_grpc)
            .with_stats_server_port(state.config.read().await.p2pool_stats_server_port())
            .build()?;

        state
            .p2pool_manager
            .ensure_started(
                state.shutdown.to_signal(),
                p2pool_config,
                data_dir.clone(),
                config_dir.clone(),
                log_dir.clone(),
            )
            .await?;
    }

    progress.set_max(100).await;
    progress
        .update("starting-mmproxy".to_string(), None, 0)
        .await;

    let base_node_grpc_port = state.node_manager.get_grpc_port().await?;

    let mut telemetry_id = state
        .telemetry_manager
        .read()
        .await
        .get_unique_string()
        .await;
    if telemetry_id.is_empty() {
        telemetry_id = "unknown_miner_tari_universe".to_string();
    }

    let config = state.config.read().await;
    let p2pool_port = state.p2pool_manager.grpc_port().await;
    mm_proxy_manager
        .start(StartConfig {
            base_node_grpc_port,
            p2pool_port,
            app_shutdown: state.shutdown.to_signal().clone(),
            base_path: data_dir.clone(),
            config_path: config_dir.clone(),
            log_path: log_dir.clone(),
            tari_address: cpu_miner_config.tari_address.clone(),
            coinbase_extra: telemetry_id,
            p2pool_enabled: config.p2pool_enabled(),
            monero_nodes: config.mmproxy_monero_nodes().clone(),
            use_monero_fail: config.mmproxy_use_monero_fail(),
        })
        .await?;
    mm_proxy_manager.wait_ready().await?;
    *state.is_setup_finished.write().await = true;
    drop(
        app.clone()
            .emit(
                "message",
                SetupStatusEvent {
                    event_type: "setup_status".to_string(),
                    title: "application-started".to_string(),
                    title_params: None,
                    progress: 1.0,
                },
            )
            .inspect_err(|e| error!(target: LOG_TARGET, "Could not emit event 'message': {:?}", e)),
    );

    let move_handle = app.clone();
    tauri::async_runtime::spawn(async move {
        let mut interval: time::Interval = time::interval(Duration::from_secs(1));
        loop {
            let app_state = move_handle.state::<UniverseAppState>().clone();

            if app_state.shutdown.is_triggered() {
                break;
            }

            interval.tick().await;
            if let Ok(metrics_ret) = commands::get_miner_metrics(app_state).await {
                drop(move_handle.clone().emit("miner_metrics", metrics_ret));
            }
        }
    });

    let app_handle_clone: tauri::AppHandle = app.clone();
    tauri::async_runtime::spawn(async move {
        let mut interval: time::Interval = time::interval(Duration::from_secs(30));
        let mut has_send_error = false;

        loop {
            let state = app_handle_clone.state::<UniverseAppState>().inner();
            if state.shutdown.is_triggered() {
                break;
            }

            interval.tick().await;
            let check_if_orphan = state
                .node_manager
                .check_if_is_orphan_chain(!has_send_error)
                .await;
            match check_if_orphan {
                Ok(is_stuck) => {
                    if is_stuck {
                        error!(target: LOG_TARGET, "Miner is stuck on orphan chain");
                    }
                    if is_stuck && !has_send_error {
                        has_send_error = true;
                    }
                    drop(app_handle_clone.emit("is_stuck", is_stuck));
                }
                Err(ref e) => {
                    error!(target: LOG_TARGET, "{}", e);
                }
            }
        }
    });

    Ok(())
}

#[derive(Clone)]
struct UniverseAppState {
    stop_start_mutex: Arc<Mutex<()>>,
    base_node_latest_status: Arc<watch::Receiver<BaseNodeStatus>>,
    wallet_latest_balance: Arc<watch::Receiver<Option<WalletBalance>>>,
    gpu_latest_status: Arc<watch::Receiver<GpuMinerStatus>>,
    is_getting_p2pool_stats: Arc<AtomicBool>,
    is_getting_p2pool_connections: Arc<AtomicBool>,
    is_getting_miner_metrics: Arc<AtomicBool>,
    is_getting_transaction_history: Arc<AtomicBool>,
    is_setup_finished: Arc<RwLock<bool>>,
    config: Arc<RwLock<AppConfig>>,
    in_memory_config: Arc<RwLock<AppInMemoryConfig>>,
    shutdown: Shutdown,
    tari_address: Arc<RwLock<TariAddress>>,
    cpu_miner: Arc<RwLock<CpuMiner>>,
    gpu_miner: Arc<RwLock<GpuMiner>>,
    cpu_miner_config: Arc<RwLock<CpuMinerConfig>>,
    mm_proxy_manager: MmProxyManager,
    node_manager: NodeManager,
    wallet_manager: WalletManager,
    telemetry_manager: Arc<RwLock<TelemetryManager>>,
    feedback: Arc<RwLock<Feedback>>,
    airdrop_access_token: Arc<RwLock<Option<String>>>,
    p2pool_manager: P2poolManager,
    tor_manager: TorManager,
    updates_manager: UpdatesManager,
    cached_p2pool_stats: Arc<RwLock<Option<Option<Stats>>>>,
    cached_p2pool_connections: Arc<RwLock<Option<Option<Connections>>>>,
    cached_miner_metrics: Arc<RwLock<Option<MinerMetrics>>>,
}

#[derive(Clone, serde::Serialize)]
struct Payload {
    args: Vec<String>,
    cwd: String,
}

#[allow(clippy::too_many_lines)]
fn main() {
    let _unused = fix_path_env::fix();
    // TODO: Integrate sentry into logs. Because we are using Tari's logging infrastructure, log4rs
    // sets the logger and does not expose a way to add sentry into it.

    let client = sentry::init((
        "https://edd6b9c1494eb7fda6ee45590b80bcee@o4504839079002112.ingest.us.sentry.io/4507979991285760",
        sentry::ClientOptions {
            release: sentry::release_name!(),
            attach_stacktrace: true,
            ..Default::default()
        },
    ));
    let _guard = minidump::init(&client);

    let shutdown = Shutdown::new();

    // NOTE: Nothing is started at this point, so ports are not known. You can only start settings ports
    // and addresses once the different services have been started.
    // A better way is to only provide the config when we start the service.
    let (base_node_watch_tx, base_node_watch_rx) = watch::channel(BaseNodeStatus::default());
    let node_manager = NodeManager::new(base_node_watch_tx);
    let (wallet_watch_tx, wallet_watch_rx) = watch::channel::<Option<WalletBalance>>(None);
    let wallet_manager = WalletManager::new(node_manager.clone(), wallet_watch_tx);
    let wallet_manager2 = wallet_manager.clone();
    let p2pool_manager = P2poolManager::new();

    let cpu_config = Arc::new(RwLock::new(CpuMinerConfig {
        node_connection: CpuMinerConnection::BuiltInProxy,
        tari_address: TariAddress::default(),
        eco_mode_xmrig_options: vec![],
        ludicrous_mode_xmrig_options: vec![],
        custom_mode_xmrig_options: vec![],
        eco_mode_cpu_percentage: None,
        ludicrous_mode_cpu_percentage: None,
    }));

    let app_in_memory_config =
        Arc::new(RwLock::new(app_in_memory_config::AppInMemoryConfig::init()));

    let (gpu_status_tx, gpu_status_rx) = watch::channel(GpuMinerStatus::default());
    let cpu_miner: Arc<RwLock<CpuMiner>> = Arc::new(CpuMiner::new().into());
    let gpu_miner: Arc<RwLock<GpuMiner>> = Arc::new(GpuMiner::new(gpu_status_tx).into());

    let app_config_raw = AppConfig::new();
    let app_config = Arc::new(RwLock::new(app_config_raw.clone()));

    let telemetry_manager: TelemetryManager = TelemetryManager::new(
        cpu_miner.clone(),
        app_config.clone(),
        app_in_memory_config.clone(),
        Some(Network::default()),
        p2pool_manager.clone(),
        gpu_status_rx.clone(),
        base_node_watch_rx.clone(),
    );

    let updates_manager = UpdatesManager::new(app_config.clone(), shutdown.to_signal());

    let feedback = Feedback::new(app_in_memory_config.clone(), app_config.clone());

    let mm_proxy_manager = MmProxyManager::new();
    let app_state = UniverseAppState {
        stop_start_mutex: Arc::new(Mutex::new(())),
        is_getting_miner_metrics: Arc::new(AtomicBool::new(false)),
        is_getting_p2pool_stats: Arc::new(AtomicBool::new(false)),
        is_getting_p2pool_connections: Arc::new(AtomicBool::new(false)),
        base_node_latest_status: Arc::new(base_node_watch_rx),
        wallet_latest_balance: Arc::new(wallet_watch_rx),
        gpu_latest_status: Arc::new(gpu_status_rx),
        is_setup_finished: Arc::new(RwLock::new(false)),
        is_getting_transaction_history: Arc::new(AtomicBool::new(false)),
        config: app_config.clone(),
        in_memory_config: app_in_memory_config.clone(),
        shutdown: shutdown.clone(),
        tari_address: Arc::new(RwLock::new(TariAddress::default())),
        cpu_miner: cpu_miner.clone(),
        gpu_miner: gpu_miner.clone(),
        cpu_miner_config: cpu_config.clone(),
        mm_proxy_manager: mm_proxy_manager.clone(),
        node_manager,
        wallet_manager,
        p2pool_manager,
        telemetry_manager: Arc::new(RwLock::new(telemetry_manager)),
        feedback: Arc::new(RwLock::new(feedback)),
        airdrop_access_token: Arc::new(RwLock::new(None)),
        tor_manager: TorManager::new(),
        updates_manager,
        cached_p2pool_stats: Arc::new(RwLock::new(None)),
        cached_p2pool_connections: Arc::new(RwLock::new(None)),
        cached_miner_metrics: Arc::new(RwLock::new(None)),
    };

    let app_state2 = app_state.clone();
    let app_state_token_moved = app_state.clone();

    let app = tauri::Builder::default()
        .plugin(tauri_plugin_process::init())
        .plugin(tauri_plugin_sentry::init_with_no_injection(&client))
        .plugin(tauri_plugin_os::init())
        .plugin(tauri_plugin_shell::init())
        .plugin(tauri_plugin_single_instance::init(|app, argv, cwd| {
            println!("{}, {argv:?}, {cwd}", app.package_info().name);

            app.emit("single-instance", Payload { args: argv, cwd })
                .unwrap_or_else(
                    |e| error!(target: LOG_TARGET, "Could not emit single-instance event: {:?}", e),
                );
        }))
        .plugin(tauri_plugin_updater::Builder::new().build())
        .plugin(tauri_plugin_cli::init())
        .setup(|app| {
            let config_path = app
                .path()
                .app_config_dir()
                .expect("Could not get config dir");

            // Remove this after it's been rolled out for a few versions
            let log_path = app.path().app_log_dir().map_err(|e| e.to_string())?;
            let logs_cleared_file = log_path.join("logs_cleared");
            if logs_cleared_file.exists() {
                remove_file(&logs_cleared_file).map_err(|e| e.to_string())?;
            }

            let contents = setup_logging(
                &log_path
                    .join("universe")
                    .join("configs")
                    .join("log4rs_config_universe.yml"),
                &app.path().app_log_dir().expect("Could not get log dir"),
                include_str!("../log4rs/universe_sample.yml"),
            )
            .expect("Could not set up logging");
            let config: RawConfig = serde_yaml::from_str(&contents)
                .expect("Could not parse the contents of the log file as yaml");
            log4rs::init_raw_config(config).expect("Could not initialize logging");

            // Do this after logging has started otherwise we can't actually see any errors
            app.manage(app_state2);
            match app.cli().matches() {
                Ok(matches) => {
                    if let Some(backup_path) = matches.args.get("import-backup") {
                        if let Some(backup_path)  = backup_path.value.as_str() {
                            info!(target: LOG_TARGET, "Trying to copy backup to existing db: {:?}", backup_path);
                            let backup_path = Path::new(backup_path);
                            if backup_path.exists() {
                               let existing_db = app.path()
                                    .app_local_data_dir()
                                    .map_err(Box::new)?
                                    .join("node")
                                    .join(Network::get_current_or_user_setting_or_default().to_string())
                                    .join("data").join("base_node").join("db");

                                info!(target: LOG_TARGET, "Existing db path: {:?}", existing_db);
                                let _unused = fs::remove_dir_all(&existing_db).inspect_err(|e| warn!(target: LOG_TARGET, "Could not remove existing db when importing backup: {:?}", e));
                                let _unused=fs::create_dir_all(&existing_db).inspect_err(|e| error!(target: LOG_TARGET, "Could not create existing db when importing backup: {:?}", e));
                                let _unused = fs::copy(backup_path, existing_db.join("data.mdb")).inspect_err(|e| error!(target: LOG_TARGET, "Could not copy backup to existing db: {:?}", e));
                            } else {
                                warn!(target: LOG_TARGET, "Backup file does not exist: {:?}", backup_path);
                            }
                        }
                    }
                },
                Err(e) => {
                    error!(target: LOG_TARGET, "Could not get cli matches: {:?}", e);
                   return Err(Box::new(e));
                }
            };

<<<<<<< HEAD
            let splash_window = app
                .get_webview_window("splashscreen")
                .expect("Main window not found");

            app.once("startup-token", move |event| {
                _ = async {
                    let token_payload = event.payload();
                    let mut token = app_state_token_moved.airdrop_access_token.write().await;
                    *token = Some(token_payload.to_string().clone());
                }
            });

=======
>>>>>>> a822b07e
            // The start of needed restart operations. Break this out into a module if we need n+1
            let tcp_tor_toggled_file = config_path.join("tcp_tor_toggled");
            if tcp_tor_toggled_file.exists() {
                let network = Network::default().as_key_str();

                let node_peer_db = config_path.join("node").join(network).join("peer_db");
                let wallet_peer_db = config_path.join("wallet").join(network).join("peer_db");

                // They may not exist. This could be first run.
                if node_peer_db.exists() {
                    if let Err(e) = remove_dir_all(node_peer_db) {
                        warn!(target: LOG_TARGET, "Could not clear peer data folder: {}", e);
                    }
                }

                if wallet_peer_db.exists() {
                    if let Err(e) = remove_dir_all(wallet_peer_db) {
                        warn!(target: LOG_TARGET, "Could not clear peer data folder: {}", e);
                    }
                }

                remove_file(tcp_tor_toggled_file).map_err(|e| {
                    error!(target: LOG_TARGET, "Could not remove tcp_tor_toggled file: {}", e);
                    e.to_string()
                })?;
            }

            let cpu_config2 = cpu_config.clone();
            let thread_config: JoinHandle<Result<(), anyhow::Error>> =
                tauri::async_runtime::spawn(async move {
                    let mut app_conf = app_config.write().await;
                    app_conf.load_or_create(config_path).await?;

                    let mut cpu_conf = cpu_config2.write().await;
                    cpu_conf.eco_mode_cpu_percentage = app_conf.eco_mode_cpu_threads();
                    cpu_conf.ludicrous_mode_cpu_percentage = app_conf.ludicrous_mode_cpu_threads();
                    cpu_conf.eco_mode_xmrig_options = app_conf.eco_mode_cpu_options().clone();
                    cpu_conf.ludicrous_mode_xmrig_options =
                        app_conf.ludicrous_mode_cpu_options().clone();
                    cpu_conf.custom_mode_xmrig_options = app_conf.custom_mode_cpu_options().clone();

                    Ok(())
                });

            match tauri::async_runtime::block_on(thread_config) {
                Ok(_) => {}
                Err(e) => {
                    error!(target: LOG_TARGET, "Error setting up app state: {:?}", e);
                }
            };

            let config_path = app
                .path()
                .app_config_dir()
                .expect("Could not get config dir");
            let address = app.state::<UniverseAppState>().tari_address.clone();
            let thread = tauri::async_runtime::spawn(async move {
                match InternalWallet::load_or_create(config_path).await {
                    Ok(wallet) => {
                        cpu_config.write().await.tari_address = wallet.get_tari_address();
                        wallet_manager2
                            .set_view_private_key_and_spend_key(
                                wallet.get_view_key(),
                                wallet.get_spend_key(),
                            )
                            .await;
                        let mut lock = address.write().await;
                        *lock = wallet.get_tari_address();
                        Ok(())
                        //app.state::<UniverseAppState>().tari_address = wallet.get_tari_address();
                    }
                    Err(e) => {
                        error!(target: LOG_TARGET, "Error loading internal wallet: {:?}", e);
                        // TODO: If this errors, the application does not exit properly.
                        // So temporarily we are going to kill it here

                        Err(e)
                    }
                }
            });

            match tauri::async_runtime::block_on(thread).expect("Could not start task") {
                Ok(_) => {
                    // let mut lock = app.state::<UniverseAppState>().tari_address.write().await;
                    // *lock = address;
                    Ok(())
                }
                Err(e) => {
                    error!(target: LOG_TARGET, "Error setting up internal wallet: {:?}", e);
                    Err(e.into())
                }
            }
        })
        .invoke_handler(tauri::generate_handler![
            commands::close_splashscreen,
            commands::download_and_start_installer,
            commands::exit_application,
            commands::fetch_tor_bridges,
            commands::get_app_config,
            commands::get_app_in_memory_config,
            commands::get_applications_versions,
            commands::get_external_dependencies,
            commands::get_max_consumption_levels,
            commands::get_miner_metrics,
            commands::get_monero_seed_words,
            commands::get_network,
            commands::get_p2pool_stats,
            commands::get_paper_wallet_details,
            commands::get_seed_words,
            commands::get_tari_wallet_details,
            commands::get_tor_config,
            commands::get_tor_entry_guards,
            commands::get_transaction_history,
            commands::import_seed_words,
            commands::log_web_message,
            commands::open_log_dir,
            commands::reset_settings,
            commands::resolve_application_language,
            commands::restart_application,
            commands::send_feedback,
            commands::set_airdrop_access_token,
            commands::set_allow_telemetry,
            commands::set_application_language,
            commands::set_auto_update,
            commands::set_cpu_mining_enabled,
            commands::set_display_mode,
            commands::set_excluded_gpu_devices,
            commands::set_gpu_mining_enabled,
            commands::set_mine_on_app_start,
            commands::set_mode,
            commands::set_monero_address,
            commands::set_monerod_config,
            commands::set_p2pool_enabled,
            commands::set_show_experimental_settings,
            commands::set_should_always_use_system_language,
            commands::set_should_auto_launch,
            commands::set_tor_config,
            commands::set_use_tor,
            commands::set_visual_mode,
            commands::start_mining,
            commands::stop_mining,
            commands::update_applications,
            commands::get_p2pool_connections,
            commands::set_p2pool_stats_server_port,
            commands::get_used_p2pool_stats_server_port,
            commands::proceed_with_update,
            commands::set_pre_release,
            commands::check_for_updates,
            commands::try_update,
            commands::get_network,
            commands::sign_ws_data,
        ])
        .build(tauri::generate_context!())
        .inspect_err(
            |e| error!(target: LOG_TARGET, "Error while building tauri application: {:?}", e),
        )
        .expect("error while running tauri application");

    info!(
        target: LOG_TARGET,
        "Starting Tari Universe version: {}",
        app.package_info().version
    );

    app.run(move |app_handle, event| match event {
        tauri::RunEvent::Ready  => {
            let a = app_handle.clone();
            tauri::async_runtime::spawn( async move  {
            let state = a.state::<UniverseAppState>().clone();
                    let _res = setup_inner(state, a.clone()).await
                        .inspect_err(|e| error!(target: LOG_TARGET, "Could not setup app: {:?}", e));
            });
        }
        tauri::RunEvent::ExitRequested { api: _, .. } => {
            info!(target: LOG_TARGET, "App shutdown request caught");
            let _unused = block_on(stop_all_processes(app_handle.clone(), true));
            info!(target: LOG_TARGET, "App shutdown complete");
        }
        tauri::RunEvent::Exit => {
            info!(target: LOG_TARGET, "App shutdown caught");
            let _unused = block_on(stop_all_processes(app_handle.clone(), true));
            info!(target: LOG_TARGET, "Tari Universe v{} shut down successfully", app_handle.package_info().version);
        }
        RunEvent::MainEventsCleared => {
            // no need to handle
        }
        _ => {
            debug!(target: LOG_TARGET, "Unhandled event: {:?}", event);
        }
    });
}<|MERGE_RESOLUTION|>--- conflicted
+++ resolved
@@ -47,11 +47,7 @@
 use tari_common_types::tari_address::TariAddress;
 use tari_shutdown::Shutdown;
 use tauri::async_runtime::{block_on, JoinHandle};
-<<<<<<< HEAD
-use tauri::{Emitter, Listener, Manager, PhysicalPosition, PhysicalSize, RunEvent, WindowEvent};
-=======
-use tauri::{Emitter, Manager, RunEvent};
->>>>>>> a822b07e
+use tauri::{Emitter, Listener, Manager, RunEvent};
 use tauri_plugin_sentry::{minidump, sentry};
 use tokio::sync::{Mutex, RwLock};
 use tokio::time;
@@ -782,11 +778,6 @@
                 }
             };
 
-<<<<<<< HEAD
-            let splash_window = app
-                .get_webview_window("splashscreen")
-                .expect("Main window not found");
-
             app.once("startup-token", move |event| {
                 _ = async {
                     let token_payload = event.payload();
@@ -795,8 +786,6 @@
                 }
             });
 
-=======
->>>>>>> a822b07e
             // The start of needed restart operations. Break this out into a module if we need n+1
             let tcp_tor_toggled_file = config_path.join("tcp_tor_toggled");
             if tcp_tor_toggled_file.exists() {
