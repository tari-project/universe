--- conflicted
+++ resolved
@@ -4,16 +4,10 @@
 use auto_launcher::AutoLauncher;
 #[allow(unused_imports)]
 use external_dependencies::RequiredExternalDependency;
-<<<<<<< HEAD
-use hardware::hardware_status_monitor::{HardwareStatusMonitor, PublicDeviceProperties};
-use log::trace;
-use log::{debug, error, info, warn};
-=======
 use hardware::hardware_status_monitor::HardwareStatusMonitor;
 use log::trace;
 use log::{debug, error, info, warn};
 use std::fs::{remove_dir_all, remove_file};
->>>>>>> f8374798
 
 use log4rs::config::RawConfig;
 use serde::Serialize;
@@ -25,43 +19,25 @@
 use tari_common_types::tari_address::TariAddress;
 use tari_shutdown::Shutdown;
 use tauri::async_runtime::{block_on, JoinHandle};
-<<<<<<< HEAD
-use tauri::{Emitter, Manager, RunEvent};
+use tauri::{Emitter, Manager, RunEvent, WindowEvent};
 use tauri_plugin_sentry::{minidump, sentry};
-=======
-use tauri::{Manager, PhysicalPosition, PhysicalSize, RunEvent, UpdaterEvent, WindowEvent};
->>>>>>> f8374798
 use tokio::sync::{Mutex, RwLock};
 use tokio::time;
 use utils::logging_utils::setup_logging;
 
-<<<<<<< HEAD
 use app_config::{AppConfig, GpuThreads};
 use app_in_memory_config::AppInMemoryConfig;
 use binaries::{binaries_list::Binaries, binaries_resolver::BinaryResolver};
-use gpu_miner_adapter::GpuMinerStatus;
+
 use node_manager::NodeManagerError;
 use progress_tracker::ProgressTracker;
 use setup_status_event::SetupStatusEvent;
-=======
-use app_config::AppConfig;
-use app_in_memory_config::AppInMemoryConfig;
-use binaries::{binaries_list::Binaries, binaries_resolver::BinaryResolver};
-
-use node_manager::NodeManagerError;
-use progress_tracker::ProgressTracker;
-use setup_status_event::SetupStatusEvent;
-use systemtray_manager::SystemtrayManager;
->>>>>>> f8374798
 use telemetry_manager::TelemetryManager;
 
 use crate::cpu_miner::CpuMiner;
 
-<<<<<<< HEAD
-=======
 use crate::app_config::WindowSettings;
 use crate::commands::{CpuMinerConnection, MinerMetrics, TariWalletDetails};
->>>>>>> f8374798
 use crate::feedback::Feedback;
 use crate::gpu_miner::GpuMiner;
 use crate::internal_wallet::InternalWallet;
@@ -71,13 +47,9 @@
 use crate::p2pool_manager::{P2poolConfig, P2poolManager};
 use crate::tor_manager::TorManager;
 use crate::utils::auto_rollback::AutoRollback;
-
 use crate::wallet_manager::WalletManager;
-<<<<<<< HEAD
-=======
 #[cfg(target_os = "macos")]
 use utils::macos_utils::is_app_in_applications_folder;
->>>>>>> f8374798
 use utils::shutdown_utils::stop_all_processes;
 
 mod app_config;
@@ -133,7 +105,7 @@
 #[cfg(all(feature = "release-ci-beta", not(feature = "release-ci")))]
 const APPLICATION_FOLDER_ID: &str = "com.tari.universe.beta";
 
-pub struct CpuMinerConfig {
+struct CpuMinerConfig {
     node_connection: CpuMinerConnection,
     tari_address: TariAddress,
     eco_mode_xmrig_options: Vec<String>,
@@ -143,15 +115,6 @@
     ludicrous_mode_cpu_percentage: Option<u32>,
 }
 
-<<<<<<< HEAD
-=======
-#[derive(Debug, Serialize, Clone)]
-#[serde(rename_all = "camelCase")]
-struct UpdateProgressRustEvent {
-    chunk_length: usize,
-    content_length: u64,
-    downloaded: u64,
-}
 #[derive(Debug, Serialize, Clone)]
 #[allow(dead_code)]
 struct CriticalProblemEvent {
@@ -159,7 +122,6 @@
     description: Option<String>,
 }
 
->>>>>>> f8374798
 #[allow(clippy::too_many_lines)]
 async fn setup_inner(
     window: tauri::Window,
@@ -179,17 +141,16 @@
 
     #[cfg(target_os = "macos")]
     if !cfg!(dev) && !is_app_in_applications_folder() {
-        window
-            .emit(
-                "critical_problem",
-                CriticalProblemEvent {
-                    title: None,
-                    description: Some("not-installed-in-applications-directory".to_string()),
-                },
-            )
-            .inspect_err(
-                |e| error!(target: LOG_TARGET, "Could not emit event 'critical_problem': {:?}", e),
-            )?;
+        app.emit(
+            "critical_problem",
+            CriticalProblemEvent {
+                title: None,
+                description: Some("not-installed-in-applications-directory".to_string()),
+            },
+        )
+        .inspect_err(
+            |e| error!(target: LOG_TARGET, "Could not emit event 'critical_problem': {:?}", e),
+        )?;
         return Ok(());
     }
 
@@ -205,19 +166,18 @@
 
     #[cfg(target_os = "windows")]
     if cfg!(target_os = "windows") && !cfg!(dev) {
-        external_dependencies::ExternalDependencies::current()
+        ExternalDependencies::current()
             .read_registry_installed_applications()
             .await?;
-        let is_missing = external_dependencies::ExternalDependencies::current()
+        let is_missing = ExternalDependencies::current()
             .check_if_some_dependency_is_not_installed()
             .await;
-        let external_dependencies = external_dependencies::ExternalDependencies::current()
+        let external_dependencies = ExternalDependencies::current()
             .get_external_dependencies()
             .await;
 
         if is_missing {
-            app
-                .emit(
+            app.emit(
                     "missing-applications",
                     external_dependencies
                 ).inspect_err(|e| error!(target: LOG_TARGET, "Could not emit event 'missing-applications': {:?}", e))?;
@@ -538,6 +498,7 @@
 
     Ok(())
 }
+
 #[derive(Clone)]
 struct UniverseAppState {
     stop_start_mutex: Arc<Mutex<()>>,
@@ -567,113 +528,6 @@
     setup_counter: Arc<RwLock<AutoRollback<bool>>>,
 }
 
-<<<<<<< HEAD
-#[derive(Debug, Serialize, Clone)]
-pub struct CpuMinerMetrics {
-    // hardware: Vec<PublicDeviceProperties>,
-    mining: CpuMinerStatus,
-}
-
-#[derive(Debug, Serialize, Clone)]
-pub struct GpuMinerMetrics {
-    hardware: Vec<PublicDeviceProperties>,
-    mining: GpuMinerStatus,
-}
-
-#[derive(Debug, Serialize, Clone)]
-pub struct MinerMetrics {
-    sha_network_hash_rate: u64,
-    randomx_network_hash_rate: u64,
-    cpu: CpuMinerMetrics,
-    gpu: GpuMinerMetrics,
-    base_node: BaseNodeStatus,
-}
-
-#[derive(Debug, Serialize, Clone)]
-pub struct TariWalletDetails {
-    wallet_balance: Option<WalletBalance>,
-    tari_address_base58: String,
-    tari_address_emoji: String,
-}
-
-#[derive(Debug, Serialize)]
-pub struct ApplicationsVersions {
-    tari_universe: String,
-    xmrig: String,
-    minotari_node: String,
-    mm_proxy: String,
-    wallet: String,
-    sha_p2pool: String,
-    xtrgpuminer: String,
-}
-
-#[derive(Debug, Serialize, Clone)]
-pub struct BaseNodeStatus {
-    block_height: u64,
-    block_time: u64,
-    is_synced: bool,
-    is_connected: bool,
-    connected_peers: Vec<String>,
-}
-#[derive(Debug, Serialize, Clone)]
-pub struct CpuMinerStatus {
-    pub is_mining: bool,
-    pub hash_rate: f64,
-    pub estimated_earnings: u64,
-    pub connection: CpuMinerConnectionStatus,
-}
-
-#[derive(Debug, Serialize, Clone)]
-pub struct CpuMinerConnectionStatus {
-    pub is_connected: bool,
-    // pub error: Option<String>,
-}
-
-pub enum CpuMinerConnection {
-    BuiltInProxy,
-}
-
-struct CpuMinerConfig {
-    node_connection: CpuMinerConnection,
-    tari_address: TariAddress,
-    eco_mode_xmrig_options: Vec<String>,
-    ludicrous_mode_xmrig_options: Vec<String>,
-    custom_mode_xmrig_options: Vec<String>,
-    eco_mode_cpu_percentage: Option<u32>,
-    ludicrous_mode_cpu_percentage: Option<u32>,
-}
-
-#[derive(Clone)]
-struct UniverseAppState {
-    stop_start_mutex: Arc<Mutex<()>>,
-    is_getting_wallet_balance: Arc<AtomicBool>,
-    is_getting_p2pool_stats: Arc<AtomicBool>,
-    is_getting_miner_metrics: Arc<AtomicBool>,
-    is_getting_transaction_history: Arc<AtomicBool>,
-    is_setup_finished: Arc<RwLock<bool>>,
-    config: Arc<RwLock<AppConfig>>,
-    in_memory_config: Arc<RwLock<AppInMemoryConfig>>,
-    shutdown: Shutdown,
-    tari_address: Arc<RwLock<TariAddress>>,
-    cpu_miner: Arc<RwLock<CpuMiner>>,
-    gpu_miner: Arc<RwLock<GpuMiner>>,
-    cpu_miner_config: Arc<RwLock<CpuMinerConfig>>,
-    mm_proxy_manager: MmProxyManager,
-    node_manager: NodeManager,
-    wallet_manager: WalletManager,
-    telemetry_manager: Arc<RwLock<TelemetryManager>>,
-    feedback: Arc<RwLock<Feedback>>,
-    airdrop_access_token: Arc<RwLock<Option<String>>>,
-    p2pool_manager: P2poolManager,
-    tor_manager: TorManager,
-    cached_p2pool_stats: Arc<RwLock<Option<Option<Stats>>>>,
-    cached_wallet_details: Arc<RwLock<Option<TariWalletDetails>>>,
-    cached_miner_metrics: Arc<RwLock<Option<MinerMetrics>>>,
-    setup_counter: Arc<RwLock<AutoRollback<bool>>>,
-}
-
-=======
->>>>>>> f8374798
 #[derive(Clone, serde::Serialize)]
 struct Payload {
     args: Vec<String>,
@@ -694,7 +548,7 @@
     ));
     let _guard = minidump::init(&client);
 
-    let mut shutdown = Shutdown::new();
+    let shutdown = Shutdown::new();
 
     // NOTE: Nothing is started at this point, so ports are not known. You can only start settings ports
     // and addresses once the different services have been started.
@@ -796,8 +650,9 @@
             log4rs::init_raw_config(config).expect("Could not initialize logging");
 
             let splash_window = app
-                .get_window("splashscreen")
+                .get_webview_window("splashscreen")
                 .expect("Main window not found");
+
             let config_path = app
                 .path()
                 .app_config_dir()
@@ -843,15 +698,6 @@
                     cpu_conf.ludicrous_mode_xmrig_options =
                         app_conf.ludicrous_mode_cpu_options().clone();
                     cpu_conf.custom_mode_xmrig_options = app_conf.custom_mode_cpu_options().clone();
-
-                    // Set splashscreen windows position and size here so it won't jump around
-                    if let Some(w_settings) = app_conf.window_settings() {
-                        let window_position = PhysicalPosition::new(w_settings.x, w_settings.y);
-                        let window_size = PhysicalSize::new(w_settings.width, w_settings.height);
-                        if let Err(e) = splash_window.set_position(window_position).and_then(|_| splash_window.set_size(window_size)) {
-                            error!(target: LOG_TARGET, "Could not set splashscreen window position or size: {:?}", e);
-                        }
-                    }
                     Ok(())
                 });
 
@@ -943,10 +789,7 @@
             commands::set_monero_address,
             commands::set_monerod_config,
             commands::set_p2pool_enabled,
-<<<<<<< HEAD
-=======
             commands::set_show_experimental_settings,
->>>>>>> f8374798
             commands::set_should_always_use_system_language,
             commands::set_should_auto_launch,
             commands::set_tor_config,
@@ -968,54 +811,18 @@
         "Starting Tari Universe version: {}",
         app.package_info().version
     );
-<<<<<<< HEAD
 
     // let mut downloaded: u64 = 0;
-    app.run(move |_app_handle, event| match event {
-=======
-    let mut downloaded: u64 = 0;
     app.run(move |app_handle, event| match event {
-        tauri::RunEvent::Updater(updater_event) => match updater_event {
-            UpdaterEvent::Error(e) => {
-                error!(target: LOG_TARGET, "Updater error: {:?}", e);
-            }
-            UpdaterEvent::DownloadProgress { chunk_length, content_length } => {
-                downloaded += chunk_length as u64;
-                let content_length = content_length.unwrap_or_else(|| {
-                    warn!(target: LOG_TARGET, "Unable to determine content length");
-                    downloaded
-                });
-
-                info!(target: LOG_TARGET, "Chunk Length: {} | Download progress: {} / {}", chunk_length, downloaded, content_length);
-
-                if let Some(window) = app_handle.get_window("main") {
-                    drop(window.emit("update-progress", UpdateProgressRustEvent { chunk_length, content_length, downloaded: downloaded.min(content_length) }).inspect_err(|e| error!(target: LOG_TARGET, "Could not emit event 'update-progress': {:?}", e))
-                    );
-                }
-            }
-            UpdaterEvent::Downloaded => {
-                shutdown.trigger();
-            }
-            _ => {
-                info!(target: LOG_TARGET, "Updater event: {:?}", updater_event);
-            }
-        },
->>>>>>> f8374798
         tauri::RunEvent::ExitRequested { api: _, .. } => {
-            // api.prevent_exit();
             info!(target: LOG_TARGET, "App shutdown request caught");
-            let _unused = block_on(stop_all_processes(_app_handle.clone(), app_state.clone(), true));
+            let _unused = block_on(stop_all_processes(app_handle.clone(), app_state.clone(), true));
             info!(target: LOG_TARGET, "App shutdown complete");
         }
         tauri::RunEvent::Exit => {
             info!(target: LOG_TARGET, "App shutdown caught");
-<<<<<<< HEAD
-            let _unused = block_on(stop_all_processes(_app_handle.clone(), app_state.clone(), true));
-            info!(target: LOG_TARGET, "Tari Universe v{} shut down successfully", _app_handle.package_info().version);
-=======
-            let _unused = block_on(stop_all_processes(app_state.clone(), true));
+            let _unused = block_on(stop_all_processes(app_handle.clone(), app_state.clone(), true));
             info!(target: LOG_TARGET, "Tari Universe v{} shut down successfully", app_handle.package_info().version);
->>>>>>> f8374798
         }
         RunEvent::MainEventsCleared => {
             // no need to handle
