// Prevents additional console window on Windows in release, DO NOT REMOVE!!
#![cfg_attr(not(debug_assertions), windows_subsystem = "windows")]

use log::trace;
use log::{debug, error, info, warn};
use sentry::protocol::Event;
use sentry_tauri::sentry;
use serde::Serialize;
use std::collections::HashMap;
use std::fs::{read_dir, remove_dir_all, remove_file};
use std::sync::atomic::{AtomicBool, Ordering};
use std::sync::Arc;
use std::thread::sleep;
use std::time::{Duration, Instant, SystemTime};
use tari_common::configuration::Network;
use tari_common_types::tari_address::TariAddress;
use tari_core::transactions::tari_amount::MicroMinotari;
use tari_shutdown::Shutdown;
use tauri::async_runtime::block_on;
use tauri::{Manager, RunEvent, UpdaterEvent};
use tokio::sync::RwLock;
use wallet_adapter::TransactionInfo;

use app_config::AppConfig;
use app_in_memory_config::{AirdropInMemoryConfig, AppInMemoryConfig};
use binaries::{binaries_list::Binaries, binaries_resolver::BinaryResolver};
use gpu_miner_adapter::{GpuMinerStatus, GpuNodeSource};
use hardware_monitor::{HardwareMonitor, HardwareParameters};
use node_manager::NodeManagerError;
use progress_tracker::ProgressTracker;
use setup_status_event::SetupStatusEvent;
use systemtray_manager::{SystemtrayManager, SystrayData};
use telemetry_manager::TelemetryManager;
use wallet_manager::WalletManagerError;

use crate::cpu_miner::CpuMiner;
use crate::feedback::Feedback;
use crate::gpu_miner::GpuMiner;
use crate::internal_wallet::InternalWallet;
use crate::mm_proxy_manager::{MmProxyManager, StartConfig};
use crate::node_manager::NodeManager;
use crate::p2pool::models::Stats;
use crate::p2pool_manager::{P2poolConfig, P2poolManager};
use crate::tor_manager::TorManager;
use crate::wallet_adapter::WalletBalance;
use crate::wallet_manager::WalletManager;

mod app_config;
mod app_in_memory_config;
mod binaries;
mod consts;
mod cpu_miner;
mod download_utils;
mod feedback;
mod format_utils;
mod github;
mod gpu_miner;
mod gpu_miner_adapter;
mod hardware_monitor;
mod internal_wallet;
mod mm_proxy_adapter;
mod mm_proxy_manager;
mod network_utils;
mod node_adapter;
mod node_manager;
mod p2pool;
mod p2pool_adapter;
mod p2pool_manager;
mod process_adapter;
mod process_killer;
mod process_utils;
mod process_watcher;
mod progress_tracker;
mod setup_status_event;
mod systemtray_manager;
mod telemetry_manager;
mod tests;
mod tor_adapter;
mod tor_manager;
mod user_listener;
mod utils;
mod wallet_adapter;
mod wallet_manager;
mod xmrig;
mod xmrig_adapter;

const MAX_ACCEPTABLE_COMMAND_TIME: Duration = Duration::from_secs(1);

const LOG_TARGET: &str = "tari::universe::main";
const LOG_TARGET_WEB: &str = "tari::universe::web";

#[cfg(not(any(feature = "release-ci", feature = "release-ci-beta")))]
const APPLICATION_FOLDER_ID: &str = "com.tari.universe.alpha";
#[cfg(all(feature = "release-ci", feature = "release-ci-beta"))]
const APPLICATION_FOLDER_ID: &str = "com.tari.universe.other";
#[cfg(all(feature = "release-ci", not(feature = "release-ci-beta")))]
const APPLICATION_FOLDER_ID: &str = "com.tari.universe";
#[cfg(all(feature = "release-ci-beta", not(feature = "release-ci")))]
const APPLICATION_FOLDER_ID: &str = "com.tari.universe.beta";

#[derive(Debug, Serialize, Clone)]
#[serde(rename_all = "camelCase")]
struct UpdateProgressRustEvent {
    chunk_length: usize,
    content_length: Option<u64>,
    downloaded: u64,
}

async fn stop_all_miners(state: UniverseAppState, sleep_secs: u64) -> Result<(), String> {
    state
        .cpu_miner
        .write()
        .await
        .stop()
        .await
        .map_err(|e| e.to_string())?;
    state
        .gpu_miner
        .write()
        .await
        .stop()
        .await
        .map_err(|e| e.to_string())?;
    let exit_code = state
        .wallet_manager
        .stop()
        .await
        .map_err(|e| e.to_string())?;
    info!(target: LOG_TARGET, "Wallet manager stopped with exit code: {}", exit_code);
    state
        .mm_proxy_manager
        .stop()
        .await
        .map_err(|e| e.to_string())?;
    let exit_code = state.node_manager.stop().await.map_err(|e| e.to_string())?;
    info!(target: LOG_TARGET, "Node manager stopped with exit code: {}", exit_code);
    let exit_code = state
        .p2pool_manager
        .stop()
        .await
        .map_err(|e| e.to_string())?;
    info!(target: LOG_TARGET, "P2Pool manager stopped with exit code: {}", exit_code);

    state.shutdown.clone().trigger();

    // TODO: Find a better way of knowing that all miners have stopped
    sleep(std::time::Duration::from_secs(sleep_secs));
    Ok(())
}

#[tauri::command]
async fn set_mode(mode: String, state: tauri::State<'_, UniverseAppState>) -> Result<(), String> {
    let timer = Instant::now();
    state
        .config
        .write()
        .await
        .set_mode(mode)
        .await
        .inspect_err(|e| error!(target: LOG_TARGET, "error at set_mode {:?}", e))
        .map_err(|e| e.to_string())?;
    if timer.elapsed() > MAX_ACCEPTABLE_COMMAND_TIME {
        warn!(target: LOG_TARGET, "set_mode took too long: {:?}", timer.elapsed());
    }

    Ok(())
}

#[tauri::command]
async fn set_use_tor(
    use_tor: bool,
    state: tauri::State<'_, UniverseAppState>,
) -> Result<(), String> {
    let timer = Instant::now();
    state
        .config
        .write()
        .await
        .set_use_tor(use_tor)
        .await
        .inspect_err(|e| error!(target: LOG_TARGET, "error at set_use_tor {:?}", e))
        .map_err(|e| e.to_string())?;
    if timer.elapsed() > MAX_ACCEPTABLE_COMMAND_TIME {
        warn!(target: LOG_TARGET, "set_use_tor took too long: {:?}", timer.elapsed());
    }

    Ok(())
}

#[tauri::command]
async fn send_feedback(
    feedback: String,
    include_logs: bool,
    _window: tauri::Window,
    state: tauri::State<'_, UniverseAppState>,
    app: tauri::AppHandle,
) -> Result<String, String> {
    let timer = Instant::now();
    let reference = state
        .feedback
        .read()
        .await
        .send_feedback(
            feedback,
            include_logs,
            app.path_resolver().app_log_dir().clone(),
        )
        .await
        .inspect_err(|e| error!("error at send_feedback {:?}", e))
        .map_err(|e| e.to_string())?;
    if timer.elapsed() > Duration::from_secs(60) {
        warn!(target: LOG_TARGET, "send_feedback took too long: {:?}", timer.elapsed());
    }
    Ok(reference)
}

#[tauri::command]
async fn set_allow_telemetry(
    allow_telemetry: bool,
    _window: tauri::Window,
    state: tauri::State<'_, UniverseAppState>,
    _app: tauri::AppHandle,
) -> Result<(), String> {
    state
        .config
        .write()
        .await
        .set_allow_telemetry(allow_telemetry)
        .await
        .inspect_err(|e| error!(target: LOG_TARGET, "error at set_allow_telemetry {:?}", e))
        .map_err(|e| e.to_string())?;
    Ok(())
}

#[tauri::command]
async fn get_app_id(
    _window: tauri::Window,
    state: tauri::State<'_, UniverseAppState>,
    _app: tauri::AppHandle,
) -> Result<String, ()> {
    let timer = Instant::now();
    let app_id = state.config.read().await.anon_id().to_string();
    if timer.elapsed() > MAX_ACCEPTABLE_COMMAND_TIME {
        warn!(target: LOG_TARGET, "get_app_id took too long: {:?}", timer.elapsed());
    }
    Ok(app_id)
}

#[tauri::command]
async fn set_airdrop_access_token(
    token: String,
    _window: tauri::Window,
    state: tauri::State<'_, UniverseAppState>,
    _app: tauri::AppHandle,
) -> Result<(), String> {
    let timer = Instant::now();
    let mut write_lock = state.airdrop_access_token.write().await;
    *write_lock = Some(token.clone());
    if timer.elapsed() > MAX_ACCEPTABLE_COMMAND_TIME {
        warn!(target: LOG_TARGET,
            "set_airdrop_access_token took too long: {:?}",
            timer.elapsed()
        );
    }
    let mut in_memory_app_config = state.in_memory_config.write().await;
    in_memory_app_config.airdrop_access_token = Some(token);
    Ok(())
}

#[tauri::command]
async fn get_app_in_memory_config(
    _window: tauri::Window,
    state: tauri::State<'_, UniverseAppState>,
    _app: tauri::AppHandle,
) -> Result<AirdropInMemoryConfig, ()> {
    let timer = Instant::now();
    let res = state.in_memory_config.read().await.clone().into();
    if timer.elapsed() > MAX_ACCEPTABLE_COMMAND_TIME {
        warn!(target: LOG_TARGET,
            "get_app_in_memory_config took too long: {:?}",
            timer.elapsed()
        );
    }
    Ok(res)
}

#[tauri::command]
async fn set_monero_address(
    monero_address: String,
    state: tauri::State<'_, UniverseAppState>,
) -> Result<(), String> {
    let timer = Instant::now();
    let mut app_config = state.config.write().await;
    app_config
        .set_monero_address(monero_address)
        .await
        .map_err(|e| e.to_string())?;
    if timer.elapsed() > MAX_ACCEPTABLE_COMMAND_TIME {
        warn!(target: LOG_TARGET, "set_monero_address took too long: {:?}", timer.elapsed());
    }
    Ok(())
}

#[tauri::command]
async fn restart_application(
    _window: tauri::Window,
    _state: tauri::State<'_, UniverseAppState>,
    app: tauri::AppHandle,
) -> Result<(), String> {
    // This restart doesn't need to shutdown all the miners
    app.restart();
    Ok(())
}

#[tauri::command]
async fn exit_application(
    _window: tauri::Window,
    state: tauri::State<'_, UniverseAppState>,
    app: tauri::AppHandle,
) -> Result<(), String> {
    stop_all_miners(state.inner().clone(), 5).await?;

    app.exit(0);
    Ok(())
}

#[tauri::command]
async fn set_should_always_use_system_language(
    should_always_use_system_language: bool,
    state: tauri::State<'_, UniverseAppState>,
) -> Result<(), String> {
    state
        .config
        .write()
        .await
        .set_should_always_use_system_language(should_always_use_system_language)
        .await
        .map_err(|e| e.to_string())?;
    Ok(())
}

#[tauri::command]
async fn set_application_language(
    state: tauri::State<'_, UniverseAppState>,
    application_language: String,
) -> Result<(), String> {
    state
        .config
        .write()
        .await
        .set_application_language(application_language.clone())
        .await
        .map_err(|e| e.to_string())?;
    Ok(())
}

#[tauri::command]
async fn resolve_application_language(
    state: tauri::State<'_, UniverseAppState>,
) -> Result<String, String> {
    let mut config = state.config.write().await;
    let _unused = config.propose_system_language().await;

    Ok(config.application_language().to_string())
}

#[tauri::command]
async fn setup_application(
    window: tauri::Window,
    state: tauri::State<'_, UniverseAppState>,
    app: tauri::AppHandle,
) -> Result<bool, String> {
    let timer = Instant::now();
    setup_inner(window, state.clone(), app).await.map_err(|e| {
        warn!(target: LOG_TARGET, "Error setting up application: {:?}", e);
        e.to_string()
    })?;

    let res = state.config.read().await.auto_mining();
    if timer.elapsed() > MAX_ACCEPTABLE_COMMAND_TIME {
        warn!(target: LOG_TARGET, "setup_application took too long: {:?}", timer.elapsed());
    }
    Ok(res)
}

#[allow(clippy::too_many_lines)]
async fn setup_inner(
    window: tauri::Window,
    state: tauri::State<'_, UniverseAppState>,
    app: tauri::AppHandle,
) -> Result<(), anyhow::Error> {
    window
        .emit(
            "message",
            SetupStatusEvent {
                event_type: "setup_status".to_string(),
                title: "starting-up".to_string(),
                title_params: None,
                progress: 0.0,
            },
        )
        .inspect_err(|e| error!(target: LOG_TARGET, "Could not emit event 'message': {:?}", e))?;

    let data_dir = app
        .path_resolver()
        .app_local_data_dir()
        .expect("Could not get data dir");
    let config_dir = app
        .path_resolver()
        .app_config_dir()
        .expect("Could not get config dir");
    let log_dir = app
        .path_resolver()
        .app_log_dir()
        .expect("Could not get log dir");

    let cpu_miner_config = state.cpu_miner_config.read().await;
    let app_config = state.config.read().await;
    let use_tor = app_config.use_tor();
    drop(app_config);
    let mm_proxy_manager = state.mm_proxy_manager.clone();

    let progress = ProgressTracker::new(window.clone());

    let last_binaries_update_timestamp = state.config.read().await.last_binaries_update_timestamp();
    let now = SystemTime::now();

    state
        .telemetry_manager
        .write()
        .await
        .initialize(state.airdrop_access_token.clone(), window.clone())
        .await?;

    let mut binary_resolver = BinaryResolver::current().write().await;
    let should_check_for_update = now
        .duration_since(last_binaries_update_timestamp)
        .unwrap_or(Duration::from_secs(0))
        > Duration::from_secs(60 * 60 * 6);

    if use_tor && cfg!(target_os = "windows") {
        progress.set_max(5).await;
        progress
            .update("checking-latest-version-tor".to_string(), None, 0)
            .await;
        binary_resolver
            .initalize_binary(Binaries::Tor, progress.clone(), should_check_for_update)
            .await?;
        sleep(Duration::from_secs(1));
    }
    progress.set_max(10).await;
    progress
        .update("checking-latest-version-node".to_string(), None, 0)
        .await;
    binary_resolver
        .initalize_binary(
            Binaries::MinotariNode,
            progress.clone(),
            should_check_for_update,
        )
        .await?;
    sleep(Duration::from_secs(1));

    progress.set_max(15).await;
    progress
        .update("checking-latest-version-mmproxy".to_string(), None, 0)
        .await;
    binary_resolver
        .initalize_binary(
            Binaries::MergeMiningProxy,
            progress.clone(),
            should_check_for_update,
        )
        .await?;
    sleep(Duration::from_secs(1));
    progress.set_max(20).await;
    progress
        .update("checking-latest-version-wallet".to_string(), None, 0)
        .await;
    binary_resolver
        .initalize_binary(Binaries::Wallet, progress.clone(), should_check_for_update)
        .await?;

    sleep(Duration::from_secs(1));
    progress.set_max(25).await;
    progress
        .update("checking-latest-version-gpuminer".to_string(), None, 0)
        .await;
    binary_resolver
        .initalize_binary(
            Binaries::GpuMiner,
            progress.clone(),
            should_check_for_update,
        )
        .await?;
    sleep(Duration::from_secs(1));

    progress.set_max(30).await;
    progress
        .update("checking-latest-version-xmrig".to_string(), None, 0)
        .await;
    binary_resolver
        .initalize_binary(Binaries::Xmrig, progress.clone(), should_check_for_update)
        .await?;
    sleep(Duration::from_secs(1));
    progress.set_max(35).await;
    progress
        .update("checking-latest-version-sha-p2pool".to_string(), None, 0)
        .await;
    binary_resolver
        .initalize_binary(
            Binaries::ShaP2pool,
            progress.clone(),
            should_check_for_update,
        )
        .await?;
    sleep(Duration::from_secs(1));
    if should_check_for_update {
        state
            .config
            .write()
            .await
            .set_last_binaries_update_timestamp(now)
            .await?;
    }

    //drop binary resolver to release the lock
    drop(binary_resolver);

    let _unused = state
        .gpu_miner
        .write()
        .await
        .detect(config_dir.clone())
        .await
        .inspect_err(|e| error!(target: LOG_TARGET, "Could not detect gpu miner: {:?}", e));

    if use_tor && cfg!(target_os = "windows") {
        state
            .tor_manager
            .ensure_started(
                state.shutdown.to_signal(),
                data_dir.clone(),
                config_dir.clone(),
                log_dir.clone(),
            )
            .await?;
    }
    for _i in 0..2 {
        match state
            .node_manager
            .ensure_started(
                state.shutdown.to_signal(),
                data_dir.clone(),
                config_dir.clone(),
                log_dir.clone(),
                use_tor,
            )
            .await
        {
            Ok(_) => {}
            Err(e) => {
                if let NodeManagerError::ExitCode(code) = e {
                    if code == 114 {
                        warn!(target: LOG_TARGET, "Database for node is corrupt or needs a reset, deleting and trying again.");
                        state.node_manager.clean_data_folder(&data_dir).await?;
                        continue;
                    }
                }
                error!(target: LOG_TARGET, "Could not start node manager: {:?}", e);

                app.exit(-1);
                return Err(e.into());
            }
        }
    }

    info!(target: LOG_TARGET, "Node has started and is ready");

    progress.set_max(40).await;
    progress
        .update("waiting-for-wallet".to_string(), None, 0)
        .await;
    state
        .wallet_manager
        .ensure_started(
            state.shutdown.to_signal(),
            data_dir.clone(),
            config_dir.clone(),
            log_dir.clone(),
        )
        .await?;

    progress.set_max(75).await;
    progress
        .update("preparing-for-initial-sync".to_string(), None, 0)
        .await;
    state.node_manager.wait_synced(progress.clone()).await?;

    if state.config.read().await.p2pool_enabled() {
        progress.set_max(85).await;
        progress
            .update("starting-p2pool".to_string(), None, 0)
            .await;

        let base_node_grpc = state.node_manager.get_grpc_port().await?;
        let p2pool_config = P2poolConfig::builder()
            .with_base_node(base_node_grpc)
            .build()?;

        state
            .p2pool_manager
            .ensure_started(
                state.shutdown.to_signal(),
                p2pool_config,
                data_dir.clone(),
                config_dir.clone(),
                log_dir.clone(),
            )
            .await?;
    }

    progress.set_max(100).await;
    progress
        .update("starting-mmproxy".to_string(), None, 0)
        .await;

    let base_node_grpc_port = state.node_manager.get_grpc_port().await?;

    let mut telemetry_id = state
        .telemetry_manager
        .read()
        .await
        .get_unique_string()
        .await;
    if telemetry_id.is_empty() {
        telemetry_id = "unknown_miner_tari_universe".to_string();
    }

    let config = state.config.read().await;
    let p2pool_port = state.p2pool_manager.grpc_port().await;
    mm_proxy_manager
        .start(StartConfig::new(
            state.shutdown.to_signal().clone(),
            data_dir.clone(),
            config_dir.clone(),
            log_dir.clone(),
            cpu_miner_config.tari_address.clone(),
            base_node_grpc_port,
            telemetry_id,
            config.p2pool_enabled(),
            p2pool_port,
        ))
        .await?;
    mm_proxy_manager.wait_ready().await?;
    *state.is_setup_finished.write().await = true;
    drop(
        window
            .emit(
                "message",
                SetupStatusEvent {
                    event_type: "setup_status".to_string(),
                    title: "application-started".to_string(),
                    title_params: None,
                    progress: 1.0,
                },
            )
            .inspect_err(|e| error!(target: LOG_TARGET, "Could not emit event 'message': {:?}", e)),
    );

    Ok(())
}

#[tauri::command]
async fn set_p2pool_enabled(
    p2pool_enabled: bool,
    state: tauri::State<'_, UniverseAppState>,
) -> Result<(), String> {
    let timer = Instant::now();
    state
        .config
        .write()
        .await
        .set_p2pool_enabled(p2pool_enabled)
        .await
        .inspect_err(|e| error!("error at set_p2pool_enabled {:?}", e))
        .map_err(|e| e.to_string())?;

    let origin_config = state.mm_proxy_manager.config().await;
    let p2pool_grpc_port = state.p2pool_manager.grpc_port().await;

    match origin_config {
        None => {
            warn!(target: LOG_TARGET, "Tried to set p2pool_enabled but mmproxy has not been initialized yet");
            return Ok(());
        }
        Some(mut origin_config) => {
            if origin_config.p2pool_enabled != p2pool_enabled {
                if p2pool_enabled {
                    origin_config.set_to_use_p2pool(p2pool_grpc_port);
                } else {
                    let base_node_grpc_port = state
                        .node_manager
                        .get_grpc_port()
                        .await
                        .map_err(|error| error.to_string())?;
                    origin_config.set_to_use_base_node(base_node_grpc_port);
                };
                state
                    .mm_proxy_manager
                    .change_config(origin_config)
                    .await
                    .map_err(|error| error.to_string())?;
            }
        }
    };

    if timer.elapsed() > MAX_ACCEPTABLE_COMMAND_TIME {
        warn!(target: LOG_TARGET, "set_p2pool_enabled took too long: {:?}", timer.elapsed());
    }
    Ok(())
}

#[tauri::command]
async fn set_cpu_mining_enabled<'r>(
    enabled: bool,
    state: tauri::State<'_, UniverseAppState>,
) -> Result<(), String> {
    let timer = Instant::now();
    let mut config = state.config.write().await;
    config
        .set_cpu_mining_enabled(enabled)
        .await
        .inspect_err(|e| error!("error at set_cpu_mining_enabled {:?}", e))
        .map_err(|e| e.to_string())?;
    if timer.elapsed() > MAX_ACCEPTABLE_COMMAND_TIME {
        warn!(target: LOG_TARGET,
            "set_cpu_mining_enabled took too long: {:?}",
            timer.elapsed()
        );
    }
    Ok(())
}

#[tauri::command]
async fn set_gpu_mining_enabled(
    enabled: bool,
    state: tauri::State<'_, UniverseAppState>,
) -> Result<(), String> {
    let timer = Instant::now();
    let mut config = state.config.write().await;
    config
        .set_gpu_mining_enabled(enabled)
        .await
        .inspect_err(|e| error!("error at set_gpu_mining_enabled {:?}", e))
        .map_err(|e| e.to_string())?;
    if timer.elapsed() > MAX_ACCEPTABLE_COMMAND_TIME {
        warn!(target: LOG_TARGET,
            "set_gpu_mining_enabled took too long: {:?}",
            timer.elapsed()
        );
    }

    Ok(())
}

#[tauri::command]
async fn get_seed_words(
    _window: tauri::Window,
    _state: tauri::State<'_, UniverseAppState>,
    app: tauri::AppHandle,
) -> Result<Vec<String>, String> {
    let timer = Instant::now();
    let config_path = app
        .path_resolver()
        .app_config_dir()
        .expect("Could not get config dir");
    let internal_wallet = InternalWallet::load_or_create(config_path)
        .await
        .map_err(|e| e.to_string())?;
    let seed_words = internal_wallet
        .decrypt_seed_words()
        .map_err(|e| e.to_string())?;
    let mut res = vec![];
    for i in 0..seed_words.len() {
        match seed_words.get_word(i) {
            Ok(word) => res.push(word.clone()),
            Err(error) => {
                error!(target: LOG_TARGET, "Could not get seed word: {:?}", error);
            }
        }
    }
    if timer.elapsed() > MAX_ACCEPTABLE_COMMAND_TIME {
        warn!(target: LOG_TARGET, "get_seed_words took too long: {:?}", timer.elapsed());
    }
    Ok(res)
}

#[allow(clippy::too_many_lines)]
#[tauri::command]
async fn start_mining<'r>(
    state: tauri::State<'_, UniverseAppState>,
    app: tauri::AppHandle,
) -> Result<(), String> {
    let timer = Instant::now();
    let config = state.config.read().await;
    let cpu_mining_enabled = config.cpu_mining_enabled();
    let gpu_mining_enabled = config.gpu_mining_enabled();
    let mode = config.mode();

    let cpu_miner_config = state.cpu_miner_config.read().await;
    let monero_address = config.monero_address().to_string();
    if cpu_mining_enabled {
        let mm_proxy_port = state
            .mm_proxy_manager
            .get_monero_port()
            .await
            .map_err(|e| e.to_string())?;

        let res = state
            .cpu_miner
            .write()
            .await
            .start(
                state.shutdown.to_signal(),
                &cpu_miner_config,
                monero_address.to_string(),
                mm_proxy_port,
                app.path_resolver()
                    .app_local_data_dir()
                    .expect("Could not get data dir"),
                app.path_resolver()
                    .app_config_dir()
                    .expect("Could not get config dir"),
                app.path_resolver()
                    .app_log_dir()
                    .expect("Could not get log dir"),
                mode,
            )
            .await;

        if let Err(e) = res {
            error!(target: LOG_TARGET, "Could not start mining: {:?}", e);
            state
                .cpu_miner
                .write()
                .await
                .stop()
                .await
                .inspect_err(|e| error!("error at stopping cpu miner {:?}", e))
                .ok();
            return Err(e.to_string());
        }
    }

    let gpu_available = state.gpu_miner.read().await.is_gpu_mining_available();
    info!(target: LOG_TARGET, "Gpu availability {:?}", gpu_available.clone());

    if gpu_mining_enabled && gpu_available {
        let tari_address = state.cpu_miner_config.read().await.tari_address.clone();
        let p2pool_enabled = state.config.read().await.p2pool_enabled();
        let source = if p2pool_enabled {
            let p2pool_port = state.p2pool_manager.grpc_port().await;
            GpuNodeSource::P2Pool { port: p2pool_port }
        } else {
            let grpc_port = state
                .node_manager
                .get_grpc_port()
                .await
                .map_err(|e| e.to_string())?;

            GpuNodeSource::BaseNode { port: grpc_port }
        };

        let mut telemetry_id = state
            .telemetry_manager
            .read()
            .await
            .get_unique_string()
            .await;
        if telemetry_id.is_empty() {
            telemetry_id = "tari-universe".to_string();
        }

        let res = state
            .gpu_miner
            .write()
            .await
            .start(
                state.shutdown.to_signal(),
                tari_address,
                source,
                app.path_resolver()
                    .app_local_data_dir()
                    .expect("Could not get data dir"),
                app.path_resolver()
                    .app_config_dir()
                    .expect("Could not get config dir"),
                app.path_resolver()
                    .app_log_dir()
                    .expect("Could not get log dir"),
                mode,
                telemetry_id,
            )
            .await;

        if let Err(e) = res {
            error!(target: LOG_TARGET, "Could not start gpu mining: {:?}", e);
            drop(
                state.cpu_miner.write().await.stop().await.inspect_err(
                    |e| error!(target: LOG_TARGET, "Could not stop cpu miner: {:?}", e),
                ),
            );
            return Err(e.to_string());
        }
    }
    if timer.elapsed() > MAX_ACCEPTABLE_COMMAND_TIME {
        warn!(target: LOG_TARGET, "start_mining took too long: {:?}", timer.elapsed());
    }
    Ok(())
}

#[tauri::command]
async fn stop_mining<'r>(state: tauri::State<'_, UniverseAppState>) -> Result<(), String> {
    let timer = Instant::now();
    state
        .cpu_miner
        .write()
        .await
        .stop()
        .await
        .map_err(|e| e.to_string())?;

    state
        .gpu_miner
        .write()
        .await
        .stop()
        .await
        .map_err(|e| e.to_string())?;
    if timer.elapsed() > MAX_ACCEPTABLE_COMMAND_TIME {
        warn!(target: LOG_TARGET, "stop_mining took too long: {:?}", timer.elapsed());
    }
    Ok(())
}

#[tauri::command]
fn open_log_dir(app: tauri::AppHandle) {
    let log_dir = app
        .path_resolver()
        .app_log_dir()
        .expect("Could not get log dir");
    if let Err(e) = open::that(log_dir) {
        error!(target: LOG_TARGET, "Could not open log dir: {:?}", e);
    }
}

#[tauri::command]
async fn get_applications_versions(app: tauri::AppHandle) -> Result<ApplicationsVersions, String> {
    let timer = Instant::now();
    let binary_resolver = BinaryResolver::current().read().await;

    let tari_universe_version = app.package_info().version.clone();
    let xmrig_version = binary_resolver
        .get_binary_version_string(Binaries::Xmrig)
        .await;

    let minotari_node_version = binary_resolver
        .get_binary_version_string(Binaries::MinotariNode)
        .await;
    let mm_proxy_version = binary_resolver
        .get_binary_version_string(Binaries::MergeMiningProxy)
        .await;
    let wallet_version = binary_resolver
        .get_binary_version_string(Binaries::Wallet)
        .await;
    let sha_p2pool_version = binary_resolver
        .get_binary_version_string(Binaries::ShaP2pool)
        .await;
    let xtrgpuminer_version = binary_resolver
        .get_binary_version_string(Binaries::GpuMiner)
        .await;

    if timer.elapsed() > MAX_ACCEPTABLE_COMMAND_TIME {
        warn!(target: LOG_TARGET,
            "get_applications_versions took too long: {:?}",
            timer.elapsed()
        );
    }

    drop(binary_resolver);

    Ok(ApplicationsVersions {
        tari_universe: tari_universe_version.to_string(),
        minotari_node: minotari_node_version,
        xmrig: xmrig_version,
        mm_proxy: mm_proxy_version,
        wallet: wallet_version,
        sha_p2pool: sha_p2pool_version,
        xtrgpuminer: xtrgpuminer_version,
    })
}

#[tauri::command]
async fn update_applications(
    app: tauri::AppHandle,
    state: tauri::State<'_, UniverseAppState>,
) -> Result<(), String> {
    let timer = Instant::now();
    let mut binary_resolver = BinaryResolver::current().write().await;

    state
        .config
        .write()
        .await
        .set_last_binaries_update_timestamp(SystemTime::now())
        .await
        .inspect_err(
            |e| error!(target: LOG_TARGET, "Could not set last binaries update timestamp: {:?}", e),
        )
        .map_err(|e| e.to_string())?;

    let progress_tracker = ProgressTracker::new(
        app.get_window("main")
            .expect("Could not get main window")
            .clone(),
    );
    binary_resolver
        .update_binary(Binaries::Xmrig, progress_tracker.clone())
        .await
        .map_err(|e| e.to_string())?;
    sleep(Duration::from_secs(1));
    binary_resolver
        .update_binary(Binaries::MinotariNode, progress_tracker.clone())
        .await
        .map_err(|e| e.to_string())?;
    sleep(Duration::from_secs(1));
    binary_resolver
        .update_binary(Binaries::MergeMiningProxy, progress_tracker.clone())
        .await
        .map_err(|e| e.to_string())?;
    sleep(Duration::from_secs(1));
    binary_resolver
        .update_binary(Binaries::Wallet, progress_tracker.clone())
        .await
        .map_err(|e| e.to_string())?;
    binary_resolver
        .update_binary(Binaries::ShaP2pool, progress_tracker.clone())
        .await
        .map_err(|e| e.to_string())?;
    sleep(Duration::from_secs(1));

    if timer.elapsed() > MAX_ACCEPTABLE_COMMAND_TIME {
        warn!(target: LOG_TARGET, "update_applications took too long: {:?}", timer.elapsed());
    }

    drop(binary_resolver);

    Ok(())
}

#[tauri::command]
async fn get_p2pool_stats(
    state: tauri::State<'_, UniverseAppState>,
) -> Result<HashMap<String, Stats>, String> {
    let timer = Instant::now();
    if state.is_getting_p2pool_stats.load(Ordering::SeqCst) {
        let read = state.cached_p2pool_stats.read().await;
        if let Some(stats) = &*read {
            warn!(target: LOG_TARGET, "Already getting p2pool stats, returning cached value");
            return Ok(stats.clone());
        }
        warn!(target: LOG_TARGET, "Already getting p2pool stats");
        return Err("Already getting p2pool stats".to_string());
    }
    state.is_getting_p2pool_stats.store(true, Ordering::SeqCst);
    let p2pool_stats = state.p2pool_manager.stats().await;

    if timer.elapsed() > MAX_ACCEPTABLE_COMMAND_TIME {
        warn!(target: LOG_TARGET, "get_p2pool_stats took too long: {:?}", timer.elapsed());
    }
    let mut lock = state.cached_p2pool_stats.write().await;
    *lock = Some(p2pool_stats.clone());
    state.is_getting_p2pool_stats.store(false, Ordering::SeqCst);
    Ok(p2pool_stats)
}

#[tauri::command]
async fn get_transaction_history(
    state: tauri::State<'_, UniverseAppState>,
) -> Result<Vec<TransactionInfo>, String> {
    let timer = Instant::now();
    if state.is_getting_transaction_history.load(Ordering::SeqCst) {
        warn!(target: LOG_TARGET, "Already getting transaction history");
        return Err("Already getting transaction history".to_string());
    }
    state
        .is_getting_transaction_history
        .store(true, Ordering::SeqCst);
    let transactions = match state.wallet_manager.get_transaction_history().await {
        Ok(t) => t,
        Err(e) => {
            if !matches!(e, WalletManagerError::WalletNotStarted) {
                warn!(target: LOG_TARGET, "Error getting transaction history: {}", e);
            }
            vec![]
        }
    };

    if timer.elapsed() > MAX_ACCEPTABLE_COMMAND_TIME {
        warn!(target: LOG_TARGET, "get_transaction_history took too long: {:?}", timer.elapsed());
    }

    state
        .is_getting_transaction_history
        .store(false, Ordering::SeqCst);
    Ok(transactions)
}

#[tauri::command]
async fn get_tari_wallet_details(
    state: tauri::State<'_, UniverseAppState>,
) -> Result<TariWalletDetails, String> {
    let timer = Instant::now();
    if state.is_getting_wallet_balance.load(Ordering::SeqCst) {
        let read = state.cached_wallet_details.read().await;
        if let Some(details) = &*read {
            warn!(target: LOG_TARGET, "Already getting wallet balance, returning cached value");
            return Ok(details.clone());
        }
        warn!(target: LOG_TARGET, "Already getting wallet balance");
        return Err("Already getting wallet balance".to_string());
    }
    state
        .is_getting_wallet_balance
        .store(true, Ordering::SeqCst);
    let wallet_balance = match state.wallet_manager.get_balance().await {
        Ok(w) => Some(w),
        Err(e) => {
            if !matches!(e, WalletManagerError::WalletNotStarted) {
                warn!(target: LOG_TARGET, "Error getting wallet balance: {}", e);
            }

            None
        }
    };
    let tari_address = state.tari_address.read().await;

    if timer.elapsed() > MAX_ACCEPTABLE_COMMAND_TIME {
        warn!(target: LOG_TARGET, "get_tari_wallet_details took too long: {:?}", timer.elapsed());
    }
    let result = TariWalletDetails {
        wallet_balance,
        tari_address_base58: tari_address.to_base58(),
        tari_address_emoji: tari_address.to_emoji_string(),
    };
    let mut lock = state.cached_wallet_details.write().await;
    *lock = Some(result.clone());
    state
        .is_getting_wallet_balance
        .store(false, Ordering::SeqCst);

    Ok(result)
}

#[tauri::command]
async fn get_app_config(
    _window: tauri::Window,
    state: tauri::State<'_, UniverseAppState>,
    _app: tauri::AppHandle,
) -> Result<AppConfig, String> {
    Ok(state.config.read().await.clone())
}

#[tauri::command]
async fn get_miner_metrics(
    state: tauri::State<'_, UniverseAppState>,
    app: tauri::AppHandle,
) -> Result<MinerMetrics, String> {
    let timer = Instant::now();
    if state.is_getting_miner_metrics.load(Ordering::SeqCst) {
        let read = state.cached_miner_metrics.read().await;
        if let Some(metrics) = &*read {
            warn!(target: LOG_TARGET, "Already getting miner metrics, returning cached value");
            return Ok(metrics.clone());
        }
        warn!(target: LOG_TARGET, "Already getting miner metrics");
        return Err("Already getting miner metrics".to_string());
    }
    state.is_getting_miner_metrics.store(true, Ordering::SeqCst);

    let mut cpu_miner = state.cpu_miner.write().await;
    let mut gpu_miner = state.gpu_miner.write().await;
    let (sha_hash_rate, randomx_hash_rate, block_reward, block_height, block_time, is_synced) =
        state
            .node_manager
            .get_network_hash_rate_and_block_reward()
            .await
            .unwrap_or_else(|e| {
                if !matches!(e, NodeManagerError::NodeNotStarted) {
                    warn!(target: LOG_TARGET, "Error getting network hash rate and block reward: {}", e);
                }
                (0, 0, MicroMinotari(0), 0, 0, false)
            });

    let cpu_mining_status = match cpu_miner
        .status(randomx_hash_rate, block_reward)
        .await
        .map_err(|e| e.to_string())
    {
        Ok(cpu) => cpu,
        Err(e) => {
            warn!(target: LOG_TARGET, "Error getting cpu miner status: {:?}", e);
            state
                .is_getting_miner_metrics
                .store(false, Ordering::SeqCst);
            return Err(e);
        }
    };

    let gpu_mining_status = match gpu_miner.status(sha_hash_rate, block_reward).await {
        Ok(gpu) => gpu,
        Err(e) => {
            warn!(target: LOG_TARGET, "Error getting gpu miner status: {:?}", e);
            state
                .is_getting_miner_metrics
                .store(false, Ordering::SeqCst);
            return Err(e.to_string());
        }
    };

    let hardware_status = HardwareMonitor::current()
        .write()
        .await
        .read_hardware_parameters();

    let new_systemtray_data: SystrayData = SystemtrayManager::current().create_systemtray_data(
        cpu_mining_status.hash_rate,
        gpu_mining_status.hash_rate as f64,
        hardware_status.clone(),
        cpu_mining_status.estimated_earnings as f64,
    );

    SystemtrayManager::current().update_systray(app, new_systemtray_data);

    let connected_peers = state
        .node_manager
        .list_connected_peers()
        .await
        .unwrap_or_default();

    if timer.elapsed() > MAX_ACCEPTABLE_COMMAND_TIME {
        warn!(target: LOG_TARGET, "get_miner_metrics took too long: {:?}", timer.elapsed());
    }

    let ret = MinerMetrics {
        cpu: CpuMinerMetrics {
            hardware: hardware_status.cpu,
            mining: cpu_mining_status,
        },
        gpu: GpuMinerMetrics {
            hardware: hardware_status.gpu,
            mining: gpu_mining_status,
        },
        base_node: BaseNodeStatus {
            block_height,
            block_time,
            is_synced,
            is_connected: !connected_peers.is_empty(),
            connected_peers,
        },
    };
    let mut lock = state.cached_miner_metrics.write().await;
    *lock = Some(ret.clone());

    state
        .is_getting_miner_metrics
        .store(false, Ordering::SeqCst);

    Ok(ret)
}

#[tauri::command]
fn log_web_message(level: String, message: Vec<String>) {
    match level.as_str() {
        "error" => {
            let joined_message = message.join(" ");
            sentry::capture_event(Event {
                message: Some(joined_message.clone()),
                level: sentry::Level::Error,
                culprit: Some("universe-web".to_string()),
                ..Default::default()
            });
            error!(target: LOG_TARGET_WEB, "{}", joined_message)
        }

        _ => info!(target: LOG_TARGET_WEB, "{}", message.join(" ")),
    }
}

#[tauri::command]
async fn reset_settings<'r>(
    reset_wallet: bool,
    _window: tauri::Window,
    state: tauri::State<'_, UniverseAppState>,
    app: tauri::AppHandle,
) -> Result<(), String> {
    stop_all_miners(state.inner().clone(), 5).await?;

    let app_config_dir = app.path_resolver().app_config_dir();
    let app_cache_dir = app.path_resolver().app_cache_dir();
    let app_data_dir = app.path_resolver().app_data_dir();
    let app_local_data_dir = app.path_resolver().app_local_data_dir();

    let dirs_to_remove = [
        app_config_dir,
        app_cache_dir,
        app_data_dir,
        app_local_data_dir,
    ];
    let missing_dirs: Vec<String> = dirs_to_remove
        .iter()
        .filter_map(|dir| {
            if let Some(path) = dir {
                path.to_str().map(|s| s.to_string())
            } else {
                None
            }
        })
        .collect();

    if !missing_dirs.is_empty() {
        error!(target: LOG_TARGET, "Could not get app directories for {:?}", missing_dirs);
        return Err("Could not get app directories".to_string());
    }

    // Exclude EBWebView because it is still being used.
    let mut folder_block_list = vec!["EBWebView"];
    if !reset_wallet {
        folder_block_list.push("esmeralda");
        folder_block_list.push("nextnet");
    }

    for dir_path in dirs_to_remove.iter().flatten() {
        if dir_path.exists() {
            for entry in read_dir(dir_path).map_err(|e| e.to_string())? {
                let entry = entry.map_err(|e| e.to_string())?;
                let path = entry.path();
                if path.is_dir() {
                    if let Some(file_name) = path.file_name().and_then(|name| name.to_str()) {
                        if folder_block_list.contains(&file_name) {
                            continue;
                        }
                    }
                    debug!(target: LOG_TARGET, "[reset_settings] Removing {:?} directory", path);
                    remove_dir_all(path.clone()).map_err(|e| {
                        error!(target: LOG_TARGET, "[reset_settings] Could not remove {:?} directory: {:?}", path, e);
                        format!("Could not remove directory: {}", e)
                    })?;
                } else {
                    debug!(target: LOG_TARGET, "[reset_settings] Removing {:?} file", path);
                    remove_file(path.clone()).map_err(|e| {
                        error!(target: LOG_TARGET, "[reset_settings] Could not remove {:?} file: {:?}", path, e);
                        format!("Could not remove file: {}", e)
                    })?;
                }
            }
        }
    }
    info!(target: LOG_TARGET, "[reset_settings] Restarting the app");
    app.restart();

    Ok(())
}

#[derive(Debug, Serialize, Clone)]
pub struct CpuMinerMetrics {
    hardware: Option<HardwareParameters>,
    mining: CpuMinerStatus,
}

#[derive(Debug, Serialize, Clone)]
pub struct GpuMinerMetrics {
    hardware: Option<HardwareParameters>,
    mining: GpuMinerStatus,
}

#[derive(Debug, Serialize, Clone)]
pub struct MinerMetrics {
    cpu: CpuMinerMetrics,
    gpu: GpuMinerMetrics,
    base_node: BaseNodeStatus,
}

#[derive(Debug, Serialize, Clone)]
pub struct TariWalletDetails {
    wallet_balance: Option<WalletBalance>,
    tari_address_base58: String,
    tari_address_emoji: String,
}

#[derive(Debug, Serialize)]
pub struct ApplicationsVersions {
    tari_universe: String,
    xmrig: String,
    minotari_node: String,
    mm_proxy: String,
    wallet: String,
    sha_p2pool: String,
    xtrgpuminer: String,
}

#[derive(Debug, Serialize, Clone)]
pub struct BaseNodeStatus {
    block_height: u64,
    block_time: u64,
    is_synced: bool,
    is_connected: bool,
    connected_peers: Vec<String>,
}
#[derive(Debug, Serialize, Clone)]
pub struct CpuMinerStatus {
    pub is_mining: bool,
    pub hash_rate: f64,
    pub estimated_earnings: u64,
    pub connection: CpuMinerConnectionStatus,
}

#[derive(Debug, Serialize, Clone)]
pub struct CpuMinerConnectionStatus {
    pub is_connected: bool,
    // pub error: Option<String>,
}

pub enum CpuMinerConnection {
    BuiltInProxy,
}

struct CpuMinerConfig {
    node_connection: CpuMinerConnection,
    tari_address: TariAddress,
}

#[derive(Clone)]
struct UniverseAppState {
    is_getting_wallet_balance: Arc<AtomicBool>,
    is_getting_p2pool_stats: Arc<AtomicBool>,
    is_getting_miner_metrics: Arc<AtomicBool>,
    is_getting_transaction_history: Arc<AtomicBool>,
    is_setup_finished: Arc<RwLock<bool>>,
    config: Arc<RwLock<AppConfig>>,
    in_memory_config: Arc<RwLock<AppInMemoryConfig>>,
    shutdown: Shutdown,
    tari_address: Arc<RwLock<TariAddress>>,
    cpu_miner: Arc<RwLock<CpuMiner>>,
    gpu_miner: Arc<RwLock<GpuMiner>>,
    cpu_miner_config: Arc<RwLock<CpuMinerConfig>>,
    mm_proxy_manager: MmProxyManager,
    node_manager: NodeManager,
    wallet_manager: WalletManager,
    telemetry_manager: Arc<RwLock<TelemetryManager>>,
    feedback: Arc<RwLock<Feedback>>,
    airdrop_access_token: Arc<RwLock<Option<String>>>,
    p2pool_manager: P2poolManager,
    tor_manager: TorManager,
    cached_p2pool_stats: Arc<RwLock<Option<HashMap<String, Stats>>>>,
    cached_wallet_details: Arc<RwLock<Option<TariWalletDetails>>>,
    cached_miner_metrics: Arc<RwLock<Option<MinerMetrics>>>,
}

#[derive(Clone, serde::Serialize)]
struct Payload {
    args: Vec<String>,
    cwd: String,
}

#[allow(clippy::too_many_lines)]
fn main() {
    // TODO: Integrate sentry into logs. Because we are using Tari's logging infrastructure, log4rs
    // sets the logger and does not expose a way to add sentry into it.
    let client = sentry_tauri::sentry::init((
        "https://edd6b9c1494eb7fda6ee45590b80bcee@o4504839079002112.ingest.us.sentry.io/4507979991285760",
        sentry_tauri::sentry::ClientOptions {
            release: sentry_tauri::sentry::release_name!(),
            ..Default::default()
        },
    ));
    let _guard = sentry_tauri::minidump::init(&client);

    let mut shutdown = Shutdown::new();

    // NOTE: Nothing is started at this point, so ports are not known. You can only start settings ports
    // and addresses once the different services have been started.
    // A better way is to only provide the config when we start the service.
    let node_manager = NodeManager::new();
    let wallet_manager = WalletManager::new(node_manager.clone());
    let wallet_manager2 = wallet_manager.clone();
    let p2pool_manager = P2poolManager::new();

    let cpu_config = Arc::new(RwLock::new(CpuMinerConfig {
        node_connection: CpuMinerConnection::BuiltInProxy,
        tari_address: TariAddress::default(),
    }));

    let app_in_memory_config =
        Arc::new(RwLock::new(app_in_memory_config::AppInMemoryConfig::init()));

    let cpu_miner: Arc<RwLock<CpuMiner>> = Arc::new(CpuMiner::new().into());
    let gpu_miner: Arc<RwLock<GpuMiner>> = Arc::new(GpuMiner::new().into());

    let app_config_raw = AppConfig::new();
    let app_config = Arc::new(RwLock::new(app_config_raw.clone()));

    let telemetry_manager: TelemetryManager = TelemetryManager::new(
        node_manager.clone(),
        cpu_miner.clone(),
        gpu_miner.clone(),
        app_config.clone(),
        app_in_memory_config.clone(),
        Some(Network::default()),
        p2pool_manager.clone(),
    );

    let feedback = Feedback::new(app_in_memory_config.clone(), app_config.clone());
    // let mm_proxy_config = if app_config_raw.p2pool_enabled {
    //     MergeMiningProxyConfig::new_with_p2pool(mm_proxy_port, p2pool_config.grpc_port, None)
    // } else {
    //     MergeMiningProxyConfig::new(
    //         mm_proxy_port,
    //         p2pool_config.grpc_port,
    //         base_node_grpc_port,
    //         None,
    //     )
    // };
    let mm_proxy_manager = MmProxyManager::new();
    let app_state = UniverseAppState {
        is_getting_miner_metrics: Arc::new(AtomicBool::new(false)),
        is_getting_p2pool_stats: Arc::new(AtomicBool::new(false)),
        is_getting_wallet_balance: Arc::new(AtomicBool::new(false)),
        is_setup_finished: Arc::new(RwLock::new(false)),
        is_getting_transaction_history: Arc::new(AtomicBool::new(false)),
        config: app_config.clone(),
        in_memory_config: app_in_memory_config.clone(),
        shutdown: shutdown.clone(),
        tari_address: Arc::new(RwLock::new(TariAddress::default())),
        cpu_miner: cpu_miner.clone(),
        gpu_miner: gpu_miner.clone(),
        cpu_miner_config: cpu_config.clone(),
        mm_proxy_manager: mm_proxy_manager.clone(),
        node_manager,
        wallet_manager,
        p2pool_manager,
        telemetry_manager: Arc::new(RwLock::new(telemetry_manager)),
        feedback: Arc::new(RwLock::new(feedback)),
        airdrop_access_token: Arc::new(RwLock::new(None)),
        tor_manager: TorManager::new(),
        cached_p2pool_stats: Arc::new(RwLock::new(None)),
        cached_wallet_details: Arc::new(RwLock::new(None)),
        cached_miner_metrics: Arc::new(RwLock::new(None)),
    };

    let systray = SystemtrayManager::current().get_systray().clone();

    let app = tauri::Builder::default()
        .system_tray(systray)
        .on_system_tray_event(|app, event| {
            SystemtrayManager::current().handle_system_tray_event(app.clone(), event)
        })
        .plugin(tauri_plugin_single_instance::init(|app, argv, cwd| {
            println!("{}, {argv:?}, {cwd}", app.package_info().name);

            app.emit_all("single-instance", Payload { args: argv, cwd })
                .unwrap_or_else(
                    |e| error!(target: LOG_TARGET, "Could not emit single-instance event: {:?}", e),
                );
        }))
        .manage(app_state.clone())
        .setup(|app| {
            // TODO: Combine with sentry log
            tari_common::initialize_logging(
                &app.path_resolver()
                    .app_config_dir()
                    .expect("Could not get config dir")
                    .join("universe")
                    .join("log4rs_config_universe.yml"),
                &app.path_resolver()
                    .app_log_dir()
                    .expect("Could not get log dir"),
                include_str!("../log4rs_sample.yml"),
            )
            .expect("Could not set up logging");

            let config_path = app
                .path_resolver()
                .app_config_dir()
                .expect("Could not get config dir");
            let thread_config = tauri::async_runtime::spawn(async move {
                app_config.write().await.load_or_create(config_path).await
            });

            match tauri::async_runtime::block_on(thread_config) {
                Ok(_) => {}
                Err(e) => {
                    error!(target: LOG_TARGET, "Error setting up app state: {:?}", e);
                }
            };

            let config_path = app
                .path_resolver()
                .app_config_dir()
                .expect("Could not get config dir");
            let address = app.state::<UniverseAppState>().tari_address.clone();
            let thread = tauri::async_runtime::spawn(async move {
                match InternalWallet::load_or_create(config_path).await {
                    Ok(wallet) => {
                        cpu_config.write().await.tari_address = wallet.get_tari_address();
                        wallet_manager2
                            .set_view_private_key_and_spend_key(
                                wallet.get_view_key(),
                                wallet.get_spend_key(),
                            )
                            .await;
                        let mut lock = address.write().await;
                        *lock = wallet.get_tari_address();
                        Ok(())
                        //app.state::<UniverseAppState>().tari_address = wallet.get_tari_address();
                    }
                    Err(e) => {
                        error!(target: LOG_TARGET, "Error loading internal wallet: {:?}", e);
                        // TODO: If this errors, the application does not exit properly.
                        // So temporarily we are going to kill it here

                        Err(e)
                    }
                }
            });

            match tauri::async_runtime::block_on(thread).expect("Could not start task") {
                Ok(_) => {
                    // let mut lock = app.state::<UniverseAppState>().tari_address.write().await;
                    // *lock = address;
                    Ok(())
                }
                Err(e) => {
                    error!(target: LOG_TARGET, "Error setting up internal wallet: {:?}", e);
                    Err(e.into())
                }
            }
        })
        .invoke_handler(tauri::generate_handler![
            setup_application,
            start_mining,
            stop_mining,
            set_p2pool_enabled,
            set_mode,
            open_log_dir,
            get_seed_words,
            get_applications_versions,
            send_feedback,
            update_applications,
            log_web_message,
            set_allow_telemetry,
            set_airdrop_access_token,
            get_app_id,
            get_app_in_memory_config,
            set_monero_address,
            update_applications,
            reset_settings,
            set_gpu_mining_enabled,
            set_cpu_mining_enabled,
            restart_application,
            resolve_application_language,
            set_application_language,
            get_miner_metrics,
            get_app_config,
            get_p2pool_stats,
            get_tari_wallet_details,
            exit_application,
            set_should_always_use_system_language,
<<<<<<< HEAD
            set_use_tor
=======
            get_transaction_history
>>>>>>> ccc92b3f
        ])
        .build(tauri::generate_context!())
        .inspect_err(
            |e| error!(target: LOG_TARGET, "Error while building tauri application: {:?}", e),
        )
        .expect("error while running tauri application");

    info!(
        target: LOG_TARGET,
        "Starting Tari Universe version: {}",
        app.package_info().version
    );

    let mut downloaded: u64 = 0;
    app.run(move |_app_handle, event| match event {
        tauri::RunEvent::Updater(updater_event) => match updater_event {
            UpdaterEvent::Error(e) => {
                error!(target: LOG_TARGET, "Updater error: {:?}", e);
            }
            UpdaterEvent::DownloadProgress { chunk_length, content_length } => {
                downloaded += chunk_length as u64;
                if let Some(window) = _app_handle.get_window("main") {
                    drop(window.emit("update-progress", UpdateProgressRustEvent { chunk_length, content_length, downloaded }).inspect_err(|e| error!(target: LOG_TARGET, "Could not emit event 'update-progress': {:?}", e))
                    );
                }
            }
            UpdaterEvent::Downloaded => {
                shutdown.trigger();
            }
            _ => {
                info!(target: LOG_TARGET, "Updater event: {:?}", updater_event);
            }
        },
        tauri::RunEvent::ExitRequested { api: _, .. } => {
            // api.prevent_exit();
            info!(target: LOG_TARGET, "App shutdown caught");
            let _unused = block_on(stop_all_miners(app_state.clone(), 2));
            info!(target: LOG_TARGET, "App shutdown complete");
        }
        tauri::RunEvent::Exit => {
            info!(target: LOG_TARGET, "App shutdown caught");
            let _unused = block_on(stop_all_miners(app_state.clone(), 2));
            info!(target: LOG_TARGET, "Tari Universe v{} shut down successfully", _app_handle.package_info().version);
        }
        RunEvent::MainEventsCleared => {
            // no need to handle
        }
        RunEvent::WindowEvent { label, event, .. } => {
            trace!(target: LOG_TARGET, "Window event: {:?} {:?}", label, event);
        }
        _ => {
            debug!(target: LOG_TARGET, "Unhandled event: {:?}", event);
        }
    });
}<|MERGE_RESOLUTION|>--- conflicted
+++ resolved
@@ -1677,11 +1677,8 @@
             get_tari_wallet_details,
             exit_application,
             set_should_always_use_system_language,
-<<<<<<< HEAD
-            set_use_tor
-=======
+            set_use_tor,
             get_transaction_history
->>>>>>> ccc92b3f
         ])
         .build(tauri::generate_context!())
         .inspect_err(
