// Prevents additional console window on Windows in release, DO NOT REMOVE!!
#![cfg_attr(not(debug_assertions), windows_subsystem = "windows")]

mod app_config;
mod binary_resolver;
mod consts;
mod cpu_miner;
mod download_utils;
mod github;
mod gpu_miner;
mod hardware_monitor;
mod internal_wallet;
mod mm_proxy_adapter;
mod mm_proxy_manager;
mod network_utils;
mod node_adapter;
mod node_manager;
mod p2pool;
mod p2pool_adapter;
mod p2pool_manager;
mod process_adapter;
mod process_killer;
mod process_utils;
mod process_watcher;
mod telemetry_manager;
mod user_listener;
mod wallet_adapter;
mod wallet_manager;
mod xmrig;
mod xmrig_adapter;

use crate::cpu_miner::CpuMiner;
use crate::gpu_miner::GpuMiner;
use crate::internal_wallet::InternalWallet;
use crate::mm_proxy_adapter::MergeMiningProxyConfig;
use crate::mm_proxy_manager::{MmProxyManager, StartConfig};
use crate::node_manager::NodeManager;
use crate::p2pool::models::Stats;
use crate::p2pool_manager::{P2poolConfig, P2poolManager};
use crate::user_listener::UserListener;
use crate::wallet_adapter::WalletBalance;
use crate::wallet_manager::WalletManager;
use crate::xmrig_adapter::XmrigAdapter;
use app_config::{AppConfig, MiningMode};
use binary_resolver::{Binaries, BinaryResolver};
use futures_lite::future::block_on;
use hardware_monitor::{HardwareMonitor, HardwareStatus};
use log::{debug, error, info, warn};
use node_manager::NodeManagerError;
use progress_tracker::ProgressTracker;
use serde::Serialize;
use setup_status_event::SetupStatusEvent;
<<<<<<< HEAD
=======
use std::collections::HashMap;
use std::fs::remove_dir_all;
>>>>>>> f01bc1f3
use std::sync::Arc;
use std::thread::sleep;
use std::time::{Duration, SystemTime};
use std::{panic, process};
use tari_common::configuration::Network;
use tari_common_types::tari_address::TariAddress;
use tari_core::proof_of_work::PowAlgorithm;
use tari_core::transactions::tari_amount::MicroMinotari;
use tari_shutdown::Shutdown;
use tauri::{Manager, RunEvent, UpdaterEvent};
use telemetry_manager::TelemetryManager;
use tokio::runtime::Handle;
use tokio::sync::RwLock;
use wallet_manager::WalletManagerError;

mod progress_tracker;
mod setup_status_event;

#[tauri::command]
async fn set_mode<'r>(
    mode: String,
    state: tauri::State<'r, UniverseAppState>,
) -> Result<(), String> {
    let _ = state.config.write().await.set_mode(mode).await;
    Ok(())
}

#[tauri::command]
async fn set_telemetry_mode<'r>(
    telemetry_mode: bool,
    _window: tauri::Window,
    state: tauri::State<'r, UniverseAppState>,
    _app: tauri::AppHandle,
) -> Result<(), String> {
    let _ = state
        .config
        .write()
        .await
        .set_allow_telemetry(telemetry_mode)
        .await
        .map_err(|e| e.to_string());
    Ok(())
}

#[tauri::command]
async fn set_airdrop_access_token<'r>(
    token: String,
    _window: tauri::Window,
    state: tauri::State<'r, UniverseAppState>,
    _app: tauri::AppHandle,
) -> Result<(), String> {
    let mut write_lock = state.airdrop_access_token.write().await;
    *write_lock = Some(token);
    Ok(())
}

#[tauri::command]
async fn setup_application<'r>(
    window: tauri::Window,
    state: tauri::State<'r, UniverseAppState>,
    app: tauri::AppHandle,
) -> Result<(), String> {
    setup_inner(window, state, app).await.map_err(|e| {
        warn!(target: LOG_TARGET, "Error setting up application: {:?}", e);
        e.to_string()
    })
}

async fn setup_inner<'r>(
    window: tauri::Window,
    state: tauri::State<'r, UniverseAppState>,
    app: tauri::AppHandle,
) -> Result<(), anyhow::Error> {
    let _ = window.emit(
        "message",
        SetupStatusEvent {
            event_type: "setup_status".to_string(),
            title: "starting-up".to_string(),
            progress: 0.0,
        },
    );
    let data_dir = app.path_resolver().app_local_data_dir().unwrap();
    let cache_dir = app.path_resolver().app_cache_dir().unwrap();
    let log_dir = app.path_resolver().app_log_dir().unwrap();

    let cpu_miner_config = state.cpu_miner_config.read().await;
    let mm_proxy_manager = state.mm_proxy_manager.clone();

    let progress = ProgressTracker::new(window.clone());

    let last_binaries_update_timestamp = state.config.read().await.last_binaries_update_timestamp;
    let now = SystemTime::now();

    state
        .telemetry_manager
        .write()
        .await
        .initialize(state.airdrop_access_token.clone())
        .await?;

    BinaryResolver::current()
        .read_current_highest_version(Binaries::MinotariNode, progress.clone())
        .await?;
    BinaryResolver::current()
        .read_current_highest_version(Binaries::MergeMiningProxy, progress.clone())
        .await?;
    BinaryResolver::current()
        .read_current_highest_version(Binaries::Wallet, progress.clone())
        .await?;
    BinaryResolver::current()
        .read_current_highest_version(Binaries::ShaP2pool, progress.clone())
        .await?;

    if now
        .duration_since(last_binaries_update_timestamp)
        .unwrap_or(Duration::from_secs(0))
        > Duration::from_secs(60 * 10)
    // 10 minutes
    {
        state
            .config
            .write()
            .await
            .set_last_binaries_update_timestamp(now)
            .await?;

        progress.set_max(10).await;
        progress
            .update("checking-latest-version-node".to_string(), 0)
            .await;
        BinaryResolver::current()
            .ensure_latest(Binaries::MinotariNode, progress.clone())
            .await?;
        sleep(Duration::from_secs(1));

        progress.set_max(15).await;
        progress
            .update("checking-latest-version-mmproxy".to_string(), 0)
            .await;
        sleep(Duration::from_secs(1));
        BinaryResolver::current()
            .ensure_latest(Binaries::MergeMiningProxy, progress.clone())
            .await?;
        progress.set_max(20).await;
        progress
            .update("checking-latest-version-wallet".to_string(), 0)
            .await;
        sleep(Duration::from_secs(1));
        BinaryResolver::current()
            .ensure_latest(Binaries::Wallet, progress.clone())
            .await?;

        progress.set_max(30).await;
        progress
            .update("checking-latest-version-xmrig".to_string(), 0)
            .await;
        sleep(Duration::from_secs(1));
        XmrigAdapter::ensure_latest(cache_dir, false, progress.clone()).await?;

        progress.set_max(35).await;
        progress
            .update("checking-latest-version-sha-p2pool".to_string(), 0)
            .await;
        sleep(Duration::from_secs(1));
        BinaryResolver::current()
            .ensure_latest(Binaries::ShaP2pool, progress.clone())
            .await?;
    }

    for _i in 0..2 {
        match state
            .node_manager
            .ensure_started(
                state.shutdown.to_signal(),
                data_dir.clone(),
                log_dir.clone(),
            )
            .await
        {
            Ok(_) => {}
            Err(e) => {
                if let NodeManagerError::ExitCode(code) = e {
                    if code == 114 {
                        warn!(target: LOG_TARGET, "Database for node is corrupt or needs a reset, deleting and trying again.");
                        state.node_manager.clean_data_folder(&data_dir).await?;
                        continue;
                    }
                }
                error!(target: LOG_TARGET, "Could not start node manager: {:?}", e);

                app.exit(-1);
                return Err(e.into());
            }
        }
    }

    info!(target: LOG_TARGET, "Node has started and is ready");

    progress.set_max(40).await;
    progress.update("waiting-for-wallet".to_string(), 0).await;
    state
        .wallet_manager
        .ensure_started(
            state.shutdown.to_signal(),
            data_dir.clone(),
            log_dir.clone(),
        )
        .await?;

    progress.set_max(55).await;
    progress.update("waiting-for-node".to_string(), 0).await;
    state.node_manager.wait_synced(progress.clone()).await?;

<<<<<<< HEAD
    progress.set_max(70).await;
    progress.update("starting-p2pool".to_string(), 0).await;
    state
        .p2pool_manager
        .ensure_started(state.shutdown.to_signal(), data_dir, log_dir)
=======
    progress.set_max(85).await;
    progress
        .update("starting-p2pool".to_string(), None, 0)
        .await;
    state
        .p2pool_manager
        .ensure_started(state.shutdown.to_signal(), data_dir, config_dir, log_dir)
>>>>>>> f01bc1f3
        .await?;

    progress.set_max(75).await;
    progress.update("starting-mmproxy".to_string(), 0).await;

    let base_node_grpc_port = state.node_manager.get_grpc_port().await?;

    let mut telemetry_id = state
        .telemetry_manager
        .read()
        .await
        .get_unique_string()
        .await;
    if telemetry_id.is_empty() {
        telemetry_id = "unknown_miner_tari_universe".to_string();
    }

    mm_proxy_manager
        .start(StartConfig::new(
            state.shutdown.to_signal().clone(),
            app.path_resolver().app_local_data_dir().unwrap().clone(),
            app.path_resolver().app_log_dir().unwrap().clone(),
            cpu_miner_config.tari_address.clone(),
            base_node_grpc_port,
            telemetry_id,
        ))
        .await?;
    mm_proxy_manager.wait_ready().await?;

    _ = window.emit(
        "message",
        SetupStatusEvent {
            event_type: "setup_status".to_string(),
            title: "application-started".to_string(),
            progress: 1.0,
        },
    );

    Ok(())
}

#[tauri::command]
async fn set_p2pool_enabled<'r>(
    p2pool_enabled: bool,
    state: tauri::State<'r, UniverseAppState>,
) -> Result<(), String> {
    let _ = state
        .config
        .write()
        .await
        .set_p2pool_enabled(p2pool_enabled)
        .await;

    let origin_config = state.mm_proxy_manager.config().await;
    let p2pool_config = state.p2pool_manager.config();
    if origin_config.p2pool_enabled != p2pool_enabled {
        let config = if p2pool_enabled {
            MergeMiningProxyConfig::new_with_p2pool(
                origin_config.port,
                p2pool_config.grpc_port,
                None,
            )
        } else {
            let base_node_grpc_port = state
                .node_manager
                .get_grpc_port()
                .await
                .map_err(|error| error.to_string())?;
            MergeMiningProxyConfig::new(origin_config.port, base_node_grpc_port, None)
        };
        state
            .mm_proxy_manager
            .change_config(config)
            .await
            .map_err(|error| error.to_string())?;
    }

    Ok(())
}

#[tauri::command]
<<<<<<< HEAD
async fn set_auto_mining<'r>(
    auto_mining: bool,
    window: tauri::Window,
    state: tauri::State<'r, UniverseAppState>,
) -> Result<(), String> {
    let mut config = state.config.write().await;
    let _ = config.set_auto_mining(auto_mining).await;
    let timeout = config.get_user_inactivity_timeout();
    let mut user_listener = state.user_listener.write().await;

    if auto_mining {
        user_listener.start_listening_to_mouse_poisition_change(timeout, window);
    } else {
        user_listener.stop_listening_to_mouse_poisition_change();
    }

=======
async fn set_cpu_mining_enabled<'r>(
    enabled: bool,
    state: tauri::State<'r, UniverseAppState>,
) -> Result<(), String> {
    let mut config = state.config.write().await;
    let _ = config.set_cpu_mining_enabled(enabled).await;
    Ok(())
}

#[tauri::command]
async fn set_gpu_mining_enabled<'r>(
    enabled: bool,
    state: tauri::State<'r, UniverseAppState>,
) -> Result<(), String> {
    let mut config = state.config.write().await;
    let _ = config.set_gpu_mining_enabled(enabled).await;
>>>>>>> f01bc1f3
    Ok(())
}

#[tauri::command]
async fn get_seed_words<'r>(
    _window: tauri::Window,
    _state: tauri::State<'r, UniverseAppState>,
    app: tauri::AppHandle,
) -> Result<Vec<String>, String> {
    let config_path = app.path_resolver().app_config_dir().unwrap();
    let internal_wallet = InternalWallet::load_or_create(config_path)
        .await
        .map_err(|e| e.to_string())?;
    let seed_words = internal_wallet
        .decrypt_seed_words()
        .map_err(|e| e.to_string())?;
    let mut res = vec![];
    for i in 0..seed_words.len() {
        res.push(seed_words.get_word(i).unwrap().clone());
    }
    Ok(res)
}

#[tauri::command]
async fn start_mining<'r>(
    window: tauri::Window,
    state: tauri::State<'r, UniverseAppState>,
    app: tauri::AppHandle,
) -> Result<(), String> {
<<<<<<< HEAD
    let config = state.cpu_miner_config.read().await;
    let progress_tracker = ProgressTracker::new(window.clone());
    state
        .cpu_miner
        .write()
        .await
        .start(
            state.shutdown.to_signal(),
            &config,
            app.path_resolver().app_local_data_dir().unwrap(),
            app.path_resolver().app_cache_dir().unwrap(),
            app.path_resolver().app_log_dir().unwrap(),
            progress_tracker,
            state.config.read().await.get_mode(),
        )
        .await
        .map_err(|e| {
            dbg!(e.to_string());
            e.to_string()
        })?;
=======
    let config = state.config.read().await;
    let cpu_mining_enabled = config.cpu_mining_enabled;
    let gpu_mining_enabled = config.gpu_mining_enabled;
    let mode = config.mode;

    let cpu_miner_config = state.cpu_miner_config.read().await;
    let monero_address = state.config.read().await.monero_address.clone();
    let progress_tracker = ProgressTracker::new(window.clone());
    if cpu_mining_enabled {
        let res = state
            .cpu_miner
            .write()
            .await
            .start(
                state.shutdown.to_signal(),
                &cpu_miner_config,
                monero_address,
                app.path_resolver().app_local_data_dir().unwrap(),
                app.path_resolver().app_cache_dir().unwrap(),
                app.path_resolver().app_config_dir().unwrap(),
                app.path_resolver().app_log_dir().unwrap(),
                progress_tracker,
                mode,
            )
            .await;

        if let Err(e) = res {
            error!(target: LOG_TARGET, "Could not start mining: {:?}", e);
            let _ = state.cpu_miner.write().await.stop().await;
            return Err(e.to_string());
        }
    }

    if gpu_mining_enabled {
        let tari_address = state.cpu_miner_config.read().await.tari_address.clone();
        let grpc_port = state
            .node_manager
            .get_grpc_port()
            .await
            .map_err(|e| e.to_string())?;

        let res = state
            .gpu_miner
            .write()
            .await
            .start(
                state.shutdown.to_signal(),
                tari_address,
                grpc_port,
                config.p2pool_enabled,
                app.path_resolver().app_local_data_dir().unwrap(),
                app.path_resolver().app_config_dir().unwrap(),
                app.path_resolver().app_log_dir().unwrap(),
                mode,
            )
            .await;

        if let Err(e) = res {
            error!(target: LOG_TARGET, "Could not start gpu mining: {:?}", e);
            let _ = state.cpu_miner.write().await.stop().await;
            return Err(e.to_string());
        }
    }
>>>>>>> f01bc1f3
    Ok(())
}

#[tauri::command]
async fn stop_mining<'r>(state: tauri::State<'r, UniverseAppState>) -> Result<(), String> {
    state
        .cpu_miner
        .write()
        .await
        .stop()
        .await
        .map_err(|e| e.to_string())?;

    // stop the mmproxy. TODO: change it so that the cpu miner stops this dependency.
    // state
    //     .mm_proxy_manager
    //     .stop()
    //     .await
    //     .map_err(|e| e.to_string())?;

    // state.node_manager.stop().await.map_err(|e| e.to_string())?;
    Ok(())
}

#[tauri::command]
fn open_log_dir(app: tauri::AppHandle) {
    let log_dir = app.path_resolver().app_log_dir().unwrap();
    if let Err(e) = open::that(log_dir) {
        error!(target: LOG_TARGET, "Could not open log dir: {:?}", e);
    }
}

#[tauri::command]
async fn get_applications_versions(app: tauri::AppHandle) -> Result<ApplicationsVersions, String> {
    //TODO could be move to status command when XmrigAdapter will be implemented in BinaryResolver

    let default_message = "Failed to read version".to_string();

    let progress_tracker = ProgressTracker::new(app.get_window("main").unwrap().clone());

    let cache_dir = app.path_resolver().app_cache_dir().unwrap();

    let tari_universe_version = app.package_info().version.clone();
    let xmrig_version: String =
        XmrigAdapter::ensure_latest(cache_dir, false, progress_tracker.clone())
            .await
            .unwrap_or(default_message.clone());

    let minotari_node_version: semver::Version = BinaryResolver::current()
        .get_latest_version(Binaries::MinotariNode)
        .await;
    let mm_proxy_version: semver::Version = BinaryResolver::current()
        .get_latest_version(Binaries::MergeMiningProxy)
        .await;
    let wallet_version: semver::Version = BinaryResolver::current()
        .get_latest_version(Binaries::Wallet)
        .await;
    let sha_p2pool_version: semver::Version = BinaryResolver::current()
        .get_latest_version(Binaries::ShaP2pool)
        .await;

    Ok(ApplicationsVersions {
        tari_universe: tari_universe_version.to_string(),
        xmrig: xmrig_version,
        minotari_node: minotari_node_version.to_string(),
        mm_proxy: mm_proxy_version.to_string(),
        wallet: wallet_version.to_string(),
        sha_p2pool: sha_p2pool_version.to_string(),
    })
}

#[tauri::command]
async fn update_applications(
    app: tauri::AppHandle,
    state: tauri::State<'_, UniverseAppState>,
) -> Result<(), String> {
    let _ = state
        .config
        .write()
        .await
        .set_last_binaries_update_timestamp(SystemTime::now())
        .await;
    let progress_tracker = ProgressTracker::new(app.get_window("main").unwrap().clone());
    let cache_dir = app.path_resolver().app_cache_dir().unwrap();
    XmrigAdapter::ensure_latest(cache_dir, true, progress_tracker.clone())
        .await
        .map_err(|e| e.to_string())?;
    sleep(Duration::from_secs(1));
    BinaryResolver::current()
        .ensure_latest(Binaries::MinotariNode, progress_tracker.clone())
        .await
        .map_err(|e| e.to_string())?;
    sleep(Duration::from_secs(1));
    BinaryResolver::current()
        .ensure_latest(Binaries::MergeMiningProxy, progress_tracker.clone())
        .await
        .map_err(|e| e.to_string())?;
    sleep(Duration::from_secs(1));
    BinaryResolver::current()
        .ensure_latest(Binaries::Wallet, progress_tracker.clone())
        .await
        .map_err(|e| e.to_string())?;
    sleep(Duration::from_secs(1));
    Ok(())
}

// Learn more about Tauri commands at https://tauri.app/v1/guides/features/command
#[tauri::command]
async fn status(state: tauri::State<'_, UniverseAppState>) -> Result<AppStatus, String> {
    let mut cpu_miner = state.cpu_miner.write().await;
<<<<<<< HEAD
    let _gpu_miner = state.gpu_miner.write().await;
    let (_sha_hash_rate, randomx_hash_rate, block_reward, block_height, block_time, is_synced) = state.node_manager
        .get_network_hash_rate_and_block_reward().await
        .unwrap_or_else(|e| {
            warn!(target: LOG_TARGET, "Error getting network hash rate and block reward: {}", e);
            (0, 0, MicroMinotari(0), 0, 0, false)
        });

    info!(target: LOG_TARGET, "Network hash rate: {}", randomx_hash_rate);
=======
    let mut gpu_miner = state.gpu_miner.write().await;
    let (sha_hash_rate, randomx_hash_rate, block_reward, block_height, block_time, is_synced) =
        state
            .node_manager
            .get_network_hash_rate_and_block_reward()
            .await
            .unwrap_or_else(|e| {
                if !matches!(e, NodeManagerError::NodeNotStarted) {
                    warn!(target: LOG_TARGET, "Error getting network hash rate and block reward: {}", e);
                }
                (0, 0, MicroMinotari(0), 0, 0, false)
            });
>>>>>>> f01bc1f3

    let cpu = match cpu_miner
        .status(randomx_hash_rate, block_reward)
        .await
        .map_err(|e| e.to_string())
    {
        Ok(cpu) => cpu,
        Err(e) => {
            warn!(target: LOG_TARGET, "Error getting cpu miner status: {:?}", e);
            return Err(e);
        }
    };

    let wallet_balance = match state.wallet_manager.get_balance().await {
        Ok(w) => w,
        Err(e) => {
            if matches!(e, WalletManagerError::WalletNotStarted) {
                WalletBalance {
                    available_balance: MicroMinotari(0),
                    pending_incoming_balance: MicroMinotari(0),
                    pending_outgoing_balance: MicroMinotari(0),
                    timelocked_balance: MicroMinotari(0),
                }
            } else {
                warn!(target: LOG_TARGET, "Error getting wallet balance: {}", e);
                WalletBalance {
                    available_balance: MicroMinotari(0),
                    pending_incoming_balance: MicroMinotari(0),
                    pending_outgoing_balance: MicroMinotari(0),
                    timelocked_balance: MicroMinotari(0),
                }
            }
        }
    };

    let hardware_status = HardwareMonitor::current()
        .write()
        .await
        .read_hardware_parameters();

<<<<<<< HEAD
    let p2pool_stats = match state.p2pool_manager.stats().await {
        Ok(stats) => stats,
        Err(e) => {
            warn!(target: LOG_TARGET, "Error getting p2pool stats: {}", e);
            Stats::default()
        }
    };
=======
    let mut p2pool_stats = HashMap::with_capacity(2);
    p2pool_stats.insert(
        PowAlgorithm::Sha3x.to_string().to_lowercase(),
        Stats::default(),
    );
    p2pool_stats.insert(
        PowAlgorithm::RandomX.to_string().to_lowercase(),
        Stats::default(),
    );
>>>>>>> f01bc1f3

    let config_guard = state.config.read().await;

    Ok(AppStatus {
        cpu,
        hardware_status,
        base_node: BaseNodeStatus {
            block_height,
            block_time,
            is_synced,
        },
        wallet_balance,
        mode: config_guard.mode.clone(),
        p2pool_enabled: config_guard.p2pool_enabled,
        p2pool_stats,
        auto_mining: config_guard.auto_mining,
<<<<<<< HEAD
        user_inactivity_timeout: config_guard.user_inactivity_timeout.as_secs(),
=======
        monero_address: config_guard.monero_address.clone(),
        cpu_mining_enabled: config_guard.cpu_mining_enabled,
        gpu_mining_enabled: config_guard.gpu_mining_enabled,
>>>>>>> f01bc1f3
    })
}

#[tauri::command]
fn log_web_message(level: String, message: Vec<String>) {
    match level.as_str() {
        "error" => error!(target: LOG_TARGET_WEB, "{}", message.join(" ")),
        _ => info!(target: LOG_TARGET_WEB, "{}", message.join(" ")),
    }
}

#[derive(Debug, Serialize)]
pub struct AppStatus {
    cpu: CpuMinerStatus,
    hardware_status: HardwareStatus,
    base_node: BaseNodeStatus,
    wallet_balance: WalletBalance,
    mode: MiningMode,
    auto_mining: bool,
    p2pool_enabled: bool,
<<<<<<< HEAD
    p2pool_stats: Stats,
    user_inactivity_timeout: u64,
=======
    p2pool_stats: HashMap<String, Stats>,
    monero_address: String,
    cpu_mining_enabled: bool,
    gpu_mining_enabled: bool,
>>>>>>> f01bc1f3
}

#[derive(Debug, Serialize)]
pub struct ApplicationsVersions {
    tari_universe: String,
    xmrig: String,
    minotari_node: String,
    mm_proxy: String,
    wallet: String,
    sha_p2pool: String,
}

#[derive(Debug, Serialize)]
pub struct BaseNodeStatus {
    block_height: u64,
    block_time: u64,
    is_synced: bool,
}
#[derive(Debug, Serialize)]
pub struct CpuMinerStatus {
    pub is_mining: bool,
    pub hash_rate: f64,
    pub estimated_earnings: u64,
    pub connection: CpuMinerConnectionStatus,
}

#[derive(Debug, Serialize)]
pub struct CpuMinerConnectionStatus {
    pub is_connected: bool,
    // pub error: Option<String>,
}

pub enum CpuMinerConnection {
    BuiltInProxy,
}

struct CpuMinerConfig {
    node_connection: CpuMinerConnection,
    tari_address: TariAddress,
}

struct UniverseAppState {
    config: Arc<RwLock<AppConfig>>,
    shutdown: Shutdown,
    cpu_miner: Arc<RwLock<CpuMiner>>,
    gpu_miner: Arc<RwLock<GpuMiner>>,
    cpu_miner_config: Arc<RwLock<CpuMinerConfig>>,
    user_listener: Arc<RwLock<UserListener>>,
    mm_proxy_manager: MmProxyManager,
    node_manager: NodeManager,
    wallet_manager: WalletManager,
    telemetry_manager: Arc<RwLock<TelemetryManager>>,
    airdrop_access_token: Arc<RwLock<Option<String>>>,
    p2pool_manager: P2poolManager,
}

#[derive(Clone, serde::Serialize)]
struct Payload {
    args: Vec<String>,
    cwd: String,
}

pub const LOG_TARGET: &str = "tari::universe::main";
pub const LOG_TARGET_WEB: &str = "tari::universe::web";

fn main() {
    let default_hook = panic::take_hook();
    panic::set_hook(Box::new(move |info| {
        default_hook(info);
        process::exit(1);
    }));
    let mut shutdown = Shutdown::new();

    let node_manager = NodeManager::new();
    let base_node_grpc_port = block_on(node_manager.get_grpc_port()).unwrap();
    let wallet_manager = WalletManager::new(node_manager.clone());
    let wallet_manager2 = wallet_manager.clone();
    let p2pool_config = Arc::new(
        P2poolConfig::builder()
            .with_base_node_address(format!("http://127.0.0.1:{base_node_grpc_port}"))
            .build(),
    );
    let p2pool_manager = P2poolManager::new(p2pool_config.clone());

    let cpu_config = Arc::new(RwLock::new(CpuMinerConfig {
        node_connection: CpuMinerConnection::BuiltInProxy,
        tari_address: TariAddress::default(),
    }));

    let app_config = Arc::new(RwLock::new(AppConfig::new()));

    let cpu_miner: Arc<RwLock<CpuMiner>> = Arc::new(CpuMiner::new().into());
    let gpu_miner: Arc<RwLock<GpuMiner>> = Arc::new(GpuMiner::new(p2pool_config.clone()).into());

    let telemetry_manager: TelemetryManager = TelemetryManager::new(
        node_manager.clone(),
        cpu_miner.clone(),
        gpu_miner.clone(),
        app_config.clone(),
        Some(Network::default()),
    );

    let app_config_raw = AppConfig::new();
    let app_config = Arc::new(RwLock::new(app_config_raw.clone()));
    let mm_proxy_port = 18081u16;
    let mm_proxy_config = if app_config_raw.p2pool_enabled {
        MergeMiningProxyConfig::new_with_p2pool(mm_proxy_port, p2pool_config.grpc_port, None)
    } else {
        MergeMiningProxyConfig::new(mm_proxy_port, base_node_grpc_port, None)
    };
    let mm_proxy_manager = MmProxyManager::new(mm_proxy_config);
    let app_state = UniverseAppState {
        config: app_config.clone(),
        shutdown: shutdown.clone(),
        cpu_miner: cpu_miner.clone(),
        gpu_miner: gpu_miner.clone(),
        cpu_miner_config: cpu_config.clone(),
        user_listener: Arc::new(RwLock::new(UserListener::new())),
        mm_proxy_manager: mm_proxy_manager.clone(),
        node_manager,
        wallet_manager,
        p2pool_manager,
        telemetry_manager: Arc::new(RwLock::new(telemetry_manager)),
        airdrop_access_token: Arc::new(RwLock::new(None)),
    };

    let app = tauri::Builder::default()
        .plugin(tauri_plugin_single_instance::init(|app, argv, cwd| {
            println!("{}, {argv:?}, {cwd}", app.package_info().name);

            app.emit_all("single-instance", Payload { args: argv, cwd })
                .unwrap();
        }))
        .manage(app_state)
        .setup(|app| {
            tari_common::initialize_logging(
                &app.path_resolver()
                    .app_config_dir()
                    .unwrap()
                    .join("log4rs_config.yml"),
                &app.path_resolver().app_log_dir().unwrap(),
                include_str!("../log4rs_sample.yml"),
            )
            .expect("Could not set up logging");

            let config_path = app.path_resolver().app_config_dir().unwrap();
            let thread_config = tauri::async_runtime::spawn(async move {
                app_config.write().await.load_or_create(config_path).await
            });

            match tauri::async_runtime::block_on(thread_config).unwrap() {
                Ok(_) => {}
                Err(e) => {
                    error!(target: LOG_TARGET, "Error setting up app state: {:?}", e);
                }
            }

            let config_path = app.path_resolver().app_config_dir().unwrap();
            let thread = tauri::async_runtime::spawn(async move {
                match InternalWallet::load_or_create(config_path).await {
                    Ok(wallet) => {
                        cpu_config.write().await.tari_address = wallet.get_tari_address();
                        wallet_manager2
                            .set_view_private_key_and_spend_key(
                                wallet.get_view_key(),
                                wallet.get_spend_key(),
                            )
                            .await;
                    }
                    Err(e) => {
                        error!(target: LOG_TARGET, "Error loading internal wallet: {:?}", e);
                        // TODO: If this errors, the application does not exit properly.
                        // So temporarily we are going to kill it here

                        return Err(e);
                    }
                }
                Ok(())
            });
            match tauri::async_runtime::block_on(thread).unwrap() {
                Ok(_) => Ok(()),
                Err(e) => {
                    error!(target: LOG_TARGET, "Error setting up internal wallet: {:?}", e);
                    Err(e.into())
                }
            }
        })
        .invoke_handler(tauri::generate_handler![
            setup_application,
            status,
            start_mining,
            stop_mining,
            set_p2pool_enabled,
            set_mode,
            open_log_dir,
            get_seed_words,
            get_applications_versions,
            update_applications,
            log_web_message,
            set_telemetry_mode,
            set_airdrop_access_token
        ])
        .build(tauri::generate_context!())
        .expect("error while running tauri application");

    info!(
        target: LOG_TARGET,
        "Starting Tari Universe version: {}",
        app.package_info().version
    );

    println!(
        "Logs stored at {:?}",
        app.path_resolver().app_log_dir().unwrap()
    );

    app.run(move |_app_handle, event| {
        match event {
            tauri::RunEvent::Updater(updater_event) => match updater_event {
                UpdaterEvent::Error(e) => {
                    error!(target: LOG_TARGET, "Updater error: {:?}", e);
                }
                _ => {
                    info!(target: LOG_TARGET, "Updater event: {:?}", updater_event);
                }
            },
            tauri::RunEvent::ExitRequested { api: _, .. } | tauri::RunEvent::Exit => {
                // api.prevent_exit();
                info!(target: LOG_TARGET, "App shutdown caught");
                shutdown.trigger();
                // TODO: Find a better way of knowing that all miners have stopped
                sleep(std::time::Duration::from_secs(5));
                info!(target: LOG_TARGET, "App shutdown complete");
            }
            RunEvent::MainEventsCleared => {
                // no need to handle
            }
            _ => {
                debug!(target: LOG_TARGET, "Unhandled event: {:?}", event);
            }
        }
    });
}<|MERGE_RESOLUTION|>--- conflicted
+++ resolved
@@ -22,6 +22,7 @@
 mod process_killer;
 mod process_utils;
 mod process_watcher;
+mod systemtray_manager;
 mod telemetry_manager;
 mod user_listener;
 mod wallet_adapter;
@@ -44,21 +45,20 @@
 use app_config::{AppConfig, MiningMode};
 use binary_resolver::{Binaries, BinaryResolver};
 use futures_lite::future::block_on;
+use gpu_miner_adapter::GpuMinerStatus;
 use hardware_monitor::{HardwareMonitor, HardwareStatus};
 use log::{debug, error, info, warn};
 use node_manager::NodeManagerError;
 use progress_tracker::ProgressTracker;
 use serde::Serialize;
 use setup_status_event::SetupStatusEvent;
-<<<<<<< HEAD
-=======
 use std::collections::HashMap;
 use std::fs::remove_dir_all;
->>>>>>> f01bc1f3
 use std::sync::Arc;
 use std::thread::sleep;
 use std::time::{Duration, SystemTime};
 use std::{panic, process};
+use systemtray_manager::{SystemtrayManager, SystrayData};
 use tari_common::configuration::Network;
 use tari_common_types::tari_address::TariAddress;
 use tari_core::proof_of_work::PowAlgorithm;
@@ -70,6 +70,7 @@
 use tokio::sync::RwLock;
 use wallet_manager::WalletManagerError;
 
+mod gpu_miner_adapter;
 mod progress_tracker;
 mod setup_status_event;
 
@@ -108,6 +109,19 @@
 ) -> Result<(), String> {
     let mut write_lock = state.airdrop_access_token.write().await;
     *write_lock = Some(token);
+    Ok(())
+}
+
+#[tauri::command]
+async fn set_monero_address<'r>(
+    monero_address: String,
+    state: tauri::State<'r, UniverseAppState>,
+) -> Result<(), String> {
+    let mut cpu_miner_config = state.config.write().await;
+    cpu_miner_config
+        .set_monero_address(monero_address)
+        .await
+        .map_err(|e| e.to_string())?;
     Ok(())
 }
 
@@ -133,11 +147,13 @@
         SetupStatusEvent {
             event_type: "setup_status".to_string(),
             title: "starting-up".to_string(),
+            title_params: None,
             progress: 0.0,
         },
     );
     let data_dir = app.path_resolver().app_local_data_dir().unwrap();
     let cache_dir = app.path_resolver().app_cache_dir().unwrap();
+    let config_dir = app.path_resolver().app_config_dir().unwrap();
     let log_dir = app.path_resolver().app_log_dir().unwrap();
 
     let cpu_miner_config = state.cpu_miner_config.read().await;
@@ -167,6 +183,9 @@
     BinaryResolver::current()
         .read_current_highest_version(Binaries::ShaP2pool, progress.clone())
         .await?;
+    BinaryResolver::current()
+        .read_current_highest_version(Binaries::GpuMiner, progress.clone())
+        .await?;
 
     if now
         .duration_since(last_binaries_update_timestamp)
@@ -183,7 +202,7 @@
 
         progress.set_max(10).await;
         progress
-            .update("checking-latest-version-node".to_string(), 0)
+            .update("checking-latest-version-node".to_string(), None, 0)
             .await;
         BinaryResolver::current()
             .ensure_latest(Binaries::MinotariNode, progress.clone())
@@ -192,7 +211,7 @@
 
         progress.set_max(15).await;
         progress
-            .update("checking-latest-version-mmproxy".to_string(), 0)
+            .update("checking-latest-version-mmproxy".to_string(), None, 0)
             .await;
         sleep(Duration::from_secs(1));
         BinaryResolver::current()
@@ -200,23 +219,36 @@
             .await?;
         progress.set_max(20).await;
         progress
-            .update("checking-latest-version-wallet".to_string(), 0)
+            .update("checking-latest-version-wallet".to_string(), None, 0)
             .await;
         sleep(Duration::from_secs(1));
         BinaryResolver::current()
             .ensure_latest(Binaries::Wallet, progress.clone())
             .await?;
 
+        sleep(Duration::from_secs(1));
+        progress.set_max(25).await;
+        progress
+            .update(
+                "Checking for latest version of gpu miner".to_string(),
+                None,
+                0,
+            )
+            .await;
+        BinaryResolver::current()
+            .ensure_latest(Binaries::GpuMiner, progress.clone())
+            .await?;
+
         progress.set_max(30).await;
         progress
-            .update("checking-latest-version-xmrig".to_string(), 0)
+            .update("checking-latest-version-xmrig".to_string(), None, 0)
             .await;
         sleep(Duration::from_secs(1));
         XmrigAdapter::ensure_latest(cache_dir, false, progress.clone()).await?;
 
         progress.set_max(35).await;
         progress
-            .update("checking-latest-version-sha-p2pool".to_string(), 0)
+            .update("checking-latest-version-sha-p2pool".to_string(), None, 0)
             .await;
         sleep(Duration::from_secs(1));
         BinaryResolver::current()
@@ -230,6 +262,7 @@
             .ensure_started(
                 state.shutdown.to_signal(),
                 data_dir.clone(),
+                config_dir.clone(),
                 log_dir.clone(),
             )
             .await
@@ -254,27 +287,25 @@
     info!(target: LOG_TARGET, "Node has started and is ready");
 
     progress.set_max(40).await;
-    progress.update("waiting-for-wallet".to_string(), 0).await;
+    progress
+        .update("waiting-for-wallet".to_string(), None, 0)
+        .await;
     state
         .wallet_manager
         .ensure_started(
             state.shutdown.to_signal(),
             data_dir.clone(),
+            config_dir.clone(),
             log_dir.clone(),
         )
         .await?;
 
-    progress.set_max(55).await;
-    progress.update("waiting-for-node".to_string(), 0).await;
+    progress.set_max(75).await;
+    progress
+        .update("preparing-for-initial-sync".to_string(), None, 0)
+        .await;
     state.node_manager.wait_synced(progress.clone()).await?;
 
-<<<<<<< HEAD
-    progress.set_max(70).await;
-    progress.update("starting-p2pool".to_string(), 0).await;
-    state
-        .p2pool_manager
-        .ensure_started(state.shutdown.to_signal(), data_dir, log_dir)
-=======
     progress.set_max(85).await;
     progress
         .update("starting-p2pool".to_string(), None, 0)
@@ -282,11 +313,12 @@
     state
         .p2pool_manager
         .ensure_started(state.shutdown.to_signal(), data_dir, config_dir, log_dir)
->>>>>>> f01bc1f3
         .await?;
 
-    progress.set_max(75).await;
-    progress.update("starting-mmproxy".to_string(), 0).await;
+    progress.set_max(100).await;
+    progress
+        .update("starting-mmproxy".to_string(), None, 0)
+        .await;
 
     let base_node_grpc_port = state.node_manager.get_grpc_port().await?;
 
@@ -304,6 +336,7 @@
         .start(StartConfig::new(
             state.shutdown.to_signal().clone(),
             app.path_resolver().app_local_data_dir().unwrap().clone(),
+            app.path_resolver().app_config_dir().unwrap().clone(),
             app.path_resolver().app_log_dir().unwrap().clone(),
             cpu_miner_config.tari_address.clone(),
             base_node_grpc_port,
@@ -317,6 +350,7 @@
         SetupStatusEvent {
             event_type: "setup_status".to_string(),
             title: "application-started".to_string(),
+            title_params: None,
             progress: 1.0,
         },
     );
@@ -364,24 +398,6 @@
 }
 
 #[tauri::command]
-<<<<<<< HEAD
-async fn set_auto_mining<'r>(
-    auto_mining: bool,
-    window: tauri::Window,
-    state: tauri::State<'r, UniverseAppState>,
-) -> Result<(), String> {
-    let mut config = state.config.write().await;
-    let _ = config.set_auto_mining(auto_mining).await;
-    let timeout = config.get_user_inactivity_timeout();
-    let mut user_listener = state.user_listener.write().await;
-
-    if auto_mining {
-        user_listener.start_listening_to_mouse_poisition_change(timeout, window);
-    } else {
-        user_listener.stop_listening_to_mouse_poisition_change();
-    }
-
-=======
 async fn set_cpu_mining_enabled<'r>(
     enabled: bool,
     state: tauri::State<'r, UniverseAppState>,
@@ -398,7 +414,6 @@
 ) -> Result<(), String> {
     let mut config = state.config.write().await;
     let _ = config.set_gpu_mining_enabled(enabled).await;
->>>>>>> f01bc1f3
     Ok(())
 }
 
@@ -428,28 +443,6 @@
     state: tauri::State<'r, UniverseAppState>,
     app: tauri::AppHandle,
 ) -> Result<(), String> {
-<<<<<<< HEAD
-    let config = state.cpu_miner_config.read().await;
-    let progress_tracker = ProgressTracker::new(window.clone());
-    state
-        .cpu_miner
-        .write()
-        .await
-        .start(
-            state.shutdown.to_signal(),
-            &config,
-            app.path_resolver().app_local_data_dir().unwrap(),
-            app.path_resolver().app_cache_dir().unwrap(),
-            app.path_resolver().app_log_dir().unwrap(),
-            progress_tracker,
-            state.config.read().await.get_mode(),
-        )
-        .await
-        .map_err(|e| {
-            dbg!(e.to_string());
-            e.to_string()
-        })?;
-=======
     let config = state.config.read().await;
     let cpu_mining_enabled = config.cpu_mining_enabled;
     let gpu_mining_enabled = config.gpu_mining_enabled;
@@ -513,7 +506,6 @@
             return Err(e.to_string());
         }
     }
->>>>>>> f01bc1f3
     Ok(())
 }
 
@@ -527,6 +519,13 @@
         .await
         .map_err(|e| e.to_string())?;
 
+    state
+        .gpu_miner
+        .write()
+        .await
+        .stop()
+        .await
+        .map_err(|e| e.to_string())?;
     // stop the mmproxy. TODO: change it so that the cpu miner stops this dependency.
     // state
     //     .mm_proxy_manager
@@ -617,24 +616,21 @@
         .await
         .map_err(|e| e.to_string())?;
     sleep(Duration::from_secs(1));
+    BinaryResolver::current()
+        .ensure_latest(Binaries::GpuMiner, progress_tracker.clone())
+        .await
+        .map_err(|e| e.to_string())?;
+    sleep(Duration::from_secs(1));
     Ok(())
 }
 
 // Learn more about Tauri commands at https://tauri.app/v1/guides/features/command
 #[tauri::command]
-async fn status(state: tauri::State<'_, UniverseAppState>) -> Result<AppStatus, String> {
+async fn status(
+    state: tauri::State<'_, UniverseAppState>,
+    app: tauri::AppHandle,
+) -> Result<AppStatus, String> {
     let mut cpu_miner = state.cpu_miner.write().await;
-<<<<<<< HEAD
-    let _gpu_miner = state.gpu_miner.write().await;
-    let (_sha_hash_rate, randomx_hash_rate, block_reward, block_height, block_time, is_synced) = state.node_manager
-        .get_network_hash_rate_and_block_reward().await
-        .unwrap_or_else(|e| {
-            warn!(target: LOG_TARGET, "Error getting network hash rate and block reward: {}", e);
-            (0, 0, MicroMinotari(0), 0, 0, false)
-        });
-
-    info!(target: LOG_TARGET, "Network hash rate: {}", randomx_hash_rate);
-=======
     let mut gpu_miner = state.gpu_miner.write().await;
     let (sha_hash_rate, randomx_hash_rate, block_reward, block_height, block_time, is_synced) =
         state
@@ -647,7 +643,6 @@
                 }
                 (0, 0, MicroMinotari(0), 0, 0, false)
             });
->>>>>>> f01bc1f3
 
     let cpu = match cpu_miner
         .status(randomx_hash_rate, block_reward)
@@ -658,6 +653,14 @@
         Err(e) => {
             warn!(target: LOG_TARGET, "Error getting cpu miner status: {:?}", e);
             return Err(e);
+        }
+    };
+
+    let gpu_status = match gpu_miner.status(sha_hash_rate, block_reward).await {
+        Ok(gpu) => gpu,
+        Err(e) => {
+            warn!(target: LOG_TARGET, "Error getting gpu miner status: {:?}", e);
+            return Err(e.to_string());
         }
     };
 
@@ -688,15 +691,6 @@
         .await
         .read_hardware_parameters();
 
-<<<<<<< HEAD
-    let p2pool_stats = match state.p2pool_manager.stats().await {
-        Ok(stats) => stats,
-        Err(e) => {
-            warn!(target: LOG_TARGET, "Error getting p2pool stats: {}", e);
-            Stats::default()
-        }
-    };
-=======
     let mut p2pool_stats = HashMap::with_capacity(2);
     p2pool_stats.insert(
         PowAlgorithm::Sha3x.to_string().to_lowercase(),
@@ -706,13 +700,22 @@
         PowAlgorithm::RandomX.to_string().to_lowercase(),
         Stats::default(),
     );
->>>>>>> f01bc1f3
 
     let config_guard = state.config.read().await;
+
+    let new_systemtray_data: SystrayData = SystemtrayManager::current().create_systemtray_data(
+        cpu.hash_rate,
+        0.0,
+        hardware_status.clone(),
+        cpu.estimated_earnings as f64,
+    );
+
+    SystemtrayManager::current().update_systray(app, new_systemtray_data);
 
     Ok(AppStatus {
         cpu,
-        hardware_status,
+        gpu: gpu_status,
+        hardware_status: hardware_status.clone(),
         base_node: BaseNodeStatus {
             block_height,
             block_time,
@@ -723,13 +726,9 @@
         p2pool_enabled: config_guard.p2pool_enabled,
         p2pool_stats,
         auto_mining: config_guard.auto_mining,
-<<<<<<< HEAD
-        user_inactivity_timeout: config_guard.user_inactivity_timeout.as_secs(),
-=======
         monero_address: config_guard.monero_address.clone(),
         cpu_mining_enabled: config_guard.cpu_mining_enabled,
         gpu_mining_enabled: config_guard.gpu_mining_enabled,
->>>>>>> f01bc1f3
     })
 }
 
@@ -741,24 +740,66 @@
     }
 }
 
+#[tauri::command]
+async fn reset_settings<'r>(
+    _window: tauri::Window,
+    state: tauri::State<'r, UniverseAppState>,
+    app: tauri::AppHandle,
+) -> Result<(), String> {
+    state.shutdown.clone().trigger();
+    // TODO: Find a better way of knowing that all miners have stopped
+    sleep(std::time::Duration::from_secs(5));
+
+    let app_config_dir = app.path_resolver().app_config_dir();
+    let app_cache_dir = app.path_resolver().app_cache_dir();
+    let app_data_dir = app.path_resolver().app_data_dir();
+    let app_local_data_dir = app.path_resolver().app_local_data_dir();
+
+    let dirs_to_remove = vec![
+        app_config_dir,
+        app_cache_dir,
+        app_data_dir,
+        app_local_data_dir,
+    ];
+    let missing_dirs: Vec<String> = dirs_to_remove
+        .iter()
+        .filter(|dir| dir.is_none())
+        .map(|dir| dir.clone().unwrap().to_str().unwrap().to_string())
+        .collect();
+
+    if missing_dirs.clone().len() > 0 {
+        error!("Could not get app directories for {:?}", missing_dirs);
+        return Err("Could not get app directories".to_string());
+    }
+
+    dirs_to_remove.iter().for_each(|dir| {
+        // check if dir exists
+        if dir.clone().unwrap().exists() {
+            info!(target: LOG_TARGET, "[reset_settings] Removing {:?} directory", dir);
+            remove_dir_all(dir.clone().unwrap()).unwrap();
+        }
+    });
+
+    info!(target: LOG_TARGET, "[reset_settings] Restarting the app");
+    app.restart();
+
+    Ok(())
+}
+
 #[derive(Debug, Serialize)]
 pub struct AppStatus {
     cpu: CpuMinerStatus,
+    gpu: GpuMinerStatus,
     hardware_status: HardwareStatus,
     base_node: BaseNodeStatus,
     wallet_balance: WalletBalance,
     mode: MiningMode,
     auto_mining: bool,
     p2pool_enabled: bool,
-<<<<<<< HEAD
-    p2pool_stats: Stats,
-    user_inactivity_timeout: u64,
-=======
     p2pool_stats: HashMap<String, Stats>,
     monero_address: String,
     cpu_mining_enabled: bool,
     gpu_mining_enabled: bool,
->>>>>>> f01bc1f3
 }
 
 #[derive(Debug, Serialize)]
@@ -885,7 +926,10 @@
         airdrop_access_token: Arc::new(RwLock::new(None)),
     };
 
+    let systray = SystemtrayManager::current().get_systray().clone();
+
     let app = tauri::Builder::default()
+        .system_tray(systray)
         .plugin(tauri_plugin_single_instance::init(|app, argv, cwd| {
             println!("{}, {argv:?}, {cwd}", app.package_info().name);
 
@@ -914,7 +958,7 @@
                 Err(e) => {
                     error!(target: LOG_TARGET, "Error setting up app state: {:?}", e);
                 }
-            }
+            };
 
             let config_path = app.path_resolver().app_config_dir().unwrap();
             let thread = tauri::async_runtime::spawn(async move {
@@ -959,7 +1003,12 @@
             update_applications,
             log_web_message,
             set_telemetry_mode,
-            set_airdrop_access_token
+            set_airdrop_access_token,
+            set_monero_address,
+            update_applications,
+            reset_settings,
+            set_gpu_mining_enabled,
+            set_cpu_mining_enabled
         ])
         .build(tauri::generate_context!())
         .expect("error while running tauri application");
@@ -975,30 +1024,32 @@
         app.path_resolver().app_log_dir().unwrap()
     );
 
-    app.run(move |_app_handle, event| {
-        match event {
-            tauri::RunEvent::Updater(updater_event) => match updater_event {
-                UpdaterEvent::Error(e) => {
-                    error!(target: LOG_TARGET, "Updater error: {:?}", e);
-                }
-                _ => {
-                    info!(target: LOG_TARGET, "Updater event: {:?}", updater_event);
-                }
-            },
-            tauri::RunEvent::ExitRequested { api: _, .. } | tauri::RunEvent::Exit => {
-                // api.prevent_exit();
-                info!(target: LOG_TARGET, "App shutdown caught");
-                shutdown.trigger();
-                // TODO: Find a better way of knowing that all miners have stopped
-                sleep(std::time::Duration::from_secs(5));
-                info!(target: LOG_TARGET, "App shutdown complete");
-            }
-            RunEvent::MainEventsCleared => {
-                // no need to handle
+    app.run(move |_app_handle, event| match event {
+        tauri::RunEvent::Updater(updater_event) => match updater_event {
+            UpdaterEvent::Error(e) => {
+                error!(target: LOG_TARGET, "Updater error: {:?}", e);
             }
             _ => {
-                debug!(target: LOG_TARGET, "Unhandled event: {:?}", event);
+                info!(target: LOG_TARGET, "Updater event: {:?}", updater_event);
             }
+        },
+        tauri::RunEvent::ExitRequested { api: _, .. } => {
+            // api.prevent_exit();
+            info!(target: LOG_TARGET, "App shutdown caught");
+            shutdown.trigger();
+            // TODO: Find a better way of knowing that all miners have stopped
+            sleep(std::time::Duration::from_secs(5));
+            info!(target: LOG_TARGET, "App shutdown complete");
+        }
+        tauri::RunEvent::Exit => {
+            info!(target: LOG_TARGET, "Tari Universe v{} shut down successfully", _app_handle.package_info().version);
+        }
+        RunEvent::MainEventsCleared => {
+            // no need to handle
+        }
+
+        _ => {
+            debug!(target: LOG_TARGET, "Unhandled event: {:?}", event);
         }
     });
 }