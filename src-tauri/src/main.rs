--- conflicted
+++ resolved
@@ -50,11 +50,15 @@
 use tari_shutdown::Shutdown;
 use tauri::{Manager, RunEvent, UpdaterEvent};
 use tokio::sync::RwLock;
-<<<<<<< HEAD
 use xmrig_adapter::XmrigNodeConnection;
 use crate::p2pool::models::Stats;
-=======
->>>>>>> 90bcfdc0
+
+#[derive(Debug, Serialize, Deserialize, Clone)]
+struct SetupStatusEvent {
+    event_type: String,
+    title: String,
+    progress: f64,
+}
 
 mod progress_tracker;
 mod setup_status_event;
@@ -375,7 +379,7 @@
             }
         }
     };
-    
+
     let p2pool_stats = match state.p2pool_manager.stats().await {
         Ok(stats) => stats,
         Err(e) => {
@@ -395,12 +399,8 @@
         },
         wallet_balance,
         mode: config_guard.mode.clone(),
-<<<<<<< HEAD
-        auto_mining: config_guard.auto_mining.clone(),
+        auto_mining: config_guard.auto_mining,
         p2pool_stats,
-=======
-        auto_mining: config_guard.auto_mining,
->>>>>>> 90bcfdc0
     })
 }
 
