--- conflicted
+++ resolved
@@ -585,10 +585,7 @@
         telemetry_id = "unknown_miner_tari_universe".to_string();
     }
 
-<<<<<<< HEAD
     if p2pool_enabled {
-=======
-    if state.config.read().await.p2pool_enabled() {
         let _unused = telemetry_service
             .send(
                 "starting-p2pool".to_string(),
@@ -598,7 +595,6 @@
                 }),
             )
             .await;
->>>>>>> f4c3d059
         progress.set_max(85).await;
         progress
             .update("starting-p2pool".to_string(), None, 0)
