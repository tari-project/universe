--- conflicted
+++ resolved
@@ -265,10 +265,6 @@
     if analytics_id.is_empty() {
         analytics_id = "unknown_miner_tari_universe".to_string();
     }
-<<<<<<< HEAD
-
-=======
->>>>>>> 13386238
     mm_proxy_manager
         .start(
             state.shutdown.to_signal().clone(),
@@ -591,10 +587,7 @@
     node_manager: NodeManager,
     wallet_manager: WalletManager,
     analytics_manager: AnalyticsManager,
-<<<<<<< HEAD
     telemetry_manager: Arc<RwLock<TelemetryManager>>,
-=======
->>>>>>> 13386238
 }
 
 #[derive(Clone, serde::Serialize)]
@@ -625,7 +618,6 @@
 
     let app_config = Arc::new(RwLock::new(AppConfig::new()));
     let analytics = AnalyticsManager::new(app_config.clone());
-<<<<<<< HEAD
 
     let cpu_miner: Arc<RwLock<CpuMiner>> = Arc::new(CpuMiner::new().into());
     let gpu_miner: Arc<RwLock<GpuMiner>> = Arc::new(GpuMiner::new().into());
@@ -638,8 +630,6 @@
         Some(Network::default()),
     );
 
-=======
->>>>>>> 13386238
     let app_state = UniverseAppState {
         config: app_config.clone(),
         shutdown: shutdown.clone(),
@@ -651,10 +641,7 @@
         node_manager,
         wallet_manager,
         analytics_manager: analytics,
-<<<<<<< HEAD
         telemetry_manager: Arc::new(RwLock::new(telemetry_manager)),
-=======
->>>>>>> 13386238
     };
 
     let app = tauri::Builder::default()
