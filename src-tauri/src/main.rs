--- conflicted
+++ resolved
@@ -1,7 +1,6 @@
 // Prevents additional console window on Windows in release, DO NOT REMOVE!!
 #![cfg_attr(not(debug_assertions), windows_subsystem = "windows")]
 
-<<<<<<< HEAD
 use std::future::Future;
 use std::sync::Arc;
 use std::thread::sleep;
@@ -41,8 +40,6 @@
 mod xmrig;
 mod xmrig_adapter;
 
-=======
->>>>>>> 5c9b9154
 mod app_config;
 mod binary_resolver;
 mod cpu_miner;
@@ -68,8 +65,6 @@
 mod process_killer;
 mod wallet_adapter;
 
-<<<<<<< HEAD
-=======
 use crate::cpu_miner::CpuMiner;
 use crate::gpu_miner::GpuMiner;
 use crate::internal_wallet::InternalWallet;
@@ -98,7 +93,6 @@
 use tokio::sync::RwLock;
 use wallet_manager::WalletManagerError;
 
->>>>>>> 5c9b9154
 mod progress_tracker;
 mod setup_status_event;
 
@@ -166,7 +160,6 @@
         },
     );
     let data_dir = app.path_resolver().app_local_data_dir().unwrap();
-    let log_dir = app.path_resolver().app_log_dir().unwrap();
     let cache_dir = app.path_resolver().app_cache_dir().unwrap();
     let log_dir = app.path_resolver().app_log_dir().unwrap();
 
@@ -234,7 +227,6 @@
         XmrigAdapter::ensure_latest(cache_dir, false, progress.clone()).await?;
     }
 
-<<<<<<< HEAD
     progress.set_max(35).await;
     progress
         .update("Checking for latest version of sha-p2pool".to_string(), 0)
@@ -247,19 +239,6 @@
             e.to_string()
         })?;
 
-    state
-        .node_manager
-        .ensure_started(
-            state.shutdown.to_signal(),
-            data_dir.clone(),
-            log_dir.clone(),
-        )
-        .await
-        .map_err(|e| {
-            error!(target: LOG_TARGET, "Could not start node manager: {:?}", e);
-            e.to_string()
-        })?;
-=======
     for _i in 0..2 {
         match state
             .node_manager
@@ -291,27 +270,13 @@
     }
 
     info!(target: LOG_TARGET, "Node has started and is ready");
->>>>>>> 5c9b9154
 
     progress.set_max(40).await;
     progress.update("Waiting for wallet".to_string(), 0).await;
     state
         .wallet_manager
-<<<<<<< HEAD
-        .ensure_started(
-            state.shutdown.to_signal(),
-            data_dir.clone(),
-            log_dir.clone(),
-        )
-        .await
-        .map_err(|e| {
-            error!(target: LOG_TARGET, "Could not start wallet manager: {:?}", e);
-            e.to_string()
-        })?;
-=======
         .ensure_started(state.shutdown.to_signal(), data_dir, log_dir)
         .await?;
->>>>>>> 5c9b9154
 
     progress.set_max(55).await;
     progress
@@ -328,26 +293,15 @@
 
     progress.set_max(80).await;
     progress.update("Starting MMProxy".to_string(), 0).await;
-<<<<<<< HEAD
     let _ = mm_proxy_manager
         .start(StartConfig::new(
-=======
-    mm_proxy_manager
-        .start(
->>>>>>> 5c9b9154
             state.shutdown.to_signal().clone(),
             app.path_resolver().app_local_data_dir().unwrap().clone(),
             app.path_resolver().app_log_dir().unwrap().clone(),
             cpu_miner_config.tari_address.clone(),
-<<<<<<< HEAD
         ))
         .await;
-    let _ = mm_proxy_manager.wait_ready().await;
-=======
-        )
-        .await?;
     mm_proxy_manager.wait_ready().await?;
->>>>>>> 5c9b9154
 
     _ = window.emit(
         "message",
@@ -608,7 +562,11 @@
         }
     };
 
-<<<<<<< HEAD
+    let hardware_status = HardwareMonitor::current()
+        .write()
+        .await
+        .read_hardware_parameters();
+
     let p2pool_stats = match state.p2pool_manager.stats().await {
         Ok(stats) => stats,
         Err(e) => {
@@ -616,12 +574,6 @@
             Stats::default()
         }
     };
-=======
-    let hardware_status = HardwareMonitor::current()
-        .write()
-        .await
-        .read_hardware_parameters();
->>>>>>> 5c9b9154
 
     let config_guard = state.config.read().await;
 
@@ -635,14 +587,10 @@
         },
         wallet_balance,
         mode: config_guard.mode.clone(),
-<<<<<<< HEAD
-        auto_mining: config_guard.auto_mining,
         p2pool_enabled: config_guard.p2pool_enabled,
         p2pool_stats,
-=======
         auto_mining: config_guard.auto_mining.clone(),
         user_inactivity_timeout: config_guard.user_inactivity_timeout.as_secs(),
->>>>>>> 5c9b9154
     })
 }
 
@@ -654,12 +602,9 @@
     wallet_balance: WalletBalance,
     mode: MiningMode,
     auto_mining: bool,
-<<<<<<< HEAD
     p2pool_enabled: bool,
     p2pool_stats: Stats,
-=======
     user_inactivity_timeout: u64,
->>>>>>> 5c9b9154
 }
 
 #[derive(Debug, Serialize)]
