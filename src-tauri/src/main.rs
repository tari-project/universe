// Copyright 2024. The Tari Project
//
// Redistribution and use in source and binary forms, with or without modification, are permitted provided that the
// following conditions are met:
//
// 1. Redistributions of source code must retain the above copyright notice, this list of conditions and the following
// disclaimer.
//
// 2. Redistributions in binary form must reproduce the above copyright notice, this list of conditions and the
// following disclaimer in the documentation and/or other materials provided with the distribution.
//
// 3. Neither the name of the copyright holder nor the names of its contributors may be used to endorse or promote
// products derived from this software without specific prior written permission.
//
// THIS SOFTWARE IS PROVIDED BY THE COPYRIGHT HOLDERS AND CONTRIBUTORS "AS IS" AND ANY EXPRESS OR IMPLIED WARRANTIES,
// INCLUDING, BUT NOT LIMITED TO, THE IMPLIED WARRANTIES OF MERCHANTABILITY AND FITNESS FOR A PARTICULAR PURPOSE ARE
// DISCLAIMED. IN NO EVENT SHALL THE COPYRIGHT HOLDER OR CONTRIBUTORS BE LIABLE FOR ANY DIRECT, INDIRECT, INCIDENTAL,
// SPECIAL, EXEMPLARY, OR CONSEQUENTIAL DAMAGES (INCLUDING, BUT NOT LIMITED TO, PROCUREMENT OF SUBSTITUTE GOODS OR
// SERVICES; LOSS OF USE, DATA, OR PROFITS; OR BUSINESS INTERRUPTION) HOWEVER CAUSED AND ON ANY THEORY OF LIABILITY,
// WHETHER IN CONTRACT, STRICT LIABILITY, OR TORT (INCLUDING NEGLIGENCE OR OTHERWISE) ARISING IN ANY WAY OUT OF THE
// USE OF THIS SOFTWARE, EVEN IF ADVISED OF THE POSSIBILITY OF SUCH DAMAGE.

// Prevents additional console window on Windows in release, DO NOT REMOVE!!
#![cfg_attr(not(debug_assertions), windows_subsystem = "windows")]

use auto_launcher::AutoLauncher;
<<<<<<< HEAD
use consts::{DB_FILE_NAME, TAPPLETS_ASSETS_DIR};
=======
use commands::CpuMinerStatus;
use events_manager::EventsManager;
>>>>>>> 7cfb5cbf
use gpu_miner_adapter::GpuMinerStatus;
use hardware::hardware_status_monitor::HardwareStatusMonitor;
use indexer_manager::{IndexerConfig, IndexerManager};
use log::{debug, error, info, warn};
use node_adapter::BaseNodeStatus;
use ootle::tapplet_server::start;
use ootle::{
    setup_ootle_wallet, setup_tokens, AssetServer, DatabaseConnection, ShutdownTokens, Tokens,
};
use p2pool::models::Connections;
use process_stats_collector::ProcessStatsCollectorBuilder;
use release_notes::ReleaseNotes;
use serde_json::json;
use std::fs::{remove_dir_all, remove_file};
use std::path::Path;
use systemtray_manager::{SystemTrayData, SystemTrayManager};
use tauri_plugin_cli::CliExt;
use telemetry_service::TelemetryService;
use tokio::sync::watch::{self};
use updates_manager::UpdatesManager;
<<<<<<< HEAD
use validator_node_manager::{ValidatorNodeConfig, ValidatorNodeManager};
use wallet_adapter::WalletBalance;
=======
use utils::locks_utils::{try_read_with_retry, try_write_with_retry};
use wallet_adapter::WalletState;
>>>>>>> 7cfb5cbf

use log4rs::config::RawConfig;
use serde::Serialize;
use std::fs;
use std::sync::atomic::AtomicBool;
use std::sync::Arc;
use std::thread::sleep;
use std::time::{Duration, SystemTime};
use tari_common::configuration::Network;
use tari_common_types::tari_address::TariAddress;
use tari_shutdown::Shutdown;
use tauri::async_runtime::{block_on, JoinHandle};
use tauri::{Emitter, Manager, RunEvent};
use tauri_plugin_sentry::{minidump, sentry};
use tokio::select;
use tokio::sync::{Mutex, RwLock};
use tokio::time;
use utils::logging_utils::setup_logging;

use app_config::AppConfig;
use app_in_memory_config::AppInMemoryConfig;
use binaries::{binaries_list::Binaries, binaries_resolver::BinaryResolver};

use events::SetupStatusEvent;
use node_manager::NodeManagerError;
use progress_tracker::ProgressTracker;
use telemetry_manager::TelemetryManager;

use crate::cpu_miner::CpuMiner;

use crate::commands::CpuMinerConnection;
#[allow(unused_imports)]
use crate::external_dependencies::ExternalDependencies;
use crate::external_dependencies::RequiredExternalDependency;
use crate::feedback::Feedback;
use crate::gpu_miner::GpuMiner;
use crate::internal_wallet::InternalWallet;
use crate::mm_proxy_manager::{MmProxyManager, StartConfig};
use crate::node_manager::{NodeManager, STOP_ON_ERROR_CODES};
use crate::p2pool::models::P2poolStats;
use crate::p2pool_manager::{P2poolConfig, P2poolManager};
use crate::tor_manager::TorManager;
use crate::wallet_manager::WalletManager;
#[cfg(target_os = "macos")]
use utils::macos_utils::is_app_in_applications_folder;
use utils::shutdown_utils::stop_all_processes;

mod airdrop;
mod app_config;
mod app_in_memory_config;
mod auto_launcher;
mod binaries;
mod commands;
mod consts;
mod cpu_miner;
mod credential_manager;
mod database;
mod download_utils;
mod events;
mod events_emitter;
mod events_manager;
mod events_service;
mod external_dependencies;
mod feedback;
mod github;
mod gpu_miner;
mod gpu_miner_adapter;
mod hardware;
mod indexer_adapter;
mod indexer_manager;
mod interface;
mod internal_wallet;
mod mm_proxy_adapter;
mod mm_proxy_manager;
mod network_utils;
mod node_adapter;
mod node_manager;
mod ootle;
mod p2pool;
mod p2pool_adapter;
mod p2pool_manager;
mod port_allocator;
mod process_adapter;
mod process_killer;
mod process_stats_collector;
mod process_utils;
mod process_watcher;
mod progress_tracker;
mod release_notes;
mod systemtray_manager;
mod telemetry_manager;
mod telemetry_service;
mod tests;
mod tor_adapter;
mod tor_manager;
mod updates_manager;
mod utils;
mod validator_node_adapter;
mod validator_node_manager;
mod wallet_adapter;
mod wallet_manager;
mod xmrig;
mod xmrig_adapter;

const LOG_TARGET: &str = "tari::universe::main";
#[cfg(not(any(feature = "release-ci", feature = "release-ci-beta")))]
const APPLICATION_FOLDER_ID: &str = "com.tari.universe.alpha";
#[cfg(all(feature = "release-ci", feature = "release-ci-beta"))]
const APPLICATION_FOLDER_ID: &str = "com.tari.universe.other";
#[cfg(all(feature = "release-ci", not(feature = "release-ci-beta")))]
const APPLICATION_FOLDER_ID: &str = "com.tari.universe";
#[cfg(all(feature = "release-ci-beta", not(feature = "release-ci")))]
const APPLICATION_FOLDER_ID: &str = "com.tari.universe.beta";

struct CpuMinerConfig {
    node_connection: CpuMinerConnection,
    tari_address: TariAddress,
    eco_mode_xmrig_options: Vec<String>,
    ludicrous_mode_xmrig_options: Vec<String>,
    custom_mode_xmrig_options: Vec<String>,
    eco_mode_cpu_percentage: Option<u32>,
    ludicrous_mode_cpu_percentage: Option<u32>,
}

#[derive(Debug, Serialize, Clone)]
#[allow(dead_code)]
struct CriticalProblemEvent {
    title: Option<String>,
    description: Option<String>,
}

#[allow(clippy::too_many_lines)]
async fn initialize_frontend_updates(app: &tauri::AppHandle) -> Result<(), anyhow::Error> {
    let move_app = app.clone();
    tauri::async_runtime::spawn(async move {
        let app_state = move_app.state::<UniverseAppState>().clone();

        let _ = &app_state
            .events_manager
            .handle_internal_wallet_loaded_or_created(&move_app)
            .await;
        let gpu_devices = match HardwareStatusMonitor::current().get_gpu_devices().await {
            Ok(devices) => devices,
            Err(e) => {
                let err_msg = format!("Failed to get GPU devices: {:?}", e);
                error!(target: LOG_TARGET, "{}", err_msg);
                sentry::capture_message(&err_msg, sentry::Level::Error);
                vec![]
            }
        };
        let _ = &app_state
            .events_manager
            .handle_gpu_devices_update(&move_app, gpu_devices)
            .await;
    });

    let move_app = app.clone();
    tauri::async_runtime::spawn(async move {
        let app_state = move_app.state::<UniverseAppState>().clone();

        let mut node_status_watch_rx = (*app_state.node_status_watch_rx).clone();
        let mut gpu_status_watch_rx = (*app_state.gpu_latest_status).clone();
        let mut cpu_miner_status_watch_rx = (*app_state.cpu_miner_status_watch_rx).clone();
        let mut shutdown_signal = app_state.shutdown.to_signal();

        let current_block_height = node_status_watch_rx.borrow().block_height;
        let _ = &app_state
            .events_manager
            .wait_for_initial_wallet_scan(&move_app, current_block_height)
            .await;

        let mut latest_updated_block_height = current_block_height;
        loop {
            select! {
                _ = node_status_watch_rx.changed() => {
                    let node_status: BaseNodeStatus = node_status_watch_rx.borrow().clone();
                    if node_status.block_height > latest_updated_block_height {
                        while latest_updated_block_height < node_status.block_height {
                            latest_updated_block_height += 1;
                            let _ = &app_state.events_manager.handle_new_block_height(&move_app, latest_updated_block_height).await;
                        }
                    } else {
                        let _ = &app_state.events_manager.handle_base_node_update(&move_app, node_status.clone()).await;
                    }
                },
                _ = gpu_status_watch_rx.changed() => {
                    let gpu_status: GpuMinerStatus = gpu_status_watch_rx.borrow().clone();
                    let node_status: BaseNodeStatus = node_status_watch_rx.borrow().clone();

                    let gpu_miner = match try_read_with_retry(&app_state.gpu_miner, 6).await {
                        Ok(gm) => gm,
                        Err(e) => {
                            let err_msg = format!("Failed to acquire gpu_miner read lock: {}", e);
                            error!(target: LOG_TARGET, "{}", err_msg);
                            sentry::capture_message(&err_msg, sentry::Level::Error);
                            continue;
                        }
                    };

                    if let Ok(gpu_status) = gpu_miner
                        .status(node_status.sha_network_hashrate, node_status.block_reward, gpu_status.clone())
                        .await
                    {
                        let _ = &app_state.events_manager.handle_gpu_mining_update(&move_app, gpu_status).await;
                    } else {
                        let err_msg = "Error getting gpu miner status";
                        error!(target: LOG_TARGET, "{}", err_msg);
                        sentry::capture_message(err_msg, sentry::Level::Error);
                    };
                },
                _ = cpu_miner_status_watch_rx.changed() => {
                    let cpu_status = cpu_miner_status_watch_rx.borrow().clone();
                    let _ = &app_state.events_manager.handle_cpu_mining_update(&move_app, cpu_status.clone()).await;

                    // Update systemtray data
                    let gpu_status: GpuMinerStatus = gpu_status_watch_rx.borrow().clone();
                    let systray_data = SystemTrayData {
                        cpu_hashrate: cpu_status.hash_rate,
                        gpu_hashrate: gpu_status.hash_rate,
                        estimated_earning: (cpu_status.estimated_earnings
                            + gpu_status.estimated_earnings) as f64,
                    };

                    match try_write_with_retry(&app_state.systemtray_manager, 6).await {
                        Ok(mut sm) => {
                            sm.update_tray(systray_data);
                        },
                        Err(e) => {
                            let err_msg = format!("Failed to acquire systemtray_manager write lock: {}", e);
                            error!(target: LOG_TARGET, "{}", err_msg);
                            sentry::capture_message(&err_msg, sentry::Level::Error);
                        }
                    }
                }
                _ = shutdown_signal.wait() => {
                    break;
                },
            }
        }
    });

    let move_app = app.clone();
    tauri::async_runtime::spawn(async move {
        let app_state = move_app.state::<UniverseAppState>().clone();
        let mut shutdown_signal = app_state.shutdown.to_signal();
        let mut interval = time::interval(Duration::from_secs(10));

        loop {
            select! {
                _ = interval.tick() => {
                    if let Ok(connected_peers) = app_state
                        .node_manager
                        .list_connected_peers()
                        .await {
                            let _ = &app_state.events_manager.handle_connected_peers_update(&move_app, connected_peers).await;
                        } else {
                            let err_msg = "Error getting connected peers";
                            error!(target: LOG_TARGET, "{}", err_msg);
                            sentry::capture_message(err_msg, sentry::Level::Error);
                        }
                },
                _ = shutdown_signal.wait() => {
                    break;
                },
            }
        }
    });

    Ok(())
}

#[allow(clippy::too_many_lines)]
async fn setup_inner(
    state: tauri::State<'_, UniverseAppState>,
    app: tauri::AppHandle,
) -> Result<(), anyhow::Error> {
    app.emit(
        "setup_message",
        SetupStatusEvent {
            event_type: "setup_status".to_string(),
            title: "starting-up".to_string(),
            title_params: None,
            progress: 0.0,
        },
    )
    .inspect_err(|e| error!(target: LOG_TARGET, "Could not emit event 'setup_message': {:?}", e))?;

    #[cfg(target_os = "macos")]
    if !cfg!(dev) && !is_app_in_applications_folder() {
        app.emit(
            "critical_problem",
            CriticalProblemEvent {
                title: None,
                description: Some("not-installed-in-applications-directory".to_string()),
            },
        )
        .inspect_err(
            |e| error!(target: LOG_TARGET, "Could not emit event 'critical_problem': {:?}", e),
        )?;
        return Ok(());
    }

    state
        .updates_manager
        .init_periodic_updates(app.clone())
        .await?;

    let data_dir = app
        .path()
        .app_local_data_dir()
        .expect("Could not get data dir");
    let config_dir = app
        .path()
        .app_config_dir()
        .expect("Could not get config dir");
    let log_dir = app.path().app_log_dir().expect("Could not get log dir");
    let app_data_dir = app
        .path()
        .app_data_dir()
        .expect("Could not get app data dir");

    #[cfg(target_os = "windows")]
    if cfg!(target_os = "windows") && !cfg!(dev) {
        ExternalDependencies::current()
            .read_registry_installed_applications()
            .await?;
        let is_missing = ExternalDependencies::current()
            .check_if_some_dependency_is_not_installed()
            .await;
        let external_dependencies = ExternalDependencies::current()
            .get_external_dependencies()
            .await;

        if is_missing {
            *state.missing_dependencies.write().await = Some(external_dependencies);
            return Ok(());
        }
    }

    let _unused = state
        .systemtray_manager
        .write()
        .await
        .initialize_tray(app.clone());

    let cpu_miner_config = state.cpu_miner_config.read().await;
    let app_config = state.config.read().await;
    let use_tor = app_config.use_tor();
    let p2pool_enabled = app_config.p2pool_enabled();
    drop(app_config);
    let mm_proxy_manager = state.mm_proxy_manager.clone();

    let is_auto_launcher_enabled = state.config.read().await.should_auto_launch();
    AutoLauncher::current()
        .initialize_auto_launcher(is_auto_launcher_enabled)
        .await?;

    let (tx, rx) = watch::channel("".to_string());
    let progress = ProgressTracker::new(app.clone(), Some(tx));

    let last_binaries_update_timestamp = state.config.read().await.last_binaries_update_timestamp();
    let now = SystemTime::now();

    state
        .telemetry_manager
        .write()
        .await
        .initialize(app.clone())
        .await?;

    let mut telemetry_id = state
        .telemetry_manager
        .read()
        .await
        .get_unique_string()
        .await;
    if telemetry_id.is_empty() {
        telemetry_id = "unknown_miner_tari_universe".to_string();
    }

    let app_version = app.package_info().version.clone();
    state
        .telemetry_service
        .write()
        .await
        .init(app_version.to_string(), telemetry_id.clone())
        .await?;
    let telemetry_service = state.telemetry_service.clone();
    let telemetry_service = &telemetry_service.read().await;

    let mut binary_resolver = BinaryResolver::current().write().await;
    // let should_check_for_update = now
    //     .duration_since(last_binaries_update_timestamp)
    //     .unwrap_or(Duration::from_secs(0))
    //     > Duration::from_secs(60 * 60 * 6);
    let should_check_for_update = false; // TODO tmp solution

    if use_tor && !cfg!(target_os = "macos") {
        telemetry_service
            .send(
                "checking-latest-version-tor".to_string(),
                json!({
                    "service": "tor_manager",
                    "percentage": 0,
                }),
            )
            .await?;
        progress.set_max(5).await;
        progress
            .update("checking-latest-version-tor".to_string(), None, 0)
            .await;
        binary_resolver
            .initialize_binary_timeout(
                Binaries::Tor,
                progress.clone(),
                should_check_for_update,
                rx.clone(),
            )
            .await?;
        sleep(Duration::from_secs(1));
    }

    let _unused = telemetry_service
        .send(
            "checking-latest-version-node".to_string(),
            json!({
                "service": "node_manager",
                "percentage": 5,
            }),
        )
        .await;
    progress.set_max(10).await;
    progress
        .update("checking-latest-version-node".to_string(), None, 0)
        .await;
    binary_resolver
        .initialize_binary_timeout(
            Binaries::MinotariNode,
            progress.clone(),
            should_check_for_update,
            rx.clone(),
        )
        .await?;
    sleep(Duration::from_secs(1));

    let _unused = telemetry_service
        .send(
            "checking-latest-version-mmproxy".to_string(),
            json!({
                "service": "mmproxy",
                "percentage": 10,
            }),
        )
        .await;
    progress.set_max(15).await;
    progress
        .update("checking-latest-version-mmproxy".to_string(), None, 0)
        .await;
    binary_resolver
        .initialize_binary_timeout(
            Binaries::MergeMiningProxy,
            progress.clone(),
            should_check_for_update,
            rx.clone(),
        )
        .await?;
    sleep(Duration::from_secs(1));

    let _unused = telemetry_service
        .send(
            "checking-latest-version-wallet".to_string(),
            json!({
                "service": "wallet",
                "percentage": 15,
            }),
        )
        .await;
    progress.set_max(20).await;
    progress
        .update("checking-latest-version-wallet".to_string(), None, 0)
        .await;
    binary_resolver
        .initialize_binary_timeout(
            Binaries::Wallet,
            progress.clone(),
            should_check_for_update,
            rx.clone(),
        )
        .await?;
    sleep(Duration::from_secs(1));

    let _unused = telemetry_service
        .send(
            "checking-latest-version-gpuminer".to_string(),
            json!({
                "service": "gpuminer",
                "percentage":20,
            }),
        )
        .await;
    progress.set_max(25).await;
    progress
        .update("checking-latest-version-gpuminer".to_string(), None, 0)
        .await;
    binary_resolver
        .initialize_binary_timeout(
            Binaries::GpuMiner,
            progress.clone(),
            should_check_for_update,
            rx.clone(),
        )
        .await?;
    sleep(Duration::from_secs(1));

    let _unused = telemetry_service
        .send(
            "checking-latest-version-xmrig".to_string(),
            json!({
                "service": "xmrig",
                "percentage":25,
            }),
        )
        .await;
    progress.set_max(30).await;
    progress
        .update("checking-latest-version-xmrig".to_string(), None, 0)
        .await;
    binary_resolver
        .initialize_binary_timeout(
            Binaries::Xmrig,
            progress.clone(),
            should_check_for_update,
            rx.clone(),
        )
        .await?;
    sleep(Duration::from_secs(1));

    let _unused = telemetry_service
        .send(
            "checking-latest-version-sha-p2pool".to_string(),
            json!({
                "service": "sha_p2pool",
                "percentage":30,
            }),
        )
        .await;
    progress.set_max(32).await;
    progress
        .update("checking-latest-version-sha-p2pool".to_string(), None, 0)
        .await;
    binary_resolver
        .initialize_binary_timeout(
            Binaries::ShaP2pool,
            progress.clone(),
            should_check_for_update,
            rx.clone(),
        )
        .await?;
    sleep(Duration::from_secs(1));
    if state.config.read().await.ootle_localnet_enabled() {
        //TODO tari validator node binary
        // should check for update - for now is set to false because of local build
        progress.set_max(34).await;
        progress
            .update(
                "checking-latest-version-tari-validator-node".to_string(),
                None,
                0,
            )
            .await;
        binary_resolver
            .initialize_binary_timeout(
                Binaries::TariValidatorNode,
                progress.clone(),
                false,
                rx.clone(),
            )
            .await?;
        sleep(Duration::from_secs(1));
        info!(target: LOG_TARGET, "🚀 Validator node binary resolved");

        //TODO tari ootle indexer binary
        // should check for update - for now is set to false because of local build
        progress.set_max(36).await;
        progress
            .update("checking-latest-version-tari-indexer".to_string(), None, 0)
            .await;
        binary_resolver
            .initialize_binary_timeout(Binaries::TariIndexer, progress.clone(), false, rx.clone())
            .await?;
        sleep(Duration::from_secs(1));
        info!(target: LOG_TARGET, "🚀 Tari Indexer binary resolved");
    }

    if should_check_for_update {
        info!(target: LOG_TARGET, "🚀 Check update binary");
        state
            .config
            .write()
            .await
            .set_last_binaries_update_timestamp(now)
            .await?;
    }
    info!(target: LOG_TARGET, "🚀 Check update binary done");
    //drop binary resolver to release the lock
    drop(binary_resolver);

<<<<<<< HEAD
    progress.set_max(37).await;
    progress
        .update("waiting-for-minotari-node-to-start".to_string(), None, 0)
        .await;
=======
    let _unused = state
        .gpu_miner
        .write()
        .await
        .detect(config_dir.clone())
        .await
        .inspect_err(|e| error!(target: LOG_TARGET, "Could not detect gpu miner: {:?}", e));

    HardwareStatusMonitor::current().initialize().await?;
>>>>>>> 7cfb5cbf

    let mut tor_control_port = None;
    if use_tor && !cfg!(target_os = "macos") {
        state
            .tor_manager
            .ensure_started(
                state.shutdown.to_signal(),
                data_dir.clone(),
                config_dir.clone(),
                log_dir.clone(),
            )
            .await?;
        tor_control_port = state.tor_manager.get_control_port().await?;
    }
    let _unused = telemetry_service
        .send(
            "waiting-for-tor-to-start".to_string(),
            json!({
                "service": "tor_manager",
                "percentage":37,
            }),
        )
        .await;
    progress.set_max(38).await;
    progress
        .update("waiting-for-minotari-node-to-start".to_string(), None, 0)
        .await;
    for _i in 0..2 {
        match state
            .node_manager
            .ensure_started(
                state.shutdown.to_signal(),
                data_dir.clone(),
                config_dir.clone(),
                log_dir.clone(),
                use_tor,
                tor_control_port,
            )
            .await
        {
            Ok(_) => {}
            Err(e) => {
                if let NodeManagerError::ExitCode(code) = e {
                    if STOP_ON_ERROR_CODES.contains(&code) {
                        warn!(target: LOG_TARGET, "Database for node is corrupt or needs a reset, deleting and trying again.");
                        state.node_manager.clean_data_folder(&data_dir).await?;
                        let _unused = telemetry_service
                            .send(
                                "resetting-minotari-node-database".to_string(),
                                json!({
                                    "service": "minotari_node",
                                    "percentage":37,
                                }),
                            )
                            .await;
                        progress.set_max(39).await;
                        progress
                            .update("minotari-node-restarting".to_string(), None, 0)
                            .await;
                        continue;
                    }
                }
                error!(target: LOG_TARGET, "Could not start node manager: {:?}", e);

                app.exit(-1);
                return Err(e.into());
            }
        }
    }
    info!(target: LOG_TARGET, "Node has started and is ready");

    progress.set_max(40).await;
    progress
        .update("waiting-for-wallet".to_string(), None, 0)
        .await;
    state
        .wallet_manager
        .ensure_started(
            state.shutdown.to_signal(),
            data_dir.clone(),
            config_dir.clone(),
            log_dir.clone(),
        )
        .await?;

    let _unused = telemetry_service
        .send(
            "wallet-started".to_string(),
            json!({
                "service": "wallet",
                "percentage":40,
            }),
        )
        .await;
    progress.set_max(45).await;
    progress.update("wallet-started".to_string(), None, 0).await;
    progress
        .update("waiting-for-node".to_string(), None, 0)
        .await;
    let _unused = telemetry_service
        .send(
            "preparing-for-initial-sync".to_string(),
            json!({
                "service": "initial_sync",
                "percentage":45,
            }),
        )
        .await;
    progress.set_max(75).await;
    state.node_manager.wait_synced(progress.clone()).await?;
    let mut telemetry_id = state
        .telemetry_manager
        .read()
        .await
        .get_unique_string()
        .await;
    if telemetry_id.is_empty() {
        telemetry_id = "unknown_miner_tari_universe".to_string();
    }

    // Benchmark if needed.
    progress.set_max(77).await;
    // let mut cpu_miner_config = state.cpu_miner_config.read().await.clone();
    // Clear out so we use default.
    let _unused = telemetry_service
        .send(
            "starting-benchmarking".to_string(),
            json!({
                "service": "starting_benchmarking",
                "percentage":75,
            }),
        )
        .await;

    let mut cpu_miner = state.cpu_miner.write().await;
    let benchmarked_hashrate = cpu_miner
        .start_benchmarking(
            state.shutdown.to_signal(),
            Duration::from_secs(30),
            data_dir.clone(),
            config_dir.clone(),
            log_dir.clone(),
        )
        .await?;
    drop(cpu_miner);

    if p2pool_enabled {
        let _unused = telemetry_service
            .send(
                "starting-p2pool".to_string(),
                json!({
                    "service": "starting_p2pool",
                    "percentage":77,
                }),
            )
            .await;
        progress.set_max(85).await;
        progress
            .update("starting-p2pool".to_string(), None, 0)
            .await;

        let base_node_grpc = state.node_manager.get_grpc_port().await?;
        let p2pool_config = P2poolConfig::builder()
            .with_base_node(base_node_grpc)
            .with_stats_server_port(state.config.read().await.p2pool_stats_server_port())
            .with_cpu_benchmark_hashrate(Some(benchmarked_hashrate))
            .build()?;
        info!(target: LOG_TARGET, "🌐 Base Node GRPC PORT p2p {:?}", &base_node_grpc);

        state
            .p2pool_manager
            .ensure_started(
                state.shutdown.to_signal(),
                p2pool_config,
                data_dir.clone(),
                config_dir.clone(),
                log_dir.clone(),
            )
            .await?;
    }

    let _unused = telemetry_service
        .send(
            "starting-mmproxy".to_string(),
            json!({
                "service": "starting_mmproxy",
                "percentage":85,
            }),
        )
        .await;

    //TODO RUN OOTLE
    if state.config.read().await.ootle_enabled() {
        progress.set_max(90).await;
        progress.update("starting-ootle".to_string(), None, 0).await;

        // run localnet
        if state.config.read().await.ootle_localnet_enabled() {
            let base_node_grpc = state.node_manager.get_grpc_port().await?;
            info!(target: LOG_TARGET, "🌐 Base Node GRPC PORT VN {:?}", &base_node_grpc);
            let validator_node_config = ValidatorNodeConfig::builder()
                .with_base_node(base_node_grpc)
                .with_base_path(&data_dir)
                .build()?;
            let tcp_port = state.node_manager.get_tcp_listener_port().await;
            info!(target: LOG_TARGET, "🌐 Base Node TCP {:?}", &tcp_port);

            state
                .validator_node_manager
                .ensure_started(
                    state.shutdown.to_signal(),
                    validator_node_config,
                    data_dir.clone(),
                    config_dir.clone(),
                    log_dir.clone(),
                )
                .await?;

            info!(target: LOG_TARGET, "🚀 Ootle enabled & Tari Validator Node started");

            let indexer_config = IndexerConfig::builder()
                .with_base_node(base_node_grpc)
                .with_base_path(data_dir.clone())
                .build()?;

            state
                .indexer_manager
                .ensure_started(
                    state.shutdown.to_signal(),
                    indexer_config,
                    data_dir.clone(),
                    config_dir.clone(),
                    log_dir.clone(),
                )
                .await?;

            info!(target: LOG_TARGET, "🚀 Ootle enabled & Tari Indexer started");
        }

        let app_handle_clone = app.clone();
        let data_dir_clone = data_dir.clone();
        let log_dir_clone = log_dir.clone();
        let config_dir_clone = config_dir.clone();
        let db_path = app_data_dir.join(DB_FILE_NAME);

        app.manage(DatabaseConnection(Arc::new(std::sync::Mutex::new(
            database::establish_connection(db_path.to_str().unwrap()),
        ))));
        info!(target: LOG_TARGET, "🚀 DB connection established successfully");

        app.manage(Tokens {
            auth: std::sync::Mutex::new("".to_string()),
            permission: std::sync::Mutex::new("".to_string()),
        });
        app.manage(ShutdownTokens::default());
        let thread_tokens = tauri::async_runtime::spawn(async move {
            setup_tokens(app_handle_clone)
                .await
                .inspect_err(|e| error!(target: LOG_TARGET, "Could not set tokens: {:?}", e))
                .map_err(|e| e.to_string())
        });
        let _ = thread_tokens
            .await
            .inspect_err(|e| error!(target: LOG_TARGET, "❌ Error getting tokens: {:?}", e))
            .map_err(|e| e.to_string());

        let thread_ootle = tauri::async_runtime::spawn(async move {
            setup_ootle_wallet(data_dir_clone, log_dir_clone, config_dir_clone)
                .await
                .inspect_err(
                    |e| error!(target: LOG_TARGET, "Could not start the Tari Ootle: {:?}", e),
                )
                .map_err(|e| e.to_string())
        });
        let _ = thread_ootle
            .await
            .inspect_err(
                |e| error!(target: LOG_TARGET, "❌ Error launching The Tari Ootle: {:?}", e),
            )
            .map_err(|e| e.to_string());

        let tapp_assets_path = app_data_dir.join(TAPPLETS_ASSETS_DIR);
        let (addr, cancel_token) = start(tapp_assets_path).await.unwrap(); //TODO unwrap
        app.manage(AssetServer { addr, cancel_token });
        let _unused = telemetry_service
            .send(
                "starting-ootle".to_string(),
                json!({
                    "service": "starting-ootle",
                    "percentage":90,
                }),
            )
            .await;
    }

    progress.set_max(100).await;
    progress
        .update("starting-mmproxy".to_string(), None, 0)
        .await;

    let base_node_grpc_port = state.node_manager.get_grpc_port().await?;

    let config = state.config.read().await;
    let p2pool_port = state.p2pool_manager.grpc_port().await;
    mm_proxy_manager
        .start(StartConfig {
            base_node_grpc_port,
            p2pool_port,
            app_shutdown: state.shutdown.to_signal().clone(),
            base_path: data_dir.clone(),
            config_path: config_dir.clone(),
            log_path: log_dir.clone(),
            tari_address: cpu_miner_config.tari_address.clone(),
            coinbase_extra: telemetry_id,
            p2pool_enabled,
            monero_nodes: config.mmproxy_monero_nodes().clone(),
            use_monero_fail: config.mmproxy_use_monero_fail(),
        })
        .await?;
    mm_proxy_manager.wait_ready().await?;
    drop(config);

    *state.is_setup_finished.write().await = true;
    let _unused = telemetry_service
        .send(
            "setup-finished".to_string(),
            json!({
                "service": "setup_finished",
                "percentage":100,
            }),
        )
        .await;

    initialize_frontend_updates(&app).await?;

    drop(
        app.clone()
            .emit(
                "setup_message",
                SetupStatusEvent {
                    event_type: "setup_status".to_string(),
                    title: "application-started".to_string(),
                    title_params: None,
                    progress: 1.0,
                },
            )
            .inspect_err(
                |e| error!(target: LOG_TARGET, "Could not emit event 'setup_message': {:?}", e),
            ),
    );

<<<<<<< HEAD
    let move_handle = app.clone();
    tauri::async_runtime::spawn(async move {
        let mut interval: time::Interval = time::interval(Duration::from_secs(1));
        loop {
            let app_state = move_handle.state::<UniverseAppState>().clone();

            if app_state.shutdown.is_triggered() {
=======
    let app_handle_clone: tauri::AppHandle = app.clone();
    tauri::async_runtime::spawn(async move {
        let mut interval: time::Interval = time::interval(Duration::from_secs(30));
        let mut has_send_error = false;

        loop {
            let state = app_handle_clone.state::<UniverseAppState>().inner();
            if state.shutdown.is_triggered() {
>>>>>>> 7cfb5cbf
                break;
            }

            interval.tick().await;
<<<<<<< HEAD
            if let Ok(metrics_ret) = commands::get_miner_metrics(app_state).await {
                drop(move_handle.clone().emit("miner_metrics", metrics_ret));
            }
        }
    });

    // TODO disable orphan checker for localnet
    // let app_handle_clone: tauri::AppHandle = app.clone();
    // tauri::async_runtime::spawn(async move {
    //     let mut interval: time::Interval = time::interval(Duration::from_secs(30));
    //     let mut has_send_error = false;

    //     loop {
    //         let state = app_handle_clone.state::<UniverseAppState>().inner();
    //         if state.shutdown.is_triggered() {
    //             break;
    //         }

    //         interval.tick().await;
    //         let check_if_orphan = state
    //             .node_manager
    //             .check_if_is_orphan_chain(!has_send_error)
    //             .await;
    //         match check_if_orphan {
    //             Ok(is_stuck) => {
    //                 if is_stuck {
    //                     error!(target: LOG_TARGET, "Miner is stuck on orphan chain");
    //                 }
    //                 if is_stuck && !has_send_error {
    //                     has_send_error = true;
    //                 }
    //                 drop(app_handle_clone.emit("is_stuck", is_stuck));
    //             }
    //             Err(ref e) => {
    //                 error!(target: LOG_TARGET, "{}", e);
    //             }
    //         }
    //     }
    // });
=======
            let check_if_orphan = state
                .node_manager
                .check_if_is_orphan_chain(!has_send_error)
                .await;
            match check_if_orphan {
                Ok(is_stuck) => {
                    if is_stuck {
                        error!(target: LOG_TARGET, "Miner is stuck on orphan chain");
                    }
                    if is_stuck && !has_send_error {
                        has_send_error = true;
                    }
                    drop(app_handle_clone.emit("is_stuck", is_stuck));
                }
                Err(ref e) => {
                    error!(target: LOG_TARGET, "{}", e);
                }
            }
        }
    });
>>>>>>> 7cfb5cbf

    let _unused = ReleaseNotes::current()
        .handle_release_notes_event_emit(state.clone(), app)
        .await;

    Ok(())
}

#[derive(Clone)]
struct UniverseAppState {
    stop_start_mutex: Arc<Mutex<()>>,
    node_status_watch_rx: Arc<watch::Receiver<BaseNodeStatus>>,
    #[allow(dead_code)]
    wallet_state_watch_rx: Arc<watch::Receiver<Option<WalletState>>>,
    cpu_miner_status_watch_rx: Arc<watch::Receiver<CpuMinerStatus>>,
    gpu_latest_status: Arc<watch::Receiver<GpuMinerStatus>>,
    p2pool_latest_status: Arc<watch::Receiver<Option<P2poolStats>>>,
    is_getting_p2pool_connections: Arc<AtomicBool>,
    is_getting_transaction_history: Arc<AtomicBool>,
    is_setup_finished: Arc<RwLock<bool>>,
    missing_dependencies: Arc<RwLock<Option<RequiredExternalDependency>>>,
    config: Arc<RwLock<AppConfig>>,
    in_memory_config: Arc<RwLock<AppInMemoryConfig>>,
    shutdown: Shutdown,
    tari_address: Arc<RwLock<TariAddress>>,
    cpu_miner: Arc<RwLock<CpuMiner>>,
    gpu_miner: Arc<RwLock<GpuMiner>>,
    cpu_miner_config: Arc<RwLock<CpuMinerConfig>>,
    mm_proxy_manager: MmProxyManager,
    node_manager: NodeManager,
    wallet_manager: WalletManager,
    telemetry_manager: Arc<RwLock<TelemetryManager>>,
    telemetry_service: Arc<RwLock<TelemetryService>>,
    feedback: Arc<RwLock<Feedback>>,
    p2pool_manager: P2poolManager,
    tor_manager: TorManager,
    updates_manager: UpdatesManager,
    cached_p2pool_connections: Arc<RwLock<Option<Option<Connections>>>>,
<<<<<<< HEAD
    cached_miner_metrics: Arc<RwLock<Option<MinerMetrics>>>,
    setup_counter: Arc<RwLock<AutoRollback<bool>>>,
    tokens: Arc<RwLock<Tokens>>,                  //TODO
    validator_node_manager: ValidatorNodeManager, //TODO
    indexer_manager: IndexerManager,
=======
    systemtray_manager: Arc<RwLock<SystemTrayManager>>,
    events_manager: Arc<EventsManager>,
>>>>>>> 7cfb5cbf
}

#[derive(Clone, serde::Serialize)]
struct Payload {
    args: Vec<String>,
    cwd: String,
}

#[derive(Clone, serde::Serialize, serde::Deserialize)]
struct FEPayload {
    token: Option<String>,
}

#[allow(clippy::too_many_lines)]
fn main() {
    let _unused = fix_path_env::fix();
    // TODO: Integrate sentry into logs. Because we are using Tari's logging infrastructure, log4rs
    // sets the logger and does not expose a way to add sentry into it.

    let client = sentry::init((
        "https://edd6b9c1494eb7fda6ee45590b80bcee@o4504839079002112.ingest.us.sentry.io/4507979991285760",
        sentry::ClientOptions {
            release: sentry::release_name!(),
            attach_stacktrace: true,
            ..Default::default()
        },
    ));
    let _guard = minidump::init(&client);

    let shutdown = Shutdown::new();

    let mut stats_collector = ProcessStatsCollectorBuilder::new();
    // NOTE: Nothing is started at this point, so ports are not known. You can only start settings ports
    // and addresses once the different services have been started.
    // A better way is to only provide the config when we start the service.
    let (base_node_watch_tx, base_node_watch_rx) = watch::channel(BaseNodeStatus::default());
    let node_manager = NodeManager::new(base_node_watch_tx, &mut stats_collector);
    let (wallet_state_watch_tx, wallet_state_watch_rx) =
        watch::channel::<Option<WalletState>>(None);
    let (cpu_miner_status_watch_tx, cpu_miner_status_watch_rx) =
        watch::channel::<CpuMinerStatus>(CpuMinerStatus::default());
    let wallet_manager = WalletManager::new(
        node_manager.clone(),
        wallet_state_watch_tx,
        &mut stats_collector,
    );
    let wallet_manager2 = wallet_manager.clone();
    let (p2pool_stats_tx, p2pool_stats_rx) = watch::channel(None);
<<<<<<< HEAD
    let p2pool_manager = P2poolManager::new(p2pool_stats_tx);
    let validator_node_manager = ValidatorNodeManager::new();
    let indexer_manager = IndexerManager::new();
=======
    let p2pool_manager = P2poolManager::new(p2pool_stats_tx, &mut stats_collector);
>>>>>>> 7cfb5cbf

    let cpu_config = Arc::new(RwLock::new(CpuMinerConfig {
        node_connection: CpuMinerConnection::BuiltInProxy,
        tari_address: TariAddress::default(),
        eco_mode_xmrig_options: vec![],
        ludicrous_mode_xmrig_options: vec![],
        custom_mode_xmrig_options: vec![],
        eco_mode_cpu_percentage: None,
        ludicrous_mode_cpu_percentage: None,
    }));

    let app_in_memory_config =
        Arc::new(RwLock::new(app_in_memory_config::AppInMemoryConfig::init()));

    let (gpu_status_tx, gpu_status_rx) = watch::channel(GpuMinerStatus::default());
    let cpu_miner: Arc<RwLock<CpuMiner>> = Arc::new(
        CpuMiner::new(
            &mut stats_collector,
            cpu_miner_status_watch_tx,
            base_node_watch_rx.clone(),
        )
        .into(),
    );
    let gpu_miner: Arc<RwLock<GpuMiner>> =
        Arc::new(GpuMiner::new(gpu_status_tx, &mut stats_collector).into());

    let app_config_raw = AppConfig::new();
    let app_config = Arc::new(RwLock::new(app_config_raw.clone()));
    let tor_manager = TorManager::new(&mut stats_collector);
    let mm_proxy_manager = MmProxyManager::new(&mut stats_collector);

    let telemetry_manager: TelemetryManager = TelemetryManager::new(
        cpu_miner_status_watch_rx.clone(),
        app_config.clone(),
        app_in_memory_config.clone(),
        Some(Network::default()),
        gpu_status_rx.clone(),
        base_node_watch_rx.clone(),
        p2pool_stats_rx.clone(),
        stats_collector.build(),
    );
    let telemetry_service = TelemetryService::new(app_config.clone(), app_in_memory_config.clone());
    let updates_manager = UpdatesManager::new(app_config.clone(), shutdown.to_signal());

    let feedback = Feedback::new(app_in_memory_config.clone(), app_config.clone());

    let app_state = UniverseAppState {
        stop_start_mutex: Arc::new(Mutex::new(())),
        is_getting_p2pool_connections: Arc::new(AtomicBool::new(false)),
        node_status_watch_rx: Arc::new(base_node_watch_rx),
        wallet_state_watch_rx: Arc::new(wallet_state_watch_rx.clone()),
        cpu_miner_status_watch_rx: Arc::new(cpu_miner_status_watch_rx),
        gpu_latest_status: Arc::new(gpu_status_rx),
        p2pool_latest_status: Arc::new(p2pool_stats_rx),
        is_setup_finished: Arc::new(RwLock::new(false)),
        missing_dependencies: Arc::new(RwLock::new(None)),
        is_getting_transaction_history: Arc::new(AtomicBool::new(false)),
        config: app_config.clone(),
        in_memory_config: app_in_memory_config.clone(),
        shutdown: shutdown.clone(),
        tari_address: Arc::new(RwLock::new(TariAddress::default())),
        cpu_miner: cpu_miner.clone(),
        gpu_miner: gpu_miner.clone(),
        cpu_miner_config: cpu_config.clone(),
        mm_proxy_manager: mm_proxy_manager.clone(),
        node_manager,
        wallet_manager,
        p2pool_manager,
        telemetry_manager: Arc::new(RwLock::new(telemetry_manager)),
        telemetry_service: Arc::new(RwLock::new(telemetry_service)),
        feedback: Arc::new(RwLock::new(feedback)),
        tor_manager,
        updates_manager,
        cached_p2pool_connections: Arc::new(RwLock::new(None)),
<<<<<<< HEAD
        cached_miner_metrics: Arc::new(RwLock::new(None)),
        setup_counter: Arc::new(RwLock::new(AutoRollback::new(false))),
        tokens: Arc::new(RwLock::new(Tokens {
            auth: std::sync::Mutex::new("".to_string()),
            permission: std::sync::Mutex::new("".to_string()),
        })),
        validator_node_manager,
        indexer_manager,
=======
        systemtray_manager: Arc::new(RwLock::new(SystemTrayManager::new())),
        events_manager: Arc::new(EventsManager::new(wallet_state_watch_rx)),
>>>>>>> 7cfb5cbf
    };
    let app_state_clone = app_state.clone();
    let app = tauri::Builder::default()
        .plugin(tauri_plugin_clipboard_manager::init())
        .plugin(tauri_plugin_process::init())
        .plugin(tauri_plugin_sentry::init_with_no_injection(&client))
        .plugin(tauri_plugin_os::init())
        .plugin(tauri_plugin_shell::init())
        .plugin(tauri_plugin_single_instance::init(|app, argv, cwd| {
            println!("{}, {argv:?}, {cwd}", app.package_info().name);

            app.emit("single-instance", Payload { args: argv, cwd })
                .unwrap_or_else(
                    |e| error!(target: LOG_TARGET, "Could not emit single-instance event: {:?}", e),
                );
        }))
        .plugin(tauri_plugin_updater::Builder::new().build())
        .plugin(tauri_plugin_cli::init())
        .plugin(tauri_plugin_dialog::init())
        .setup(|app| {
            let config_path = app
                .path()
                .app_config_dir()
                .expect("Could not get config dir");

            // Remove this after it's been rolled out for a few versions
            let log_path = app.path().app_log_dir().map_err(|e| e.to_string())?;
            let logs_cleared_file = log_path.join("logs_cleared");
            if logs_cleared_file.exists() {
                remove_file(&logs_cleared_file).map_err(|e| e.to_string())?;
            }

            let contents = setup_logging(
                &log_path
                    .join("universe")
                    .join("configs")
                    .join("log4rs_config_universe.yml"),
                &app.path().app_log_dir().expect("Could not get log dir"),
                include_str!("../log4rs/universe_sample.yml"),
            )
            .expect("Could not set up logging");
            let config: RawConfig = serde_yaml::from_str(&contents)
                .expect("Could not parse the contents of the log file as yaml");
            log4rs::init_raw_config(config).expect("Could not initialize logging");

            // Do this after logging has started otherwise we can't actually see any errors
            app.manage(app_state_clone);
            match app.cli().matches() {
                Ok(matches) => {
                    if let Some(backup_path) = matches.args.get("import-backup") {
                        if let Some(backup_path)  = backup_path.value.as_str() {
                            info!(target: LOG_TARGET, "Trying to copy backup to existing db: {:?}", backup_path);
                            let backup_path = Path::new(backup_path);
                            if backup_path.exists() {
                               let existing_db = app.path()
                                    .app_local_data_dir()
                                    .map_err(Box::new)?
                                    .join("node")
                                    .join(Network::get_current_or_user_setting_or_default().to_string())
                                    .join("data").join("base_node").join("db");

                                info!(target: LOG_TARGET, "Existing db path: {:?}", existing_db);
                                let _unused = fs::remove_dir_all(&existing_db).inspect_err(|e| warn!(target: LOG_TARGET, "Could not remove existing db when importing backup: {:?}", e));
                                let _unused=fs::create_dir_all(&existing_db).inspect_err(|e| error!(target: LOG_TARGET, "Could not create existing db when importing backup: {:?}", e));
                                let _unused = fs::copy(backup_path, existing_db.join("data.mdb")).inspect_err(|e| error!(target: LOG_TARGET, "Could not copy backup to existing db: {:?}", e));
                            } else {
                                warn!(target: LOG_TARGET, "Backup file does not exist: {:?}", backup_path);
                            }
                        }
                    }
                },
                Err(e) => {
                    error!(target: LOG_TARGET, "Could not get cli matches: {:?}", e);
                   return Err(Box::new(e));
                }
            };
            // The start of needed restart operations. Break this out into a module if we need n+1
            let tcp_tor_toggled_file = config_path.join("tcp_tor_toggled");
            if tcp_tor_toggled_file.exists() {
                let network = Network::default().as_key_str();

                let node_peer_db = config_path.join("node").join(network).join("peer_db");
                let wallet_peer_db = config_path.join("wallet").join(network).join("peer_db");

                // They may not exist. This could be first run.
                if node_peer_db.exists() {
                    if let Err(e) = remove_dir_all(node_peer_db) {
                        warn!(target: LOG_TARGET, "Could not clear node peer data folder: {}", e);
                    }
                }

                if wallet_peer_db.exists() {
                    if let Err(e) = remove_dir_all(wallet_peer_db) {
                        warn!(target: LOG_TARGET, "Could not clear wallet peer data folder: {}", e);
                    }
                }

                remove_file(tcp_tor_toggled_file).map_err(|e| {
                    error!(target: LOG_TARGET, "Could not remove tcp_tor_toggled file: {}", e);
                    e.to_string()
                })?;
            }

            let cpu_config2 = cpu_config.clone();
            let thread_config: JoinHandle<Result<(), anyhow::Error>> =
                tauri::async_runtime::spawn(async move {
                    let mut app_conf = app_config.write().await;
                    app_conf.load_or_create(config_path).await?;

                    let mut cpu_conf = cpu_config2.write().await;
                    cpu_conf.eco_mode_cpu_percentage = app_conf.eco_mode_cpu_threads();
                    cpu_conf.ludicrous_mode_cpu_percentage = app_conf.ludicrous_mode_cpu_threads();
                    cpu_conf.eco_mode_xmrig_options = app_conf.eco_mode_cpu_options().clone();
                    cpu_conf.ludicrous_mode_xmrig_options =
                        app_conf.ludicrous_mode_cpu_options().clone();
                    cpu_conf.custom_mode_xmrig_options = app_conf.custom_mode_cpu_options().clone();

                    Ok(())
                });

            match tauri::async_runtime::block_on(thread_config) {
                Ok(_) => {}
                Err(e) => {
                    error!(target: LOG_TARGET, "Error setting up app state: {:?}", e);
                }
            };

            let config_path = app
                .path()
                .app_config_dir()
                .expect("Could not get config dir");
            let address = app.state::<UniverseAppState>().tari_address.clone();
            let thread = tauri::async_runtime::spawn(async move {
                match InternalWallet::load_or_create(config_path).await {
                    Ok(wallet) => {
                        cpu_config.write().await.tari_address = wallet.get_tari_address();
                        wallet_manager2
                            .set_view_private_key_and_spend_key(
                                wallet.get_view_key(),
                                wallet.get_spend_key(),
                            )
                            .await;
                        let mut address_lock = address.write().await;
                        *address_lock = wallet.get_tari_address();
                        Ok(())
                        //app.state::<UniverseAppState>().tari_address = wallet.get_tari_address();
                    }
                    Err(e) => {
                        error!(target: LOG_TARGET, "Error loading internal wallet: {:?}", e);
                        // TODO: If this errors, the application does not exit properly.
                        // So temporarily we are going to kill it here

                        Err(e)
                    }
                }
            });

            match tauri::async_runtime::block_on(thread).expect("Could not start task") {
                Ok(_) => {
                    // let mut lock = app.state::<UniverseAppState>().tari_address.write().await;
                    // *lock = address;
                    Ok(())
                }
                Err(e) => {
                    error!(target: LOG_TARGET, "Error setting up internal wallet: {:?}", e);
                    Err(e.into())
                }
            }
        })
        .invoke_handler(tauri::generate_handler![
            commands::close_splashscreen,
            commands::download_and_start_installer,
            commands::exit_application,
            commands::fetch_tor_bridges,
            commands::get_app_config,
            commands::get_app_in_memory_config,
            commands::get_applications_versions,
            commands::get_external_dependencies,
            commands::get_max_consumption_levels,
            commands::get_monero_seed_words,
            commands::get_network,
            commands::get_p2pool_stats,
            commands::get_paper_wallet_details,
            commands::get_seed_words,
            commands::get_tor_config,
            commands::get_tor_entry_guards,
            commands::get_coinbase_transactions,
            commands::import_seed_words,
            commands::log_web_message,
            commands::open_log_dir,
            commands::reset_settings,
            commands::resolve_application_language,
            commands::restart_application,
            commands::send_feedback,
            commands::set_allow_telemetry,
            commands::send_data_telemetry_service,
            commands::set_application_language,
            commands::set_auto_update,
            commands::set_cpu_mining_enabled,
            commands::set_display_mode,
            commands::set_excluded_gpu_devices,
            commands::set_gpu_mining_enabled,
            commands::set_mine_on_app_start,
            commands::set_mode,
            commands::set_monero_address,
            commands::set_monerod_config,
            commands::set_p2pool_enabled,
            commands::set_show_experimental_settings,
            commands::set_should_always_use_system_language,
            commands::set_should_auto_launch,
            commands::set_tor_config,
            commands::set_use_tor,
            commands::set_visual_mode,
            commands::start_mining,
            commands::stop_mining,
            commands::update_applications,
            commands::get_p2pool_connections,
            commands::set_p2pool_stats_server_port,
            commands::get_used_p2pool_stats_server_port,
            commands::proceed_with_update,
            commands::set_pre_release,
            commands::check_for_updates,
            commands::try_update,
            commands::get_network,
            commands::sign_ws_data,
<<<<<<< HEAD
            commands::fetch_registered_tapplets,
            commands::launch_tapplet,
            commands::insert_tapp_registry_db,
            commands::read_tapp_registry_db,
            commands::get_assets_server_addr,
            commands::download_and_extract_tapp,
            commands::insert_installed_tapp_db,
            commands::read_installed_tapp_db,
            commands::update_installed_tapp_db,
            commands::delete_installed_tapplet,
            commands::add_dev_tapplet,
            commands::read_dev_tapplets,
            commands::delete_dev_tapplet,
            commands::call_wallet,
            commands::update_installed_tapplet,
            commands::set_ootle_localnet_enabled,
            commands::upload_wasm_file
=======
            commands::set_airdrop_tokens,
            commands::get_airdrop_tokens,
            commands::frontend_ready
>>>>>>> 7cfb5cbf
        ])
        .build(tauri::generate_context!())
        .inspect_err(
            |e| error!(target: LOG_TARGET, "Error while building tauri application: {:?}", e),
        )
        .expect("error while running tauri application");

    info!(
        target: LOG_TARGET,
        "Starting Tari Universe version: {}",
        app.package_info().version
    );
    app.run(move |app_handle, event| match event {
        tauri::RunEvent::Ready  => {
            info!(target: LOG_TARGET, "RunEvent Ready");
            let handle_clone = app_handle.clone();
            tauri::async_runtime::spawn(async move {
                let state = handle_clone.state::<UniverseAppState>().clone();
                let _res = setup_inner(state, handle_clone.clone())
                    .await
                    .inspect_err(|e| error!(target: LOG_TARGET, "Could not setup app: {:?}", e));
            });
        }
        tauri::RunEvent::ExitRequested { api: _, .. } => {
            info!(target: LOG_TARGET, "App shutdown request caught");
            let _unused = block_on(stop_all_processes(app_handle.clone(), true));
            info!(target: LOG_TARGET, "App shutdown complete");
        }
        tauri::RunEvent::Exit => {
            info!(target: LOG_TARGET, "App shutdown caught");
            let _unused = block_on(stop_all_processes(app_handle.clone(), true));
            info!(target: LOG_TARGET, "Tari Universe v{} shut down successfully", app_handle.package_info().version);
        }
        RunEvent::MainEventsCleared => {
            // no need to handle
        }
        _ => {
            debug!(target: LOG_TARGET, "Unhandled event: {:?}", event);
        }
    });
}<|MERGE_RESOLUTION|>--- conflicted
+++ resolved
@@ -24,12 +24,9 @@
 #![cfg_attr(not(debug_assertions), windows_subsystem = "windows")]
 
 use auto_launcher::AutoLauncher;
-<<<<<<< HEAD
-use consts::{DB_FILE_NAME, TAPPLETS_ASSETS_DIR};
-=======
 use commands::CpuMinerStatus;
 use events_manager::EventsManager;
->>>>>>> 7cfb5cbf
+use consts::{DB_FILE_NAME, TAPPLETS_ASSETS_DIR};
 use gpu_miner_adapter::GpuMinerStatus;
 use hardware::hardware_status_monitor::HardwareStatusMonitor;
 use indexer_manager::{IndexerConfig, IndexerManager};
@@ -50,13 +47,9 @@
 use telemetry_service::TelemetryService;
 use tokio::sync::watch::{self};
 use updates_manager::UpdatesManager;
-<<<<<<< HEAD
+use utils::locks_utils::{try_read_with_retry, try_write_with_retry};
 use validator_node_manager::{ValidatorNodeConfig, ValidatorNodeManager};
-use wallet_adapter::WalletBalance;
-=======
-use utils::locks_utils::{try_read_with_retry, try_write_with_retry};
 use wallet_adapter::WalletState;
->>>>>>> 7cfb5cbf
 
 use log4rs::config::RawConfig;
 use serde::Serialize;
@@ -616,40 +609,40 @@
         )
         .await?;
     sleep(Duration::from_secs(1));
-    if state.config.read().await.ootle_localnet_enabled() {
-        //TODO tari validator node binary
-        // should check for update - for now is set to false because of local build
-        progress.set_max(34).await;
-        progress
-            .update(
-                "checking-latest-version-tari-validator-node".to_string(),
-                None,
-                0,
-            )
-            .await;
-        binary_resolver
-            .initialize_binary_timeout(
-                Binaries::TariValidatorNode,
-                progress.clone(),
-                false,
-                rx.clone(),
-            )
-            .await?;
-        sleep(Duration::from_secs(1));
-        info!(target: LOG_TARGET, "🚀 Validator node binary resolved");
-
-        //TODO tari ootle indexer binary
-        // should check for update - for now is set to false because of local build
-        progress.set_max(36).await;
-        progress
-            .update("checking-latest-version-tari-indexer".to_string(), None, 0)
-            .await;
-        binary_resolver
-            .initialize_binary_timeout(Binaries::TariIndexer, progress.clone(), false, rx.clone())
-            .await?;
-        sleep(Duration::from_secs(1));
-        info!(target: LOG_TARGET, "🚀 Tari Indexer binary resolved");
-    }
+    // if state.config.read().await.ootle_localnet_enabled() {
+    //     //TODO tari validator node binary
+    //     // should check for update - for now is set to false because of local build
+    //     progress.set_max(34).await;
+    //     progress
+    //         .update(
+    //             "checking-latest-version-tari-validator-node".to_string(),
+    //             None,
+    //             0,
+    //         )
+    //         .await;
+    //     binary_resolver
+    //         .initialize_binary_timeout(
+    //             Binaries::TariValidatorNode,
+    //             progress.clone(),
+    //             false,
+    //             rx.clone(),
+    //         )
+    //         .await?;
+    //     sleep(Duration::from_secs(1));
+    //     info!(target: LOG_TARGET, "🚀 Validator node binary resolved");
+
+    //     //TODO tari ootle indexer binary
+    //     // should check for update - for now is set to false because of local build
+    //     progress.set_max(36).await;
+    //     progress
+    //         .update("checking-latest-version-tari-indexer".to_string(), None, 0)
+    //         .await;
+    //     binary_resolver
+    //         .initialize_binary_timeout(Binaries::TariIndexer, progress.clone(), false, rx.clone())
+    //         .await?;
+    //     sleep(Duration::from_secs(1));
+    //     info!(target: LOG_TARGET, "🚀 Tari Indexer binary resolved");
+    // }
 
     if should_check_for_update {
         info!(target: LOG_TARGET, "🚀 Check update binary");
@@ -660,16 +653,10 @@
             .set_last_binaries_update_timestamp(now)
             .await?;
     }
-    info!(target: LOG_TARGET, "🚀 Check update binary done");
+    
     //drop binary resolver to release the lock
     drop(binary_resolver);
 
-<<<<<<< HEAD
-    progress.set_max(37).await;
-    progress
-        .update("waiting-for-minotari-node-to-start".to_string(), None, 0)
-        .await;
-=======
     let _unused = state
         .gpu_miner
         .write()
@@ -679,7 +666,11 @@
         .inspect_err(|e| error!(target: LOG_TARGET, "Could not detect gpu miner: {:?}", e));
 
     HardwareStatusMonitor::current().initialize().await?;
->>>>>>> 7cfb5cbf
+
+    progress.set_max(37).await;
+    progress
+        .update("waiting-for-minotari-node-to-start".to_string(), None, 0)
+        .await;
 
     let mut tor_control_port = None;
     if use_tor && !cfg!(target_os = "macos") {
@@ -1031,15 +1022,7 @@
             ),
     );
 
-<<<<<<< HEAD
-    let move_handle = app.clone();
-    tauri::async_runtime::spawn(async move {
-        let mut interval: time::Interval = time::interval(Duration::from_secs(1));
-        loop {
-            let app_state = move_handle.state::<UniverseAppState>().clone();
-
-            if app_state.shutdown.is_triggered() {
-=======
+    // TODO disable orphan checker for localnet
     let app_handle_clone: tauri::AppHandle = app.clone();
     tauri::async_runtime::spawn(async move {
         let mut interval: time::Interval = time::interval(Duration::from_secs(30));
@@ -1048,52 +1031,10 @@
         loop {
             let state = app_handle_clone.state::<UniverseAppState>().inner();
             if state.shutdown.is_triggered() {
->>>>>>> 7cfb5cbf
                 break;
             }
 
             interval.tick().await;
-<<<<<<< HEAD
-            if let Ok(metrics_ret) = commands::get_miner_metrics(app_state).await {
-                drop(move_handle.clone().emit("miner_metrics", metrics_ret));
-            }
-        }
-    });
-
-    // TODO disable orphan checker for localnet
-    // let app_handle_clone: tauri::AppHandle = app.clone();
-    // tauri::async_runtime::spawn(async move {
-    //     let mut interval: time::Interval = time::interval(Duration::from_secs(30));
-    //     let mut has_send_error = false;
-
-    //     loop {
-    //         let state = app_handle_clone.state::<UniverseAppState>().inner();
-    //         if state.shutdown.is_triggered() {
-    //             break;
-    //         }
-
-    //         interval.tick().await;
-    //         let check_if_orphan = state
-    //             .node_manager
-    //             .check_if_is_orphan_chain(!has_send_error)
-    //             .await;
-    //         match check_if_orphan {
-    //             Ok(is_stuck) => {
-    //                 if is_stuck {
-    //                     error!(target: LOG_TARGET, "Miner is stuck on orphan chain");
-    //                 }
-    //                 if is_stuck && !has_send_error {
-    //                     has_send_error = true;
-    //                 }
-    //                 drop(app_handle_clone.emit("is_stuck", is_stuck));
-    //             }
-    //             Err(ref e) => {
-    //                 error!(target: LOG_TARGET, "{}", e);
-    //             }
-    //         }
-    //     }
-    // });
-=======
             let check_if_orphan = state
                 .node_manager
                 .check_if_is_orphan_chain(!has_send_error)
@@ -1114,7 +1055,6 @@
             }
         }
     });
->>>>>>> 7cfb5cbf
 
     let _unused = ReleaseNotes::current()
         .handle_release_notes_event_emit(state.clone(), app)
@@ -1153,16 +1093,11 @@
     tor_manager: TorManager,
     updates_manager: UpdatesManager,
     cached_p2pool_connections: Arc<RwLock<Option<Option<Connections>>>>,
-<<<<<<< HEAD
-    cached_miner_metrics: Arc<RwLock<Option<MinerMetrics>>>,
-    setup_counter: Arc<RwLock<AutoRollback<bool>>>,
+    systemtray_manager: Arc<RwLock<SystemTrayManager>>,
+    events_manager: Arc<EventsManager>,
     tokens: Arc<RwLock<Tokens>>,                  //TODO
     validator_node_manager: ValidatorNodeManager, //TODO
     indexer_manager: IndexerManager,
-=======
-    systemtray_manager: Arc<RwLock<SystemTrayManager>>,
-    events_manager: Arc<EventsManager>,
->>>>>>> 7cfb5cbf
 }
 
 #[derive(Clone, serde::Serialize)]
@@ -1211,13 +1146,9 @@
     );
     let wallet_manager2 = wallet_manager.clone();
     let (p2pool_stats_tx, p2pool_stats_rx) = watch::channel(None);
-<<<<<<< HEAD
-    let p2pool_manager = P2poolManager::new(p2pool_stats_tx);
+    let p2pool_manager = P2poolManager::new(p2pool_stats_tx, &mut stats_collector);
     let validator_node_manager = ValidatorNodeManager::new();
     let indexer_manager = IndexerManager::new();
-=======
-    let p2pool_manager = P2poolManager::new(p2pool_stats_tx, &mut stats_collector);
->>>>>>> 7cfb5cbf
 
     let cpu_config = Arc::new(RwLock::new(CpuMinerConfig {
         node_connection: CpuMinerConnection::BuiltInProxy,
@@ -1292,19 +1223,14 @@
         tor_manager,
         updates_manager,
         cached_p2pool_connections: Arc::new(RwLock::new(None)),
-<<<<<<< HEAD
-        cached_miner_metrics: Arc::new(RwLock::new(None)),
-        setup_counter: Arc::new(RwLock::new(AutoRollback::new(false))),
+        systemtray_manager: Arc::new(RwLock::new(SystemTrayManager::new())),
+        events_manager: Arc::new(EventsManager::new(wallet_state_watch_rx)),
         tokens: Arc::new(RwLock::new(Tokens {
             auth: std::sync::Mutex::new("".to_string()),
             permission: std::sync::Mutex::new("".to_string()),
         })),
         validator_node_manager,
         indexer_manager,
-=======
-        systemtray_manager: Arc::new(RwLock::new(SystemTrayManager::new())),
-        events_manager: Arc::new(EventsManager::new(wallet_state_watch_rx)),
->>>>>>> 7cfb5cbf
     };
     let app_state_clone = app_state.clone();
     let app = tauri::Builder::default()
@@ -1530,7 +1456,9 @@
             commands::try_update,
             commands::get_network,
             commands::sign_ws_data,
-<<<<<<< HEAD
+            commands::set_airdrop_tokens,
+            commands::get_airdrop_tokens,
+            commands::frontend_ready
             commands::fetch_registered_tapplets,
             commands::launch_tapplet,
             commands::insert_tapp_registry_db,
@@ -1548,11 +1476,6 @@
             commands::update_installed_tapplet,
             commands::set_ootle_localnet_enabled,
             commands::upload_wasm_file
-=======
-            commands::set_airdrop_tokens,
-            commands::get_airdrop_tokens,
-            commands::frontend_ready
->>>>>>> 7cfb5cbf
         ])
         .build(tauri::generate_context!())
         .inspect_err(
