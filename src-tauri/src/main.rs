--- conflicted
+++ resolved
@@ -584,13 +584,10 @@
             commands::set_feedback_fields,
             commands::set_mode_mining_time,
             commands::set_eco_alert_needed,
-<<<<<<< HEAD
-            commands::set_pause_on_battery_mode,
-=======
             commands::mark_shutdown_selection_as_completed,
             commands::mark_feedback_survey_as_completed,
             commands::update_shutdown_mode_selection,
->>>>>>> 959fb6b5
+            commands::set_pause_on_battery_mode,
             // Scheduler commands
             commands::add_scheduler_in_event,
             commands::add_scheduler_between_event,
