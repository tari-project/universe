--- conflicted
+++ resolved
@@ -905,12 +905,7 @@
         telemetry_manager: Arc::new(RwLock::new(telemetry_manager)),
         telemetry_service: Arc::new(RwLock::new(telemetry_service)),
         feedback: Arc::new(RwLock::new(feedback)),
-<<<<<<< HEAD
-        tor_manager: TorManager::new(),
-=======
-        airdrop_access_token: Arc::new(RwLock::new(None)),
         tor_manager,
->>>>>>> a68c7898
         updates_manager,
         cached_p2pool_connections: Arc::new(RwLock::new(None)),
         cached_miner_metrics: Arc::new(RwLock::new(None)),
@@ -990,31 +985,7 @@
                    return Err(Box::new(e));
                 }
             };
-<<<<<<< HEAD
-     // The start of needed restart operations. Break this out into a module if we need n+1
-=======
-
-
-            let token_state_clone = app.state::<UniverseAppState>().airdrop_access_token.clone();
-            let memory_state_clone = app.state::<UniverseAppState>().in_memory_config.clone();
-            app.listen("airdrop_token", move |event| {
-                let token_value = token_state_clone.clone();
-                let memory_value = memory_state_clone.clone();
-                tauri::async_runtime::spawn(async move {
-                    info!(target: LOG_TARGET, "Getting token from Frontend");
-                    let payload = event.payload();
-                    let res = serde_json::from_str::<FEPayload>(payload).expect("No token");
-
-                    let token = res.token;
-                    let mut lock = token_value.write().await;
-                    *lock = Some(token.clone());
-
-                    let mut in_memory_app_config = memory_value.write().await;
-                    in_memory_app_config.airdrop_access_token =  Some(token);
-                });
-            });
             // The start of needed restart operations. Break this out into a module if we need n+1
->>>>>>> a68c7898
             let tcp_tor_toggled_file = config_path.join("tcp_tor_toggled");
             if tcp_tor_toggled_file.exists() {
                 let network = Network::default().as_key_str();
