// Prevents additional console window on Windows in release, DO NOT REMOVE!!
#![cfg_attr(not(debug_assertions), windows_subsystem = "windows")]

use auto_launcher::AutoLauncher;
use hardware::hardware_status_monitor::HardwareStatusMonitor;
use log::trace;
use log::{debug, error, info, warn};
use p2pool::models::Connections;
use std::fs::{remove_dir_all, remove_file};

use log4rs::config::RawConfig;
use serde::Serialize;
use std::sync::atomic::AtomicBool;
use std::sync::Arc;
use std::thread::sleep;
use std::time::{Duration, SystemTime};
use tari_common::configuration::Network;
use tari_common_types::tari_address::TariAddress;
use tari_shutdown::Shutdown;
use tauri::async_runtime::{block_on, JoinHandle};
use tauri::{Emitter, Manager, PhysicalPosition, PhysicalSize, RunEvent, WindowEvent};
use tauri_plugin_sentry::{minidump, sentry};
use tokio::sync::{Mutex, RwLock};
use tokio::time;
use utils::logging_utils::setup_logging;

use app_config::AppConfig;
use app_in_memory_config::AppInMemoryConfig;
use binaries::{binaries_list::Binaries, binaries_resolver::BinaryResolver};

use node_manager::NodeManagerError;
use progress_tracker::ProgressTracker;
use setup_status_event::SetupStatusEvent;
use telemetry_manager::TelemetryManager;

use crate::cpu_miner::CpuMiner;

use crate::app_config::WindowSettings;
use crate::commands::{CpuMinerConnection, MinerMetrics, TariWalletDetails};
#[allow(unused_imports)]
use crate::external_dependencies::ExternalDependencies;
use crate::feedback::Feedback;
use crate::gpu_miner::GpuMiner;
use crate::internal_wallet::InternalWallet;
use crate::mm_proxy_manager::{MmProxyManager, StartConfig};
use crate::node_manager::NodeManager;
use crate::p2pool::models::Stats;
use crate::p2pool_manager::{P2poolConfig, P2poolManager};
use crate::tor_manager::TorManager;
use crate::utils::auto_rollback::AutoRollback;
use crate::wallet_manager::WalletManager;
#[cfg(target_os = "macos")]
use utils::macos_utils::is_app_in_applications_folder;
use utils::shutdown_utils::stop_all_processes;

mod app_config;
mod app_in_memory_config;
mod auto_launcher;
mod binaries;
mod commands;
mod consts;
mod cpu_miner;
mod credential_manager;
mod download_utils;
mod external_dependencies;
mod feedback;
mod github;
mod gpu_miner;
mod gpu_miner_adapter;
mod hardware;
mod hardware_monitor;
mod internal_wallet;
mod mm_proxy_adapter;
mod mm_proxy_manager;
mod network_utils;
mod node_adapter;
mod node_manager;
mod p2pool;
mod p2pool_adapter;
mod p2pool_manager;
mod port_allocator;
mod process_adapter;
mod process_killer;
mod process_utils;
mod process_watcher;
mod progress_tracker;
mod setup_status_event;
mod telemetry_manager;
mod tests;
mod tor_adapter;
mod tor_manager;
mod user_listener;
mod utils;
mod wallet_adapter;
mod wallet_manager;
mod xmrig;
mod xmrig_adapter;

const LOG_TARGET: &str = "tari::universe::main";
#[cfg(not(any(feature = "release-ci", feature = "release-ci-beta")))]
const APPLICATION_FOLDER_ID: &str = "com.tari.universe.alpha";
#[cfg(all(feature = "release-ci", feature = "release-ci-beta"))]
const APPLICATION_FOLDER_ID: &str = "com.tari.universe.other";
#[cfg(all(feature = "release-ci", not(feature = "release-ci-beta")))]
const APPLICATION_FOLDER_ID: &str = "com.tari.universe";
#[cfg(all(feature = "release-ci-beta", not(feature = "release-ci")))]
const APPLICATION_FOLDER_ID: &str = "com.tari.universe.beta";

struct CpuMinerConfig {
    node_connection: CpuMinerConnection,
    tari_address: TariAddress,
    eco_mode_xmrig_options: Vec<String>,
    ludicrous_mode_xmrig_options: Vec<String>,
    custom_mode_xmrig_options: Vec<String>,
    eco_mode_cpu_percentage: Option<u32>,
    ludicrous_mode_cpu_percentage: Option<u32>,
}

#[derive(Debug, Serialize, Clone)]
#[allow(dead_code)]
struct CriticalProblemEvent {
    title: Option<String>,
    description: Option<String>,
}

#[allow(clippy::too_many_lines)]
async fn setup_inner(
    window: tauri::Window,
    state: tauri::State<'_, UniverseAppState>,
    app: tauri::AppHandle,
) -> Result<(), anyhow::Error> {
    app.emit(
        "message",
        SetupStatusEvent {
            event_type: "setup_status".to_string(),
            title: "starting-up".to_string(),
            title_params: None,
            progress: 0.0,
        },
    )
    .inspect_err(|e| error!(target: LOG_TARGET, "Could not emit event 'message': {:?}", e))?;

    #[cfg(target_os = "macos")]
    if !cfg!(dev) && !is_app_in_applications_folder() {
        app.emit(
            "critical_problem",
            CriticalProblemEvent {
                title: None,
                description: Some("not-installed-in-applications-directory".to_string()),
            },
        )
        .inspect_err(
            |e| error!(target: LOG_TARGET, "Could not emit event 'critical_problem': {:?}", e),
        )?;
        return Ok(());
    }

    let data_dir = app
        .path()
        .app_local_data_dir()
        .expect("Could not get data dir");
    let config_dir = app
        .path()
        .app_config_dir()
        .expect("Could not get config dir");
    let log_dir = app.path().app_log_dir().expect("Could not get log dir");

    #[cfg(target_os = "windows")]
    if cfg!(target_os = "windows") && !cfg!(dev) {
        ExternalDependencies::current()
            .read_registry_installed_applications()
            .await?;
        let is_missing = ExternalDependencies::current()
            .check_if_some_dependency_is_not_installed()
            .await;
        let external_dependencies = ExternalDependencies::current()
            .get_external_dependencies()
            .await;

        if is_missing {
            app.emit(
                    "missing-applications",
                    external_dependencies
                ).inspect_err(|e| error!(target: LOG_TARGET, "Could not emit event 'missing-applications': {:?}", e))?;
            return Ok(());
        }
    }

    let cpu_miner_config = state.cpu_miner_config.read().await;
    let app_config = state.config.read().await;
    let use_tor = app_config.use_tor();
    drop(app_config);
    let mm_proxy_manager = state.mm_proxy_manager.clone();

    let is_auto_launcher_enabled = state.config.read().await.should_auto_launch();
    AutoLauncher::current()
        .initialize_auto_launcher(is_auto_launcher_enabled)
        .await?;

    let progress = ProgressTracker::new(app.clone());

    let last_binaries_update_timestamp = state.config.read().await.last_binaries_update_timestamp();
    let now = SystemTime::now();

    state
        .telemetry_manager
        .write()
        .await
        .initialize(state.airdrop_access_token.clone(), window.clone())
        .await?;

    let mut binary_resolver = BinaryResolver::current().write().await;
    let should_check_for_update = now
        .duration_since(last_binaries_update_timestamp)
        .unwrap_or(Duration::from_secs(0))
        > Duration::from_secs(60 * 60 * 6);

    if use_tor && !cfg!(target_os = "macos") {
        progress.set_max(5).await;
        progress
            .update("checking-latest-version-tor".to_string(), None, 0)
            .await;
        binary_resolver
            .initalize_binary(Binaries::Tor, progress.clone(), should_check_for_update)
            .await?;
        sleep(Duration::from_secs(1));
    }

    progress.set_max(10).await;
    progress
        .update("checking-latest-version-node".to_string(), None, 0)
        .await;
    binary_resolver
        .initalize_binary(
            Binaries::MinotariNode,
            progress.clone(),
            should_check_for_update,
        )
        .await?;
    sleep(Duration::from_secs(1));

    progress.set_max(15).await;
    progress
        .update("checking-latest-version-mmproxy".to_string(), None, 0)
        .await;
    binary_resolver
        .initalize_binary(
            Binaries::MergeMiningProxy,
            progress.clone(),
            should_check_for_update,
        )
        .await?;
    sleep(Duration::from_secs(1));
    progress.set_max(20).await;
    progress
        .update("checking-latest-version-wallet".to_string(), None, 0)
        .await;
    binary_resolver
        .initalize_binary(Binaries::Wallet, progress.clone(), should_check_for_update)
        .await?;

    sleep(Duration::from_secs(1));
    progress.set_max(25).await;
    progress
        .update("checking-latest-version-gpuminer".to_string(), None, 0)
        .await;
    binary_resolver
        .initalize_binary(
            Binaries::GpuMiner,
            progress.clone(),
            should_check_for_update,
        )
        .await?;
    sleep(Duration::from_secs(1));

    progress.set_max(30).await;
    progress
        .update("checking-latest-version-xmrig".to_string(), None, 0)
        .await;
    binary_resolver
        .initalize_binary(Binaries::Xmrig, progress.clone(), should_check_for_update)
        .await?;
    sleep(Duration::from_secs(1));
    progress.set_max(35).await;
    progress
        .update("checking-latest-version-sha-p2pool".to_string(), None, 0)
        .await;
    binary_resolver
        .initalize_binary(
            Binaries::ShaP2pool,
            progress.clone(),
            should_check_for_update,
        )
        .await?;
    sleep(Duration::from_secs(1));
    if should_check_for_update {
        state
            .config
            .write()
            .await
            .set_last_binaries_update_timestamp(now)
            .await?;
    }

    //drop binary resolver to release the lock
    drop(binary_resolver);

    let _unused = state
        .gpu_miner
        .write()
        .await
        .detect(config_dir.clone())
        .await
        .inspect_err(|e| error!(target: LOG_TARGET, "Could not detect gpu miner: {:?}", e));

    HardwareStatusMonitor::current().initialize().await?;

    let mut tor_control_port = None;
    if use_tor && !cfg!(target_os = "macos") {
        state
            .tor_manager
            .ensure_started(
                state.shutdown.to_signal(),
                data_dir.clone(),
                config_dir.clone(),
                log_dir.clone(),
            )
            .await?;
        tor_control_port = state.tor_manager.get_control_port().await?;
    }
    for _i in 0..2 {
        match state
            .node_manager
            .ensure_started(
                state.shutdown.to_signal(),
                data_dir.clone(),
                config_dir.clone(),
                log_dir.clone(),
                use_tor,
                tor_control_port,
            )
            .await
        {
            Ok(_) => {}
            Err(e) => {
                if let NodeManagerError::ExitCode(code) = e {
                    if code == 114 {
                        warn!(target: LOG_TARGET, "Database for node is corrupt or needs a reset, deleting and trying again.");
                        state.node_manager.clean_data_folder(&data_dir).await?;
                        continue;
                    }
                }
                error!(target: LOG_TARGET, "Could not start node manager: {:?}", e);

                app.exit(-1);
                return Err(e.into());
            }
        }
    }

    info!(target: LOG_TARGET, "Node has started and is ready");

    progress.set_max(40).await;
    progress
        .update("waiting-for-wallet".to_string(), None, 0)
        .await;
    state
        .wallet_manager
        .ensure_started(
            state.shutdown.to_signal(),
            data_dir.clone(),
            config_dir.clone(),
            log_dir.clone(),
        )
        .await?;

    progress.set_max(75).await;
    progress
        .update("preparing-for-initial-sync".to_string(), None, 0)
        .await;
    state.node_manager.wait_synced(progress.clone()).await?;

    if state.config.read().await.p2pool_enabled() {
        progress.set_max(85).await;
        progress
            .update("starting-p2pool".to_string(), None, 0)
            .await;

        let base_node_grpc = state.node_manager.get_grpc_port().await?;
        let p2pool_config = P2poolConfig::builder()
            .with_base_node(base_node_grpc)
            .with_stats_server_port(state.config.read().await.p2pool_stats_server_port())
            .build()?;

        state
            .p2pool_manager
            .ensure_started(
                state.shutdown.to_signal(),
                p2pool_config,
                data_dir.clone(),
                config_dir.clone(),
                log_dir.clone(),
            )
            .await?;
    }

    progress.set_max(100).await;
    progress
        .update("starting-mmproxy".to_string(), None, 0)
        .await;

    let base_node_grpc_port = state.node_manager.get_grpc_port().await?;

    let mut telemetry_id = state
        .telemetry_manager
        .read()
        .await
        .get_unique_string()
        .await;
    if telemetry_id.is_empty() {
        telemetry_id = "unknown_miner_tari_universe".to_string();
    }

    let config = state.config.read().await;
    let p2pool_port = state.p2pool_manager.grpc_port().await;
    mm_proxy_manager
        .start(StartConfig {
            base_node_grpc_port,
            p2pool_port,
            app_shutdown: state.shutdown.to_signal().clone(),
            base_path: data_dir.clone(),
            config_path: config_dir.clone(),
            log_path: log_dir.clone(),
            tari_address: cpu_miner_config.tari_address.clone(),
            coinbase_extra: telemetry_id,
            p2pool_enabled: config.p2pool_enabled(),
            monero_nodes: config.mmproxy_monero_nodes().clone(),
            use_monero_fail: config.mmproxy_use_monero_fail(),
        })
        .await?;
    mm_proxy_manager.wait_ready().await?;
    *state.is_setup_finished.write().await = true;
    drop(
        app.clone()
            .emit(
                "message",
                SetupStatusEvent {
                    event_type: "setup_status".to_string(),
                    title: "application-started".to_string(),
                    title_params: None,
                    progress: 1.0,
                },
            )
            .inspect_err(|e| error!(target: LOG_TARGET, "Could not emit event 'message': {:?}", e)),
    );

    let move_handle = app.clone();
    tauri::async_runtime::spawn(async move {
        let mut interval: time::Interval = time::interval(Duration::from_secs(1));
        loop {
            interval.tick().await;
            let app_state = move_handle.state::<UniverseAppState>().clone();
            if let Ok(metrics_ret) = commands::get_miner_metrics(app_state).await {
                drop(move_handle.clone().emit("miner_metrics", metrics_ret));
            }
        }
    });

    let app_handle_clone: tauri::AppHandle = app.clone();
    tauri::async_runtime::spawn(async move {
        let mut interval: time::Interval = time::interval(Duration::from_secs(30));
        let mut has_send_error = false;

        loop {
            interval.tick().await;

            let state = app_handle_clone.state::<UniverseAppState>().inner();
            let check_if_orphan = state
                .node_manager
                .check_if_is_orphan_chain(!has_send_error)
                .await;
            match check_if_orphan {
                Ok(is_stuck) => {
                    if is_stuck {
                        error!(target: LOG_TARGET, "Miner is stuck on orphan chain");
                    }
                    if is_stuck && !has_send_error {
                        has_send_error = true;
                    }
                    drop(app_handle_clone.emit("is_stuck", is_stuck));
                }
                Err(ref e) => {
                    error!(target: LOG_TARGET, "{}", e);
                }
            }
        }
    });

    Ok(())
}

#[derive(Clone)]
struct UniverseAppState {
    stop_start_mutex: Arc<Mutex<()>>,
    is_getting_wallet_balance: Arc<AtomicBool>,
    is_getting_p2pool_stats: Arc<AtomicBool>,
    is_getting_p2pool_connections: Arc<AtomicBool>,
    is_getting_miner_metrics: Arc<AtomicBool>,
    is_getting_transaction_history: Arc<AtomicBool>,
    is_setup_finished: Arc<RwLock<bool>>,
    config: Arc<RwLock<AppConfig>>,
    in_memory_config: Arc<RwLock<AppInMemoryConfig>>,
    shutdown: Shutdown,
    tari_address: Arc<RwLock<TariAddress>>,
    cpu_miner: Arc<RwLock<CpuMiner>>,
    gpu_miner: Arc<RwLock<GpuMiner>>,
    cpu_miner_config: Arc<RwLock<CpuMinerConfig>>,
    mm_proxy_manager: MmProxyManager,
    node_manager: NodeManager,
    wallet_manager: WalletManager,
    telemetry_manager: Arc<RwLock<TelemetryManager>>,
    feedback: Arc<RwLock<Feedback>>,
    airdrop_access_token: Arc<RwLock<Option<String>>>,
    p2pool_manager: P2poolManager,
    tor_manager: TorManager,
    cached_p2pool_stats: Arc<RwLock<Option<Option<Stats>>>>,
    cached_p2pool_connections: Arc<RwLock<Option<Option<Connections>>>>,
    cached_wallet_details: Arc<RwLock<Option<TariWalletDetails>>>,
    cached_miner_metrics: Arc<RwLock<Option<MinerMetrics>>>,
    setup_counter: Arc<RwLock<AutoRollback<bool>>>,
}

#[derive(Clone, serde::Serialize)]
struct Payload {
    args: Vec<String>,
    cwd: String,
}

#[allow(clippy::too_many_lines)]
fn main() {
    let _unused = fix_path_env::fix();
    // TODO: Integrate sentry into logs. Because we are using Tari's logging infrastructure, log4rs
    // sets the logger and does not expose a way to add sentry into it.

    let client = sentry::init((
        "https://edd6b9c1494eb7fda6ee45590b80bcee@o4504839079002112.ingest.us.sentry.io/4507979991285760",
        sentry::ClientOptions {
            release: sentry::release_name!(),
            attach_stacktrace: true,
            ..Default::default()
        },
    ));
    let _guard = minidump::init(&client);

    let shutdown = Shutdown::new();

    // NOTE: Nothing is started at this point, so ports are not known. You can only start settings ports
    // and addresses once the different services have been started.
    // A better way is to only provide the config when we start the service.
    let node_manager = NodeManager::new();
    let wallet_manager = WalletManager::new(node_manager.clone());
    let wallet_manager2 = wallet_manager.clone();
    let p2pool_manager = P2poolManager::new();

    let cpu_config = Arc::new(RwLock::new(CpuMinerConfig {
        node_connection: CpuMinerConnection::BuiltInProxy,
        tari_address: TariAddress::default(),
        eco_mode_xmrig_options: vec![],
        ludicrous_mode_xmrig_options: vec![],
        custom_mode_xmrig_options: vec![],
        eco_mode_cpu_percentage: None,
        ludicrous_mode_cpu_percentage: None,
    }));

    let app_in_memory_config =
        Arc::new(RwLock::new(app_in_memory_config::AppInMemoryConfig::init()));

    let cpu_miner: Arc<RwLock<CpuMiner>> = Arc::new(CpuMiner::new().into());
    let gpu_miner: Arc<RwLock<GpuMiner>> = Arc::new(GpuMiner::new().into());

    let app_config_raw = AppConfig::new();
    let app_config = Arc::new(RwLock::new(app_config_raw.clone()));

    let telemetry_manager: TelemetryManager = TelemetryManager::new(
        node_manager.clone(),
        cpu_miner.clone(),
        gpu_miner.clone(),
        app_config.clone(),
        app_in_memory_config.clone(),
        Some(Network::default()),
        p2pool_manager.clone(),
    );

    let feedback = Feedback::new(app_in_memory_config.clone(), app_config.clone());

    let mm_proxy_manager = MmProxyManager::new();
    let app_state = UniverseAppState {
        stop_start_mutex: Arc::new(Mutex::new(())),
        is_getting_miner_metrics: Arc::new(AtomicBool::new(false)),
        is_getting_p2pool_stats: Arc::new(AtomicBool::new(false)),
        is_getting_p2pool_connections: Arc::new(AtomicBool::new(false)),
        is_getting_wallet_balance: Arc::new(AtomicBool::new(false)),
        is_setup_finished: Arc::new(RwLock::new(false)),
        is_getting_transaction_history: Arc::new(AtomicBool::new(false)),
        config: app_config.clone(),
        in_memory_config: app_in_memory_config.clone(),
        shutdown: shutdown.clone(),
        tari_address: Arc::new(RwLock::new(TariAddress::default())),
        cpu_miner: cpu_miner.clone(),
        gpu_miner: gpu_miner.clone(),
        cpu_miner_config: cpu_config.clone(),
        mm_proxy_manager: mm_proxy_manager.clone(),
        node_manager,
        wallet_manager,
        p2pool_manager,
        telemetry_manager: Arc::new(RwLock::new(telemetry_manager)),
        feedback: Arc::new(RwLock::new(feedback)),
        airdrop_access_token: Arc::new(RwLock::new(None)),
        tor_manager: TorManager::new(),
        cached_p2pool_stats: Arc::new(RwLock::new(None)),
        cached_p2pool_connections: Arc::new(RwLock::new(None)),
        cached_wallet_details: Arc::new(RwLock::new(None)),
        cached_miner_metrics: Arc::new(RwLock::new(None)),
        setup_counter: Arc::new(RwLock::new(AutoRollback::new(false))),
    };

    let app = tauri::Builder::default()
        .plugin(tauri_plugin_process::init())
        .plugin(tauri_plugin_sentry::init_with_no_injection(&client))
        .plugin(tauri_plugin_os::init())
        .plugin(tauri_plugin_shell::init())
        .plugin(tauri_plugin_single_instance::init(|app, argv, cwd| {
            println!("{}, {argv:?}, {cwd}", app.package_info().name);

            app.emit("single-instance", Payload { args: argv, cwd })
                .unwrap_or_else(
                    |e| error!(target: LOG_TARGET, "Could not emit single-instance event: {:?}", e),
                );
        }))
        .plugin(tauri_plugin_updater::Builder::new().build())
        .manage(app_state.clone())
        .setup(|app| {
            let contents = setup_logging(
                &app.path()
                    .app_config_dir()
                    .expect("Could not get config dir")
                    .join("logs")
                    .join("universe")
                    .join("configs")
                    .join("log4rs_config_universe.yml"),
                &app.path().app_log_dir().expect("Could not get log dir"),
                include_str!("../log4rs/universe_sample.yml"),
            )
            .expect("Could not set up logging");
            let config: RawConfig = serde_yaml::from_str(&contents)
                .expect("Could not parse the contents of the log file as yaml");
            log4rs::init_raw_config(config).expect("Could not initialize logging");

            let splash_window = app
                .get_webview_window("splashscreen")
                .expect("Main window not found");

            let config_path = app
                .path()
                .app_config_dir()
                .expect("Could not get config dir");

            // The start of needed restart operations. Break this out into a module if we need n+1
            let tcp_tor_toggled_file = config_path.join("tcp_tor_toggled");
            if tcp_tor_toggled_file.exists() {
                let network = Network::default().as_key_str();

                let node_peer_db = config_path.join("node").join(network).join("peer_db");
                let wallet_peer_db = config_path.join("wallet").join(network).join("peer_db");

                // They may not exist. This could be first run.
                if node_peer_db.exists() {
                    if let Err(e) = remove_dir_all(node_peer_db) {
                        warn!(target: LOG_TARGET, "Could not clear peer data folder: {}", e);
                    }
                }

                if wallet_peer_db.exists() {
                    if let Err(e) = remove_dir_all(wallet_peer_db) {
                        warn!(target: LOG_TARGET, "Could not clear peer data folder: {}", e);
                    }
                }

                remove_file(tcp_tor_toggled_file).map_err(|e| {
                    error!(target: LOG_TARGET, "Could not remove tcp_tor_toggled file: {}", e);
                    e.to_string()
                })?;
            }

            let cpu_config2 = cpu_config.clone();
            let thread_config: JoinHandle<Result<(), anyhow::Error>> =
                tauri::async_runtime::spawn(async move {
                    let mut app_conf = app_config.write().await;
                    app_conf.load_or_create(config_path).await?;

                    let mut cpu_conf = cpu_config2.write().await;
                    cpu_conf.eco_mode_cpu_percentage = app_conf.eco_mode_cpu_threads();
                    cpu_conf.ludicrous_mode_cpu_percentage = app_conf.ludicrous_mode_cpu_threads();
                    cpu_conf.eco_mode_xmrig_options = app_conf.eco_mode_cpu_options().clone();
                    cpu_conf.ludicrous_mode_xmrig_options =
                        app_conf.ludicrous_mode_cpu_options().clone();
                    cpu_conf.custom_mode_xmrig_options = app_conf.custom_mode_cpu_options().clone();

                    // Set splashscreen windows position and size here so it won't jump around
                    if let Some(w_settings) = app_conf.window_settings() {
                        let window_position = PhysicalPosition::new(w_settings.x, w_settings.y);
                        let window_size = PhysicalSize::new(w_settings.width, w_settings.height);
                        if let Err(e) = splash_window.set_position(window_position).and_then(|_| splash_window.set_size(window_size)) {
                            error!(target: LOG_TARGET, "Could not set splashscreen window position or size: {:?}", e);
                        }
                    }
                    Ok(())
                });

            match tauri::async_runtime::block_on(thread_config) {
                Ok(_) => {}
                Err(e) => {
                    error!(target: LOG_TARGET, "Error setting up app state: {:?}", e);
                }
            };

            let config_path = app
                .path()
                .app_config_dir()
                .expect("Could not get config dir");
            let address = app.state::<UniverseAppState>().tari_address.clone();
            let thread = tauri::async_runtime::spawn(async move {
                match InternalWallet::load_or_create(config_path).await {
                    Ok(wallet) => {
                        cpu_config.write().await.tari_address = wallet.get_tari_address();
                        wallet_manager2
                            .set_view_private_key_and_spend_key(
                                wallet.get_view_key(),
                                wallet.get_spend_key(),
                            )
                            .await;
                        let mut lock = address.write().await;
                        *lock = wallet.get_tari_address();
                        Ok(())
                        //app.state::<UniverseAppState>().tari_address = wallet.get_tari_address();
                    }
                    Err(e) => {
                        error!(target: LOG_TARGET, "Error loading internal wallet: {:?}", e);
                        // TODO: If this errors, the application does not exit properly.
                        // So temporarily we are going to kill it here

                        Err(e)
                    }
                }
            });

            match tauri::async_runtime::block_on(thread).expect("Could not start task") {
                Ok(_) => {
                    // let mut lock = app.state::<UniverseAppState>().tari_address.write().await;
                    // *lock = address;
                    Ok(())
                }
                Err(e) => {
                    error!(target: LOG_TARGET, "Error setting up internal wallet: {:?}", e);
                    Err(e.into())
                }
            }
        })
        .invoke_handler(tauri::generate_handler![
            commands::close_splashscreen,
            commands::download_and_start_installer,
            commands::exit_application,
            commands::fetch_tor_bridges,
            commands::get_app_config,
            commands::get_app_in_memory_config,
            commands::get_applications_versions,
            commands::get_external_dependencies,
            commands::get_max_consumption_levels,
            commands::get_miner_metrics,
            commands::get_monero_seed_words,
            commands::get_network,
            commands::get_p2pool_stats,
            commands::get_paper_wallet_details,
            commands::get_seed_words,
            commands::get_tari_wallet_details,
            commands::get_tor_config,
            commands::get_tor_entry_guards,
            commands::get_transaction_history,
            commands::import_seed_words,
            commands::log_web_message,
            commands::open_log_dir,
            commands::reset_settings,
            commands::resolve_application_language,
            commands::restart_application,
            commands::send_feedback,
            commands::set_airdrop_access_token,
            commands::set_allow_telemetry,
            commands::set_application_language,
            commands::set_auto_update,
            commands::set_cpu_mining_enabled,
            commands::set_display_mode,
            commands::set_excluded_gpu_devices,
            commands::set_gpu_mining_enabled,
            commands::set_mine_on_app_start,
            commands::set_mode,
            commands::set_monero_address,
            commands::set_monerod_config,
            commands::set_p2pool_enabled,
            commands::set_show_experimental_settings,
            commands::set_should_always_use_system_language,
            commands::set_should_auto_launch,
            commands::set_tor_config,
            commands::set_use_tor,
            commands::set_visual_mode,
            commands::setup_application,
            commands::start_mining,
            commands::stop_mining,
            commands::update_applications,
<<<<<<< HEAD
=======
            commands::get_p2pool_connections,
            commands::set_p2pool_stats_server_port,
            commands::get_used_p2pool_stats_server_port,
            commands::get_network
>>>>>>> 323e0cb9
        ])
        .build(tauri::generate_context!())
        .inspect_err(
            |e| error!(target: LOG_TARGET, "Error while building tauri application: {:?}", e),
        )
        .expect("error while running tauri application");

    info!(
        target: LOG_TARGET,
        "Starting Tari Universe version: {}",
        app.package_info().version
    );

    app.run(move |app_handle, event| match event {
        tauri::RunEvent::ExitRequested { api: _, .. } => {
            info!(target: LOG_TARGET, "App shutdown request caught");
            let _unused = block_on(stop_all_processes(app_handle.clone(), true));
            info!(target: LOG_TARGET, "App shutdown complete");
        }
        tauri::RunEvent::Exit => {
            info!(target: LOG_TARGET, "App shutdown caught");
            let _unused = block_on(stop_all_processes(app_handle.clone(), true));
            info!(target: LOG_TARGET, "Tari Universe v{} shut down successfully", app_handle.package_info().version);
        }
        RunEvent::MainEventsCleared => {
            // no need to handle
        }
        RunEvent::WindowEvent { label, event, .. } => {
            trace!(target: LOG_TARGET, "Window event: {:?} {:?}", label, event);
            if let WindowEvent::CloseRequested { .. } = event {
                if let Some(window) = app_handle.get_webview_window(&label) {
                    if let (Ok(window_position), Ok(window_size)) = (window.outer_position(), window.outer_size()) {
                        let window_settings = WindowSettings {
                            x: window_position.x,
                            y: window_position.y,
                            width: window_size.width,
                            height: window_size.height,
                        };
                        let mut app_config = block_on(app_state.config.write());
                        if let Err(e) = block_on(app_config.set_window_settings(window_settings.clone())) {
                            error!(target: LOG_TARGET, "Could not set window settings: {:?}", e);
                        }
                    } else {
                        error!(target: LOG_TARGET, "Could not get window position or size");
                    }
                } else {
                    error!(target: LOG_TARGET, "Could not get main window");
                }
            }
        }
        _ => {
            debug!(target: LOG_TARGET, "Unhandled event: {:?}", event);
        }
    });
}<|MERGE_RESOLUTION|>--- conflicted
+++ resolved
@@ -816,13 +816,10 @@
             commands::start_mining,
             commands::stop_mining,
             commands::update_applications,
-<<<<<<< HEAD
-=======
             commands::get_p2pool_connections,
             commands::set_p2pool_stats_server_port,
             commands::get_used_p2pool_stats_server_port,
             commands::get_network
->>>>>>> 323e0cb9
         ])
         .build(tauri::generate_context!())
         .inspect_err(
