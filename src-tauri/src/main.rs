--- conflicted
+++ resolved
@@ -7,16 +7,11 @@
 use hardware::hardware_status_monitor::HardwareStatusMonitor;
 use log::trace;
 use log::{debug, error, info, warn};
+use std::fs::{remove_dir_all, remove_file};
 
 use log4rs::config::RawConfig;
 use serde::Serialize;
-<<<<<<< HEAD
 use std::sync::atomic::AtomicBool;
-=======
-use std::convert::TryFrom;
-use std::fs::{read_dir, remove_dir_all, remove_file, File};
-use std::sync::atomic::{AtomicBool, Ordering};
->>>>>>> 23b55bb8
 use std::sync::Arc;
 use std::thread::sleep;
 use std::time::{Duration, SystemTime};
@@ -28,13 +23,6 @@
 use tokio::sync::{Mutex, RwLock};
 use tokio::time;
 use utils::logging_utils::setup_logging;
-<<<<<<< HEAD
-=======
-#[cfg(target_os = "macos")]
-use utils::macos_utils::is_app_in_applications_folder;
-use utils::shutdown_utils::stop_all_processes;
-use wallet_adapter::TransactionInfo;
->>>>>>> 23b55bb8
 
 use app_config::AppConfig;
 use app_in_memory_config::AppInMemoryConfig;
@@ -61,6 +49,8 @@
 use crate::utils::auto_rollback::AutoRollback;
 
 use crate::wallet_manager::WalletManager;
+#[cfg(target_os = "macos")]
+use utils::macos_utils::is_app_in_applications_folder;
 use utils::shutdown_utils::stop_all_processes;
 
 mod app_config;
@@ -141,523 +131,6 @@
     description: Option<String>,
 }
 
-<<<<<<< HEAD
-=======
-#[tauri::command]
-async fn set_mode(
-    mode: String,
-    custom_cpu_usage: Option<u32>,
-    custom_gpu_usage: Vec<GpuThreads>,
-    state: tauri::State<'_, UniverseAppState>,
-) -> Result<(), String> {
-    let timer = Instant::now();
-    info!(target: LOG_TARGET, "set_mode called with mode: {:?}, custom_max_cpu_usage: {:?}, custom_max_gpu_usage: {:?}", mode, custom_cpu_usage, custom_gpu_usage);
-
-    state
-        .config
-        .write()
-        .await
-        .set_mode(mode, custom_cpu_usage, custom_gpu_usage)
-        .await
-        .inspect_err(|e| error!(target: LOG_TARGET, "error at set_mode {:?}", e))
-        .map_err(|e| e.to_string())?;
-    if timer.elapsed() > MAX_ACCEPTABLE_COMMAND_TIME {
-        warn!(target: LOG_TARGET, "set_mode took too long: {:?}", timer.elapsed());
-    }
-
-    Ok(())
-}
-
-#[tauri::command]
-async fn get_max_consumption_levels(
-    state: tauri::State<'_, UniverseAppState>,
-) -> Result<MaxUsageLevels, String> {
-    // CPU Detection
-    let timer = Instant::now();
-    let max_cpu_available = available_parallelism()
-        .map(|cores| i32::try_from(cores.get()).unwrap_or(1))
-        .map_err(|e| e.to_string())?;
-
-    if timer.elapsed() > MAX_ACCEPTABLE_COMMAND_TIME {
-        warn!(target: LOG_TARGET, "get_available_cpu_cores took too long: {:?}", timer.elapsed());
-    }
-
-    let gpu_devices = state
-        .gpu_miner
-        .read()
-        .await
-        .get_gpu_devices()
-        .await
-        .map_err(|e| e.to_string())?;
-
-    let mut max_gpus_threads = Vec::new();
-    for gpu_device in gpu_devices {
-        // let max_gpu_threads = gpu_device.max_grid_size;
-        // For some reason this is always return 256, even when the cards can do more like
-        // 4096 or 8192
-        let max_gpu_threads = 8192;
-        max_gpus_threads.push(GpuThreads {
-            gpu_name: gpu_device.device_name,
-            max_gpu_threads,
-        });
-    }
-
-    Ok(MaxUsageLevels {
-        max_cpu_threads: max_cpu_available,
-        max_gpus_threads,
-    })
-}
-
-#[tauri::command]
-async fn set_display_mode(
-    display_mode: String,
-    state: tauri::State<'_, UniverseAppState>,
-) -> Result<(), String> {
-    let timer = Instant::now();
-    state
-        .config
-        .write()
-        .await
-        .set_display_mode(display_mode)
-        .await
-        .inspect_err(|e| error!(target: LOG_TARGET, "error at set_display_mode {:?}", e))
-        .map_err(|e| e.to_string())?;
-    if timer.elapsed() > MAX_ACCEPTABLE_COMMAND_TIME {
-        warn!(target: LOG_TARGET, "set_display_mode took too long: {:?}", timer.elapsed());
-    }
-
-    Ok(())
-}
-
-#[tauri::command]
-async fn set_use_tor(
-    use_tor: bool,
-    state: tauri::State<'_, UniverseAppState>,
-    app: tauri::AppHandle,
-) -> Result<(), String> {
-    let timer = Instant::now();
-    state
-        .config
-        .write()
-        .await
-        .set_use_tor(use_tor)
-        .await
-        .inspect_err(|e| error!(target: LOG_TARGET, "error at set_use_tor {:?}", e))
-        .map_err(|e| e.to_string())?;
-
-    let config_dir = app
-        .path_resolver()
-        .app_config_dir()
-        .expect("Could not get config dir");
-
-    if config_dir.exists() {
-        let tcp_tor_toggled_file = config_dir.join("tcp_tor_toggled");
-        File::create(tcp_tor_toggled_file).map_err(|e| e.to_string())?;
-    }
-
-    if timer.elapsed() > MAX_ACCEPTABLE_COMMAND_TIME {
-        warn!(target: LOG_TARGET, "set_use_tor took too long: {:?}", timer.elapsed());
-    }
-
-    Ok(())
-}
-
-#[tauri::command]
-async fn send_feedback(
-    feedback: String,
-    include_logs: bool,
-    _window: tauri::Window,
-    state: tauri::State<'_, UniverseAppState>,
-    app: tauri::AppHandle,
-) -> Result<String, String> {
-    let timer = Instant::now();
-    let reference = state
-        .feedback
-        .read()
-        .await
-        .send_feedback(
-            feedback,
-            include_logs,
-            app.path_resolver().app_log_dir().clone(),
-        )
-        .await
-        .inspect_err(|e| error!("error at send_feedback {:?}", e))
-        .map_err(|e| e.to_string())?;
-    if timer.elapsed() > Duration::from_secs(60) {
-        warn!(target: LOG_TARGET, "send_feedback took too long: {:?}", timer.elapsed());
-    }
-    Ok(reference)
-}
-
-#[tauri::command]
-async fn set_mine_on_app_start(
-    mine_on_app_start: bool,
-    state: tauri::State<'_, UniverseAppState>,
-) -> Result<(), String> {
-    let timer = Instant::now();
-
-    state
-        .config
-        .write()
-        .await
-        .set_mine_on_app_start(mine_on_app_start)
-        .await
-        .inspect_err(|e| error!("error at set_mine_on_app_start {:?}", e))
-        .map_err(|e| e.to_string())?;
-
-    if timer.elapsed() > MAX_ACCEPTABLE_COMMAND_TIME {
-        warn!(target: LOG_TARGET, "set_mine_on_app_start took too long: {:?}", timer.elapsed());
-    }
-
-    Ok(())
-}
-
-#[tauri::command]
-async fn set_allow_telemetry(
-    allow_telemetry: bool,
-    _window: tauri::Window,
-    state: tauri::State<'_, UniverseAppState>,
-    _app: tauri::AppHandle,
-) -> Result<(), String> {
-    state
-        .config
-        .write()
-        .await
-        .set_allow_telemetry(allow_telemetry)
-        .await
-        .inspect_err(|e| error!(target: LOG_TARGET, "error at set_allow_telemetry {:?}", e))
-        .map_err(|e| e.to_string())?;
-    Ok(())
-}
-
-#[tauri::command]
-async fn get_app_id(
-    _window: tauri::Window,
-    state: tauri::State<'_, UniverseAppState>,
-    _app: tauri::AppHandle,
-) -> Result<String, ()> {
-    let timer = Instant::now();
-    let app_id = state.config.read().await.anon_id().to_string();
-    if timer.elapsed() > MAX_ACCEPTABLE_COMMAND_TIME {
-        warn!(target: LOG_TARGET, "get_app_id took too long: {:?}", timer.elapsed());
-    }
-    Ok(app_id)
-}
-
-#[tauri::command]
-async fn set_airdrop_access_token(
-    token: String,
-    _window: tauri::Window,
-    state: tauri::State<'_, UniverseAppState>,
-    _app: tauri::AppHandle,
-) -> Result<(), String> {
-    let timer = Instant::now();
-    let mut write_lock = state.airdrop_access_token.write().await;
-    *write_lock = Some(token.clone());
-    if timer.elapsed() > MAX_ACCEPTABLE_COMMAND_TIME {
-        warn!(target: LOG_TARGET,
-            "set_airdrop_access_token took too long: {:?}",
-            timer.elapsed()
-        );
-    }
-    let mut in_memory_app_config = state.in_memory_config.write().await;
-    in_memory_app_config.airdrop_access_token = Some(token);
-    Ok(())
-}
-
-#[tauri::command]
-async fn get_tor_config(
-    _window: tauri::Window,
-    state: tauri::State<'_, UniverseAppState>,
-    _app: tauri::AppHandle,
-) -> Result<TorConfig, String> {
-    let timer = Instant::now();
-    let tor_config = state.tor_manager.get_tor_config().await;
-    if timer.elapsed() > MAX_ACCEPTABLE_COMMAND_TIME {
-        warn!(target: LOG_TARGET, "get_tor_config took too long: {:?}", timer.elapsed());
-    }
-    Ok(tor_config)
-}
-
-#[tauri::command]
-async fn set_tor_config(
-    config: TorConfig,
-    _window: tauri::Window,
-    state: tauri::State<'_, UniverseAppState>,
-    _app: tauri::AppHandle,
-) -> Result<TorConfig, String> {
-    let timer = Instant::now();
-    let tor_config = state
-        .tor_manager
-        .set_tor_config(config)
-        .await
-        .map_err(|e| e.to_string())?;
-
-    if timer.elapsed() > MAX_ACCEPTABLE_COMMAND_TIME {
-        warn!(target: LOG_TARGET, "set_tor_config took too long: {:?}", timer.elapsed());
-    }
-    Ok(tor_config)
-}
-
-#[tauri::command]
-async fn get_app_in_memory_config(
-    _window: tauri::Window,
-    state: tauri::State<'_, UniverseAppState>,
-    _app: tauri::AppHandle,
-) -> Result<AirdropInMemoryConfig, ()> {
-    let timer = Instant::now();
-    let res = state.in_memory_config.read().await.clone().into();
-    if timer.elapsed() > MAX_ACCEPTABLE_COMMAND_TIME {
-        warn!(target: LOG_TARGET,
-            "get_app_in_memory_config took too long: {:?}",
-            timer.elapsed()
-        );
-    }
-    Ok(res)
-}
-
-#[tauri::command]
-async fn set_monero_address(
-    monero_address: String,
-    state: tauri::State<'_, UniverseAppState>,
-) -> Result<(), String> {
-    let timer = Instant::now();
-    let mut app_config = state.config.write().await;
-    app_config
-        .set_monero_address(monero_address)
-        .await
-        .map_err(|e| e.to_string())?;
-    if timer.elapsed() > MAX_ACCEPTABLE_COMMAND_TIME {
-        warn!(target: LOG_TARGET, "set_monero_address took too long: {:?}", timer.elapsed());
-    }
-    Ok(())
-}
-
-#[tauri::command]
-async fn set_auto_update(
-    auto_update: bool,
-    state: tauri::State<'_, UniverseAppState>,
-) -> Result<(), String> {
-    let timer = Instant::now();
-    state
-        .config
-        .write()
-        .await
-        .set_auto_update(auto_update)
-        .await
-        .inspect_err(|e| error!(target: LOG_TARGET, "error at set_auto_update {:?}", e))
-        .map_err(|e| e.to_string())?;
-    if timer.elapsed() > MAX_ACCEPTABLE_COMMAND_TIME {
-        warn!(target: LOG_TARGET, "set_auto_update took too long: {:?}", timer.elapsed());
-    }
-
-    Ok(())
-}
-
-#[tauri::command]
-async fn set_monerod_config(
-    use_monero_fail: bool,
-    monero_nodes: Vec<String>,
-    state: tauri::State<'_, UniverseAppState>,
-) -> Result<(), String> {
-    let timer = Instant::now();
-    state
-        .config
-        .write()
-        .await
-        .set_monerod_config(use_monero_fail, monero_nodes)
-        .await
-        .inspect_err(|e| error!(target: LOG_TARGET, "error at set_monerod_config {:?}", e))
-        .map_err(|e| e.to_string())?;
-    if timer.elapsed() > MAX_ACCEPTABLE_COMMAND_TIME {
-        warn!(target: LOG_TARGET, "set_monerod_config took too long: {:?}", timer.elapsed());
-    }
-
-    Ok(())
-}
-
-#[tauri::command]
-async fn restart_application(
-    should_stop_miners: bool,
-    _window: tauri::Window,
-    state: tauri::State<'_, UniverseAppState>,
-    app: tauri::AppHandle,
-) -> Result<(), String> {
-    if should_stop_miners {
-        stop_all_processes(state.inner().clone(), true).await?;
-    }
-
-    app.restart();
-    Ok(())
-}
-
-#[tauri::command]
-async fn exit_application(
-    _window: tauri::Window,
-    state: tauri::State<'_, UniverseAppState>,
-    app: tauri::AppHandle,
-) -> Result<(), String> {
-    stop_all_processes(state.inner().clone(), true).await?;
-
-    app.exit(0);
-    Ok(())
-}
-
-#[tauri::command]
-async fn set_should_always_use_system_language(
-    should_always_use_system_language: bool,
-    state: tauri::State<'_, UniverseAppState>,
-) -> Result<(), String> {
-    state
-        .config
-        .write()
-        .await
-        .set_should_always_use_system_language(should_always_use_system_language)
-        .await
-        .map_err(|e| e.to_string())?;
-    Ok(())
-}
-
-#[tauri::command]
-async fn set_application_language(
-    state: tauri::State<'_, UniverseAppState>,
-    application_language: String,
-) -> Result<(), String> {
-    state
-        .config
-        .write()
-        .await
-        .set_application_language(application_language.clone())
-        .await
-        .map_err(|e| e.to_string())?;
-    Ok(())
-}
-
-#[tauri::command]
-async fn resolve_application_language(
-    state: tauri::State<'_, UniverseAppState>,
-) -> Result<String, String> {
-    let mut config = state.config.write().await;
-    let _unused = config.propose_system_language().await;
-
-    Ok(config.application_language().to_string())
-}
-
-#[tauri::command]
-async fn get_external_dependencies() -> Result<RequiredExternalDependency, String> {
-    let timer = Instant::now();
-    let external_dependencies = ExternalDependencies::current()
-        .get_external_dependencies()
-        .await;
-    if timer.elapsed() > MAX_ACCEPTABLE_COMMAND_TIME {
-        warn!(target: LOG_TARGET,
-            "get_external_dependencies took too long: {:?}",
-            timer.elapsed()
-        );
-    }
-    Ok(external_dependencies)
-}
-
-#[tauri::command]
-async fn download_and_start_installer(
-    _missing_dependency: ExternalDependency,
-) -> Result<(), String> {
-    let timer = Instant::now();
-
-    #[cfg(target_os = "windows")]
-    if cfg!(target_os = "windows") {
-        ExternalDependencies::current()
-            .install_missing_dependencies(_missing_dependency)
-            .await
-            .map_err(|e| {
-                error!(target: LOG_TARGET, "Could not install missing dependency: {:?}", e);
-                e.to_string()
-            })?;
-    }
-
-    if timer.elapsed() > MAX_ACCEPTABLE_COMMAND_TIME {
-        warn!(target: LOG_TARGET,
-            "download_and_start_installer took too long: {:?}",
-            timer.elapsed()
-        );
-    }
-    Ok(())
-}
-
-#[tauri::command]
-async fn set_should_auto_launch(
-    should_auto_launch: bool,
-    state: tauri::State<'_, UniverseAppState>,
-) -> Result<(), String> {
-    match state
-        .config
-        .write()
-        .await
-        .set_should_auto_launch(should_auto_launch)
-        .await
-    {
-        Ok(_) => {
-            AutoLauncher::current()
-                .update_auto_launcher(should_auto_launch)
-                .await
-                .map_err(|e| {
-                    error!(target: LOG_TARGET, "Error setting should_auto_launch: {:?}", e);
-                    e.to_string()
-                })?;
-        }
-        Err(e) => {
-            error!(target: LOG_TARGET, "Error setting should_auto_launch: {:?}", e);
-            return Err(e.to_string());
-        }
-    }
-
-    Ok(())
-}
-
-#[tauri::command]
-async fn set_show_experimental_settings(
-    show_experimental_settings: bool,
-    state: tauri::State<'_, UniverseAppState>,
-) -> Result<(), String> {
-    state
-        .config
-        .write()
-        .await
-        .set_show_experimental_settings(show_experimental_settings)
-        .await
-        .map_err(|e| e.to_string())?;
-
-    Ok(())
-}
-
-#[tauri::command]
-async fn setup_application(
-    window: tauri::Window,
-    state: tauri::State<'_, UniverseAppState>,
-    app: tauri::AppHandle,
-) -> Result<bool, String> {
-    let timer = Instant::now();
-    let rollback = state.setup_counter.write().await;
-    if rollback.get_value() {
-        warn!(target: LOG_TARGET, "setup_application has already been initialized, debouncing");
-        let res = state.config.read().await.auto_mining();
-        return Ok(res);
-    }
-    rollback.set_value(true, Duration::from_millis(1000)).await;
-    setup_inner(window, state.clone(), app).await.map_err(|e| {
-        warn!(target: LOG_TARGET, "Error setting up application: {:?}", e);
-        capture_anyhow(&e);
-        e.to_string()
-    })?;
-
-    let res = state.config.read().await.auto_mining();
-    if timer.elapsed() > MAX_ACCEPTABLE_COMMAND_TIME {
-        warn!(target: LOG_TARGET, "setup_application took too long: {:?}", timer.elapsed());
-    }
-    Ok(res)
-}
-
->>>>>>> 23b55bb8
 #[allow(clippy::too_many_lines)]
 async fn setup_inner(
     window: tauri::Window,
@@ -707,13 +180,13 @@
 
     #[cfg(target_os = "windows")]
     if cfg!(target_os = "windows") && !cfg!(dev) {
-        external_dependencies::ExternalDependencies::current()
+        ExternalDependencies::current()
             .read_registry_installed_applications()
             .await?;
-        let is_missing = external_dependencies::ExternalDependencies::current()
+        let is_missing = ExternalDependencies::current()
             .check_if_some_dependency_is_not_installed()
             .await;
-        let external_dependencies = external_dependencies::ExternalDependencies::current()
+        let external_dependencies = ExternalDependencies::current()
             .get_external_dependencies()
             .await;
 
@@ -1026,7 +499,6 @@
 
     Ok(())
 }
-
 #[derive(Clone)]
 struct UniverseAppState {
     stop_start_mutex: Arc<Mutex<()>>,
@@ -1065,7 +537,6 @@
 #[allow(clippy::too_many_lines)]
 fn main() {
     let _unused = fix_path_env::fix();
-
     // TODO: Integrate sentry into logs. Because we are using Tari's logging infrastructure, log4rs
     // sets the logger and does not expose a way to add sentry into it.
     let client = sentry_tauri::sentry::init((
