--- conflicted
+++ resolved
@@ -2119,53 +2119,6 @@
 
     // let mut downloaded: u64 = 0;
     app.run(move |_app_handle, event| match event {
-<<<<<<< HEAD
-        // tauri::RunEvent::Updater(updater_event) => match updater_event {
-        //     UpdaterEvent::Error(e) => {
-        //         error!(target: LOG_TARGET, "Updater error: {:?}", e);
-        //     }
-        //     UpdaterEvent::DownloadProgress { chunk_length, content_length } => {
-        //         downloaded += chunk_length as u64;
-        //         let content_length = content_length.unwrap_or_else(|| {
-        //             warn!(target: LOG_TARGET, "Unable to determine content length");
-        //             downloaded
-        //         });
-
-        //         info!(target: LOG_TARGET, "Chunk Length: {} | Download progress: {} / {}", chunk_length, downloaded, content_length);
-
-        //         if let Some(window) = _app_handle.get_window("main") {
-        //             drop(window.emit("update-progress", UpdateProgressRustEvent { chunk_length, content_length, downloaded: downloaded.min(content_length) }).inspect_err(|e| error!(target: LOG_TARGET, "Could not emit event 'update-progress': {:?}", e))
-        //             );
-        //         }
-        //     }
-        //     UpdaterEvent::Downloaded => {
-        //         shutdown.trigger();
-        //     }
-        //     _ => {
-        //         info!(target: LOG_TARGET, "Updater event: {:?}", updater_event);
-        //     }
-        // },
-        // tauri::RunEvent::ExitRequested { api: _, .. } => {
-        //     // api.prevent_exit();
-        //     info!(target: LOG_TARGET, "App shutdown caught");
-        //     let _unused = block_on(stop_all_miners(app_state.clone(), 2));
-        //     info!(target: LOG_TARGET, "App shutdown complete");
-        // }
-        // tauri::RunEvent::Exit => {
-        //     info!(target: LOG_TARGET, "App shutdown caught");
-        //     let _unused = block_on(stop_all_miners(app_state.clone(), 2));
-        //     info!(target: LOG_TARGET, "Tari Universe v{} shut down successfully", _app_handle.package_info().version);
-        // }
-        // RunEvent::MainEventsCleared => {
-        //     // no need to handle
-        // }
-        // RunEvent::WindowEvent { label, event, .. } => {
-        //     trace!(target: LOG_TARGET, "Window event: {:?} {:?}", label, event);
-        // }
-        // _ => {
-        //     debug!(target: LOG_TARGET, "Unhandled event: {:?}", event);
-        // }
-=======
         //tauri::RunEvent::Updater(updater_event) => match updater_event {
         //    UpdaterEvent::Error(e) => {
         //        error!(target: LOG_TARGET, "Updater error: {:?}", e);
@@ -2211,6 +2164,5 @@
         _ => {
             debug!(target: LOG_TARGET, "Unhandled event: {:?}", event);
         }
->>>>>>> e23afd7b
     });
 }