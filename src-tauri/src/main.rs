--- conflicted
+++ resolved
@@ -8,12 +8,9 @@
 use hardware::hardware_status_monitor::{HardwareStatusMonitor, PublicDeviceProperties};
 use log::trace;
 use log::{debug, error, info, warn};
-<<<<<<< HEAD
 use process_utils::set_interval;
-=======
 
 use log4rs::config::RawConfig;
->>>>>>> 1c4e9260
 use regex::Regex;
 use serde::Serialize;
 use std::collections::HashMap;
@@ -28,13 +25,8 @@
 use tari_core::transactions::tari_amount::MicroMinotari;
 use tari_shutdown::Shutdown;
 use tauri::async_runtime::{block_on, JoinHandle};
-<<<<<<< HEAD
-use tauri::{AppHandle, Manager, RunEvent, UpdaterEvent};
-use tokio::sync::RwLock;
-=======
 use tauri::{Manager, RunEvent, UpdaterEvent, Window};
 use tokio::sync::{Mutex, RwLock};
->>>>>>> 1c4e9260
 use tor_adapter::TorConfig;
 use utils::logging_utils::setup_logging;
 use wallet_adapter::TransactionInfo;
@@ -960,7 +952,7 @@
             .inspect_err(|e| error!(target: LOG_TARGET, "Could not emit event 'message': {:?}", e)),
     );
 
-    let app_handle_clone: AppHandle = app.clone();
+    let app_handle_clone: tauri::AppHandle = app.clone();
     tauri::async_runtime::spawn(async move {
         set_interval(
             move || check_if_is_orphan_chain(app_handle_clone.clone()),
@@ -1610,7 +1602,7 @@
     Ok(state.config.read().await.clone())
 }
 
-async fn check_if_is_orphan_chain(app_handle: AppHandle) {
+async fn check_if_is_orphan_chain(app_handle: tauri::AppHandle) {
     let state = app_handle.state::<UniverseAppState>().inner();
     let check_if_orphan = state.node_manager.check_if_is_orphan_chain().await;
     match check_if_orphan {
@@ -1662,14 +1654,8 @@
     }
     state.is_getting_miner_metrics.store(true, Ordering::SeqCst);
 
-<<<<<<< HEAD
-    let mut cpu_miner = state.cpu_miner.write().await;
-    let mut gpu_miner = state.gpu_miner.write().await;
-    let (sha_hash_rate, randomx_hash_rate, block_reward, block_height,  block_time, is_synced) =
-=======
     // info!(target: LOG_TARGET, "1 elapsed {:?}", timer.elapsed());
     let (sha_hash_rate, randomx_hash_rate, block_reward, block_height, block_time, is_synced) =
->>>>>>> 1c4e9260
         state
             .node_manager
             .get_network_hash_rate_and_block_reward()
