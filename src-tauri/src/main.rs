// Copyright 2024. The Tari Project
//
// Redistribution and use in source and binary forms, with or without modification, are permitted provided that the
// following conditions are met:
//
// 1. Redistributions of source code must retain the above copyright notice, this list of conditions and the following
// disclaimer.
//
// 2. Redistributions in binary form must reproduce the above copyright notice, this list of conditions and the
// following disclaimer in the documentation and/or other materials provided with the distribution.
//
// 3. Neither the name of the copyright holder nor the names of its contributors may be used to endorse or promote
// products derived from this software without specific prior written permission.
//
// THIS SOFTWARE IS PROVIDED BY THE COPYRIGHT HOLDERS AND CONTRIBUTORS "AS IS" AND ANY EXPRESS OR IMPLIED WARRANTIES,
// INCLUDING, BUT NOT LIMITED TO, THE IMPLIED WARRANTIES OF MERCHANTABILITY AND FITNESS FOR A PARTICULAR PURPOSE ARE
// DISCLAIMED. IN NO EVENT SHALL THE COPYRIGHT HOLDER OR CONTRIBUTORS BE LIABLE FOR ANY DIRECT, INDIRECT, INCIDENTAL,
// SPECIAL, EXEMPLARY, OR CONSEQUENTIAL DAMAGES (INCLUDING, BUT NOT LIMITED TO, PROCUREMENT OF SUBSTITUTE GOODS OR
// SERVICES; LOSS OF USE, DATA, OR PROFITS; OR BUSINESS INTERRUPTION) HOWEVER CAUSED AND ON ANY THEORY OF LIABILITY,
// WHETHER IN CONTRACT, STRICT LIABILITY, OR TORT (INCLUDING NEGLIGENCE OR OTHERWISE) ARISING IN ANY WAY OUT OF THE
// USE OF THIS SOFTWARE, EVEN IF ADVISED OF THE POSSIBILITY OF SUCH DAMAGE.

// Prevents additional console window on Windows in release, DO NOT REMOVE!!
#![cfg_attr(not(debug_assertions), windows_subsystem = "windows")]

use app_in_memory_config::AppInMemoryConfig;
use commands::CpuMinerStatus;
use cpu_miner::CpuMinerConfig;
use events_emitter::EventsEmitter;
use gpu_miner_adapter::GpuMinerStatus;
use gpu_miner_sha::GpuMinerSha;
use log::{error, info, warn};
use mining_status_manager::MiningStatusManager;
use node::local_node_adapter::LocalNodeAdapter;
use node::node_adapter::BaseNodeStatus;
use node::node_manager::NodeType;
use p2pool::models::Connections;
use pool_status_watcher::{PoolStatus, PoolStatusWatcher};
use process_stats_collector::ProcessStatsCollectorBuilder;

use node::remote_node_adapter::RemoteNodeAdapter;

use setup::setup_manager::SetupManager;
use std::fs::{remove_dir_all, remove_file};
use std::path::Path;
use systemtray_manager::SystemTrayManager;
use tasks_tracker::TasksTrackers;
use tauri_plugin_cli::CliExt;
use telemetry_service::TelemetryService;
use tokio::sync::watch::{self};
use tor_control_client::TorStatus;
use updates_manager::UpdatesManager;
use utils::system_status::SystemStatus;
use websocket_events_manager::WebsocketEventsManager;
use websocket_manager::{WebsocketManager, WebsocketManagerStatusMessage, WebsocketMessage};

use log4rs::config::RawConfig;
use std::fs;
use std::sync::atomic::{AtomicBool, Ordering};
use std::sync::Arc;
use tari_common::configuration::Network;
use tauri::async_runtime::block_on;
use tauri::{Manager, RunEvent};
use tauri_plugin_sentry::{minidump, sentry};
use tokio::sync::RwLock;
use utils::logging_utils::setup_logging;

#[cfg(all(feature = "exchange-ci", not(feature = "release-ci")))]
use app_in_memory_config::EXCHANGE_ID;

use telemetry_manager::TelemetryManager;

use crate::consts::DB_FILE_NAME;
use crate::cpu_miner::CpuMiner;

use crate::commands::CpuMinerConnection;
use crate::database::store::DatabaseConnection;
use crate::feedback::Feedback;
use crate::gpu_miner::GpuMiner;
use crate::mm_proxy_manager::MmProxyManager;
use crate::node::node_manager::NodeManager;
use crate::p2pool::models::P2poolStats;
use crate::p2pool_manager::P2poolManager;
use crate::tapplets::tapplet_manager::TappletManager;
use crate::tor_manager::TorManager;
use crate::wallet::wallet_manager::WalletManager;
use crate::wallet::wallet_types::WalletState;

mod ab_test_selector;
mod airdrop;
mod app_in_memory_config;
mod auto_launcher;
mod binaries;
mod commands;
mod configs;
mod consts;
mod cpu_miner;
mod credential_manager;
mod database;
mod download_utils;
mod events;
mod events_emitter;
mod events_manager;
mod feedback;
mod gpu_devices;
mod gpu_miner;
mod gpu_miner_adapter;
mod gpu_miner_sha;
mod gpu_miner_sha_adapter;
mod gpu_miner_sha_websocket;
mod gpu_status_file;
mod hardware;
mod internal_wallet;
mod mining_status_manager;
mod mm_proxy_adapter;
mod mm_proxy_manager;
mod network_utils;
mod node;
mod p2pool;
mod p2pool_adapter;
mod p2pool_manager;
mod pin;
mod pool_status_watcher;
mod port_allocator;
mod process_adapter;
mod process_adapter_utils;
mod process_killer;
mod process_stats_collector;
mod process_utils;
mod process_watcher;
mod progress_trackers;
mod release_notes;
mod requests;
mod setup;
mod system_dependencies;
mod systemtray_manager;
mod tapplets;
mod tasks_tracker;
mod telemetry_manager;
mod telemetry_service;
mod tests;
mod tor_adapter;
mod tor_control_client;
mod tor_manager;
mod updates_manager;
mod utils;
mod wallet;
mod websocket_events_manager;
mod websocket_manager;
mod xmrig;
mod xmrig_adapter;

const LOG_TARGET: &str = "tari::universe::main";
const RESTART_EXIT_CODE: i32 = i32::MAX;
const IGNORED_SENTRY_ERRORS: [&str; 2] = [
    "Failed to initialize gtk backend",
    "SIGABRT / SI_TKILL / 0x0",
];

#[cfg(not(any(
    feature = "release-ci",
    feature = "release-ci-beta",
    feature = "exchange-ci"
)))]
const APPLICATION_FOLDER_ID: &str = "com.tari.universe.alpha";
#[cfg(all(feature = "release-ci", feature = "release-ci-beta"))]
const APPLICATION_FOLDER_ID: &str = "com.tari.universe.other";
#[cfg(all(feature = "release-ci", not(feature = "release-ci-beta")))]
const APPLICATION_FOLDER_ID: &str = "com.tari.universe";
#[cfg(all(feature = "release-ci-beta", not(feature = "release-ci")))]
const APPLICATION_FOLDER_ID: &str = "com.tari.universe.beta";

#[derive(Clone)]
struct UniverseAppState {
    node_status_watch_rx: Arc<watch::Receiver<BaseNodeStatus>>,
    #[allow(dead_code)]
    wallet_state_watch_rx: Arc<watch::Receiver<Option<WalletState>>>,
    cpu_miner_status_watch_rx: Arc<watch::Receiver<CpuMinerStatus>>,
    gpu_latest_status: Arc<watch::Receiver<GpuMinerStatus>>,
    p2pool_latest_status: Arc<watch::Receiver<Option<P2poolStats>>>,
    is_getting_p2pool_connections: Arc<AtomicBool>,
    in_memory_config: Arc<RwLock<AppInMemoryConfig>>,
    cpu_miner: Arc<RwLock<CpuMiner>>,
    gpu_miner: Arc<RwLock<GpuMiner>>,
    gpu_miner_sha: Arc<RwLock<GpuMinerSha>>,
    cpu_miner_config: Arc<RwLock<CpuMinerConfig>>,
    mm_proxy_manager: MmProxyManager,
    node_manager: NodeManager,
    wallet_manager: WalletManager,
    telemetry_manager: Arc<RwLock<TelemetryManager>>,
    telemetry_service: Arc<RwLock<TelemetryService>>,
    feedback: Arc<RwLock<Feedback>>,
    p2pool_manager: P2poolManager,
    tor_manager: TorManager,
    updates_manager: UpdatesManager,
    cached_p2pool_connections: Arc<RwLock<Option<Option<Connections>>>>,
    systemtray_manager: Arc<RwLock<SystemTrayManager>>,
    mining_status_manager: Arc<RwLock<MiningStatusManager>>,
    websocket_message_tx: Arc<tokio::sync::mpsc::Sender<WebsocketMessage>>,
    websocket_manager_status_rx: Arc<watch::Receiver<WebsocketManagerStatusMessage>>,
    websocket_manager: Arc<RwLock<WebsocketManager>>,
    websocket_event_manager: Arc<RwLock<WebsocketEventsManager>>,
    tapplet_manager: TappletManager,
}

#[derive(Clone, serde::Serialize, serde::Deserialize)]
struct FEPayload {
    token: Option<String>,
}

#[allow(clippy::too_many_lines)]
fn main() {
    #[cfg(target_os = "linux")]
    {
        if std::path::Path::new("/dev/dri").exists()
            && std::env::var("WAYLAND_DISPLAY").is_err()
            && std::env::var("XDG_SESSION_TYPE").unwrap_or_default() == "x11"
        {
            std::env::set_var("WEBKIT_DISABLE_DMABUF_RENDERER", "1");
        }
    }
    let _unused = fix_path_env::fix();
    // TODO: Integrate sentry into logs. Because we are using Tari's logging infrastructure, log4rs
    // sets the logger and does not expose a way to add sentry into it.

    #[cfg(debug_assertions)]
    {
        if cfg!(tokio_unstable) {
            console_subscriber::init();
        } else {
            println!(
                "Tokio console disabled. To enable, run with: RUSTFLAGS=\"--cfg tokio_unstable\""
            );
        }
    }

    let client = sentry::init((
        "https://edd6b9c1494eb7fda6ee45590b80bcee@o4504839079002112.ingest.us.sentry.io/4507979991285760",
        sentry::ClientOptions {
            release: sentry::release_name!(),
            attach_stacktrace: true,
            before_send: Some(Arc::new(|event| {
                if event.logentry.as_ref().is_some_and(|entry| {
                    IGNORED_SENTRY_ERRORS.iter().any(|ignored| entry.message.starts_with(ignored))
                }) {
                    None
                } else {
                    Some(event)
                }
            })),
            ..Default::default()
        },
    ));
    let _guard = minidump::init(&client);

    let mut stats_collector = ProcessStatsCollectorBuilder::new();
    // NOTE: Nothing is started at this point, so ports are not known. You can only start settings ports
    // and addresses once the different services have been started.
    // A better way is to only provide the config when we start the service.
    let (base_node_watch_tx, base_node_watch_rx) = watch::channel(BaseNodeStatus::default());
    let (local_node_watch_tx, local_node_watch_rx) = watch::channel(BaseNodeStatus::default());
    let (remote_node_watch_tx, remote_node_watch_rx) = watch::channel(BaseNodeStatus::default());
    let node_manager = NodeManager::new(
        &mut stats_collector,
        LocalNodeAdapter::new(local_node_watch_tx.clone()),
        RemoteNodeAdapter::new(remote_node_watch_tx.clone()),
        // This value is later overriden when retrieved from config
        NodeType::Local,
        base_node_watch_tx,
        local_node_watch_rx,
        remote_node_watch_rx,
    );
    let (wallet_state_watch_tx, wallet_state_watch_rx) =
        watch::channel::<Option<WalletState>>(None);
    let (websocket_message_tx, websocket_message_rx) =
        tokio::sync::mpsc::channel::<WebsocketMessage>(500);

    //NOTE DONT use websocket_state_tx anywhere else than WebsocketManager
    let (websocket_manager_status_tx, websocket_manager_status_rx) =
        watch::channel::<WebsocketManagerStatusMessage>(WebsocketManagerStatusMessage::Stopped);

    let (gpu_status_tx, gpu_status_rx) = watch::channel(GpuMinerStatus::default());
    let (cpu_miner_status_watch_tx, cpu_miner_status_watch_rx) =
        watch::channel::<CpuMinerStatus>(CpuMinerStatus::default());
    let wallet_manager = WalletManager::new(
        node_manager.clone(),
        wallet_state_watch_tx,
        &mut stats_collector,
        base_node_watch_rx.clone(),
    );
    let (p2pool_stats_tx, p2pool_stats_rx) = watch::channel(None);
    let p2pool_manager = P2poolManager::new(p2pool_stats_tx, &mut stats_collector);

    let cpu_config = Arc::new(RwLock::new(CpuMinerConfig {
        node_connection: CpuMinerConnection::BuiltInProxy,
        pool_host_name: None,
        pool_port: None,
        monero_address: "".to_string(),
        pool_status_url: None,
    }));

    let app_in_memory_config = Arc::new(RwLock::new(AppInMemoryConfig::default()));
    let cpu_miner: Arc<RwLock<CpuMiner>> = Arc::new(
        CpuMiner::new(
            &mut stats_collector,
            cpu_miner_status_watch_tx,
            base_node_watch_rx.clone(),
        )
        .into(),
    );
    let gpu_miner: Arc<RwLock<GpuMiner>> = Arc::new(
        GpuMiner::new(
            gpu_status_tx.clone(),
            base_node_watch_rx.clone(),
            &mut stats_collector,
        )
        .into(),
    );

    let gpu_miner_sha: Arc<RwLock<GpuMinerSha>> =
        Arc::new(GpuMinerSha::new(&mut stats_collector, gpu_status_tx.clone()).into());

    let (tor_watch_tx, tor_watch_rx) = watch::channel(TorStatus::default());
    let tor_manager = TorManager::new(tor_watch_tx, &mut stats_collector);
    let mm_proxy_manager = MmProxyManager::new(&mut stats_collector);

    let telemetry_manager: TelemetryManager = TelemetryManager::new(
        cpu_miner_status_watch_rx.clone(),
        app_in_memory_config.clone(),
        Some(Network::default()),
        gpu_status_rx.clone(),
        base_node_watch_rx.clone(),
        p2pool_stats_rx.clone(),
        tor_watch_rx.clone(),
        stats_collector.build(),
        node_manager.clone(),
    );

    let websocket_manager = Arc::new(RwLock::new(WebsocketManager::new(
        app_in_memory_config.clone(),
        websocket_message_rx,
        websocket_manager_status_tx.clone(),
        websocket_manager_status_rx.clone(),
    )));

    let websocket_events_manager = WebsocketEventsManager::new(
        cpu_miner_status_watch_rx.clone(),
        gpu_status_rx.clone(),
        base_node_watch_rx.clone(),
        websocket_message_tx.clone(),
    );

    let updates_manager = UpdatesManager::new();
    let telemetry_service = TelemetryService::new(app_in_memory_config.clone());

    let feedback = Feedback::new(app_in_memory_config.clone());

    let mining_status_manager = MiningStatusManager::new(
        cpu_miner_status_watch_rx.clone(),
        gpu_status_rx.clone(),
        base_node_watch_rx.clone(),
        app_in_memory_config.clone(),
    );
    let tapplet_manager = TappletManager::new();
    let app_state = UniverseAppState {
        is_getting_p2pool_connections: Arc::new(AtomicBool::new(false)),
        node_status_watch_rx: Arc::new(base_node_watch_rx),
        wallet_state_watch_rx: Arc::new(wallet_state_watch_rx.clone()),
        cpu_miner_status_watch_rx: Arc::new(cpu_miner_status_watch_rx),
        gpu_latest_status: Arc::new(gpu_status_rx),
        p2pool_latest_status: Arc::new(p2pool_stats_rx),
        in_memory_config: app_in_memory_config.clone(),
        cpu_miner: cpu_miner.clone(),
        gpu_miner: gpu_miner.clone(),
        gpu_miner_sha: gpu_miner_sha.clone(),
        cpu_miner_config: cpu_config.clone(),
        mm_proxy_manager: mm_proxy_manager.clone(),
        node_manager,
        wallet_manager,
        p2pool_manager,
        telemetry_manager: Arc::new(RwLock::new(telemetry_manager)),
        telemetry_service: Arc::new(RwLock::new(telemetry_service)),
        feedback: Arc::new(RwLock::new(feedback)),
        tor_manager,
        updates_manager,
        tapplet_manager: tapplet_manager.clone(),
        cached_p2pool_connections: Arc::new(RwLock::new(None)),
        systemtray_manager: Arc::new(RwLock::new(SystemTrayManager::new())),
        mining_status_manager: Arc::new(RwLock::new(mining_status_manager)),
        websocket_message_tx: Arc::new(websocket_message_tx),
        websocket_manager_status_rx: Arc::new(websocket_manager_status_rx.clone()),
        websocket_manager,
        websocket_event_manager: Arc::new(RwLock::new(websocket_events_manager)),
    };
    let app_state_clone = app_state.clone();
    #[allow(
        deprecated,
        reason = "This is a temporary fix until the new tauri API is released"
    )]
    let app = tauri::Builder::default()
        .plugin(tauri_plugin_clipboard_manager::init())
        .plugin(tauri_plugin_process::init())
        .plugin(tauri_plugin_sentry::init_with_no_injection(&client))
        .plugin(tauri_plugin_os::init())
        .plugin(tauri_plugin_shell::init())
        .plugin(tauri_plugin_single_instance::init(|app, argv, cwd| {
            println!("{}, {argv:?}, {cwd}", app.package_info().name);

            match app.get_webview_window("main") {
                Some(w) => {
                    let _unused = w.show().map_err(|err| {
                        error!(
                            target: LOG_TARGET,
                            "Couldn't show the main window {err:?}"
                        )
                    });
                    let _unused = w.set_focus();
                }
                None => {
                    error!(target: LOG_TARGET, "Could not find main window");
                }
            };
        }))
        .plugin(tauri_plugin_updater::Builder::new().build())
        .plugin(tauri_plugin_cli::init())
        .plugin(tauri_plugin_http::init())
        .setup(|app| {
            let config_path = app
                .path()
                .app_config_dir()
                .expect("Could not get config dir");

            // TODO move if needed to better place
            let app_data_dir = app
                .path()
                .app_data_dir()
                .expect("Could not get app data dir");
            let db_path = app_data_dir.join(DB_FILE_NAME);
            app.manage(DatabaseConnection(Arc::new(std::sync::Mutex::new(
                database::establish_connection(db_path.to_str().unwrap_or_default()),
            ))));
            app.manage(tapplet_manager);

            // Remove this after it's been rolled out for a few versions
            let log_path = app.path().app_log_dir().map_err(|e| e.to_string())?;
            let logs_cleared_file = log_path.join("logs_cleared");
            if logs_cleared_file.exists() {
                remove_file(&logs_cleared_file).map_err(|e| e.to_string())?;
            }

            let contents = setup_logging(
                &log_path
                    .join("universe")
                    .join("configs")
                    .join("log4rs_config_universe.yml"),
                &app.path().app_log_dir().expect("Could not get log dir"),
                include_str!("../log4rs/universe_sample.yml"),
            )
            .expect("Could not set up logging");
            let config: RawConfig = serde_yaml::from_str(&contents)
                .expect("Could not parse the contents of the log file as yaml");
            log4rs::init_raw_config(config).expect("Could not initialize logging");

            // Do this after logging has started otherwise we can't actually see any errors
            app.manage(app_state_clone);
            match app.cli().matches() {
                Ok(matches) => {
                    if let Some(backup_path) = matches.args.get("import-backup") {
                        if let Some(backup_path) = backup_path.value.as_str() {
                            info!(
                                target: LOG_TARGET,
                                "Trying to copy backup to existing db: {backup_path:?}"
                            );
                            let backup_path = Path::new(backup_path);
                            if backup_path.exists() {
                                let existing_db = app
                                    .path()
                                    .app_local_data_dir()
                                    .map_err(Box::new)?
                                    .join("node")
                                    .join(
                                        Network::get_current_or_user_setting_or_default()
                                            .to_string(),
                                    )
                                    .join("data")
                                    .join("base_node")
                                    .join("db");

                                info!(target: LOG_TARGET, "Existing db path: {existing_db:?}");
                                let _unused = fs::remove_dir_all(&existing_db).inspect_err(|e| {
                                    warn!(
                                        target: LOG_TARGET,
                                        "Could not remove existing db when importing backup: {e:?}"
                                    )
                                });
                                let _unused = fs::create_dir_all(&existing_db).inspect_err(|e| {
                                    error!(
                                        target: LOG_TARGET,
                                        "Could not create existing db when importing backup: {e:?}"
                                    )
                                });
                                let _unused = fs::copy(backup_path, existing_db.join("data.mdb"))
                                    .inspect_err(|e| {
                                        error!(
                                            target: LOG_TARGET,
                                            "Could not copy backup to existing db: {e:?}"
                                        )
                                    });
                            } else {
                                warn!(
                                    target: LOG_TARGET,
                                    "Backup file does not exist: {backup_path:?}"
                                );
                            }
                        }
                    }
                }
                Err(e) => {
                    error!(target: LOG_TARGET, "Could not get cli matches: {e:?}");
                    return Err(Box::new(e));
                }
            };
            // The start of needed restart operations. Break this out into a module if we need n+1
            let tcp_tor_toggled_file = config_path.join("tcp_tor_toggled");
            if tcp_tor_toggled_file.exists() {
                let network = Network::default().as_key_str();

                let local_data_dir = app
                    .path()
                    .app_local_data_dir()
                    .expect("Could not get local data dir");

                let node_peer_db = local_data_dir.join("node").join(network).join("peer_db");
                let wallet_peer_db = local_data_dir.join("wallet").join(network).join("peer_db");

                // They may not exist. This could be first run.
                if node_peer_db.exists() {
                    if let Err(e) = remove_dir_all(node_peer_db) {
                        warn!(
                            target: LOG_TARGET,
                            "Could not clear peer data folder: {e}"
                        );
                    }
                }

                if wallet_peer_db.exists() {
                    if let Err(e) = remove_dir_all(wallet_peer_db) {
                        warn!(
                            target: LOG_TARGET,
                            "Could not clear peer data folder: {e}"
                        );
                    }
                }

                remove_file(tcp_tor_toggled_file).map_err(|e| {
                    error!(
                        target: LOG_TARGET,
                        "Could not remove tcp_tor_toggled file: {e}"
                    );
                    e.to_string()
                })?;
            }

            Ok(())
        })
        .invoke_handler(tauri::generate_handler![
            commands::download_and_start_installer,
            commands::exit_application,
            commands::fetch_tor_bridges,
            commands::get_app_in_memory_config,
            commands::get_applications_versions,
            commands::get_monero_seed_words,
            commands::get_network,
            commands::get_p2pool_stats,
            commands::get_paper_wallet_details,
            commands::get_seed_words,
            commands::get_tor_config,
            commands::get_tor_entry_guards,
            commands::get_transactions,
            commands::import_seed_words,
            commands::revert_to_internal_wallet,
            commands::log_web_message,
            commands::open_log_dir,
            commands::reset_settings,
            commands::restart_application,
            commands::send_feedback,
            commands::set_allow_telemetry,
            commands::send_data_telemetry_service, // TODO: Unused
            commands::set_application_language,
            commands::set_auto_update,
            commands::set_cpu_mining_enabled,
            commands::set_display_mode,
            commands::set_gpu_mining_enabled,
            commands::set_mine_on_app_start,
            commands::set_monero_address,
            commands::set_monerod_config,
            commands::set_external_tari_address,
            commands::confirm_exchange_address,
            commands::select_exchange_miner,
            commands::set_p2pool_enabled,
            commands::set_show_experimental_settings,
            commands::set_should_always_use_system_language,
            commands::set_should_auto_launch,
            commands::set_tor_config,
            commands::set_use_tor,
            commands::set_visual_mode,
            commands::start_cpu_mining,
            commands::start_gpu_mining,
            commands::stop_cpu_mining,
            commands::stop_gpu_mining,
            commands::toggle_cpu_pool_mining,
            commands::toggle_gpu_pool_mining,
            commands::get_p2pool_connections,
            commands::set_p2pool_stats_server_port,
            commands::get_used_p2pool_stats_server_port,
            commands::proceed_with_update,
            commands::set_pre_release,
            commands::check_for_updates,
            commands::try_update,
            commands::toggle_device_exclusion,
            commands::get_network,
            commands::sign_ws_data, // TODO: Unused
            commands::set_airdrop_tokens,
            commands::get_airdrop_tokens,
            commands::set_selected_engine,
            commands::frontend_ready,
            commands::start_mining_status,
            commands::stop_mining_status,
            commands::websocket_get_status,
            commands::reconnect,
            commands::send_one_sided_to_stealth_address,
            commands::verify_address_for_send,
            commands::validate_minotari_amount,
            commands::trigger_phases_restart,
            commands::set_node_type,
            commands::set_allow_notifications,
            commands::start_tari_tapplet_binary,
            commands::start_dev_tapplet,
            commands::get_bridge_envs,
            commands::parse_tari_address,
            commands::refresh_wallet_history,
            commands::get_base_node_status,
            commands::create_pin,
            commands::forgot_pin,
            commands::set_seed_backed_up,
            commands::select_mining_mode,
            commands::update_custom_mining_mode,
            commands::encode_payment_id_to_address,
            commands::save_wxtm_address,
<<<<<<< HEAD
            commands::update_csp_policy,
            commands::fetch_registered_tapplets,
            commands::insert_tapp_registry_db,
            commands::read_tapp_registry_db,
            commands::get_assets_server_addr,
            commands::download_and_extract_tapp,
            commands::insert_installed_tapp_db,
            commands::read_installed_tapp_db,
            commands::update_installed_tapp_db,
            commands::delete_installed_tapplet,
            commands::add_dev_tapplet,
            commands::read_dev_tapplets_db,
            commands::delete_dev_tapplet,
            commands::update_installed_tapplet,
            commands::stop_tapplet,
            commands::restart_tapplet,
            commands::is_tapplet_server_running
=======
            commands::set_security_warning_dismissed,
            commands::change_cpu_pool,
            commands::change_gpu_pool,
            commands::update_selected_gpu_pool_config,
            commands::update_selected_cpu_pool_config,
            commands::reset_gpu_pool_config,
            commands::reset_cpu_pool_config,
            commands::restart_phases,
            commands::list_connected_peers,
            commands::set_feedback_fields,
>>>>>>> 4ca52a5f
        ])
        .build(tauri::generate_context!())
        .inspect_err(|e| {
            error!(
                target: LOG_TARGET,
                "Error while building tauri application: {e:?}"
            )
        })
        .expect("error while running tauri application");

    info!(
        target: LOG_TARGET,
        "Starting Tari Universe version: {}",
        app.package_info().version
    );

    let power_monitor = SystemStatus::current().start_listener();

    let is_restart_requested = Arc::new(AtomicBool::new(false));
    let is_restart_requested_clone = is_restart_requested.clone();

    app.run(move |app_handle, event| {
        // We can only receive system events from the event loop so this needs to be here
        let _unused = SystemStatus::current()
            .receive_power_event(&power_monitor)
            .inspect_err(|e| error!(target: LOG_TARGET, "Could not receive power event: {e:?}"));

        match event {
            tauri::RunEvent::Ready => {
                info!(target: LOG_TARGET, "RunEvent Ready");
                let handle_clone = app_handle.clone();
                let state = handle_clone.state::<UniverseAppState>();

                block_on(state.updates_manager.initial_try_update(&handle_clone));

                tauri::async_runtime::spawn(async move {
                    SetupManager::get_instance()
                        .start_setup(handle_clone.clone())
                        .await;
                    SetupManager::spawn_sleep_mode_handler().await;
                });
            }
            tauri::RunEvent::ExitRequested { api: _, code, .. } => {
                info!(
                    target: LOG_TARGET,
                    "App shutdown request [ExitRequested] caught with code: {code:#?}"
                );
                if let Some(exit_code) = code {
                    if exit_code == RESTART_EXIT_CODE {
                        // RunEvent does not hold the exit code so we store it separately
                        is_restart_requested.store(true, Ordering::SeqCst);
                    }
                }
                block_on(TasksTrackers::current().stop_all_processes());
                info!(target: LOG_TARGET, "App shutdown complete");
            }
            tauri::RunEvent::Exit => {
                info!(target: LOG_TARGET, "App shutdown [Exit] caught");
                block_on(TasksTrackers::current().stop_all_processes());
                if is_restart_requested_clone.load(Ordering::SeqCst) {
                    app_handle.cleanup_before_exit();
                    let env = app_handle.env();
                    tauri::process::restart(&env); // this will call exit(0) so we'll not return to the event loop
                }
                info!(
                    target: LOG_TARGET,
                    "Tari Universe v{} shut down successfully",
                    app_handle.package_info().version
                );
            }
            RunEvent::MainEventsCleared => {
                // no need to handle
            }
            _ => {}
        };
    });
}<|MERGE_RESOLUTION|>--- conflicted
+++ resolved
@@ -647,7 +647,16 @@
             commands::update_custom_mining_mode,
             commands::encode_payment_id_to_address,
             commands::save_wxtm_address,
-<<<<<<< HEAD
+            commands::set_security_warning_dismissed,
+            commands::change_cpu_pool,
+            commands::change_gpu_pool,
+            commands::update_selected_gpu_pool_config,
+            commands::update_selected_cpu_pool_config,
+            commands::reset_gpu_pool_config,
+            commands::reset_cpu_pool_config,
+            commands::restart_phases,
+            commands::list_connected_peers,
+            commands::set_feedback_fields,
             commands::update_csp_policy,
             commands::fetch_registered_tapplets,
             commands::insert_tapp_registry_db,
@@ -665,18 +674,6 @@
             commands::stop_tapplet,
             commands::restart_tapplet,
             commands::is_tapplet_server_running
-=======
-            commands::set_security_warning_dismissed,
-            commands::change_cpu_pool,
-            commands::change_gpu_pool,
-            commands::update_selected_gpu_pool_config,
-            commands::update_selected_cpu_pool_config,
-            commands::reset_gpu_pool_config,
-            commands::reset_cpu_pool_config,
-            commands::restart_phases,
-            commands::list_connected_peers,
-            commands::set_feedback_fields,
->>>>>>> 4ca52a5f
         ])
         .build(tauri::generate_context!())
         .inspect_err(|e| {
