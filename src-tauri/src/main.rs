// Prevents additional console window on Windows in release, DO NOT REMOVE!!
#![cfg_attr(not(debug_assertions), windows_subsystem = "windows")]

use ::sentry::integrations::anyhow::capture_anyhow;
use auto_launcher::AutoLauncher;
use external_dependencies::{ExternalDependencies, ExternalDependency, RequiredExternalDependency};
use log::trace;
use log::{debug, error, info, warn};
use regex::Regex;
use sentry::protocol::Event;
use sentry_tauri::sentry;
use serde::Serialize;
use std::fs::{read_dir, remove_dir_all, remove_file};
use std::sync::atomic::{AtomicBool, Ordering};
use std::sync::Arc;
use std::thread::sleep;
use std::time::{Duration, Instant, SystemTime};
use tari_common::configuration::Network;
use tari_common_types::tari_address::TariAddress;
use tari_core::transactions::tari_amount::MicroMinotari;
use tari_shutdown::Shutdown;
use tauri::async_runtime::{block_on, JoinHandle};
use tauri::{Manager, RunEvent, UpdaterEvent};
use tokio::sync::RwLock;
use tor_adapter::TorConfig;
use wallet_adapter::TransactionInfo;

use app_config::AppConfig;
use app_in_memory_config::{AirdropInMemoryConfig, AppInMemoryConfig};
use binaries::{binaries_list::Binaries, binaries_resolver::BinaryResolver};
use gpu_miner_adapter::{GpuMinerStatus, GpuNodeSource};
use hardware_monitor::{HardwareMonitor, HardwareParameters};
use node_manager::NodeManagerError;
use progress_tracker::ProgressTracker;
use setup_status_event::SetupStatusEvent;
use systemtray_manager::{SystemtrayManager, SystrayData};
use telemetry_manager::TelemetryManager;
use wallet_manager::WalletManagerError;

use crate::cpu_miner::CpuMiner;
use crate::feedback::Feedback;
use crate::gpu_miner::GpuMiner;
use crate::internal_wallet::{InternalWallet, PaperWalletConfig};
use crate::mm_proxy_manager::{MmProxyManager, StartConfig};
use crate::node_manager::NodeManager;
use crate::p2pool::models::Stats;
use crate::p2pool_manager::{P2poolConfig, P2poolManager};
use crate::tor_manager::TorManager;
use crate::utils::auto_rollback::AutoRollback;
use crate::wallet_adapter::WalletBalance;
use crate::wallet_manager::WalletManager;

mod app_config;
mod app_in_memory_config;
mod auto_launcher;
mod binaries;
mod consts;
mod cpu_miner;
mod download_utils;
mod external_dependencies;
mod feedback;
mod format_utils;
mod github;
mod gpu_miner;
mod gpu_miner_adapter;
mod hardware_monitor;
mod internal_wallet;
mod mm_proxy_adapter;
mod mm_proxy_manager;
mod network_utils;
mod node_adapter;
mod node_manager;
mod p2pool;
mod p2pool_adapter;
mod p2pool_manager;
mod process_adapter;
mod process_killer;
mod process_utils;
mod process_watcher;
mod progress_tracker;
mod setup_status_event;
mod systemtray_manager;
mod telemetry_manager;
mod tests;
mod tor_adapter;
mod tor_manager;
mod user_listener;
mod utils;
mod wallet_adapter;
mod wallet_manager;
mod xmrig;
mod xmrig_adapter;

const MAX_ACCEPTABLE_COMMAND_TIME: Duration = Duration::from_secs(1);

const LOG_TARGET: &str = "tari::universe::main";
const LOG_TARGET_WEB: &str = "tari::universe::web";

#[cfg(not(any(feature = "release-ci", feature = "release-ci-beta")))]
const APPLICATION_FOLDER_ID: &str = "com.tari.universe.alpha";
#[cfg(all(feature = "release-ci", feature = "release-ci-beta"))]
const APPLICATION_FOLDER_ID: &str = "com.tari.universe.other";
#[cfg(all(feature = "release-ci", not(feature = "release-ci-beta")))]
const APPLICATION_FOLDER_ID: &str = "com.tari.universe";
#[cfg(all(feature = "release-ci-beta", not(feature = "release-ci")))]
const APPLICATION_FOLDER_ID: &str = "com.tari.universe.beta";

#[derive(Debug, Serialize, Clone)]
#[serde(rename_all = "camelCase")]
struct UpdateProgressRustEvent {
    chunk_length: usize,
    content_length: u64,
    downloaded: u64,
}

async fn stop_all_miners(state: UniverseAppState, sleep_secs: u64) -> Result<(), String> {
    state
        .cpu_miner
        .write()
        .await
        .stop()
        .await
        .map_err(|e| e.to_string())?;
    state
        .gpu_miner
        .write()
        .await
        .stop()
        .await
        .map_err(|e| e.to_string())?;
    let exit_code = state
        .wallet_manager
        .stop()
        .await
        .map_err(|e| e.to_string())?;
    info!(target: LOG_TARGET, "Wallet manager stopped with exit code: {}", exit_code);
    state
        .mm_proxy_manager
        .stop()
        .await
        .map_err(|e| e.to_string())?;
    let exit_code = state.node_manager.stop().await.map_err(|e| e.to_string())?;
    info!(target: LOG_TARGET, "Node manager stopped with exit code: {}", exit_code);
    let exit_code = state
        .p2pool_manager
        .stop()
        .await
        .map_err(|e| e.to_string())?;
    info!(target: LOG_TARGET, "P2Pool manager stopped with exit code: {}", exit_code);

    let exit_code = state.tor_manager.stop().await.map_err(|e| e.to_string())?;
    info!(target: LOG_TARGET, "Tor manager stopped with exit code: {}", exit_code);
    state.shutdown.clone().trigger();

    // TODO: Find a better way of knowing that all miners have stopped
    sleep(std::time::Duration::from_secs(sleep_secs));
    Ok(())
}

#[tauri::command]
async fn set_mode(mode: String, state: tauri::State<'_, UniverseAppState>) -> Result<(), String> {
    let timer = Instant::now();
    state
        .config
        .write()
        .await
        .set_mode(mode)
        .await
        .inspect_err(|e| error!(target: LOG_TARGET, "error at set_mode {:?}", e))
        .map_err(|e| e.to_string())?;
    if timer.elapsed() > MAX_ACCEPTABLE_COMMAND_TIME {
        warn!(target: LOG_TARGET, "set_mode took too long: {:?}", timer.elapsed());
    }

    Ok(())
}

#[tauri::command]
async fn set_use_tor(
    use_tor: bool,
    state: tauri::State<'_, UniverseAppState>,
) -> Result<(), String> {
    let timer = Instant::now();
    state
        .config
        .write()
        .await
        .set_use_tor(use_tor)
        .await
        .inspect_err(|e| error!(target: LOG_TARGET, "error at set_use_tor {:?}", e))
        .map_err(|e| e.to_string())?;
    if timer.elapsed() > MAX_ACCEPTABLE_COMMAND_TIME {
        warn!(target: LOG_TARGET, "set_use_tor took too long: {:?}", timer.elapsed());
    }

    Ok(())
}

#[tauri::command]
async fn send_feedback(
    feedback: String,
    include_logs: bool,
    _window: tauri::Window,
    state: tauri::State<'_, UniverseAppState>,
    app: tauri::AppHandle,
) -> Result<String, String> {
    let timer = Instant::now();
    let reference = state
        .feedback
        .read()
        .await
        .send_feedback(
            feedback,
            include_logs,
            app.path_resolver().app_log_dir().clone(),
        )
        .await
        .inspect_err(|e| error!("error at send_feedback {:?}", e))
        .map_err(|e| e.to_string())?;
    if timer.elapsed() > Duration::from_secs(60) {
        warn!(target: LOG_TARGET, "send_feedback took too long: {:?}", timer.elapsed());
    }
    Ok(reference)
}

#[tauri::command]
async fn set_mine_on_app_start(
    mine_on_app_start: bool,
    state: tauri::State<'_, UniverseAppState>,
) -> Result<(), String> {
    let timer = Instant::now();

    state
        .config
        .write()
        .await
        .set_mine_on_app_start(mine_on_app_start)
        .await
        .inspect_err(|e| error!("error at set_mine_on_app_start {:?}", e))
        .map_err(|e| e.to_string())?;

    if timer.elapsed() > MAX_ACCEPTABLE_COMMAND_TIME {
        warn!(target: LOG_TARGET, "set_mine_on_app_start took too long: {:?}", timer.elapsed());
    }

    Ok(())
}

#[tauri::command]
async fn set_allow_telemetry(
    allow_telemetry: bool,
    _window: tauri::Window,
    state: tauri::State<'_, UniverseAppState>,
    _app: tauri::AppHandle,
) -> Result<(), String> {
    state
        .config
        .write()
        .await
        .set_allow_telemetry(allow_telemetry)
        .await
        .inspect_err(|e| error!(target: LOG_TARGET, "error at set_allow_telemetry {:?}", e))
        .map_err(|e| e.to_string())?;
    Ok(())
}

#[tauri::command]
async fn get_app_id(
    _window: tauri::Window,
    state: tauri::State<'_, UniverseAppState>,
    _app: tauri::AppHandle,
) -> Result<String, ()> {
    let timer = Instant::now();
    let app_id = state.config.read().await.anon_id().to_string();
    if timer.elapsed() > MAX_ACCEPTABLE_COMMAND_TIME {
        warn!(target: LOG_TARGET, "get_app_id took too long: {:?}", timer.elapsed());
    }
    Ok(app_id)
}

#[tauri::command]
async fn set_airdrop_access_token(
    token: String,
    _window: tauri::Window,
    state: tauri::State<'_, UniverseAppState>,
    _app: tauri::AppHandle,
) -> Result<(), String> {
    let timer = Instant::now();
    let mut write_lock = state.airdrop_access_token.write().await;
    *write_lock = Some(token.clone());
    if timer.elapsed() > MAX_ACCEPTABLE_COMMAND_TIME {
        warn!(target: LOG_TARGET,
            "set_airdrop_access_token took too long: {:?}",
            timer.elapsed()
        );
    }
    let mut in_memory_app_config = state.in_memory_config.write().await;
    in_memory_app_config.airdrop_access_token = Some(token);
    Ok(())
}

#[tauri::command]
async fn get_tor_config(
    _window: tauri::Window,
    state: tauri::State<'_, UniverseAppState>,
    _app: tauri::AppHandle,
) -> Result<TorConfig, String> {
    let timer = Instant::now();
    let tor_config = state.tor_manager.get_tor_config().await;
    if timer.elapsed() > MAX_ACCEPTABLE_COMMAND_TIME {
        warn!(target: LOG_TARGET, "get_tor_config took too long: {:?}", timer.elapsed());
    }
    Ok(tor_config)
}

#[tauri::command]
async fn set_tor_config(
    config: TorConfig,
    _window: tauri::Window,
    state: tauri::State<'_, UniverseAppState>,
    _app: tauri::AppHandle,
) -> Result<TorConfig, String> {
    let timer = Instant::now();
    let tor_config = state
        .tor_manager
        .set_tor_config(config)
        .await
        .map_err(|e| e.to_string())?;

    if timer.elapsed() > MAX_ACCEPTABLE_COMMAND_TIME {
        warn!(target: LOG_TARGET, "set_tor_config took too long: {:?}", timer.elapsed());
    }
    Ok(tor_config)
}

#[tauri::command]
async fn get_app_in_memory_config(
    _window: tauri::Window,
    state: tauri::State<'_, UniverseAppState>,
    _app: tauri::AppHandle,
) -> Result<AirdropInMemoryConfig, ()> {
    let timer = Instant::now();
    let res = state.in_memory_config.read().await.clone().into();
    if timer.elapsed() > MAX_ACCEPTABLE_COMMAND_TIME {
        warn!(target: LOG_TARGET,
            "get_app_in_memory_config took too long: {:?}",
            timer.elapsed()
        );
    }
    Ok(res)
}

#[tauri::command]
async fn set_monero_address(
    monero_address: String,
    state: tauri::State<'_, UniverseAppState>,
) -> Result<(), String> {
    let timer = Instant::now();
    let mut app_config = state.config.write().await;
    app_config
        .set_monero_address(monero_address)
        .await
        .map_err(|e| e.to_string())?;
    if timer.elapsed() > MAX_ACCEPTABLE_COMMAND_TIME {
        warn!(target: LOG_TARGET, "set_monero_address took too long: {:?}", timer.elapsed());
    }
    Ok(())
}

#[tauri::command]
async fn set_auto_update(
    auto_update: bool,
    state: tauri::State<'_, UniverseAppState>,
) -> Result<(), String> {
    let timer = Instant::now();
    state
        .config
        .write()
        .await
        .set_auto_update(auto_update)
        .await
        .inspect_err(|e| error!(target: LOG_TARGET, "error at set_auto_update {:?}", e))
        .map_err(|e| e.to_string())?;
    if timer.elapsed() > MAX_ACCEPTABLE_COMMAND_TIME {
        warn!(target: LOG_TARGET, "set_auto_update took too long: {:?}", timer.elapsed());
    }

    Ok(())
}

#[tauri::command]
async fn restart_application(
    _window: tauri::Window,
    _state: tauri::State<'_, UniverseAppState>,
    app: tauri::AppHandle,
) -> Result<(), String> {
    // This restart doesn't need to shutdown all the miners
    app.restart();
    Ok(())
}

#[tauri::command]
async fn exit_application(
    _window: tauri::Window,
    state: tauri::State<'_, UniverseAppState>,
    app: tauri::AppHandle,
) -> Result<(), String> {
    stop_all_miners(state.inner().clone(), 5).await?;

    app.exit(0);
    Ok(())
}

#[tauri::command]
async fn set_should_always_use_system_language(
    should_always_use_system_language: bool,
    state: tauri::State<'_, UniverseAppState>,
) -> Result<(), String> {
    state
        .config
        .write()
        .await
        .set_should_always_use_system_language(should_always_use_system_language)
        .await
        .map_err(|e| e.to_string())?;
    Ok(())
}

#[tauri::command]
async fn set_application_language(
    state: tauri::State<'_, UniverseAppState>,
    application_language: String,
) -> Result<(), String> {
    state
        .config
        .write()
        .await
        .set_application_language(application_language.clone())
        .await
        .map_err(|e| e.to_string())?;
    Ok(())
}

#[tauri::command]
async fn resolve_application_language(
    state: tauri::State<'_, UniverseAppState>,
) -> Result<String, String> {
    let mut config = state.config.write().await;
    let _unused = config.propose_system_language().await;

    Ok(config.application_language().to_string())
}

#[tauri::command]
async fn get_external_dependencies() -> Result<RequiredExternalDependency, String> {
    let timer = Instant::now();
    let external_dependencies = ExternalDependencies::current()
        .get_external_dependencies()
        .await;
    if timer.elapsed() > MAX_ACCEPTABLE_COMMAND_TIME {
        warn!(target: LOG_TARGET,
            "get_external_dependencies took too long: {:?}",
            timer.elapsed()
        );
    }
    Ok(external_dependencies)
}

#[tauri::command]
async fn download_and_start_installer(
    _missing_dependency: ExternalDependency,
) -> Result<(), String> {
    let timer = Instant::now();

    #[cfg(target_os = "windows")]
    if cfg!(target_os = "windows") {
        ExternalDependencies::current()
            .install_missing_dependencies(_missing_dependency)
            .await
            .map_err(|e| {
                error!(target: LOG_TARGET, "Could not install missing dependency: {:?}", e);
                e.to_string()
            })?;
    }

    if timer.elapsed() > MAX_ACCEPTABLE_COMMAND_TIME {
        warn!(target: LOG_TARGET,
            "download_and_start_installer took too long: {:?}",
            timer.elapsed()
        );
    }
    Ok(())
}

#[tauri::command]
async fn set_should_auto_launch(
    should_auto_launch: bool,
    state: tauri::State<'_, UniverseAppState>,
) -> Result<(), String> {
    match state
        .config
        .write()
        .await
        .set_should_auto_launch(should_auto_launch)
        .await
    {
        Ok(_) => {
            AutoLauncher::current()
                .update_auto_launcher(should_auto_launch)
                .await
                .map_err(|e| {
                    error!(target: LOG_TARGET, "Error setting should_auto_launch: {:?}", e);
                    e.to_string()
                })?;
        }
        Err(e) => {
            error!(target: LOG_TARGET, "Error setting should_auto_launch: {:?}", e);
            return Err(e.to_string());
        }
    }

    Ok(())
}

#[tauri::command]
async fn setup_application(
    window: tauri::Window,
    state: tauri::State<'_, UniverseAppState>,
    app: tauri::AppHandle,
) -> Result<bool, String> {
    let timer = Instant::now();
    let rollback = state.setup_counter.write().await;
    if rollback.get_value() {
        warn!(target: LOG_TARGET, "setup_application has already been initialized, debouncing");
        let res = state.config.read().await.auto_mining();
        return Ok(res);
    }
    rollback.set_value(true, Duration::from_millis(1000)).await;
    setup_inner(window, state.clone(), app).await.map_err(|e| {
        warn!(target: LOG_TARGET, "Error setting up application: {:?}", e);
        capture_anyhow(&e);
        e.to_string()
    })?;

    let res = state.config.read().await.auto_mining();
    if timer.elapsed() > MAX_ACCEPTABLE_COMMAND_TIME {
        warn!(target: LOG_TARGET, "setup_application took too long: {:?}", timer.elapsed());
    }
    Ok(res)
}

#[allow(clippy::too_many_lines)]
async fn setup_inner(
    window: tauri::Window,
    state: tauri::State<'_, UniverseAppState>,
    app: tauri::AppHandle,
) -> Result<(), anyhow::Error> {
    window
        .emit(
            "message",
            SetupStatusEvent {
                event_type: "setup_status".to_string(),
                title: "starting-up".to_string(),
                title_params: None,
                progress: 0.0,
            },
        )
        .inspect_err(|e| error!(target: LOG_TARGET, "Could not emit event 'message': {:?}", e))?;

    let data_dir = app
        .path_resolver()
        .app_local_data_dir()
        .expect("Could not get data dir");
    let config_dir = app
        .path_resolver()
        .app_config_dir()
        .expect("Could not get config dir");
    let log_dir = app
        .path_resolver()
        .app_log_dir()
        .expect("Could not get log dir");

    #[cfg(target_os = "windows")]
    if cfg!(target_os = "windows") && !cfg!(dev) {
        ExternalDependencies::current()
            .read_registry_installed_applications()
            .await?;
        let is_missing = ExternalDependencies::current()
            .check_if_some_dependency_is_not_installed()
            .await;
        let external_dependencies = ExternalDependencies::current()
            .get_external_dependencies()
            .await;

        if is_missing {
            window
                .emit(
                    "missing-applications",
                    external_dependencies
                ).inspect_err(|e| error!(target: LOG_TARGET, "Could not emit event 'missing-applications': {:?}", e))?;
            return Ok(());
        }
    }

    let cpu_miner_config = state.cpu_miner_config.read().await;
    let app_config = state.config.read().await;
    let use_tor = app_config.use_tor();
    drop(app_config);
    let mm_proxy_manager = state.mm_proxy_manager.clone();

    let is_auto_launcher_enabled = state.config.read().await.should_auto_launch();
    AutoLauncher::current()
        .initialize_auto_launcher(is_auto_launcher_enabled)
        .await?;

    let progress = ProgressTracker::new(window.clone());

    let last_binaries_update_timestamp = state.config.read().await.last_binaries_update_timestamp();
    let now = SystemTime::now();

    state
        .telemetry_manager
        .write()
        .await
        .initialize(state.airdrop_access_token.clone(), window.clone())
        .await?;

    let mut binary_resolver = BinaryResolver::current().write().await;
    let should_check_for_update = now
        .duration_since(last_binaries_update_timestamp)
        .unwrap_or(Duration::from_secs(0))
        > Duration::from_secs(60 * 60 * 6);

    if use_tor {
        progress.set_max(5).await;
        progress
            .update("checking-latest-version-tor".to_string(), None, 0)
            .await;
        binary_resolver
            .initalize_binary(Binaries::Tor, progress.clone(), should_check_for_update)
            .await?;
        sleep(Duration::from_secs(1));
    }
    progress.set_max(10).await;
    progress
        .update("checking-latest-version-node".to_string(), None, 0)
        .await;
    binary_resolver
        .initalize_binary(
            Binaries::MinotariNode,
            progress.clone(),
            should_check_for_update,
        )
        .await?;
    sleep(Duration::from_secs(1));

    progress.set_max(15).await;
    progress
        .update("checking-latest-version-mmproxy".to_string(), None, 0)
        .await;
    binary_resolver
        .initalize_binary(
            Binaries::MergeMiningProxy,
            progress.clone(),
            should_check_for_update,
        )
        .await?;
    sleep(Duration::from_secs(1));
    progress.set_max(20).await;
    progress
        .update("checking-latest-version-wallet".to_string(), None, 0)
        .await;
    binary_resolver
        .initalize_binary(Binaries::Wallet, progress.clone(), should_check_for_update)
        .await?;

    sleep(Duration::from_secs(1));
    progress.set_max(25).await;
    progress
        .update("checking-latest-version-gpuminer".to_string(), None, 0)
        .await;
    binary_resolver
        .initalize_binary(
            Binaries::GpuMiner,
            progress.clone(),
            should_check_for_update,
        )
        .await?;
    sleep(Duration::from_secs(1));

    progress.set_max(30).await;
    progress
        .update("checking-latest-version-xmrig".to_string(), None, 0)
        .await;
    binary_resolver
        .initalize_binary(Binaries::Xmrig, progress.clone(), should_check_for_update)
        .await?;
    sleep(Duration::from_secs(1));
    progress.set_max(35).await;
    progress
        .update("checking-latest-version-sha-p2pool".to_string(), None, 0)
        .await;
    binary_resolver
        .initalize_binary(
            Binaries::ShaP2pool,
            progress.clone(),
            should_check_for_update,
        )
        .await?;
    sleep(Duration::from_secs(1));
    if should_check_for_update {
        state
            .config
            .write()
            .await
            .set_last_binaries_update_timestamp(now)
            .await?;
    }

    //drop binary resolver to release the lock
    drop(binary_resolver);

    let _unused = state
        .gpu_miner
        .write()
        .await
        .detect(config_dir.clone())
        .await
        .inspect_err(|e| error!(target: LOG_TARGET, "Could not detect gpu miner: {:?}", e));

    if use_tor {
        state
            .tor_manager
            .ensure_started(
                state.shutdown.to_signal(),
                data_dir.clone(),
                config_dir.clone(),
                log_dir.clone(),
            )
            .await?;
    }
    for _i in 0..2 {
        match state
            .node_manager
            .ensure_started(
                state.shutdown.to_signal(),
                data_dir.clone(),
                config_dir.clone(),
                log_dir.clone(),
                use_tor,
            )
            .await
        {
            Ok(_) => {}
            Err(e) => {
                if let NodeManagerError::ExitCode(code) = e {
                    if code == 114 {
                        warn!(target: LOG_TARGET, "Database for node is corrupt or needs a reset, deleting and trying again.");
                        state.node_manager.clean_data_folder(&data_dir).await?;
                        continue;
                    }
                }
                error!(target: LOG_TARGET, "Could not start node manager: {:?}", e);

                app.exit(-1);
                return Err(e.into());
            }
        }
    }

    info!(target: LOG_TARGET, "Node has started and is ready");

    progress.set_max(40).await;
    progress
        .update("waiting-for-wallet".to_string(), None, 0)
        .await;
    state
        .wallet_manager
        .ensure_started(
            state.shutdown.to_signal(),
            data_dir.clone(),
            config_dir.clone(),
            log_dir.clone(),
        )
        .await?;

    progress.set_max(75).await;
    progress
        .update("preparing-for-initial-sync".to_string(), None, 0)
        .await;
    state.node_manager.wait_synced(progress.clone()).await?;

    if state.config.read().await.p2pool_enabled() {
        progress.set_max(85).await;
        progress
            .update("starting-p2pool".to_string(), None, 0)
            .await;

        let base_node_grpc = state.node_manager.get_grpc_port().await?;
        let p2pool_config = P2poolConfig::builder()
            .with_base_node(base_node_grpc)
            .build()?;

        state
            .p2pool_manager
            .ensure_started(
                state.shutdown.to_signal(),
                p2pool_config,
                data_dir.clone(),
                config_dir.clone(),
                log_dir.clone(),
            )
            .await?;
    }

    progress.set_max(100).await;
    progress
        .update("starting-mmproxy".to_string(), None, 0)
        .await;

    let base_node_grpc_port = state.node_manager.get_grpc_port().await?;

    let mut telemetry_id = state
        .telemetry_manager
        .read()
        .await
        .get_unique_string()
        .await;
    if telemetry_id.is_empty() {
        telemetry_id = "unknown_miner_tari_universe".to_string();
    }

    let config = state.config.read().await;
    let p2pool_port = state.p2pool_manager.grpc_port().await;
    mm_proxy_manager
        .start(StartConfig {
            base_node_grpc_port,
            p2pool_port,
            app_shutdown: state.shutdown.to_signal().clone(),
            base_path: data_dir.clone(),
            config_path: config_dir.clone(),
            log_path: log_dir.clone(),
            tari_address: cpu_miner_config.tari_address.clone(),
            coinbase_extra: telemetry_id,
            p2pool_enabled: config.p2pool_enabled(),
            monero_nodes: config.mmproxy_monero_nodes().clone(),
            use_monero_fail: config.mmproxy_use_monero_fail(),
        })
        .await?;
    mm_proxy_manager.wait_ready().await?;
    *state.is_setup_finished.write().await = true;
    drop(
        window
            .emit(
                "message",
                SetupStatusEvent {
                    event_type: "setup_status".to_string(),
                    title: "application-started".to_string(),
                    title_params: None,
                    progress: 1.0,
                },
            )
            .inspect_err(|e| error!(target: LOG_TARGET, "Could not emit event 'message': {:?}", e)),
    );

    Ok(())
}

#[tauri::command]
async fn set_p2pool_enabled(
    p2pool_enabled: bool,
    state: tauri::State<'_, UniverseAppState>,
) -> Result<(), String> {
    let timer = Instant::now();
    state
        .config
        .write()
        .await
        .set_p2pool_enabled(p2pool_enabled)
        .await
        .inspect_err(|e| error!("error at set_p2pool_enabled {:?}", e))
        .map_err(|e| e.to_string())?;

    let origin_config = state.mm_proxy_manager.config().await;
    let p2pool_grpc_port = state.p2pool_manager.grpc_port().await;

    match origin_config {
        None => {
            warn!(target: LOG_TARGET, "Tried to set p2pool_enabled but mmproxy has not been initialized yet");
            return Ok(());
        }
        Some(mut origin_config) => {
            if origin_config.p2pool_enabled != p2pool_enabled {
                if p2pool_enabled {
                    origin_config.set_to_use_p2pool(p2pool_grpc_port);
                } else {
                    let base_node_grpc_port = state
                        .node_manager
                        .get_grpc_port()
                        .await
                        .map_err(|error| error.to_string())?;
                    origin_config.set_to_use_base_node(base_node_grpc_port);
                };
                state
                    .mm_proxy_manager
                    .change_config(origin_config)
                    .await
                    .map_err(|error| error.to_string())?;
            }
        }
    };

    if timer.elapsed() > MAX_ACCEPTABLE_COMMAND_TIME {
        warn!(target: LOG_TARGET, "set_p2pool_enabled took too long: {:?}", timer.elapsed());
    }
    Ok(())
}

#[tauri::command]
async fn set_cpu_mining_enabled<'r>(
    enabled: bool,
    state: tauri::State<'_, UniverseAppState>,
) -> Result<(), String> {
    let timer = Instant::now();
    let mut config = state.config.write().await;
    config
        .set_cpu_mining_enabled(enabled)
        .await
        .inspect_err(|e| error!("error at set_cpu_mining_enabled {:?}", e))
        .map_err(|e| e.to_string())?;
    if timer.elapsed() > MAX_ACCEPTABLE_COMMAND_TIME {
        warn!(target: LOG_TARGET,
            "set_cpu_mining_enabled took too long: {:?}",
            timer.elapsed()
        );
    }
    Ok(())
}

#[tauri::command]
async fn set_gpu_mining_enabled(
    enabled: bool,
    state: tauri::State<'_, UniverseAppState>,
) -> Result<(), String> {
    let timer = Instant::now();
    let mut config = state.config.write().await;
    config
        .set_gpu_mining_enabled(enabled)
        .await
        .inspect_err(|e| error!("error at set_gpu_mining_enabled {:?}", e))
        .map_err(|e| e.to_string())?;
    if timer.elapsed() > MAX_ACCEPTABLE_COMMAND_TIME {
        warn!(target: LOG_TARGET,
            "set_gpu_mining_enabled took too long: {:?}",
            timer.elapsed()
        );
    }

    Ok(())
}

#[tauri::command]
async fn import_seed_words(
    seed_words: Vec<String>,
    _window: tauri::Window,
    state: tauri::State<'_, UniverseAppState>,
    app: tauri::AppHandle,
) -> Result<(), String> {
    let timer = Instant::now();
    let config_path = app
        .path_resolver()
        .app_config_dir()
        .expect("Could not get config dir");
    let data_dir = app
        .path_resolver()
        .app_local_data_dir()
        .expect("Could not get data dir");

    stop_all_miners(state.inner().clone(), 5).await?;

    tauri::async_runtime::spawn(async move {
        match InternalWallet::create_from_seed(config_path, seed_words).await {
            Ok(_wallet) => {
                InternalWallet::clear_wallet_local_data(data_dir).await?;
                info!(target: LOG_TARGET, "[import_seed_words] Restarting the app");
                app.restart();
                Ok(())
            }
            Err(e) => {
                error!(target: LOG_TARGET, "Error loading internal wallet: {:?}", e);
                Err(e)
            }
        }
    });

    if timer.elapsed() > MAX_ACCEPTABLE_COMMAND_TIME {
        warn!(target: LOG_TARGET, "import_seed_words took too long: {:?}", timer.elapsed());
    }
    Ok(())
}

#[tauri::command]
async fn set_excluded_gpu_devices(
    excluded_gpu_devices: Vec<u8>,
    state: tauri::State<'_, UniverseAppState>,
) -> Result<(), String> {
    let mut gpu_miner = state.gpu_miner.write().await;
    gpu_miner
        .set_excluded_device(excluded_gpu_devices)
        .await
        .inspect_err(|e| error!("error at set_excluded_gpu_devices {:?}", e))
        .map_err(|e| e.to_string())?;
    Ok(())
}

#[tauri::command]
async fn get_seed_words(
    _window: tauri::Window,
    _state: tauri::State<'_, UniverseAppState>,
    app: tauri::AppHandle,
) -> Result<Vec<String>, String> {
    let timer = Instant::now();
    let config_path = app
        .path_resolver()
        .app_config_dir()
        .expect("Could not get config dir");
    let internal_wallet = InternalWallet::load_or_create(config_path)
        .await
        .map_err(|e| e.to_string())?;
    let seed_words = internal_wallet
        .decrypt_seed_words()
        .map_err(|e| e.to_string())?;
    let mut res = vec![];
    for i in 0..seed_words.len() {
        match seed_words.get_word(i) {
            Ok(word) => res.push(word.clone()),
            Err(error) => {
                error!(target: LOG_TARGET, "Could not get seed word: {:?}", error);
            }
        }
    }
    if timer.elapsed() > MAX_ACCEPTABLE_COMMAND_TIME {
        warn!(target: LOG_TARGET, "get_seed_words took too long: {:?}", timer.elapsed());
    }
    Ok(res)
}

#[allow(clippy::too_many_lines)]
#[tauri::command]
async fn start_mining<'r>(
    state: tauri::State<'_, UniverseAppState>,
    app: tauri::AppHandle,
) -> Result<(), String> {
    let timer = Instant::now();
    let config = state.config.read().await;
    let cpu_mining_enabled = config.cpu_mining_enabled();
    let gpu_mining_enabled = config.gpu_mining_enabled();
    let mode = config.mode();

    let cpu_miner_config = state.cpu_miner_config.read().await;
    let monero_address = config.monero_address().to_string();
    if cpu_mining_enabled {
        let mm_proxy_port = state
            .mm_proxy_manager
            .get_monero_port()
            .await
            .map_err(|e| e.to_string())?;

        let res = state
            .cpu_miner
            .write()
            .await
            .start(
                state.shutdown.to_signal(),
                &cpu_miner_config,
                monero_address.to_string(),
                mm_proxy_port,
                app.path_resolver()
                    .app_local_data_dir()
                    .expect("Could not get data dir"),
                app.path_resolver()
                    .app_config_dir()
                    .expect("Could not get config dir"),
                app.path_resolver()
                    .app_log_dir()
                    .expect("Could not get log dir"),
                mode,
            )
            .await;

        if let Err(e) = res {
            error!(target: LOG_TARGET, "Could not start mining: {:?}", e);
            state
                .cpu_miner
                .write()
                .await
                .stop()
                .await
                .inspect_err(|e| error!("error at stopping cpu miner {:?}", e))
                .ok();
            return Err(e.to_string());
        }
    }

    let gpu_available = state.gpu_miner.read().await.is_gpu_mining_available();
    info!(target: LOG_TARGET, "Gpu availability {:?}", gpu_available.clone());

    if gpu_mining_enabled && gpu_available {
        let tari_address = state.cpu_miner_config.read().await.tari_address.clone();
        let p2pool_enabled = state.config.read().await.p2pool_enabled();
        let source = if p2pool_enabled {
            let p2pool_port = state.p2pool_manager.grpc_port().await;
            GpuNodeSource::P2Pool { port: p2pool_port }
        } else {
            let grpc_port = state
                .node_manager
                .get_grpc_port()
                .await
                .map_err(|e| e.to_string())?;

            GpuNodeSource::BaseNode { port: grpc_port }
        };

        let mut telemetry_id = state
            .telemetry_manager
            .read()
            .await
            .get_unique_string()
            .await;
        if telemetry_id.is_empty() {
            telemetry_id = "tari-universe".to_string();
        }

        let res = state
            .gpu_miner
            .write()
            .await
            .start(
                state.shutdown.to_signal(),
                tari_address,
                source,
                app.path_resolver()
                    .app_local_data_dir()
                    .expect("Could not get data dir"),
                app.path_resolver()
                    .app_config_dir()
                    .expect("Could not get config dir"),
                app.path_resolver()
                    .app_log_dir()
                    .expect("Could not get log dir"),
                mode,
                telemetry_id,
            )
            .await;

        if let Err(e) = res {
            error!(target: LOG_TARGET, "Could not start gpu mining: {:?}", e);
            drop(
                state.cpu_miner.write().await.stop().await.inspect_err(
                    |e| error!(target: LOG_TARGET, "Could not stop cpu miner: {:?}", e),
                ),
            );
            return Err(e.to_string());
        }
    }
    if timer.elapsed() > MAX_ACCEPTABLE_COMMAND_TIME {
        warn!(target: LOG_TARGET, "start_mining took too long: {:?}", timer.elapsed());
    }
    Ok(())
}

#[tauri::command]
async fn stop_mining<'r>(state: tauri::State<'_, UniverseAppState>) -> Result<(), String> {
    let timer = Instant::now();
    state
        .cpu_miner
        .write()
        .await
        .stop()
        .await
        .map_err(|e| e.to_string())?;

    state
        .gpu_miner
        .write()
        .await
        .stop()
        .await
        .map_err(|e| e.to_string())?;
    if timer.elapsed() > MAX_ACCEPTABLE_COMMAND_TIME {
        warn!(target: LOG_TARGET, "stop_mining took too long: {:?}", timer.elapsed());
    }
    Ok(())
}

#[tauri::command]
async fn fetch_tor_bridges() -> Result<Vec<String>, String> {
    let timer = Instant::now();
    let res_html = reqwest::get("https://bridges.torproject.org/bridges?transport=obfs4")
        .await
        .map_err(|e| e.to_string())?
        .text()
        .await
        .map_err(|e| e.to_string())?;

    let re = Regex::new(r"obfs4.*?<br\/>").map_err(|e| e.to_string())?;
    let bridges: Vec<String> = re
        .find_iter(&res_html)
        .map(|m| m.as_str().trim_end_matches(" <br/>").to_string())
        .collect();
    info!(target: LOG_TARGET, "Fetched default bridges: {:?}", bridges);
    if timer.elapsed() > MAX_ACCEPTABLE_COMMAND_TIME {
        warn!(target: LOG_TARGET, "fetch_default_tor_bridges took too long: {:?}", timer.elapsed());
    }
    Ok(bridges)
}

#[tauri::command]
fn open_log_dir(app: tauri::AppHandle) {
    let log_dir = app
        .path_resolver()
        .app_log_dir()
        .expect("Could not get log dir");
    if let Err(e) = open::that(log_dir) {
        error!(target: LOG_TARGET, "Could not open log dir: {:?}", e);
    }
}

#[tauri::command]
async fn get_applications_versions(app: tauri::AppHandle) -> Result<ApplicationsVersions, String> {
    let timer = Instant::now();
    let binary_resolver = BinaryResolver::current().read().await;

    let tari_universe_version = app.package_info().version.clone();
    let xmrig_version = binary_resolver
        .get_binary_version_string(Binaries::Xmrig)
        .await;

    let minotari_node_version = binary_resolver
        .get_binary_version_string(Binaries::MinotariNode)
        .await;
    let mm_proxy_version = binary_resolver
        .get_binary_version_string(Binaries::MergeMiningProxy)
        .await;
    let wallet_version = binary_resolver
        .get_binary_version_string(Binaries::Wallet)
        .await;
    let sha_p2pool_version = binary_resolver
        .get_binary_version_string(Binaries::ShaP2pool)
        .await;
    let xtrgpuminer_version = binary_resolver
        .get_binary_version_string(Binaries::GpuMiner)
        .await;

    if timer.elapsed() > MAX_ACCEPTABLE_COMMAND_TIME {
        warn!(target: LOG_TARGET,
            "get_applications_versions took too long: {:?}",
            timer.elapsed()
        );
    }

    drop(binary_resolver);

    Ok(ApplicationsVersions {
        tari_universe: tari_universe_version.to_string(),
        minotari_node: minotari_node_version,
        xmrig: xmrig_version,
        mm_proxy: mm_proxy_version,
        wallet: wallet_version,
        sha_p2pool: sha_p2pool_version,
        xtrgpuminer: xtrgpuminer_version,
    })
}

#[tauri::command]
async fn update_applications(
    app: tauri::AppHandle,
    state: tauri::State<'_, UniverseAppState>,
) -> Result<(), String> {
    let timer = Instant::now();
    let mut binary_resolver = BinaryResolver::current().write().await;

    state
        .config
        .write()
        .await
        .set_last_binaries_update_timestamp(SystemTime::now())
        .await
        .inspect_err(
            |e| error!(target: LOG_TARGET, "Could not set last binaries update timestamp: {:?}", e),
        )
        .map_err(|e| e.to_string())?;

    let progress_tracker = ProgressTracker::new(
        app.get_window("main")
            .expect("Could not get main window")
            .clone(),
    );
    binary_resolver
        .update_binary(Binaries::Xmrig, progress_tracker.clone())
        .await
        .map_err(|e| e.to_string())?;
    sleep(Duration::from_secs(1));
    binary_resolver
        .update_binary(Binaries::MinotariNode, progress_tracker.clone())
        .await
        .map_err(|e| e.to_string())?;
    sleep(Duration::from_secs(1));
    binary_resolver
        .update_binary(Binaries::MergeMiningProxy, progress_tracker.clone())
        .await
        .map_err(|e| e.to_string())?;
    sleep(Duration::from_secs(1));
    binary_resolver
        .update_binary(Binaries::Wallet, progress_tracker.clone())
        .await
        .map_err(|e| e.to_string())?;
    binary_resolver
        .update_binary(Binaries::ShaP2pool, progress_tracker.clone())
        .await
        .map_err(|e| e.to_string())?;
    sleep(Duration::from_secs(1));

    if timer.elapsed() > MAX_ACCEPTABLE_COMMAND_TIME {
        warn!(target: LOG_TARGET, "update_applications took too long: {:?}", timer.elapsed());
    }

    drop(binary_resolver);

    Ok(())
}

#[tauri::command]
async fn get_p2pool_stats(
    state: tauri::State<'_, UniverseAppState>,
) -> Result<Option<Stats>, String> {
    let timer = Instant::now();
    if state.is_getting_p2pool_stats.load(Ordering::SeqCst) {
        let read = state.cached_p2pool_stats.read().await;
        if let Some(stats) = &*read {
            warn!(target: LOG_TARGET, "Already getting p2pool stats, returning cached value");
            return Ok(stats.clone());
        }
        warn!(target: LOG_TARGET, "Already getting p2pool stats");
        return Err("Already getting p2pool stats".to_string());
    }
    state.is_getting_p2pool_stats.store(true, Ordering::SeqCst);
    let p2pool_stats = match state.p2pool_manager.get_stats().await {
        Ok(s) => s,
        Err(e) => {
            warn!(target: LOG_TARGET, "Error getting p2pool stats: {}", e);
            None
        }
    };

    if timer.elapsed() > MAX_ACCEPTABLE_COMMAND_TIME {
        warn!(target: LOG_TARGET, "get_p2pool_stats took too long: {:?}", timer.elapsed());
    }
    let mut lock = state.cached_p2pool_stats.write().await;
    *lock = Some(p2pool_stats.clone());
    state.is_getting_p2pool_stats.store(false, Ordering::SeqCst);
    Ok(p2pool_stats)
}

#[tauri::command]
async fn get_transaction_history(
    state: tauri::State<'_, UniverseAppState>,
) -> Result<Vec<TransactionInfo>, String> {
    let timer = Instant::now();
    if state.is_getting_transaction_history.load(Ordering::SeqCst) {
        warn!(target: LOG_TARGET, "Already getting transaction history");
        return Err("Already getting transaction history".to_string());
    }
    state
        .is_getting_transaction_history
        .store(true, Ordering::SeqCst);
    let transactions = match state.wallet_manager.get_transaction_history().await {
        Ok(t) => t,
        Err(e) => {
            if !matches!(e, WalletManagerError::WalletNotStarted) {
                warn!(target: LOG_TARGET, "Error getting transaction history: {}", e);
            }
            vec![]
        }
    };

    if timer.elapsed() > MAX_ACCEPTABLE_COMMAND_TIME {
        warn!(target: LOG_TARGET, "get_transaction_history took too long: {:?}", timer.elapsed());
    }

    state
        .is_getting_transaction_history
        .store(false, Ordering::SeqCst);
    Ok(transactions)
}

#[tauri::command]
async fn get_tari_wallet_details(
    state: tauri::State<'_, UniverseAppState>,
) -> Result<TariWalletDetails, String> {
    let timer = Instant::now();
    if state.is_getting_wallet_balance.load(Ordering::SeqCst) {
        let read = state.cached_wallet_details.read().await;
        if let Some(details) = &*read {
            warn!(target: LOG_TARGET, "Already getting wallet balance, returning cached value");
            return Ok(details.clone());
        }
        warn!(target: LOG_TARGET, "Already getting wallet balance");
        return Err("Already getting wallet balance".to_string());
    }
    state
        .is_getting_wallet_balance
        .store(true, Ordering::SeqCst);
    let wallet_balance = match state.wallet_manager.get_balance().await {
        Ok(w) => Some(w),
        Err(e) => {
            if !matches!(e, WalletManagerError::WalletNotStarted) {
                warn!(target: LOG_TARGET, "Error getting wallet balance: {}", e);
            }

            None
        }
    };
    let tari_address = state.tari_address.read().await;

    if timer.elapsed() > MAX_ACCEPTABLE_COMMAND_TIME {
        warn!(target: LOG_TARGET, "get_tari_wallet_details took too long: {:?}", timer.elapsed());
    }
    let result = TariWalletDetails {
        wallet_balance,
        tari_address_base58: tari_address.to_base58(),
        tari_address_emoji: tari_address.to_emoji_string(),
    };
    let mut lock = state.cached_wallet_details.write().await;
    *lock = Some(result.clone());
    state
        .is_getting_wallet_balance
        .store(false, Ordering::SeqCst);

    Ok(result)
}

#[tauri::command]
async fn get_paper_wallet_details(app: tauri::AppHandle) -> Result<PaperWalletConfig, String> {
    let timer = Instant::now();
    let config_path = app
        .path_resolver()
        .app_config_dir()
        .expect("Could not get config dir");
    let internal_wallet = InternalWallet::load_or_create(config_path)
        .await
        .map_err(|e| e.to_string())?;
    let result = internal_wallet
        .get_paper_wallet_details()
        .await
        .map_err(|e| e.to_string())?;

    if timer.elapsed() > MAX_ACCEPTABLE_COMMAND_TIME {
        warn!(target: LOG_TARGET, "get_paper_wallet_details took too long: {:?}", timer.elapsed());
    }
    Ok(result)
}
#[tauri::command]
async fn get_app_config(
    _window: tauri::Window,
    state: tauri::State<'_, UniverseAppState>,
    _app: tauri::AppHandle,
) -> Result<AppConfig, String> {
    Ok(state.config.read().await.clone())
}

#[tauri::command]
async fn get_miner_metrics(
    state: tauri::State<'_, UniverseAppState>,
    app: tauri::AppHandle,
) -> Result<MinerMetrics, String> {
    let timer = Instant::now();
    if state.is_getting_miner_metrics.load(Ordering::SeqCst) {
        let read = state.cached_miner_metrics.read().await;
        if let Some(metrics) = &*read {
            warn!(target: LOG_TARGET, "Already getting miner metrics, returning cached value");
            return Ok(metrics.clone());
        }
        warn!(target: LOG_TARGET, "Already getting miner metrics");
        return Err("Already getting miner metrics".to_string());
    }
    state.is_getting_miner_metrics.store(true, Ordering::SeqCst);

    let mut cpu_miner = state.cpu_miner.write().await;
    let mut gpu_miner = state.gpu_miner.write().await;
    let (sha_hash_rate, randomx_hash_rate, block_reward, block_height, block_time, is_synced) =
        state
            .node_manager
            .get_network_hash_rate_and_block_reward()
            .await
            .unwrap_or_else(|e| {
                if !matches!(e, NodeManagerError::NodeNotStarted) {
                    warn!(target: LOG_TARGET, "Error getting network hash rate and block reward: {}", e);
                }
                (0, 0, MicroMinotari(0), 0, 0, false)
            });

    let cpu_mining_status = match cpu_miner
        .status(randomx_hash_rate, block_reward)
        .await
        .map_err(|e| e.to_string())
    {
        Ok(cpu) => cpu,
        Err(e) => {
            warn!(target: LOG_TARGET, "Error getting cpu miner status: {:?}", e);
            state
                .is_getting_miner_metrics
                .store(false, Ordering::SeqCst);
            return Err(e);
        }
    };

    let gpu_mining_status = match gpu_miner.status(sha_hash_rate, block_reward).await {
        Ok(gpu) => gpu,
        Err(e) => {
            warn!(target: LOG_TARGET, "Error getting gpu miner status: {:?}", e);
            state
                .is_getting_miner_metrics
                .store(false, Ordering::SeqCst);
            return Err(e.to_string());
        }
    };

    let config_path = app
        .path_resolver()
        .app_config_dir()
        .expect("Could not get config dir");
    let _unused = HardwareMonitor::current()
        .write()
        .await
        .load_status_file(config_path);

    let hardware_status = HardwareMonitor::current()
        .write()
        .await
        .read_hardware_parameters();

    let new_systemtray_data: SystrayData = SystemtrayManager::current().create_systemtray_data(
        cpu_mining_status.hash_rate,
        gpu_mining_status.hash_rate as f64,
        hardware_status.clone(),
        cpu_mining_status.estimated_earnings as f64,
    );

    SystemtrayManager::current().update_systray(app, new_systemtray_data);

    let connected_peers = state
        .node_manager
        .list_connected_peers()
        .await
        .unwrap_or_default();

    if timer.elapsed() > MAX_ACCEPTABLE_COMMAND_TIME {
        warn!(target: LOG_TARGET, "get_miner_metrics took too long: {:?}", timer.elapsed());
    }

    let ret = MinerMetrics {
        cpu: CpuMinerMetrics {
            hardware: hardware_status.cpu,
            mining: cpu_mining_status,
        },
        gpu: GpuMinerMetrics {
            hardware: hardware_status.gpu,
            mining: gpu_mining_status,
        },
        base_node: BaseNodeStatus {
            block_height,
            block_time,
            is_synced,
            is_connected: !connected_peers.is_empty(),
            connected_peers,
        },
    };
    let mut lock = state.cached_miner_metrics.write().await;
    *lock = Some(ret.clone());

    state
        .is_getting_miner_metrics
        .store(false, Ordering::SeqCst);

    Ok(ret)
}

#[tauri::command]
fn log_web_message(level: String, message: Vec<String>) {
    match level.as_str() {
        "error" => {
            let joined_message = message.join(" ");
            sentry::capture_event(Event {
                message: Some(joined_message.clone()),
                level: sentry::Level::Error,
                culprit: Some("universe-web".to_string()),
                ..Default::default()
            });

            error!(target: LOG_TARGET_WEB, "{}", joined_message)
        }
        _ => info!(target: LOG_TARGET_WEB, "{}", message.join(" ")),
    }
}

#[tauri::command]
async fn reset_settings<'r>(
    reset_wallet: bool,
    _window: tauri::Window,
    state: tauri::State<'_, UniverseAppState>,
    app: tauri::AppHandle,
) -> Result<(), String> {
    stop_all_miners(state.inner().clone(), 5).await?;
    let network = Network::get_current_or_user_setting_or_default().as_key_str();

    let app_config_dir = app.path_resolver().app_config_dir();
    let app_cache_dir = app.path_resolver().app_cache_dir();
    let app_data_dir = app.path_resolver().app_data_dir();
    let app_local_data_dir = app.path_resolver().app_local_data_dir();

    let dirs_to_remove = [
        app_config_dir,
        app_cache_dir,
        app_data_dir,
        app_local_data_dir,
    ];
    let valid_dir_paths: Vec<String> = dirs_to_remove
        .iter()
        .filter_map(|dir| {
            if let Some(path) = dir {
                path.to_str().map(|s| s.to_string())
            } else {
                None
            }
        })
        .collect();

    if valid_dir_paths.is_empty() {
        error!(target: LOG_TARGET, "Could not get app directories for {:?}", valid_dir_paths);
        return Err("Could not get app directories".to_string());
    }
    // Exclude EBWebView because it is still being used.
    let folder_block_list = ["EBWebView"];

    for dir_path in dirs_to_remove.iter().flatten() {
        if dir_path.exists() {
            for entry in read_dir(dir_path).map_err(|e| e.to_string())? {
                let entry = entry.map_err(|e| e.to_string())?;
                let path = entry.path();
                if path.is_dir() {
                    if let Some(file_name) = path.file_name().and_then(|name| name.to_str()) {
                        if folder_block_list.contains(&file_name) {
                            debug!(target: LOG_TARGET, "[reset_settings] Skipping {:?} directory", path);
                            continue;
                        }
                    }

                    let contains_wallet_config =
                        read_dir(&path)
                            .map_err(|e| e.to_string())?
                            .any(|inner_entry| {
                                inner_entry
                                    .map(|e| e.file_name() == "wallet_config.json")
                                    .unwrap_or(false)
                            });

                    let is_network_dir = path
                        .file_name()
                        .and_then(|name| name.to_str())
                        .map(|name| name == network)
                        .unwrap_or(false);

                    if !reset_wallet && contains_wallet_config {
                        debug!(target: LOG_TARGET, "[reset_settings] Skipping {:?} directory because it contains wallet_config.json and reset_wallet is false", path);
                        continue;
                    }
                    if reset_wallet && contains_wallet_config && !is_network_dir {
                        debug!(target: LOG_TARGET, "[reset_settings] Skipping {:?} directory because it contains wallet_config.json and does not matches network name", path);
                        continue;
                    }

                    debug!(target: LOG_TARGET, "[reset_settings] Removing {:?} directory", path);
                    remove_dir_all(path.clone()).map_err(|e| {
                        error!(target: LOG_TARGET, "[reset_settings] Could not remove {:?} directory: {:?}", path, e);
                        format!("Could not remove directory: {}", e)
                    })?;
                } else {
                    debug!(target: LOG_TARGET, "[reset_settings] Removing {:?} file", path);
                    remove_file(path.clone()).map_err(|e| {
                        error!(target: LOG_TARGET, "[reset_settings] Could not remove {:?} file: {:?}", path, e);
                        format!("Could not remove file: {}", e)
                    })?;
                }
            }
        }
    }
    info!(target: LOG_TARGET, "[reset_settings] Restarting the app");
    app.restart();

    Ok(())
}

#[derive(Debug, Serialize, Clone)]
pub struct CpuMinerMetrics {
    hardware: Option<HardwareParameters>,
    mining: CpuMinerStatus,
}

#[derive(Debug, Serialize, Clone)]
pub struct GpuMinerMetrics {
    hardware: Vec<HardwareParameters>,
    mining: GpuMinerStatus,
}

#[derive(Debug, Serialize, Clone)]
pub struct MinerMetrics {
    cpu: CpuMinerMetrics,
    gpu: GpuMinerMetrics,
    base_node: BaseNodeStatus,
}

#[derive(Debug, Serialize, Clone)]
pub struct TariWalletDetails {
    wallet_balance: Option<WalletBalance>,
    tari_address_base58: String,
    tari_address_emoji: String,
}

#[derive(Debug, Serialize)]
pub struct ApplicationsVersions {
    tari_universe: String,
    xmrig: String,
    minotari_node: String,
    mm_proxy: String,
    wallet: String,
    sha_p2pool: String,
    xtrgpuminer: String,
}

#[derive(Debug, Serialize, Clone)]
pub struct BaseNodeStatus {
    block_height: u64,
    block_time: u64,
    is_synced: bool,
    is_connected: bool,
    connected_peers: Vec<String>,
}
#[derive(Debug, Serialize, Clone)]
pub struct CpuMinerStatus {
    pub is_mining: bool,
    pub hash_rate: f64,
    pub estimated_earnings: u64,
    pub connection: CpuMinerConnectionStatus,
}

#[derive(Debug, Serialize, Clone)]
pub struct CpuMinerConnectionStatus {
    pub is_connected: bool,
    // pub error: Option<String>,
}

pub enum CpuMinerConnection {
    BuiltInProxy,
}

struct CpuMinerConfig {
    node_connection: CpuMinerConnection,
    tari_address: TariAddress,
    eco_mode_xmrig_options: Vec<String>,
    ludicrous_mode_xmrig_options: Vec<String>,
    eco_mode_cpu_percentage: Option<isize>,
    ludicrous_mode_cpu_percentage: Option<isize>,
}

#[derive(Clone)]
struct UniverseAppState {
    is_getting_wallet_balance: Arc<AtomicBool>,
    is_getting_p2pool_stats: Arc<AtomicBool>,
    is_getting_miner_metrics: Arc<AtomicBool>,
    is_getting_transaction_history: Arc<AtomicBool>,
    is_setup_finished: Arc<RwLock<bool>>,
    config: Arc<RwLock<AppConfig>>,
    in_memory_config: Arc<RwLock<AppInMemoryConfig>>,
    shutdown: Shutdown,
    tari_address: Arc<RwLock<TariAddress>>,
    cpu_miner: Arc<RwLock<CpuMiner>>,
    gpu_miner: Arc<RwLock<GpuMiner>>,
    cpu_miner_config: Arc<RwLock<CpuMinerConfig>>,
    mm_proxy_manager: MmProxyManager,
    node_manager: NodeManager,
    wallet_manager: WalletManager,
    telemetry_manager: Arc<RwLock<TelemetryManager>>,
    feedback: Arc<RwLock<Feedback>>,
    airdrop_access_token: Arc<RwLock<Option<String>>>,
    p2pool_manager: P2poolManager,
    tor_manager: TorManager,
    cached_p2pool_stats: Arc<RwLock<Option<Option<Stats>>>>,
    cached_wallet_details: Arc<RwLock<Option<TariWalletDetails>>>,
    cached_miner_metrics: Arc<RwLock<Option<MinerMetrics>>>,
    setup_counter: Arc<RwLock<AutoRollback<bool>>>,
}

#[derive(Clone, serde::Serialize)]
struct Payload {
    args: Vec<String>,
    cwd: String,
}

#[allow(clippy::too_many_lines)]
fn main() {
    // TODO: Integrate sentry into logs. Because we are using Tari's logging infrastructure, log4rs
    // sets the logger and does not expose a way to add sentry into it.
    let client = sentry_tauri::sentry::init((
        "https://edd6b9c1494eb7fda6ee45590b80bcee@o4504839079002112.ingest.us.sentry.io/4507979991285760",
        sentry_tauri::sentry::ClientOptions {
            release: sentry_tauri::sentry::release_name!(),
            ..Default::default()
        },
    ));
    let _guard = sentry_tauri::minidump::init(&client);

    let mut shutdown = Shutdown::new();

    // NOTE: Nothing is started at this point, so ports are not known. You can only start settings ports
    // and addresses once the different services have been started.
    // A better way is to only provide the config when we start the service.
    let node_manager = NodeManager::new();
    let wallet_manager = WalletManager::new(node_manager.clone());
    let wallet_manager2 = wallet_manager.clone();
    let p2pool_manager = P2poolManager::new();

    let cpu_config = Arc::new(RwLock::new(CpuMinerConfig {
        node_connection: CpuMinerConnection::BuiltInProxy,
        tari_address: TariAddress::default(),
        eco_mode_xmrig_options: vec![],
        ludicrous_mode_xmrig_options: vec![],
        eco_mode_cpu_percentage: None,
        ludicrous_mode_cpu_percentage: None,
    }));

    let app_in_memory_config =
        Arc::new(RwLock::new(app_in_memory_config::AppInMemoryConfig::init()));

    let cpu_miner: Arc<RwLock<CpuMiner>> = Arc::new(CpuMiner::new().into());
    let gpu_miner: Arc<RwLock<GpuMiner>> = Arc::new(GpuMiner::new().into());

    let app_config_raw = AppConfig::new();
    let app_config = Arc::new(RwLock::new(app_config_raw.clone()));

    let telemetry_manager: TelemetryManager = TelemetryManager::new(
        node_manager.clone(),
        cpu_miner.clone(),
        gpu_miner.clone(),
        app_config.clone(),
        app_in_memory_config.clone(),
        Some(Network::default()),
        p2pool_manager.clone(),
    );

    let feedback = Feedback::new(app_in_memory_config.clone(), app_config.clone());
    // let mm_proxy_config = if app_config_raw.p2pool_enabled {
    //     MergeMiningProxyConfig::new_with_p2pool(mm_proxy_port, p2pool_config.grpc_port, None)
    // } else {
    //     MergeMiningProxyConfig::new(
    //         mm_proxy_port,
    //         p2pool_config.grpc_port,
    //         base_node_grpc_port,
    //         None,
    //     )
    // };
    let mm_proxy_manager = MmProxyManager::new();
    let app_state = UniverseAppState {
        is_getting_miner_metrics: Arc::new(AtomicBool::new(false)),
        is_getting_p2pool_stats: Arc::new(AtomicBool::new(false)),
        is_getting_wallet_balance: Arc::new(AtomicBool::new(false)),
        is_setup_finished: Arc::new(RwLock::new(false)),
        is_getting_transaction_history: Arc::new(AtomicBool::new(false)),
        config: app_config.clone(),
        in_memory_config: app_in_memory_config.clone(),
        shutdown: shutdown.clone(),
        tari_address: Arc::new(RwLock::new(TariAddress::default())),
        cpu_miner: cpu_miner.clone(),
        gpu_miner: gpu_miner.clone(),
        cpu_miner_config: cpu_config.clone(),
        mm_proxy_manager: mm_proxy_manager.clone(),
        node_manager,
        wallet_manager,
        p2pool_manager,
        telemetry_manager: Arc::new(RwLock::new(telemetry_manager)),
        feedback: Arc::new(RwLock::new(feedback)),
        airdrop_access_token: Arc::new(RwLock::new(None)),
        tor_manager: TorManager::new(),
        cached_p2pool_stats: Arc::new(RwLock::new(None)),
        cached_wallet_details: Arc::new(RwLock::new(None)),
        cached_miner_metrics: Arc::new(RwLock::new(None)),
        setup_counter: Arc::new(RwLock::new(AutoRollback::new(false))),
    };

    let systray = SystemtrayManager::current().get_systray().clone();

    let app = tauri::Builder::default()
        .system_tray(systray)
        .on_system_tray_event(|app, event| {
            SystemtrayManager::current().handle_system_tray_event(app.clone(), event)
        })
        .plugin(tauri_plugin_single_instance::init(|app, argv, cwd| {
            println!("{}, {argv:?}, {cwd}", app.package_info().name);

            app.emit_all("single-instance", Payload { args: argv, cwd })
                .unwrap_or_else(
                    |e| error!(target: LOG_TARGET, "Could not emit single-instance event: {:?}", e),
                );
        }))
        .manage(app_state.clone())
        .setup(|app| {
            // TODO: Combine with sentry log
            tari_common::initialize_logging(
                &app.path_resolver()
                    .app_config_dir()
                    .expect("Could not get config dir")
                    .join("universe")
                    .join("log4rs_config_universe.yml"),
                &app.path_resolver()
                    .app_log_dir()
                    .expect("Could not get log dir"),
                include_str!("../log4rs_sample.yml"),
            )
            .expect("Could not set up logging");

            let config_path = app
                .path_resolver()
                .app_config_dir()
                .expect("Could not get config dir");
            let cpu_config2 = cpu_config.clone();
            let thread_config: JoinHandle<Result<(), anyhow::Error>> =
                tauri::async_runtime::spawn(async move {
                    let mut app_conf = app_config.write().await;
                    app_conf.load_or_create(config_path).await?;

                    let mut cpu_conf = cpu_config2.write().await;
                    cpu_conf.eco_mode_cpu_percentage = app_conf.eco_mode_cpu_threads();
                    cpu_conf.ludicrous_mode_cpu_percentage = app_conf.ludicrous_mode_cpu_threads();
                    cpu_conf.eco_mode_xmrig_options = app_conf.eco_mode_cpu_options().clone();
                    cpu_conf.ludicrous_mode_xmrig_options =
                        app_conf.ludicrous_mode_cpu_options().clone();
                    Ok(())
                });

            match tauri::async_runtime::block_on(thread_config) {
                Ok(_) => {}
                Err(e) => {
                    error!(target: LOG_TARGET, "Error setting up app state: {:?}", e);
                }
            };

            let config_path = app
                .path_resolver()
                .app_config_dir()
                .expect("Could not get config dir");
            let address = app.state::<UniverseAppState>().tari_address.clone();
            let thread = tauri::async_runtime::spawn(async move {
                match InternalWallet::load_or_create(config_path).await {
                    Ok(wallet) => {
                        cpu_config.write().await.tari_address = wallet.get_tari_address();
                        wallet_manager2
                            .set_view_private_key_and_spend_key(
                                wallet.get_view_key(),
                                wallet.get_spend_key(),
                            )
                            .await;
                        let mut lock = address.write().await;
                        *lock = wallet.get_tari_address();
                        Ok(())
                        //app.state::<UniverseAppState>().tari_address = wallet.get_tari_address();
                    }
                    Err(e) => {
                        error!(target: LOG_TARGET, "Error loading internal wallet: {:?}", e);
                        // TODO: If this errors, the application does not exit properly.
                        // So temporarily we are going to kill it here

                        Err(e)
                    }
                }
            });

            match tauri::async_runtime::block_on(thread).expect("Could not start task") {
                Ok(_) => {
                    // let mut lock = app.state::<UniverseAppState>().tari_address.write().await;
                    // *lock = address;
                    Ok(())
                }
                Err(e) => {
                    error!(target: LOG_TARGET, "Error setting up internal wallet: {:?}", e);
                    Err(e.into())
                }
            }
        })
        .invoke_handler(tauri::generate_handler![
            setup_application,
            start_mining,
            stop_mining,
            set_p2pool_enabled,
            set_mode,
            open_log_dir,
            get_seed_words,
            get_applications_versions,
            send_feedback,
            update_applications,
            log_web_message,
            set_allow_telemetry,
            set_airdrop_access_token,
            get_app_id,
            get_app_in_memory_config,
            set_monero_address,
            update_applications,
            reset_settings,
            set_gpu_mining_enabled,
            set_cpu_mining_enabled,
            restart_application,
            resolve_application_language,
            set_application_language,
            set_mine_on_app_start,
            get_miner_metrics,
            get_app_config,
            get_p2pool_stats,
            get_tari_wallet_details,
            get_paper_wallet_details,
            exit_application,
            set_excluded_gpu_devices,
            set_should_always_use_system_language,
            set_should_auto_launch,
            download_and_start_installer,
            get_external_dependencies,
            set_use_tor,
            get_transaction_history,
            import_seed_words,
<<<<<<< HEAD
            set_auto_update
=======
            get_tor_config,
            set_tor_config,
            fetch_tor_bridges
>>>>>>> a3bf46da
        ])
        .build(tauri::generate_context!())
        .inspect_err(
            |e| error!(target: LOG_TARGET, "Error while building tauri application: {:?}", e),
        )
        .expect("error while running tauri application");

    info!(
        target: LOG_TARGET,
        "Starting Tari Universe version: {}",
        app.package_info().version
    );

    let mut downloaded: u64 = 0;
    app.run(move |_app_handle, event| match event {
        tauri::RunEvent::Updater(updater_event) => match updater_event {
            UpdaterEvent::Error(e) => {
                error!(target: LOG_TARGET, "Updater error: {:?}", e);
            }
            UpdaterEvent::DownloadProgress { chunk_length, content_length } => {
                downloaded += chunk_length as u64;
                let content_length = content_length.unwrap_or_else(|| {
                    warn!(target: LOG_TARGET, "Unable to determine content length");
                    downloaded
                });

                info!(target: LOG_TARGET, "Chunk Length: {} | Download progress: {} / {}", chunk_length, downloaded, content_length);

                if let Some(window) = _app_handle.get_window("main") {
                    drop(window.emit("update-progress", UpdateProgressRustEvent { chunk_length, content_length, downloaded: downloaded.min(content_length) }).inspect_err(|e| error!(target: LOG_TARGET, "Could not emit event 'update-progress': {:?}", e))
                    );
                }
            }
            UpdaterEvent::Downloaded => {
                shutdown.trigger();
            }
            _ => {
                info!(target: LOG_TARGET, "Updater event: {:?}", updater_event);
            }
        },
        tauri::RunEvent::ExitRequested { api: _, .. } => {
            // api.prevent_exit();
            info!(target: LOG_TARGET, "App shutdown caught");
            let _unused = block_on(stop_all_miners(app_state.clone(), 2));
            info!(target: LOG_TARGET, "App shutdown complete");
        }
        tauri::RunEvent::Exit => {
            info!(target: LOG_TARGET, "App shutdown caught");
            let _unused = block_on(stop_all_miners(app_state.clone(), 2));
            info!(target: LOG_TARGET, "Tari Universe v{} shut down successfully", _app_handle.package_info().version);
        }
        RunEvent::MainEventsCleared => {
            // no need to handle
        }
        RunEvent::WindowEvent { label, event, .. } => {
            trace!(target: LOG_TARGET, "Window event: {:?} {:?}", label, event);
        }
        _ => {
            debug!(target: LOG_TARGET, "Unhandled event: {:?}", event);
        }
    });
}<|MERGE_RESOLUTION|>--- conflicted
+++ resolved
@@ -2035,13 +2035,10 @@
             set_use_tor,
             get_transaction_history,
             import_seed_words,
-<<<<<<< HEAD
-            set_auto_update
-=======
+            set_auto_update,
             get_tor_config,
             set_tor_config,
             fetch_tor_bridges
->>>>>>> a3bf46da
         ])
         .build(tauri::generate_context!())
         .inspect_err(
