// Prevents additional console window on Windows in release, DO NOT REMOVE!!
#![cfg_attr(not(debug_assertions), windows_subsystem = "windows")]

mod cpu_miner;
mod mm_proxy_manager;
mod process_watcher;
mod user_listener;
mod xmrig;
mod xmrig_adapter;

mod app_config;
mod binary_resolver;
mod download_utils;
mod github;
mod internal_wallet;
mod merge_mining_adapter;
mod minotari_node_adapter;
mod node_manager;
mod process_adapter;
mod wallet_manager;

mod process_killer;
mod wallet_adapter;

use crate::cpu_miner::CpuMiner;
use crate::internal_wallet::InternalWallet;
use crate::mm_proxy_manager::MmProxyManager;
use crate::node_manager::NodeManager;
use crate::user_listener::UserListener;
use crate::wallet_adapter::WalletBalance;
use crate::wallet_manager::WalletManager;
use app_config::{AppConfig, MiningMode};
use futures_util::TryFutureExt;
use log::{debug, error, info, warn};
use serde::{Deserialize, Serialize};
use std::sync::Arc;
use std::thread::sleep;
use std::{panic, process};
use tari_common_types::tari_address::TariAddress;
use tari_core::transactions::tari_amount::MicroMinotari;
use tari_shutdown::Shutdown;
use tauri::{Manager, RunEvent, UpdaterEvent};
use tokio::sync::RwLock;
use tokio::try_join;

use crate::binary_resolver::{Binaries, BinaryResolver};
use crate::xmrig_adapter::XmrigAdapter;
use dirs_next::cache_dir;

#[derive(Debug, Serialize, Deserialize, Clone)]
struct SetupStatusEvent {
    event_type: String,
    title: String,
    progress: f64,
}

pub struct ProgressTracker {
    inner: Arc<RwLock<ProgressTrackerInner>>,
}

impl Clone for ProgressTracker {
    fn clone(&self) -> Self {
        Self {
            inner: self.inner.clone(),
        }
    }
}

impl ProgressTracker {
    pub fn new(window: tauri::Window) -> Self {
        Self {
            inner: Arc::new(RwLock::new(ProgressTrackerInner::new(window))),
        }
    }

    pub async fn set_max(&self, max: u64) {
        self.inner.write().await.set_next_max(max);
    }

    pub async fn update(&self, title: String, progress: u64) {
        self.inner.read().await.update(title, progress);
    }
}

pub struct ProgressTrackerInner {
    window: tauri::Window,
    min: u64,
    next_max: u64,
}

impl ProgressTrackerInner {
    pub fn new(window: tauri::Window) -> Self {
        Self {
            window,
            min: 0,
            next_max: 0,
        }
    }

    pub fn set_next_max(&mut self, max: u64) {
        self.min = self.next_max;
        self.next_max = max;
    }

    pub fn update(&self, title: String, progress: u64) {
        info!(target: LOG_TARGET, "Progress: {}% {}", progress, title);
        let _ = self.window.emit(
            "message",
            SetupStatusEvent {
                event_type: "setup_status".to_string(),
                title,
                progress: (self.min
                    + ((self.next_max - self.min) as f64 * (progress as f64 / 100.0)) as u64)
                    as f64
                    / 100.0,
            },
        );
    }
}

#[tauri::command]
async fn set_mode<'r>(
    mode: String,
    _window: tauri::Window,
    state: tauri::State<'r, UniverseAppState>,
    _app: tauri::AppHandle,
) -> Result<(), String> {
    let _ = state.config.write().await.set_mode(mode).await;

    Ok(())
}

#[tauri::command]
async fn setup_application<'r>(
    window: tauri::Window,
    state: tauri::State<'r, UniverseAppState>,
    app: tauri::AppHandle,
) -> Result<(), String> {
    let _ = window.emit(
        "message",
        SetupStatusEvent {
            event_type: "setup_status".to_string(),
            title: "Starting up".to_string(),
            progress: 0.0,
        },
    );
    let data_dir = app.path_resolver().app_local_data_dir().unwrap();
    let cache_dir = app.path_resolver().app_cache_dir().unwrap();

    let mut progress = ProgressTracker::new(window.clone());

    progress.set_max(10).await;
    progress
        .update("Checking for latest version of node".to_string(), 0)
        .await;
    BinaryResolver::current()
        .ensure_latest(Binaries::MinotariNode, progress.clone())
        .await
        .map_err(|e| {
            error!(target: LOG_TARGET, "Could not download node: {:?}", e);
            e.to_string()
        })?;

    progress.set_max(15).await;
    progress
        .update("Checking for latest version of mmproxy".to_string(), 0)
        .await;
    BinaryResolver::current()
        .ensure_latest(Binaries::MergeMiningProxy, progress.clone())
        .await
        .map_err(|e| {
            error!(target: LOG_TARGET, "Could not download mmproxy: {:?}", e);
            e.to_string()
        })?;
    progress.set_max(20).await;
    progress
        .update("Checking for latest version of wallet".to_string(), 0)
        .await;
    BinaryResolver::current()
        .ensure_latest(Binaries::Wallet, progress.clone())
        .await
        .map_err(|e| e.to_string())?;

    progress.set_max(30).await;
    progress
        .update("Checking for latest version of xmrig".to_string(), 0)
        .await;
    XmrigAdapter::ensure_latest(cache_dir, false, progress.clone())
        .await
        .map_err(|e| {
            error!(target: LOG_TARGET, "Could not download xmrig: {:?}", e);
            e.to_string()
        })?;

    state
        .node_manager
        .ensure_started(state.shutdown.to_signal(), data_dir.clone())
        .await
        .map_err(|e| {
            error!(target: LOG_TARGET, "Could not start node manager: {:?}", e);
            e.to_string()
        })?;

    progress.set_max(40).await;
    progress
        .update("Waiting for node to sync".to_string(), 0)
        .await;
    state
        .node_manager
        .wait_synced(progress.clone())
        .await
        .map_err(|e| e.to_string())?;

    progress.set_max(80).await;
    progress.update("Waiting for wallet".to_string(), 0).await;
    state
        .wallet_manager
        .ensure_started(state.shutdown.to_signal(), data_dir)
        .await
        .map_err(|e| {
            error!(target: LOG_TARGET, "Could not start wallet manager: {:?}", e);
            e.to_string()
        })?;

    _ = window.emit(
        "message",
        SetupStatusEvent {
            event_type: "setup_status".to_string(),
            title: "Applications started".to_string(),
            progress: 1.0,
        },
    );
    Ok(())
}

#[tauri::command]
<<<<<<< HEAD
async fn get_seed_words<'r>(
    _window: tauri::Window,
    _state: tauri::State<'r, UniverseAppState>,
    app: tauri::AppHandle,
) -> Result<Vec<String>, String> {
    let config_path = app.path_resolver().app_config_dir().unwrap();
    let internal_wallet = InternalWallet::load_or_create(config_path)
        .await
        .map_err(|e| e.to_string())?;
    let seed_words = internal_wallet
        .decrypt_seed_words()
        .map_err(|e| e.to_string())?;
    let mut res = vec![];
    for i in 0..seed_words.len() {
        res.push(seed_words.get_word(i).unwrap().clone());
    }
    Ok(res)
=======
async fn set_auto_mining<'r>(
    auto_mining: bool,
    window: tauri::Window,
    state: tauri::State<'r, UniverseAppState>,
) -> Result<(), String> {
    let _ = state
        .config
        .write()
        .await
        .set_auto_mining(auto_mining)
        .await;
    let mut user_listener = state.user_listener.write().await;

    if auto_mining {
        user_listener.start_listening_to_mouse_poisition_change(window);
    } else {
        user_listener.stop_listening_to_mouse_poisition_change();
    }

    Ok(())
>>>>>>> 66ff4b76
}

#[tauri::command]
async fn start_mining<'r>(
    window: tauri::Window,
    state: tauri::State<'r, UniverseAppState>,
    app: tauri::AppHandle,
) -> Result<(), String> {
    let config = state.cpu_miner_config.read().await;
    let mm_proxy_manager = state.mm_proxy_manager.clone();
    let progress_tracker = ProgressTracker::new(window.clone());
    state
        .cpu_miner
        .write()
        .await
        .start(
            state.shutdown.to_signal(),
            &config,
            &mm_proxy_manager,
            app.path_resolver().app_local_data_dir().unwrap(),
            app.path_resolver().app_cache_dir().unwrap(),
            app.path_resolver().app_log_dir().unwrap(),
            progress_tracker,
            state.config.read().await.get_mode(),
        )
        .await
        .map_err(|e| {
            dbg!(e.to_string());
            e.to_string()
        })?;
    Ok(())
}

#[tauri::command]
async fn stop_mining<'r>(state: tauri::State<'r, UniverseAppState>) -> Result<(), String> {
    state
        .cpu_miner
        .write()
        .await
        .stop()
        .await
        .map_err(|e| e.to_string())?;

    // stop the mmproxy. TODO: change it so that the cpu miner stops this dependency.
    state
        .mm_proxy_manager
        .stop()
        .await
        .map_err(|e| e.to_string())?;

    // state.node_manager.stop().await.map_err(|e| e.to_string())?;
    Ok(())
}

// Learn more about Tauri commands at https://tauri.app/v1/guides/features/command
#[tauri::command]
async fn status(state: tauri::State<'_, UniverseAppState>) -> Result<AppStatus, String> {
    let cpu_miner = state.cpu_miner.read().await;
    let (_sha_hash_rate, randomx_hash_rate, block_reward, block_height, block_time, is_synced) =
        state
            .node_manager
            .get_network_hash_rate_and_block_reward()
            .await
            .unwrap_or_else(|e| {
                //  warn!(target: LOG_TARGET, "Error getting network hash rate and block reward: {:?}", e);
                (0, 0, MicroMinotari(0), 0, 0, false)
            });
    let cpu = match cpu_miner
        .status(randomx_hash_rate, block_reward)
        .await
        .map_err(|e| e.to_string())
    {
        Ok(cpu) => cpu,
        Err(e) => {
            eprintln!("Error getting cpu miner status: {:?}", e);
            return Err(e);
        }
    };

    let wallet_balance = match state.wallet_manager.get_balance().await {
        Ok(w) => w,
        Err(e) => {
            warn!(target: LOG_TARGET, "Error getting wallet balance: {}", e);
            WalletBalance {
                available_balance: MicroMinotari(0),
                pending_incoming_balance: MicroMinotari(0),
                pending_outgoing_balance: MicroMinotari(0),
                timelocked_balance: MicroMinotari(0),
            }
        }
    };

    let config_guard = state.config.read().await;

    Ok(AppStatus {
        cpu,
        base_node: BaseNodeStatus {
            block_height,
            block_time,
            is_synced,
        },
        wallet_balance,
        mode: config_guard.mode.clone(),
        auto_mining: config_guard.auto_mining.clone(),
    })
}

#[derive(Debug, Serialize)]
pub struct AppStatus {
    // TODO: add each application version.
    cpu: CpuMinerStatus,
    base_node: BaseNodeStatus,
    wallet_balance: WalletBalance,
    mode: MiningMode,
    auto_mining: bool,
}

#[derive(Debug, Serialize)]
pub struct BaseNodeStatus {
    block_height: u64,
    block_time: u64,
    is_synced: bool,
}

#[derive(Debug, Serialize)]
pub struct CpuMinerStatus {
    pub is_mining: bool,
    pub hash_rate: f64,
    pub cpu_usage: u32,
    pub cpu_brand: String,
    pub estimated_earnings: u64,
    pub connection: CpuMinerConnectionStatus,
}

#[derive(Debug, Serialize)]
pub struct CpuMinerConnectionStatus {
    pub is_connected: bool,
    // pub error: Option<String>,
}

pub enum CpuMinerConnection {
    BuiltInProxy,
}

struct CpuMinerConfig {
    node_connection: CpuMinerConnection,
    tari_address: TariAddress,
}

struct UniverseAppState {
    config: Arc<RwLock<AppConfig>>,
    shutdown: Shutdown,
    cpu_miner: RwLock<CpuMiner>,
    cpu_miner_config: Arc<RwLock<CpuMinerConfig>>,
    user_listener: Arc<RwLock<UserListener>>,
    mm_proxy_manager: MmProxyManager,
    node_manager: NodeManager,
    wallet_manager: WalletManager,
}

pub const LOG_TARGET: &str = "tari::universe::main";

fn main() {
    let default_hook = panic::take_hook();
    panic::set_hook(Box::new(move |info| {
        default_hook(info);
        process::exit(1);
    }));
    let mut shutdown = Shutdown::new();

    let mm_proxy_manager = MmProxyManager::new();
    let node_manager = NodeManager::new();
    let wallet_manager = WalletManager::new(node_manager.clone());
    let wallet_manager2 = wallet_manager.clone();

    let cpu_config = Arc::new(RwLock::new(CpuMinerConfig {
        node_connection: CpuMinerConnection::BuiltInProxy,
        tari_address: TariAddress::default(),
    }));
    let app_config = Arc::new(RwLock::new(AppConfig::new()));
    let app_state = UniverseAppState {
        config: app_config.clone(),
        shutdown: shutdown.clone(),
        cpu_miner: CpuMiner::new().into(),
        cpu_miner_config: cpu_config.clone(),
        user_listener: Arc::new(RwLock::new(UserListener::new())),
        mm_proxy_manager: mm_proxy_manager.clone(),
        node_manager,
        wallet_manager,
    };

    let user_listener = app_state.user_listener.clone();

    let app = tauri::Builder::default()
        .manage(app_state)
        .setup(|app| {
            tari_common::initialize_logging(
                &app.path_resolver()
                    .app_config_dir()
                    .unwrap()
                    .join("log4rs_config.yml"),
                &app.path_resolver().app_log_dir().unwrap(),
                include_str!("../log4rs_sample.yml"),
            )
            .expect("Could not set up logging");

            let app_config_clone = app_config.clone();

            let config_path = app.path_resolver().app_config_dir().unwrap();
            let thread_config = tauri::async_runtime::spawn(async move {
                app_config.write().await.load_or_create(config_path).await
            });

            match tauri::async_runtime::block_on(thread_config).unwrap() {
                Ok(_) => {}
                Err(e) => {
                    error!(target: LOG_TARGET, "Error setting up app state: {:?}", e);
                }
            };

            // let auto_mining = app_config.read().auto_mining;
            // let user_listener = app_state.user_listener.write();

            // let user_listener = app_state.user_listener.clone();
            let app_window = app.get_window("main").unwrap().clone();
            let auto_miner_thread = tauri::async_runtime::spawn(async move {
                let auto_mining = app_config_clone.read().await.auto_mining;
                let mut user_listener = user_listener.write().await;

                if auto_mining {
                    user_listener.start_listening_to_mouse_poisition_change(app_window);
                }
            });

            match tauri::async_runtime::block_on(auto_miner_thread) {
                Ok(_) => {}
                Err(e) => {
                    error!(target: LOG_TARGET, "Error setting up auto mining: {:?}", e);
                }
            }

            let config_path = app.path_resolver().app_config_dir().unwrap();
            let thread = tauri::async_runtime::spawn(async move {
                match InternalWallet::load_or_create(config_path).await {
                    Ok(wallet) => {
                        cpu_config.write().await.tari_address = wallet.get_tari_address();
                        wallet_manager2
                            .set_view_private_key_and_spend_key(
                                wallet.get_view_key(),
                                wallet.get_spend_key(),
                            )
                            .await;
                    }
                    Err(e) => {
                        error!(target: LOG_TARGET, "Error loading internal wallet: {:?}", e);
                        // TODO: If this errors, the application does not exit properly.
                        // So temporarily we are going to kill it here

                        return Err(e);
                    }
                }
                Ok(())
            });
            match tauri::async_runtime::block_on(thread).unwrap() {
                Ok(_) => Ok(()),
                Err(e) => {
                    error!(target: LOG_TARGET, "Error setting up internal wallet: {:?}", e);
                    Err(e.into())
                }
            }
        })
        .invoke_handler(tauri::generate_handler![
            setup_application,
            status,
            start_mining,
            stop_mining,
<<<<<<< HEAD
            set_mode,
            get_seed_words
=======
            set_auto_mining,
            set_mode,
>>>>>>> 66ff4b76
        ])
        .build(tauri::generate_context!())
        .expect("error while running tauri application");

    info!(
        target: LOG_TARGET,
        "Starting Tari Universe version: {}",
        app.package_info().version
    );

    println!(
        "Logs stored at {:?}",
        app.path_resolver().app_log_dir().unwrap()
    );

    app.run(move |_app_handle, event| match event {
        tauri::RunEvent::Updater(updater_event) => match updater_event {
            UpdaterEvent::Error(e) => {
                error!(target: LOG_TARGET, "Updater error: {:?}", e);
            }
            _ => {
                info!(target: LOG_TARGET, "Updater event: {:?}", updater_event);
            }
        },
        tauri::RunEvent::ExitRequested { api: _, .. } | tauri::RunEvent::Exit => {
            // api.prevent_exit();
            info!(target: LOG_TARGET, "App shutdown caught");
            shutdown.trigger();
            // TODO: Find a better way of knowing that all miners have stopped
            sleep(std::time::Duration::from_secs(5));
            info!(target: LOG_TARGET, "App shutdown complete");
        }
        RunEvent::MainEventsCleared => {
            // no need to handle
        }
        _ => {
            debug!(target: LOG_TARGET, "Unhandled event: {:?}", event);
        }
    });
}<|MERGE_RESOLUTION|>--- conflicted
+++ resolved
@@ -234,25 +234,6 @@
 }
 
 #[tauri::command]
-<<<<<<< HEAD
-async fn get_seed_words<'r>(
-    _window: tauri::Window,
-    _state: tauri::State<'r, UniverseAppState>,
-    app: tauri::AppHandle,
-) -> Result<Vec<String>, String> {
-    let config_path = app.path_resolver().app_config_dir().unwrap();
-    let internal_wallet = InternalWallet::load_or_create(config_path)
-        .await
-        .map_err(|e| e.to_string())?;
-    let seed_words = internal_wallet
-        .decrypt_seed_words()
-        .map_err(|e| e.to_string())?;
-    let mut res = vec![];
-    for i in 0..seed_words.len() {
-        res.push(seed_words.get_word(i).unwrap().clone());
-    }
-    Ok(res)
-=======
 async fn set_auto_mining<'r>(
     auto_mining: bool,
     window: tauri::Window,
@@ -273,7 +254,26 @@
     }
 
     Ok(())
->>>>>>> 66ff4b76
+}
+
+#[tauri::command]
+async fn get_seed_words<'r>(
+    _window: tauri::Window,
+    _state: tauri::State<'r, UniverseAppState>,
+    app: tauri::AppHandle,
+) -> Result<Vec<String>, String> {
+    let config_path = app.path_resolver().app_config_dir().unwrap();
+    let internal_wallet = InternalWallet::load_or_create(config_path)
+        .await
+        .map_err(|e| e.to_string())?;
+    let seed_words = internal_wallet
+        .decrypt_seed_words()
+        .map_err(|e| e.to_string())?;
+    let mut res = vec![];
+    for i in 0..seed_words.len() {
+        res.push(seed_words.get_word(i).unwrap().clone());
+    }
+    Ok(res)
 }
 
 #[tauri::command]
@@ -550,13 +550,9 @@
             status,
             start_mining,
             stop_mining,
-<<<<<<< HEAD
+            set_auto_mining,
             set_mode,
             get_seed_words
-=======
-            set_auto_mining,
-            set_mode,
->>>>>>> 66ff4b76
         ])
         .build(tauri::generate_context!())
         .expect("error while running tauri application");
