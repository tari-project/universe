--- conflicted
+++ resolved
@@ -633,10 +633,7 @@
             commands::trigger_phases_restart,
             commands::set_node_type,
             commands::set_warmup_seen,
-<<<<<<< HEAD
             commands::set_allow_notifications
-=======
->>>>>>> bf50348a
         ])
         .build(tauri::generate_context!())
         .inspect_err(
