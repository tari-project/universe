// Copyright 2024. The Tari Project
//
// Redistribution and use in source and binary forms, with or without modification, are permitted provided that the
// following conditions are met:
//
// 1. Redistributions of source code must retain the above copyright notice, this list of conditions and the following
// disclaimer.
//
// 2. Redistributions in binary form must reproduce the above copyright notice, this list of conditions and the
// following disclaimer in the documentation and/or other materials provided with the distribution.
//
// 3. Neither the name of the copyright holder nor the names of its contributors may be used to endorse or promote
// products derived from this software without specific prior written permission.
//
// THIS SOFTWARE IS PROVIDED BY THE COPYRIGHT HOLDERS AND CONTRIBUTORS "AS IS" AND ANY EXPRESS OR IMPLIED WARRANTIES,
// INCLUDING, BUT NOT LIMITED TO, THE IMPLIED WARRANTIES OF MERCHANTABILITY AND FITNESS FOR A PARTICULAR PURPOSE ARE
// DISCLAIMED. IN NO EVENT SHALL THE COPYRIGHT HOLDER OR CONTRIBUTORS BE LIABLE FOR ANY DIRECT, INDIRECT, INCIDENTAL,
// SPECIAL, EXEMPLARY, OR CONSEQUENTIAL DAMAGES (INCLUDING, BUT NOT LIMITED TO, PROCUREMENT OF SUBSTITUTE GOODS OR
// SERVICES; LOSS OF USE, DATA, OR PROFITS; OR BUSINESS INTERRUPTION) HOWEVER CAUSED AND ON ANY THEORY OF LIABILITY,
// WHETHER IN CONTRACT, STRICT LIABILITY, OR TORT (INCLUDING NEGLIGENCE OR OTHERWISE) ARISING IN ANY WAY OUT OF THE
// USE OF THIS SOFTWARE, EVEN IF ADVISED OF THE POSSIBILITY OF SUCH DAMAGE.

// Prevents additional console window on Windows in release, DO NOT REMOVE!!
#![cfg_attr(not(debug_assertions), windows_subsystem = "windows")]

use commands::CpuMinerStatus;
use cpu_miner::CpuMinerConfig;
use events_manager::EventsManager;
use gpu_miner_adapter::GpuMinerStatus;
use log::{error, info, warn};
use node::local_node_adapter::LocalNodeAdapter;
use node::node_adapter::BaseNodeStatus;
use node::node_manager::NodeType;
use p2pool::models::Connections;
use process_stats_collector::ProcessStatsCollectorBuilder;

use node::remote_node_adapter::RemoteNodeAdapter;

use setup::setup_manager::SetupManager;
use std::fs::{create_dir_all, remove_dir_all, remove_file, File};
use std::path::Path;
use systemtray_manager::{SystemTrayData, SystemTrayManager};
use tasks_tracker::TasksTrackers;
use tauri_plugin_cli::CliExt;
use telemetry_service::TelemetryService;
use tokio::sync::watch::{self};
use updates_manager::UpdatesManager;
use utils::locks_utils::try_write_with_retry;
use utils::system_status::SystemStatus;
use wallet_adapter::WalletState;

use log4rs::config::RawConfig;
use std::fs;
use std::sync::atomic::{AtomicBool, Ordering};
use std::sync::Arc;
use std::time::Duration;
use tari_common::configuration::Network;
use tari_common_types::tari_address::TariAddress;
use tari_shutdown::Shutdown;
use tauri::async_runtime::block_on;
use tauri::{Manager, RunEvent};
use tauri_plugin_sentry::{minidump, sentry};
use tokio::select;
use tokio::sync::{Mutex, RwLock};
use tokio::time;
use utils::logging_utils::setup_logging;

use app_config::AppConfig;
use app_in_memory_config::AppInMemoryConfig;

use progress_tracker_old::ProgressTracker;
use telemetry_manager::TelemetryManager;

use crate::cpu_miner::CpuMiner;

use crate::commands::CpuMinerConnection;
#[cfg(target_os = "windows")]
use crate::external_dependencies::{ExternalDependencies, RequiredExternalDependency};
use crate::feedback::Feedback;
use crate::gpu_miner::GpuMiner;
use crate::mm_proxy_manager::{MmProxyManager, StartConfig};
use crate::node::node_manager::NodeManager;
use crate::p2pool::models::P2poolStats;
use crate::p2pool_manager::P2poolManager;
use crate::spend_wallet_manager::SpendWalletManager;
use crate::tor_manager::TorManager;
use crate::wallet_manager::WalletManager;
#[cfg(target_os = "macos")]
use utils::macos_utils::is_app_in_applications_folder;

mod airdrop;
mod app_config;
mod app_in_memory_config;
mod auto_launcher;
mod binaries;
mod commands;
mod configs;
mod consts;
mod cpu_miner;
mod credential_manager;
mod download_utils;
mod events;
mod events_emitter;
mod events_manager;
mod events_service;
mod external_dependencies;
mod feedback;
mod github;
mod gpu_miner;
mod gpu_miner_adapter;
mod gpu_status_file;
mod hardware;
mod internal_wallet;
mod mm_proxy_adapter;
mod mm_proxy_manager;
mod network_utils;
mod node;
mod p2pool;
mod p2pool_adapter;
mod p2pool_manager;
mod port_allocator;
mod process_adapter;
mod process_killer;
mod process_stats_collector;
mod process_utils;
mod process_watcher;
mod progress_tracker_old;
mod progress_trackers;
mod release_notes;
mod setup;
mod spend_wallet_adapter;
mod spend_wallet_manager;
mod systemtray_manager;
mod tasks_tracker;
mod telemetry_manager;
mod telemetry_service;
mod tests;
mod tor_adapter;
mod tor_control_client;
mod tor_manager;
mod updates_manager;
mod utils;
mod wallet_adapter;
mod wallet_manager;
mod xmrig;
mod xmrig_adapter;

const LOG_TARGET: &str = "tari::universe::main";
const RESTART_EXIT_CODE: i32 = i32::MAX;
#[cfg(not(any(feature = "release-ci", feature = "release-ci-beta")))]
const APPLICATION_FOLDER_ID: &str = "com.tari.universe.alpha";
#[cfg(all(feature = "release-ci", feature = "release-ci-beta"))]
const APPLICATION_FOLDER_ID: &str = "com.tari.universe.other";
#[cfg(all(feature = "release-ci", not(feature = "release-ci-beta")))]
const APPLICATION_FOLDER_ID: &str = "com.tari.universe";
#[cfg(all(feature = "release-ci-beta", not(feature = "release-ci")))]
const APPLICATION_FOLDER_ID: &str = "com.tari.universe.beta";

#[allow(clippy::too_many_lines)]
async fn initialize_frontend_updates(app: &tauri::AppHandle) -> Result<(), anyhow::Error> {
    let move_app = app.clone();
    TasksTrackers::current()
        .common
        .get_task_tracker()
        .await
        .spawn(async move {
            let app_state = move_app.state::<UniverseAppState>().clone();

            let _ = &app_state
                .events_manager
                .handle_internal_wallet_loaded_or_created(&move_app)
                .await;
        });

    let move_app = app.clone();
    TasksTrackers::current().common.get_task_tracker().await.spawn(async move {
        let app_state = move_app.state::<UniverseAppState>().clone();

        let mut node_status_watch_rx = (*app_state.node_status_watch_rx).clone();
        let mut gpu_status_watch_rx = (*app_state.gpu_latest_status).clone();
        let mut cpu_miner_status_watch_rx = (*app_state.cpu_miner_status_watch_rx).clone();
        let mut shutdown_signal = TasksTrackers::current().common.get_signal().await;

        let current_block_height = node_status_watch_rx.borrow().block_height;
        let _ = &app_state
            .events_manager
            .wait_for_initial_wallet_scan(&move_app, current_block_height)
            .await;

        let mut latest_updated_block_height = current_block_height;
        loop {
            select! {
                _ = node_status_watch_rx.changed() => {
                    let node_status: BaseNodeStatus = *node_status_watch_rx.borrow();
                    if node_status.block_height > latest_updated_block_height {
                        while latest_updated_block_height < node_status.block_height {
                            latest_updated_block_height += 1;
                            let _ = &app_state.events_manager.handle_new_block_height(&move_app, latest_updated_block_height).await;
                        }
                    } else {
                        let _ = &app_state.events_manager.handle_base_node_update(&move_app, node_status).await;
                    }
                },
                _ = gpu_status_watch_rx.changed() => {
                    let gpu_status: GpuMinerStatus = gpu_status_watch_rx.borrow().clone();

                    let _ = &app_state.events_manager.handle_gpu_mining_update(&move_app, gpu_status).await;
                },
                _ = cpu_miner_status_watch_rx.changed() => {
                    let cpu_status = cpu_miner_status_watch_rx.borrow().clone();
                    let _ = &app_state.events_manager.handle_cpu_mining_update(&move_app, cpu_status.clone()).await;

                    // Update systemtray data
                    let gpu_status: GpuMinerStatus = gpu_status_watch_rx.borrow().clone();
                    let systray_data = SystemTrayData {
                        cpu_hashrate: cpu_status.hash_rate,
                        gpu_hashrate: gpu_status.hash_rate,
                        estimated_earning: (cpu_status.estimated_earnings
                            + gpu_status.estimated_earnings) as f64,
                    };

                    match try_write_with_retry(&app_state.systemtray_manager, 6).await {
                        Ok(mut sm) => {
                            sm.update_tray(systray_data);
                        },
                        Err(e) => {
                            let err_msg = format!("Failed to acquire systemtray_manager write lock: {}", e);
                            error!(target: LOG_TARGET, "{}", err_msg);
                            sentry::capture_message(&err_msg, sentry::Level::Error);
                        }
                    }
                }
                _ = shutdown_signal.wait() => {
                    break;
                },
            }
        }
    });

    let move_app = app.clone();

    TasksTrackers::current().common.get_task_tracker().await.spawn(async move {
        let app_state = move_app.state::<UniverseAppState>().clone();
        let mut shutdown_signal = TasksTrackers::current().common.get_signal().await;
        let mut interval = time::interval(Duration::from_secs(10));

        loop {
            select! {
                _ = interval.tick() => {
                    if let Ok(connected_peers) = app_state
                        .node_manager
                        .list_connected_peers()
                        .await {
                            let _ = &app_state.events_manager.handle_connected_peers_update(&move_app, connected_peers).await;
                        } else {
                            let err_msg = "Error getting connected peers";
                            error!(target: LOG_TARGET, "{}", err_msg);
                            sentry::capture_message(err_msg, sentry::Level::Error);
                        }
                },
                _ = shutdown_signal.wait() => {
                    break;
                },
            }
        }
    });

    Ok(())
}

// #[allow(clippy::too_many_lines)]
// #[allow(dead_code)]
// async fn setup_inner(
//     state: tauri::State<'_, UniverseAppState>,
//     app: tauri::AppHandle,
// ) -> Result<(), anyhow::Error> {
//     state.events_manager.handle_app_config_loaded(&app).await;

//     #[cfg(target_os = "macos")]
//     if !cfg!(dev) && !is_app_in_applications_folder() {
//         state
//             .events_manager
//             .handle_critical_problem(
//                 &app,
//                 None,
//                 Some("not-installed-in-applications-directory".to_string()),
//             )
//             .await;
//         return Ok(());
//     }

//     state
//         .updates_manager
//         .init_periodic_updates(app.clone())
//         .await?;

//     let data_dir = app
//         .path()
//         .app_local_data_dir()
//         .expect("Could not get data dir");
//     let config_dir = app
//         .path()
//         .app_config_dir()
//         .expect("Could not get config dir");
//     let log_dir = app.path().app_log_dir().expect("Could not get log dir");

//     #[cfg(target_os = "windows")]
//     if cfg!(target_os = "windows") && !cfg!(dev) {
//         ExternalDependencies::current()
//             .read_registry_installed_applications()
//             .await?;
//         let is_missing = ExternalDependencies::current()
//             .check_if_some_dependency_is_not_installed()
//             .await;
//         let external_dependencies = ExternalDependencies::current()
//             .get_external_dependencies()
//             .await;

//         if is_missing {
//             state
//                 .events_manager
//                 .handle_missing_application_files(&app, external_dependencies)
//                 .await;
//             return Ok(());
//         }
//     }

//     let _unused = state
//         .systemtray_manager
//         .write()
//         .await
//         .initialize_tray(app.clone());

//     let cpu_miner_config = state.cpu_miner_config.read().await;
//     let app_config = state.config.read().await;

//     let use_tor = app_config.use_tor();
//     let p2pool_enabled = app_config.p2pool_enabled();
//     let base_node_grpc_address = app_config.remote_base_node_address();
//     drop(app_config);

//     let mm_proxy_manager = state.mm_proxy_manager.clone();

//     let is_auto_launcher_enabled = state.config.read().await.should_auto_launch();
//     let _unused = AutoLauncher::current()
//         .initialize_auto_launcher(is_auto_launcher_enabled)
//         .await
//         .inspect_err(|e| error!(target: LOG_TARGET, "Could not initialize auto launcher: {:?}", e));

//     let (tx, rx) = watch::channel("".to_string());
//     let progress = ProgressTracker::new(app.clone(), Some(tx));
//     progress.set_max(1).await;

//     let last_binaries_update_timestamp = state.config.read().await.last_binaries_update_timestamp();
//     let now = SystemTime::now();

//     state
//         .telemetry_manager
//         .write()
//         .await
//         .initialize(app.clone())
//         .await?;

//     let mut telemetry_id = state
//         .telemetry_manager
//         .read()
//         .await
//         .get_unique_string()
//         .await;
//     if telemetry_id.is_empty() {
//         telemetry_id = "unknown_miner_tari_universe".to_string();
//     }

//     let app_version = app.package_info().version.clone();
//     state
//         .telemetry_service
//         .write()
//         .await
//         .init(app_version.to_string(), telemetry_id.clone())
//         .await?;
//     let telemetry_service = state.telemetry_service.clone();
//     let telemetry_service = &telemetry_service.read().await;

//     let mut binary_resolver = BinaryResolver::current().write().await;
//     let should_check_for_update = now
//         .duration_since(last_binaries_update_timestamp)
//         .unwrap_or(Duration::from_secs(0))
//         > Duration::from_secs(60 * 60 * 6);

//     telemetry_service
//         .send(
//             "benchmarking-network".to_string(),
//             json!({
//                 "service": "speedtest",
//                 "percentage": 0,
//             }),
//         )
//         .await?;
//     progress.set_max(5).await;
//     progress
//         .update("benchmarking-network".to_string(), None, 0)
//         .await;

//     NetworkStatus::current()
//         .run_speed_test_with_timeout(&app)
//         .await;

//     if use_tor && !cfg!(target_os = "macos") {
//         telemetry_service
//             .send(
//                 "checking-latest-version-tor".to_string(),
//                 json!({
//                     "service": "tor_manager",
//                     "percentage": 5,
//                 }),
//             )
//             .await?;
//         progress.set_max(10).await;
//         progress
//             .update("checking-latest-version-tor".to_string(), None, 0)
//             .await;
//         binary_resolver
//             .initialize_binary_timeout(
//                 Binaries::Tor,
//                 progress.clone(),
//                 should_check_for_update,
//                 rx.clone(),
//             )
//             .await?;
//         sleep(Duration::from_secs(1));
//     }

//     let _unused = telemetry_service
//         .send(
//             "checking-latest-version-node".to_string(),
//             json!({
//                 "service": "node_manager",
//                 "percentage": 10,
//             }),
//         )
//         .await;
//     progress.set_max(15).await;
//     progress
//         .update("checking-latest-version-node".to_string(), None, 0)
//         .await;
//     binary_resolver
//         .initialize_binary_timeout(
//             Binaries::MinotariNode,
//             progress.clone(),
//             should_check_for_update,
//             rx.clone(),
//         )
//         .await?;
//     sleep(Duration::from_secs(1));

//     let _unused = telemetry_service
//         .send(
//             "checking-latest-version-mmproxy".to_string(),
//             json!({
//                 "service": "mmproxy",
//                 "percentage": 15,
//             }),
//         )
//         .await;
//     progress.set_max(20).await;
//     progress
//         .update("checking-latest-version-mmproxy".to_string(), None, 0)
//         .await;
//     binary_resolver
//         .initialize_binary_timeout(
//             Binaries::MergeMiningProxy,
//             progress.clone(),
//             should_check_for_update,
//             rx.clone(),
//         )
//         .await?;
//     sleep(Duration::from_secs(1));

//     let _unused = telemetry_service
//         .send(
//             "checking-latest-version-wallet".to_string(),
//             json!({
//                 "service": "wallet",
//                 "percentage": 20,
//             }),
//         )
//         .await;
//     progress.set_max(25).await;
//     progress
//         .update("checking-latest-version-wallet".to_string(), None, 0)
//         .await;
//     binary_resolver
//         .initialize_binary_timeout(
//             Binaries::Wallet,
//             progress.clone(),
//             should_check_for_update,
//             rx.clone(),
//         )
//         .await?;
//     sleep(Duration::from_secs(1));

//     let _unused = telemetry_service
//         .send(
//             "checking-latest-version-gpuminer".to_string(),
//             json!({
//                 "service": "gpuminer",
//                 "percentage":25,
//             }),
//         )
//         .await;
//     progress.set_max(30).await;
//     progress
//         .update("checking-latest-version-gpuminer".to_string(), None, 0)
//         .await;
//     binary_resolver
//         .initialize_binary_timeout(
//             Binaries::GpuMiner,
//             progress.clone(),
//             should_check_for_update,
//             rx.clone(),
//         )
//         .await?;
//     sleep(Duration::from_secs(1));

//     let _unused = telemetry_service
//         .send(
//             "checking-latest-version-xmrig".to_string(),
//             json!({
//                 "service": "xmrig",
//                 "percentage":30,
//             }),
//         )
//         .await;
//     progress.set_max(35).await;
//     progress
//         .update("checking-latest-version-xmrig".to_string(), None, 0)
//         .await;
//     binary_resolver
//         .initialize_binary_timeout(
//             Binaries::Xmrig,
//             progress.clone(),
//             should_check_for_update,
//             rx.clone(),
//         )
//         .await?;
//     sleep(Duration::from_secs(1));

//     let _unused = telemetry_service
//         .send(
//             "checking-latest-version-sha-p2pool".to_string(),
//             json!({
//                 "service": "sha_p2pool",
//                 "percentage":35,
//             }),
//         )
//         .await;
//     progress.set_max(40).await;
//     progress
//         .update("checking-latest-version-sha-p2pool".to_string(), None, 0)
//         .await;
//     binary_resolver
//         .initialize_binary_timeout(
//             Binaries::ShaP2pool,
//             progress.clone(),
//             should_check_for_update,
//             rx.clone(),
//         )
//         .await?;
//     sleep(Duration::from_secs(1));

//     if should_check_for_update {
//         state
//             .config
//             .write()
//             .await
//             .set_last_binaries_update_timestamp(now)
//             .await?;
//     }

//     //drop binary resolver to release the lock
//     drop(binary_resolver);

//     let _unused = state
//         .gpu_miner
//         .write()
//         .await
//         .detect(
//             app.clone(),
//             config_dir.clone(),
//             state.config.read().await.gpu_engine(),
//         )
//         .await
//         .inspect_err(|e| error!(target: LOG_TARGET, "Could not detect gpu miner: {:?}", e));

//     HardwareStatusMonitor::current().initialize().await?;

//     let mut tor_control_port = None;
//     if use_tor && !cfg!(target_os = "macos") {
//         state
//             .tor_manager
//             .ensure_started(data_dir.clone(), config_dir.clone(), log_dir.clone())
//             .await?;
//         tor_control_port = state.tor_manager.get_control_port().await?;
//     }
//     let _unused = telemetry_service
//         .send(
//             "waiting-for-minotari-node-to-start".to_string(),
//             json!({
//                 "service": "minotari_node",
//                 "percentage":40,
//             }),
//         )
//         .await;
//     progress.set_max(45).await;
//     progress
//         .update("waiting-for-minotari-node-to-start".to_string(), None, 0)
//         .await;
//     for _i in 0..2 {
//         match state
//             .node_manager
//             .ensure_started(
//                 data_dir.clone(),
//                 config_dir.clone(),
//                 log_dir.clone(),
//                 use_tor,
//                 tor_control_port,
//                 base_node_grpc_address.clone(),
//             )
//             .await
//         {
//             Ok(_) => {}
//             Err(e) => {
//                 if let NodeManagerError::ExitCode(code) = e {
//                     if STOP_ON_ERROR_CODES.contains(&code) {
//                         warn!(target: LOG_TARGET, "Database for node is corrupt or needs a reset, deleting and trying again.");
//                         state.node_manager.clean_data_folder(&data_dir).await?;
//                         let _unused = telemetry_service
//                             .send(
//                                 "resetting-minotari-node-database".to_string(),
//                                 json!({
//                                     "service": "minotari_node",
//                                     "percentage":45,
//                                 }),
//                             )
//                             .await;
//                         progress.set_max(50).await;
//                         progress
//                             .update("minotari-node-restarting".to_string(), None, 0)
//                             .await;
//                         continue;
//                     }
//                 }
//                 error!(target: LOG_TARGET, "Could not start node manager: {:?}", e);

//                 app.exit(-1);
//                 return Err(e.into());
//             }
//         }
//     }
//     info!(target: LOG_TARGET, "Node has started and is ready");

//     let _unused = telemetry_service
//         .send(
//             "waiting-for-wallet".to_string(),
//             json!({
//                 "service": "wallet",
//                 "percentage":50,
//             }),
//         )
//         .await;
//     progress.set_max(55).await;
//     progress
//         .update("waiting-for-wallet".to_string(), None, 0)
//         .await;

//     // let binary_version_path = BinaryResolver::current()
//     //     .read()
//     //     .await
//     //     .resolve_path_to_binary_files(Binaries::Wallet)?;
//     // match OpenOptions::new()
//     //     .create_new(true)
//     //     .write(true)
//     //     .open(binary_version_path.clone()).await
//     // {
//     //     Ok(_) => {
//     //         println!("Lock acquired. Running executable...");
//     //         // Run your executable here
//     //         // ...
//     //         // Remove the lock file when exiting
//     //         std::fs::remove_file(binary_version_path)?;
//     //     },
//     //     Err(err) => {
//     //         eprintln!("Error creating lock file: {}", err);
//     //     }
//     // }

//     state
//         .wallet_manager
//         .ensure_started(
//             TasksTrackers::current().common.get_signal().await,
//             data_dir.clone(),
//             config_dir.clone(),
//             log_dir.clone(),
//         )
//         .await?;

//     let _unused = telemetry_service
//         .send(
//             "wallet-started".to_string(),
//             json!({
//                 "service": "wallet",
//                 "percentage":55,
//             }),
//         )
//         .await;
//     progress.set_max(60).await;
//     progress.update("wallet-started".to_string(), None, 0).await;
//     progress
//         .update("waiting-for-node".to_string(), None, 0)
//         .await;
//     let _unused = telemetry_service
//         .send(
//             "preparing-for-initial-sync".to_string(),
//             json!({
//                 "service": "initial_sync",
//                 "percentage":60,
//             }),
//         )
//         .await;
//     progress.set_max(75).await;
//     // state.node_manager.wait_synced(progress.clone()).await?;
//     let mut telemetry_id = state
//         .telemetry_manager
//         .read()
//         .await
//         .get_unique_string()
//         .await;
//     if telemetry_id.is_empty() {
//         telemetry_id = "unknown_miner_tari_universe".to_string();
//     }

//     // Benchmark if needed.
//     progress.set_max(77).await;
//     // let mut cpu_miner_config = state.cpu_miner_config.read().await.clone();
//     // Clear out so we use default.
//     let _unused = telemetry_service
//         .send(
//             "starting-benchmarking".to_string(),
//             json!({
//                 "service": "starting_benchmarking",
//                 "percentage":75,
//             }),
//         )
//         .await;

//     let mut cpu_miner = state.cpu_miner.write().await;
//     let benchmarked_hashrate = cpu_miner
//         .start_benchmarking(
//             Duration::from_secs(30),
//             data_dir.clone(),
//             config_dir.clone(),
//             log_dir.clone(),
//         )
//         .await?;
//     drop(cpu_miner);

//     if p2pool_enabled {
//         let _unused = telemetry_service
//             .send(
//                 "starting-p2pool".to_string(),
//                 json!({
//                     "service": "starting_p2pool",
//                     "percentage":77,
//                 }),
//             )
//             .await;
//         progress.set_max(85).await;
//         progress
//             .update("starting-p2pool".to_string(), None, 0)
//             .await;

//         let base_node_address = state.node_manager.get_grpc_address().await?;
//         let p2pool_config = P2poolConfig::builder()
//             .with_base_node(base_node_address.to_string())
//             .with_stats_server_port(state.config.read().await.p2pool_stats_server_port())
//             .with_cpu_benchmark_hashrate(Some(benchmarked_hashrate))
//             .build()?;

//         state
//             .p2pool_manager
//             .ensure_started(
//                 p2pool_config,
//                 data_dir.clone(),
//                 config_dir.clone(),
//                 log_dir.clone(),
//             )
//             .await?;
//     }

//     let _unused = telemetry_service
//         .send(
//             "starting-mmproxy".to_string(),
//             json!({
//                 "service": "starting_mmproxy",
//                 "percentage":85,
//             }),
//         )
//         .await;
//     progress.set_max(100).await;
//     progress
//         .update("starting-mmproxy".to_string(), None, 0)
//         .await;

//     let base_node_grpc_address = state.node_manager.get_grpc_address().await?;

//     let config = state.config.read().await;
//     let p2pool_port = state.p2pool_manager.grpc_port().await;
//     mm_proxy_manager
//         .start(StartConfig {
//             base_node_grpc_address,
//             p2pool_port,
//             base_path: data_dir.clone(),
//             config_path: config_dir.clone(),
//             log_path: log_dir.clone(),
//             tari_address: cpu_miner_config.tari_address.clone(),
//             coinbase_extra: telemetry_id,
//             p2pool_enabled,
//             monero_nodes: config.mmproxy_monero_nodes().clone(),
//             use_monero_fail: config.mmproxy_use_monero_fail(),
//         })
//         .await?;
//     mm_proxy_manager.wait_ready().await?;
//     drop(config);

//     let mut spend_wallet_manager = state.spend_wallet_manager.write().await;
//     spend_wallet_manager
//         .init(
//             TasksTrackers::current().common.get_signal().await,
//             data_dir,
//             config_dir,
//             log_dir,
//         )
//         .await?;
//     drop(spend_wallet_manager);

//     *state.is_setup_finished.write().await = true;
//     let _unused = telemetry_service
//         .send(
//             "setup-finished".to_string(),
//             json!({
//                 "service": "setup_finished",
//                 "percentage":100,
//             }),
//         )
//         .await;

//     initialize_frontend_updates(&app).await?;

//     let app_handle_clone: tauri::AppHandle = app.clone();
//     let mut shutdown_signal = TasksTrackers::current().common.get_signal().await;
//     TasksTrackers::current()
//         .common
//         .get_task_tracker()
//         .await
//         .spawn(async move {
//             let mut interval: time::Interval = time::interval(Duration::from_secs(30));
//             let mut has_send_error = false;

//             loop {
//                 tokio::select! {
//                     _ = interval.tick() => {
//                         let state = app_handle_clone.state::<UniverseAppState>().inner();
//                         let check_if_orphan = state
//                             .node_manager
//                             .check_if_is_orphan_chain(!has_send_error)
//                             .await;
//                         match check_if_orphan {
//                             Ok(is_stuck) => {
//                                 if is_stuck {
//                                     error!(target: LOG_TARGET, "Miner is stuck on orphan chain");
//                                 }
//                                 if is_stuck && !has_send_error {
//                                     has_send_error = true;
//                                 }
//                                 state
//                             .events_manager
//                             .handle_stuck_on_orphan_chain(&app_handle_clone, is_stuck)
//                             .await;
//                             }
//                             Err(ref e) => {
//                                 error!(target: LOG_TARGET, "{}", e);
//                             }
//                         }
//                     },
//                     _ = shutdown_signal.wait() => {
//                         info!(target: LOG_TARGET, "Stopping periodic orphan chain checks");
//                         break;
//                     }
//                 }
//             }
//         });

//     let app_handle_clone: tauri::AppHandle = app.clone();
//     tauri::async_runtime::spawn(async move {
//         let mut receiver = SystemStatus::current().get_sleep_mode_watcher();
//         let mut last_state = *receiver.borrow();
//         loop {
//             if receiver.changed().await.is_ok() {
//                 let current_state = *receiver.borrow();

//                 if last_state && !current_state {
//                     info!(target: LOG_TARGET, "System is no longer in sleep mode");
//                     let _unused = resume_all_processes(app_handle_clone.clone()).await;
//                 }

//                 if !last_state && current_state {
//                     info!(target: LOG_TARGET, "System entered sleep mode");
//                     TasksTrackers::current().stop_all_processes().await;
//                 }

//                 last_state = current_state;
//             } else {
//                 error!(target: LOG_TARGET, "Failed to receive sleep mode change");
//             }
//         }
//     });

//     let _unused = ReleaseNotes::current()
//         .handle_release_notes_event_emit(state.clone(), app)
//         .await;

//     Ok(())
// }

#[derive(Clone)]
struct UniverseAppState {
    stop_start_mutex: Arc<Mutex<()>>,
    node_status_watch_rx: Arc<watch::Receiver<BaseNodeStatus>>,
    #[allow(dead_code)]
    wallet_state_watch_rx: Arc<watch::Receiver<Option<WalletState>>>,
    cpu_miner_status_watch_rx: Arc<watch::Receiver<CpuMinerStatus>>,
    gpu_latest_status: Arc<watch::Receiver<GpuMinerStatus>>,
    p2pool_latest_status: Arc<watch::Receiver<Option<P2poolStats>>>,
    is_getting_p2pool_connections: Arc<AtomicBool>,
    is_getting_transactions_history: Arc<AtomicBool>,
    is_getting_coinbase_history: Arc<AtomicBool>,
    #[allow(dead_code)]
    is_setup_finished: Arc<RwLock<bool>>,
    config: Arc<RwLock<AppConfig>>,
    in_memory_config: Arc<RwLock<AppInMemoryConfig>>,
    tari_address: Arc<RwLock<TariAddress>>,
    cpu_miner: Arc<RwLock<CpuMiner>>,
    gpu_miner: Arc<RwLock<GpuMiner>>,
    cpu_miner_config: Arc<RwLock<CpuMinerConfig>>,
    mm_proxy_manager: MmProxyManager,
    node_manager: NodeManager,
    wallet_manager: WalletManager,
    spend_wallet_manager: Arc<RwLock<SpendWalletManager>>,
    telemetry_manager: Arc<RwLock<TelemetryManager>>,
    telemetry_service: Arc<RwLock<TelemetryService>>,
    feedback: Arc<RwLock<Feedback>>,
    p2pool_manager: P2poolManager,
    tor_manager: TorManager,
    updates_manager: UpdatesManager,
    cached_p2pool_connections: Arc<RwLock<Option<Option<Connections>>>>,
    systemtray_manager: Arc<RwLock<SystemTrayManager>>,
    events_manager: Arc<EventsManager>,
}

#[derive(Clone, serde::Serialize, serde::Deserialize)]
struct FEPayload {
    token: Option<String>,
}

#[allow(clippy::too_many_lines)]
fn main() {
    let _unused = fix_path_env::fix();
    // TODO: Integrate sentry into logs. Because we are using Tari's logging infrastructure, log4rs
    // sets the logger and does not expose a way to add sentry into it.

    let client = sentry::init((
        "https://edd6b9c1494eb7fda6ee45590b80bcee@o4504839079002112.ingest.us.sentry.io/4507979991285760",
        sentry::ClientOptions {
            release: sentry::release_name!(),
            attach_stacktrace: true,
            ..Default::default()
        },
    ));
    let _guard = minidump::init(&client);

    let shutdown = Shutdown::new();

    let mut stats_collector = ProcessStatsCollectorBuilder::new();
    // NOTE: Nothing is started at this point, so ports are not known. You can only start settings ports
    // and addresses once the different services have been started.
    // A better way is to only provide the config when we start the service.
    let (base_node_watch_tx, base_node_watch_rx) = watch::channel(BaseNodeStatus::default());
    let (local_node_watch_tx, local_node_watch_rx) = watch::channel(BaseNodeStatus::default());
    let (remote_node_watch_tx, remote_node_watch_rx) = watch::channel(BaseNodeStatus::default());
    let node_manager = NodeManager::new(
        &mut stats_collector,
        LocalNodeAdapter::new(local_node_watch_tx.clone()),
        RemoteNodeAdapter::new(remote_node_watch_tx.clone()),
        shutdown.to_signal(),
        // TODO: Decide who and how controls it
        NodeType::RemoteUntilLocal,
        base_node_watch_tx,
        local_node_watch_rx,
        remote_node_watch_rx,
    );
    let (wallet_state_watch_tx, wallet_state_watch_rx) =
        watch::channel::<Option<WalletState>>(None);
    let (gpu_status_tx, gpu_status_rx) = watch::channel(GpuMinerStatus::default());
    let (cpu_miner_status_watch_tx, cpu_miner_status_watch_rx) =
        watch::channel::<CpuMinerStatus>(CpuMinerStatus::default());
    let wallet_manager = WalletManager::new(
        node_manager.clone(),
        wallet_state_watch_tx,
        &mut stats_collector,
    );
    let spend_wallet_manager = SpendWalletManager::new(node_manager.clone());
    let (p2pool_stats_tx, p2pool_stats_rx) = watch::channel(None);
    let p2pool_manager = P2poolManager::new(p2pool_stats_tx, &mut stats_collector);

    let cpu_config = Arc::new(RwLock::new(CpuMinerConfig {
        node_connection: CpuMinerConnection::BuiltInProxy,
        tari_address: TariAddress::default(),
        eco_mode_xmrig_options: vec![],
        ludicrous_mode_xmrig_options: vec![],
        custom_mode_xmrig_options: vec![],
        eco_mode_cpu_percentage: None,
        ludicrous_mode_cpu_percentage: None,
    }));

    let app_in_memory_config =
        Arc::new(RwLock::new(app_in_memory_config::AppInMemoryConfig::init()));

    let cpu_miner: Arc<RwLock<CpuMiner>> = Arc::new(
        CpuMiner::new(
            &mut stats_collector,
            cpu_miner_status_watch_tx,
            base_node_watch_rx.clone(),
        )
        .into(),
    );
    let gpu_miner: Arc<RwLock<GpuMiner>> = Arc::new(
        GpuMiner::new(
            gpu_status_tx,
            base_node_watch_rx.clone(),
            &mut stats_collector,
        )
        .into(),
    );

    let app_config_raw = AppConfig::new();
    let app_config = Arc::new(RwLock::new(app_config_raw.clone()));
    let (tor_watch_tx, tor_watch_rx) = watch::channel(None);
    let tor_manager = TorManager::new(tor_watch_tx, &mut stats_collector);
    let mm_proxy_manager = MmProxyManager::new(&mut stats_collector);

    let telemetry_manager: TelemetryManager = TelemetryManager::new(
        cpu_miner_status_watch_rx.clone(),
        app_config.clone(),
        app_in_memory_config.clone(),
        Some(Network::default()),
        gpu_status_rx.clone(),
        base_node_watch_rx.clone(),
        p2pool_stats_rx.clone(),
        tor_watch_rx.clone(),
        stats_collector.build(),
    );

    let updates_manager = UpdatesManager::new();
    let telemetry_service = TelemetryService::new(app_in_memory_config.clone());

    let feedback = Feedback::new(app_in_memory_config.clone(), app_config.clone());

    let app_state = UniverseAppState {
        stop_start_mutex: Arc::new(Mutex::new(())),
        is_getting_p2pool_connections: Arc::new(AtomicBool::new(false)),
        node_status_watch_rx: Arc::new(base_node_watch_rx),
        wallet_state_watch_rx: Arc::new(wallet_state_watch_rx.clone()),
        cpu_miner_status_watch_rx: Arc::new(cpu_miner_status_watch_rx),
        gpu_latest_status: Arc::new(gpu_status_rx),
        p2pool_latest_status: Arc::new(p2pool_stats_rx),
        is_setup_finished: Arc::new(RwLock::new(false)),
        is_getting_transactions_history: Arc::new(AtomicBool::new(false)),
        is_getting_coinbase_history: Arc::new(AtomicBool::new(false)),
        config: app_config.clone(),
        in_memory_config: app_in_memory_config.clone(),
        tari_address: Arc::new(RwLock::new(TariAddress::default())),
        cpu_miner: cpu_miner.clone(),
        gpu_miner: gpu_miner.clone(),
        cpu_miner_config: cpu_config.clone(),
        mm_proxy_manager: mm_proxy_manager.clone(),
        node_manager,
        wallet_manager,
        spend_wallet_manager: Arc::new(RwLock::new(spend_wallet_manager)),
        p2pool_manager,
        telemetry_manager: Arc::new(RwLock::new(telemetry_manager)),
        telemetry_service: Arc::new(RwLock::new(telemetry_service)),
        feedback: Arc::new(RwLock::new(feedback)),
        tor_manager,
        updates_manager,
        cached_p2pool_connections: Arc::new(RwLock::new(None)),
        systemtray_manager: Arc::new(RwLock::new(SystemTrayManager::new())),
        events_manager: Arc::new(EventsManager::new(wallet_state_watch_rx)),
    };
    let app_state_clone = app_state.clone();
    #[allow(deprecated, reason = "This is a temporary fix until the new tauri API is released")]
    let app = tauri::Builder::default()
        .plugin(tauri_plugin_clipboard_manager::init())
        .plugin(tauri_plugin_process::init())
        .plugin(tauri_plugin_sentry::init_with_no_injection(&client))
        .plugin(tauri_plugin_os::init())
        .plugin(tauri_plugin_shell::init())
        .plugin(tauri_plugin_single_instance::init(|app, argv, cwd| {
            println!("{}, {argv:?}, {cwd}", app.package_info().name);

            match app.get_webview_window("main") {
                Some(w) => {
                    let _unused = w.show().map_err(|err| error!(target: LOG_TARGET, "Couldn't show the main window {:?}", err));
                    let _unused = w.set_focus();
                },
                None => {
                    error!(target: LOG_TARGET, "Could not find main window");
                }
            };
        }))
        .plugin(tauri_plugin_updater::Builder::new().build())
        .plugin(tauri_plugin_cli::init())
        .setup(|app| {
            let config_path = app
                .path()
                .app_config_dir()
                .expect("Could not get config dir");

            // Remove this after it's been rolled out for a few versions
            let log_path = app.path().app_log_dir().map_err(|e| e.to_string())?;
            let logs_cleared_file = log_path.join("logs_cleared");
            if logs_cleared_file.exists() {
                remove_file(&logs_cleared_file).map_err(|e| e.to_string())?;
            }

            let contents = setup_logging(
                &log_path
                    .join("universe")
                    .join("configs")
                    .join("log4rs_config_universe.yml"),
                &app.path().app_log_dir().expect("Could not get log dir"),
                include_str!("../log4rs/universe_sample.yml"),
            )
            .expect("Could not set up logging");
            let config: RawConfig = serde_yaml::from_str(&contents)
                .expect("Could not parse the contents of the log file as yaml");
            log4rs::init_raw_config(config).expect("Could not initialize logging");

            // Do this after logging has started otherwise we can't actually see any errors
            app.manage(app_state_clone);
            match app.cli().matches() {
                Ok(matches) => {
                    if let Some(backup_path) = matches.args.get("import-backup") {
                        if let Some(backup_path)  = backup_path.value.as_str() {
                            info!(target: LOG_TARGET, "Trying to copy backup to existing db: {:?}", backup_path);
                            let backup_path = Path::new(backup_path);
                            if backup_path.exists() {
                               let existing_db = app.path()
                                    .app_local_data_dir()
                                    .map_err(Box::new)?
                                    .join("node")
                                    .join(Network::get_current_or_user_setting_or_default().to_string())
                                    .join("data").join("base_node").join("db");

                                info!(target: LOG_TARGET, "Existing db path: {:?}", existing_db);
                                let _unused = fs::remove_dir_all(&existing_db).inspect_err(|e| warn!(target: LOG_TARGET, "Could not remove existing db when importing backup: {:?}", e));
                                let _unused=fs::create_dir_all(&existing_db).inspect_err(|e| error!(target: LOG_TARGET, "Could not create existing db when importing backup: {:?}", e));
                                let _unused = fs::copy(backup_path, existing_db.join("data.mdb")).inspect_err(|e| error!(target: LOG_TARGET, "Could not copy backup to existing db: {:?}", e));
                            } else {
                                warn!(target: LOG_TARGET, "Backup file does not exist: {:?}", backup_path);
                            }
                        }
                    }
                },
                Err(e) => {
                    error!(target: LOG_TARGET, "Could not get cli matches: {:?}", e);
                   return Err(Box::new(e));
                }
            };
            // The start of needed restart operations. Break this out into a module if we need n+1
            let tcp_tor_toggled_file = config_path.join("tcp_tor_toggled");
            if tcp_tor_toggled_file.exists() {
                let network = Network::default().as_key_str();

                let node_peer_db = config_path.join("node").join(network).join("peer_db");
                let wallet_peer_db = config_path.join("wallet").join(network).join("peer_db");

                // They may not exist. This could be first run.
                if node_peer_db.exists() {
                    if let Err(e) = remove_dir_all(node_peer_db) {
                        warn!(target: LOG_TARGET, "Could not clear peer data folder: {}", e);
                    }
                }

                if wallet_peer_db.exists() {
                    if let Err(e) = remove_dir_all(wallet_peer_db) {
                        warn!(target: LOG_TARGET, "Could not clear peer data folder: {}", e);
                    }
                }

                remove_file(tcp_tor_toggled_file).map_err(|e| {
                    error!(target: LOG_TARGET, "Could not remove tcp_tor_toggled file: {}", e);
                    e.to_string()
                })?;
            }

            // TODO: Remove this in a few versions
            // It exists for people who ran 0.9.803 and ended up on a fork
            // Everyone needs a clean node db for 0.9.804, so lets wipe the db once, write this file
            // and not require people to clear the db multiple times. Once we know nobody is on
            // a version 0.9.803 or before
            let feb_17_fork_reset = config_path.join("20250217-node-db-clean");
            if !feb_17_fork_reset.exists() {
                let network = Network::default().as_key_str();

                let node_data_db = config_path.join("node").join(network).join("data");

                // They may not exist. This could be first run.
                if node_data_db.exists() {
                    if let Err(e) = remove_dir_all(node_data_db) {
                        warn!(target: LOG_TARGET, "Could not clear peer data folder: {}", e);
                    }
                }

                create_dir_all(&config_path).map_err(|e| e.to_string())?;
                File::create(feb_17_fork_reset).map_err(|e| e.to_string())?;
            }

<<<<<<< HEAD
            let thread_config: JoinHandle<Result<(), anyhow::Error>> =
                tauri::async_runtime::spawn(async move {
                    let mut app_conf = app_config.write().await;
                    app_conf.load_or_create(config_path).await?;

                    let mut cpu_conf = cpu_config.write().await;
                    cpu_conf.eco_mode_cpu_percentage = app_conf.eco_mode_cpu_threads();
                    cpu_conf.ludicrous_mode_cpu_percentage = app_conf.ludicrous_mode_cpu_threads();
                    cpu_conf.eco_mode_xmrig_options = app_conf.eco_mode_cpu_options().clone();
                    cpu_conf.ludicrous_mode_xmrig_options =
                        app_conf.ludicrous_mode_cpu_options().clone();
                    cpu_conf.custom_mode_xmrig_options = app_conf.custom_mode_cpu_options().clone();

                    Ok(())
                });

            match tauri::async_runtime::block_on(thread_config) {
                Ok(_) => {}
                Err(e) => {
                    error!(target: LOG_TARGET, "Error setting up app state: {:?}", e);
                }
            };
=======
>>>>>>> 35b4a362

            Ok(())
        })
        .invoke_handler(tauri::generate_handler![
            commands::close_splashscreen,
            commands::download_and_start_installer,
            commands::exit_application,
            commands::fetch_tor_bridges,
            commands::get_app_in_memory_config,
            commands::get_applications_versions,
            commands::get_external_dependencies,
            commands::get_max_consumption_levels,
            commands::get_monero_seed_words,
            commands::get_network,
            commands::get_p2pool_stats,
            commands::get_paper_wallet_details,
            commands::get_seed_words,
            commands::get_tor_config,
            commands::get_tor_entry_guards,
            commands::get_transactions_history,
            commands::get_coinbase_transactions,
            commands::import_seed_words,
            commands::log_web_message,
            commands::open_log_dir,
            commands::reset_settings,
            commands::restart_application,
            commands::send_feedback,
            commands::set_allow_telemetry,
            commands::send_data_telemetry_service,
            commands::set_application_language,
            commands::set_auto_update,
            commands::set_cpu_mining_enabled,
            commands::set_display_mode,
            commands::set_gpu_mining_enabled,
            commands::set_mine_on_app_start,
            commands::set_mode,
            commands::set_monero_address,
            commands::set_monerod_config,
            commands::set_p2pool_enabled,
            commands::set_show_experimental_settings,
            commands::set_should_always_use_system_language,
            commands::set_should_auto_launch,
            commands::set_tor_config,
            commands::set_use_tor,
            commands::set_visual_mode,
            commands::start_mining,
            commands::stop_mining,
            commands::update_applications,
            commands::get_p2pool_connections,
            commands::set_p2pool_stats_server_port,
            commands::get_used_p2pool_stats_server_port,
            commands::proceed_with_update,
            commands::set_pre_release,
            commands::check_for_updates,
            commands::try_update,
            commands::toggle_device_exclusion,
            commands::get_network,
            commands::sign_ws_data,
            commands::set_airdrop_tokens,
            commands::get_airdrop_tokens,
            commands::set_selected_engine,
            commands::frontend_ready,
            commands::send_one_sided_to_stealth_address,
            commands::verify_address_for_send,
            commands::format_micro_minotari,
            commands::trigger_phases_restart,
        ])
        .build(tauri::generate_context!())
        .inspect_err(
            |e| error!(target: LOG_TARGET, "Error while building tauri application: {:?}", e),
        )
        .expect("error while running tauri application");

    info!(
        target: LOG_TARGET,
        "Starting Tari Universe version: {}",
        app.package_info().version
    );

    let power_monitor = SystemStatus::current().start_listener();

    let is_restart_requested = Arc::new(AtomicBool::new(false));
    let is_restart_requested_clone = is_restart_requested.clone();

    app.run(move |app_handle, event| {
        // We can only receive system events from the event loop so this needs to be here
        let _unused = SystemStatus::current().receive_power_event(&power_monitor).inspect_err(|e| {
            error!(target: LOG_TARGET, "Could not receive power event: {:?}", e)
        });

        match event {
        tauri::RunEvent::Ready  => {
            info!(target: LOG_TARGET, "RunEvent Ready");
            let handle_clone = app_handle.clone();
            tauri::async_runtime::spawn(async move {
                SetupManager::get_instance().start_setup(handle_clone.clone()).await;
                SetupManager::spawn_sleep_mode_handler(handle_clone.clone()).await;
            });
        }
        tauri::RunEvent::ExitRequested { api: _, code, .. } => {
            info!(target: LOG_TARGET, "App shutdown request caught with code: {:#?}", code);
            if let Some(exit_code) = code {
                if exit_code == RESTART_EXIT_CODE {
                    // RunEvent does not hold the exit code so we store it separately
                    is_restart_requested.store(true, Ordering::SeqCst);
                }
            }
            block_on(TasksTrackers::current().stop_all_processes());
            info!(target: LOG_TARGET, "App shutdown complete");
        }
        tauri::RunEvent::Exit => {
            info!(target: LOG_TARGET, "App shutdown caught");
            block_on(TasksTrackers::current().stop_all_processes());
            if is_restart_requested_clone.load(Ordering::SeqCst) {
                app_handle.cleanup_before_exit();
                let env = app_handle.env();
                tauri::process::restart(&env); // this will call exit(0) so we'll not return to the event loop
            }
            info!(target: LOG_TARGET, "Tari Universe v{} shut down successfully", app_handle.package_info().version);
        }
        RunEvent::MainEventsCleared => {
            // no need to handle
        }
        _ => {}
    };
    });
}<|MERGE_RESOLUTION|>--- conflicted
+++ resolved
@@ -1235,31 +1235,6 @@
                 File::create(feb_17_fork_reset).map_err(|e| e.to_string())?;
             }
 
-<<<<<<< HEAD
-            let thread_config: JoinHandle<Result<(), anyhow::Error>> =
-                tauri::async_runtime::spawn(async move {
-                    let mut app_conf = app_config.write().await;
-                    app_conf.load_or_create(config_path).await?;
-
-                    let mut cpu_conf = cpu_config.write().await;
-                    cpu_conf.eco_mode_cpu_percentage = app_conf.eco_mode_cpu_threads();
-                    cpu_conf.ludicrous_mode_cpu_percentage = app_conf.ludicrous_mode_cpu_threads();
-                    cpu_conf.eco_mode_xmrig_options = app_conf.eco_mode_cpu_options().clone();
-                    cpu_conf.ludicrous_mode_xmrig_options =
-                        app_conf.ludicrous_mode_cpu_options().clone();
-                    cpu_conf.custom_mode_xmrig_options = app_conf.custom_mode_cpu_options().clone();
-
-                    Ok(())
-                });
-
-            match tauri::async_runtime::block_on(thread_config) {
-                Ok(_) => {}
-                Err(e) => {
-                    error!(target: LOG_TARGET, "Error setting up app state: {:?}", e);
-                }
-            };
-=======
->>>>>>> 35b4a362
 
             Ok(())
         })
