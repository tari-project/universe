--- conflicted
+++ resolved
@@ -636,13 +636,10 @@
             commands::trigger_phases_restart,
             commands::set_node_type,
             commands::set_warmup_seen,
-<<<<<<< HEAD
-            commands::set_allow_notifications
-=======
+            commands::set_allow_notifications,
             commands::launch_builtin_tapplet,
             commands::get_tari_wallet_address,
             commands::get_tari_wallet_balance
->>>>>>> 45b00645
         ])
         .build(tauri::generate_context!())
         .inspect_err(
