// Prevents additional console window on Windows in release, DO NOT REMOVE!!
#![cfg_attr(not(debug_assertions), windows_subsystem = "windows")]

mod app_config;
mod binary_resolver;
mod consts;
mod cpu_miner;
mod download_utils;
mod github;
mod gpu_miner;
mod hardware_monitor;
mod internal_wallet;
mod mm_proxy_adapter;
mod mm_proxy_manager;
mod network_utils;
mod node_adapter;
mod node_manager;
mod process_adapter;
mod process_killer;
mod process_utils;
mod process_watcher;
mod telemetry_manager;
mod user_listener;
mod wallet_adapter;
mod wallet_manager;
mod xmrig;
mod xmrig_adapter;

use crate::cpu_miner::CpuMiner;
use crate::gpu_miner::GpuMiner;
use crate::internal_wallet::InternalWallet;
use crate::mm_proxy_manager::MmProxyManager;
use crate::node_manager::NodeManager;
use crate::user_listener::UserListener;
use crate::wallet_adapter::WalletBalance;
use crate::wallet_manager::WalletManager;
use crate::xmrig_adapter::XmrigAdapter;
use app_config::{AppConfig, MiningMode};
use binary_resolver::{Binaries, BinaryResolver};
use hardware_monitor::{HardwareMonitor, HardwareStatus};
use log::{debug, error, info, warn};
use node_manager::NodeManagerError;
use progress_tracker::ProgressTracker;
use serde::Serialize;
use setup_status_event::SetupStatusEvent;
use std::sync::Arc;
use std::thread::sleep;
use std::time::{Duration, SystemTime};
use std::{panic, process};
use tari_common::configuration::Network;
use tari_common_types::tari_address::TariAddress;
use tari_core::transactions::tari_amount::MicroMinotari;
use tari_shutdown::Shutdown;
use tauri::{Manager, RunEvent, UpdaterEvent};
use telemetry_manager::TelemetryManager;
use tokio::sync::RwLock;
use wallet_manager::WalletManagerError;

mod progress_tracker;
mod setup_status_event;

#[tauri::command]
async fn set_mode<'r>(
    mode: String,
    state: tauri::State<'r, UniverseAppState>,
) -> Result<(), String> {
    let _ = state.config.write().await.set_mode(mode).await;
    Ok(())
}

#[tauri::command]
async fn set_user_inactivity_timeout<'r>(
    timeout: u64,
    _window: tauri::Window,
    state: tauri::State<'r, UniverseAppState>,
    _app: tauri::AppHandle,
) -> Result<(), String> {
    let _ = state
        .config
        .write()
        .await
        .set_user_inactivity_timeout(Duration::from_secs(timeout))
        .await;

    Ok(())
}

#[tauri::command]
async fn set_telemetry_mode<'r>(
    telemetry_mode: bool,
    _window: tauri::Window,
    state: tauri::State<'r, UniverseAppState>,
    _app: tauri::AppHandle,
) -> Result<(), String> {
    let _ = state
        .config
        .write()
        .await
        .set_allow_telemetry(telemetry_mode)
        .await
        .map_err(|e| e.to_string());
    Ok(())
}

#[tauri::command]
async fn set_airdrop_access_token<'r>(
    token: String,
    _window: tauri::Window,
    state: tauri::State<'r, UniverseAppState>,
    _app: tauri::AppHandle,
) -> Result<(), String> {
    let mut write_lock = state.airdrop_access_token.write().await;
    *write_lock = Some(token);
    Ok(())
}

#[tauri::command]
async fn setup_application<'r>(
    window: tauri::Window,
    state: tauri::State<'r, UniverseAppState>,
    app: tauri::AppHandle,
) -> Result<(), String> {
    setup_inner(window, state, app).await.map_err(|e| {
        warn!(target: LOG_TARGET, "Error setting up application: {:?}", e);
        e.to_string()
    })
}

async fn setup_inner<'r>(
    window: tauri::Window,
    state: tauri::State<'r, UniverseAppState>,
    app: tauri::AppHandle,
) -> Result<(), anyhow::Error> {
    let _ = window.emit(
        "message",
        SetupStatusEvent {
            event_type: "setup_status".to_string(),
            title: "starting-up".to_string(),
            progress: 0.0,
        },
    );
    let data_dir = app.path_resolver().app_local_data_dir().unwrap();
    let log_dir = app.path_resolver().app_log_dir().unwrap();
    let cache_dir = app.path_resolver().app_cache_dir().unwrap();

    let cpu_miner_config = state.cpu_miner_config.read().await;
    let mm_proxy_manager = state.mm_proxy_manager.clone();

    let progress = ProgressTracker::new(window.clone());

    let last_binaries_update_timestamp = state.config.read().await.last_binaries_update_timestamp;
    let now = SystemTime::now();

    state
        .telemetry_manager
        .write()
        .await
        .initialize(state.airdrop_access_token.clone())
        .await?;

    BinaryResolver::current()
        .read_current_highest_version(Binaries::MinotariNode, progress.clone())
        .await?;
    BinaryResolver::current()
        .read_current_highest_version(Binaries::MergeMiningProxy, progress.clone())
        .await?;
    BinaryResolver::current()
        .read_current_highest_version(Binaries::Wallet, progress.clone())
        .await?;

    if now
        .duration_since(last_binaries_update_timestamp)
        .unwrap_or(Duration::from_secs(0))
        > Duration::from_secs(60 * 10)
    // 10 minutes
    {
        state
            .config
            .write()
            .await
            .set_last_binaries_update_timestamp(now)
            .await?;

        progress.set_max(10).await;
        progress
            .update("checking-latest-version-node".to_string(), 0)
            .await;
        BinaryResolver::current()
            .ensure_latest(Binaries::MinotariNode, progress.clone())
            .await?;
        sleep(Duration::from_secs(1));

        progress.set_max(15).await;
        progress
            .update("checking-latest-version-mmproxy".to_string(), 0)
            .await;
        sleep(Duration::from_secs(1));
        BinaryResolver::current()
            .ensure_latest(Binaries::MergeMiningProxy, progress.clone())
            .await?;
        progress.set_max(20).await;
        progress
            .update("checking-latest-version-wallet".to_string(), 0)
            .await;
        sleep(Duration::from_secs(1));
        BinaryResolver::current()
            .ensure_latest(Binaries::Wallet, progress.clone())
            .await?;

        progress.set_max(30).await;
        progress
            .update("checking-latest-version-xmrig".to_string(), 0)
            .await;
        sleep(Duration::from_secs(1));
        XmrigAdapter::ensure_latest(cache_dir, false, progress.clone()).await?;
    }

    for _i in 0..2 {
        match state
            .node_manager
            .ensure_started(
                state.shutdown.to_signal(),
                data_dir.clone(),
                log_dir.clone(),
            )
            .await
        {
            Ok(_) => {}
            Err(e) => {
                if let NodeManagerError::ExitCode(code) = e {
                    if code == 114 {
                        warn!(target: LOG_TARGET, "Database for node is corrupt or needs a reset, deleting and trying again.");
                        state.node_manager.clean_data_folder(&data_dir).await?;
                        continue;
                    }
                }
                error!(target: LOG_TARGET, "Could not start node manager: {:?}", e);

                app.exit(-1);
                return Err(e.into());
            }
        }
    }

    info!(target: LOG_TARGET, "Node has started and is ready");

    progress.set_max(40).await;
    progress.update("waiting-for-wallet".to_string(), 0).await;
    state
        .wallet_manager
        .ensure_started(state.shutdown.to_signal(), data_dir, log_dir)
        .await?;

    progress.set_max(55).await;
    progress.update("waiting-for-node".to_string(), 0).await;
    state.node_manager.wait_synced(progress.clone()).await?;

    progress.set_max(75).await;
    progress.update("starting-mmproxy".to_string(), 0).await;

    let base_node_grpc_port = state.node_manager.get_grpc_port().await?;

    let mut telemetry_id = state
        .telemetry_manager
        .read()
        .await
        .get_unique_string()
        .await;
    if telemetry_id.is_empty() {
        telemetry_id = "unknown_miner_tari_universe".to_string();
    }

    mm_proxy_manager
        .start(
            state.shutdown.to_signal().clone(),
            app.path_resolver().app_local_data_dir().unwrap().clone(),
            app.path_resolver().app_log_dir().unwrap().clone(),
            cpu_miner_config.tari_address.clone(),
            base_node_grpc_port,
            telemetry_id,
        )
        .await?;
    mm_proxy_manager.wait_ready().await?;

    _ = window.emit(
        "message",
        SetupStatusEvent {
            event_type: "setup_status".to_string(),
            title: "application-started".to_string(),
            progress: 1.0,
        },
    );

    Ok(())
}

#[tauri::command]
async fn set_auto_mining<'r>(
    auto_mining: bool,
    window: tauri::Window,
    state: tauri::State<'r, UniverseAppState>,
) -> Result<(), String> {
    let mut config = state.config.write().await;
    let _ = config.set_auto_mining(auto_mining).await;
    let timeout = config.get_user_inactivity_timeout();
    let mut user_listener = state.user_listener.write().await;

    if auto_mining {
        user_listener.start_listening_to_mouse_poisition_change(timeout, window);
    } else {
        user_listener.stop_listening_to_mouse_poisition_change();
    }

    Ok(())
}

#[tauri::command]
async fn get_seed_words<'r>(
    _window: tauri::Window,
    _state: tauri::State<'r, UniverseAppState>,
    app: tauri::AppHandle,
) -> Result<Vec<String>, String> {
    let config_path = app.path_resolver().app_config_dir().unwrap();
    let internal_wallet = InternalWallet::load_or_create(config_path)
        .await
        .map_err(|e| e.to_string())?;
    let seed_words = internal_wallet
        .decrypt_seed_words()
        .map_err(|e| e.to_string())?;
    let mut res = vec![];
    for i in 0..seed_words.len() {
        res.push(seed_words.get_word(i).unwrap().clone());
    }
    Ok(res)
}

#[tauri::command]
async fn start_mining<'r>(
    window: tauri::Window,
    state: tauri::State<'r, UniverseAppState>,
    app: tauri::AppHandle,
) -> Result<(), String> {
    let config = state.cpu_miner_config.read().await;
    let progress_tracker = ProgressTracker::new(window.clone());
    state
        .cpu_miner
        .write()
        .await
        .start(
            state.shutdown.to_signal(),
            &config,
            app.path_resolver().app_local_data_dir().unwrap(),
            app.path_resolver().app_cache_dir().unwrap(),
            app.path_resolver().app_log_dir().unwrap(),
            progress_tracker,
            state.config.read().await.get_mode(),
        )
        .await
        .map_err(|e| {
            dbg!(e.to_string());
            e.to_string()
        })?;
    Ok(())
}

#[tauri::command]
async fn stop_mining<'r>(state: tauri::State<'r, UniverseAppState>) -> Result<(), String> {
    state
        .cpu_miner
        .write()
        .await
        .stop()
        .await
        .map_err(|e| e.to_string())?;

    // stop the mmproxy. TODO: change it so that the cpu miner stops this dependency.
    // state
    //     .mm_proxy_manager
    //     .stop()
    //     .await
    //     .map_err(|e| e.to_string())?;

    // state.node_manager.stop().await.map_err(|e| e.to_string())?;
    Ok(())
}

#[tauri::command]
fn open_log_dir(app: tauri::AppHandle) {
    let log_dir = app.path_resolver().app_log_dir().unwrap();
    if let Err(e) = open::that(log_dir) {
        error!(target: LOG_TARGET, "Could not open log dir: {:?}", e);
    }
}

#[tauri::command]
async fn get_applications_versions(app: tauri::AppHandle) -> Result<ApplicationsVersions, String> {
    //TODO could be move to status command when XmrigAdapter will be implemented in BinaryResolver

    let default_message = "Failed to read version".to_string();

    let progress_tracker = ProgressTracker::new(app.get_window("main").unwrap().clone());

    let cache_dir = app.path_resolver().app_cache_dir().unwrap();

    let tari_universe_version = app.package_info().version.clone();
    let xmrig_version: String =
        XmrigAdapter::ensure_latest(cache_dir, false, progress_tracker.clone())
            .await
            .unwrap_or(default_message.clone());

    let minotari_node_version: semver::Version = BinaryResolver::current()
        .get_latest_version(Binaries::MinotariNode)
        .await;
    let mm_proxy_version: semver::Version = BinaryResolver::current()
        .get_latest_version(Binaries::MergeMiningProxy)
        .await;
    let wallet_version: semver::Version = BinaryResolver::current()
        .get_latest_version(Binaries::Wallet)
        .await;

    Ok(ApplicationsVersions {
        tari_universe: tari_universe_version.to_string(),
        xmrig: xmrig_version,
        minotari_node: minotari_node_version.to_string(),
        mm_proxy: mm_proxy_version.to_string(),
        wallet: wallet_version.to_string(),
    })
}

#[tauri::command]
async fn update_applications(
    app: tauri::AppHandle,
    state: tauri::State<'_, UniverseAppState>,
) -> Result<(), String> {
    let _ = state
        .config
        .write()
        .await
        .set_last_binaries_update_timestamp(SystemTime::now())
        .await;
    let progress_tracker = ProgressTracker::new(app.get_window("main").unwrap().clone());
    let cache_dir = app.path_resolver().app_cache_dir().unwrap();
    XmrigAdapter::ensure_latest(cache_dir, true, progress_tracker.clone())
        .await
        .map_err(|e| e.to_string())?;
    sleep(Duration::from_secs(1));
    BinaryResolver::current()
        .ensure_latest(Binaries::MinotariNode, progress_tracker.clone())
        .await
        .map_err(|e| e.to_string())?;
    sleep(Duration::from_secs(1));
    BinaryResolver::current()
        .ensure_latest(Binaries::MergeMiningProxy, progress_tracker.clone())
        .await
        .map_err(|e| e.to_string())?;
    sleep(Duration::from_secs(1));
    BinaryResolver::current()
        .ensure_latest(Binaries::Wallet, progress_tracker.clone())
        .await
        .map_err(|e| e.to_string())?;
    sleep(Duration::from_secs(1));
    Ok(())
}

// Learn more about Tauri commands at https://tauri.app/v1/guides/features/command
#[tauri::command]
async fn status(state: tauri::State<'_, UniverseAppState>) -> Result<AppStatus, String> {
    let mut cpu_miner = state.cpu_miner.write().await;
    let _gpu_miner = state.gpu_miner.write().await;
    let (_sha_hash_rate, randomx_hash_rate, block_reward, block_height, block_time, is_synced) =
        state
            .node_manager
            .get_network_hash_rate_and_block_reward()
            .await
            .unwrap_or_else(|e| {
                warn!(target: LOG_TARGET, "Error getting network hash rate and block reward: {}", e);
                (0, 0, MicroMinotari(0), 0, 0, false)
            });

    info!(target: LOG_TARGET, "Network hash rate: {}", randomx_hash_rate);

    let cpu = match cpu_miner
        .status(randomx_hash_rate, block_reward)
        .await
        .map_err(|e| e.to_string())
    {
        Ok(cpu) => cpu,
        Err(e) => {
            warn!(target: LOG_TARGET, "Error getting cpu miner status: {:?}", e);
            return Err(e);
        }
    };

    let wallet_balance = match state.wallet_manager.get_balance().await {
        Ok(w) => w,
        Err(e) => {
            if matches!(e, WalletManagerError::WalletNotStarted) {
                WalletBalance {
                    available_balance: MicroMinotari(0),
                    pending_incoming_balance: MicroMinotari(0),
                    pending_outgoing_balance: MicroMinotari(0),
                    timelocked_balance: MicroMinotari(0),
                }
            } else {
                warn!(target: LOG_TARGET, "Error getting wallet balance: {}", e);
                WalletBalance {
                    available_balance: MicroMinotari(0),
                    pending_incoming_balance: MicroMinotari(0),
                    pending_outgoing_balance: MicroMinotari(0),
                    timelocked_balance: MicroMinotari(0),
                }
            }
        }
    };

    let hardware_status = HardwareMonitor::current()
        .write()
        .await
        .read_hardware_parameters();

    let config_guard = state.config.read().await;

    Ok(AppStatus {
        cpu,
        hardware_status,
        base_node: BaseNodeStatus {
            block_height,
            block_time,
            is_synced,
        },
        wallet_balance,
        mode: config_guard.mode.clone(),
        auto_mining: config_guard.auto_mining,
        user_inactivity_timeout: config_guard.user_inactivity_timeout.as_secs(),
    })
}

#[tauri::command]
fn log_web_message(level: String, message: Vec<String>) {
    match level.as_str() {
        "error" => error!(target: LOG_TARGET_WEB, "{}", message.join(" ")),
        _ => info!(target: LOG_TARGET_WEB, "{}", message.join(" ")),
    }
}

#[derive(Debug, Serialize)]
pub struct AppStatus {
    cpu: CpuMinerStatus,
    hardware_status: HardwareStatus,
    base_node: BaseNodeStatus,
    wallet_balance: WalletBalance,
    mode: MiningMode,
    auto_mining: bool,
    user_inactivity_timeout: u64,
}

#[derive(Debug, Serialize)]
pub struct ApplicationsVersions {
    tari_universe: String,
    xmrig: String,
    minotari_node: String,
    mm_proxy: String,
    wallet: String,
}

#[derive(Debug, Serialize)]
pub struct BaseNodeStatus {
    block_height: u64,
    block_time: u64,
    is_synced: bool,
}
#[derive(Debug, Serialize)]
pub struct CpuMinerStatus {
    pub is_mining: bool,
    pub hash_rate: f64,
    pub estimated_earnings: u64,
    pub connection: CpuMinerConnectionStatus,
}

#[derive(Debug, Serialize)]
pub struct CpuMinerConnectionStatus {
    pub is_connected: bool,
    // pub error: Option<String>,
}

pub enum CpuMinerConnection {
    BuiltInProxy,
}

struct CpuMinerConfig {
    node_connection: CpuMinerConnection,
    tari_address: TariAddress,
}

struct UniverseAppState {
    config: Arc<RwLock<AppConfig>>,
    shutdown: Shutdown,
    cpu_miner: Arc<RwLock<CpuMiner>>,
    gpu_miner: Arc<RwLock<GpuMiner>>,
    cpu_miner_config: Arc<RwLock<CpuMinerConfig>>,
    user_listener: Arc<RwLock<UserListener>>,
    mm_proxy_manager: MmProxyManager,
    node_manager: NodeManager,
    wallet_manager: WalletManager,
    telemetry_manager: Arc<RwLock<TelemetryManager>>,
    airdrop_access_token: Arc<RwLock<Option<String>>>,
}

#[derive(Clone, serde::Serialize)]
struct Payload {
    args: Vec<String>,
    cwd: String,
}

pub const LOG_TARGET: &str = "tari::universe::main";
pub const LOG_TARGET_WEB: &str = "tari::universe::web";

fn main() {
    let default_hook = panic::take_hook();
    panic::set_hook(Box::new(move |info| {
        default_hook(info);
        process::exit(1);
    }));
    let mut shutdown = Shutdown::new();

    let mm_proxy_manager = MmProxyManager::new();
    let node_manager = NodeManager::new();
    let wallet_manager = WalletManager::new(node_manager.clone());
    let wallet_manager2 = wallet_manager.clone();

    let cpu_config = Arc::new(RwLock::new(CpuMinerConfig {
        node_connection: CpuMinerConnection::BuiltInProxy,
        tari_address: TariAddress::default(),
    }));

    let app_config = Arc::new(RwLock::new(AppConfig::new()));

    let cpu_miner: Arc<RwLock<CpuMiner>> = Arc::new(CpuMiner::new().into());
    let gpu_miner: Arc<RwLock<GpuMiner>> = Arc::new(GpuMiner::new().into());

    let telemetry_manager: TelemetryManager = TelemetryManager::new(
        node_manager.clone(),
        cpu_miner.clone(),
        gpu_miner.clone(),
        app_config.clone(),
        Some(Network::default()),
    );

    let app_state = UniverseAppState {
        config: app_config.clone(),
        shutdown: shutdown.clone(),
        cpu_miner: cpu_miner.clone(),
        gpu_miner: gpu_miner.clone(),
        cpu_miner_config: cpu_config.clone(),
        user_listener: Arc::new(RwLock::new(UserListener::new())),
        mm_proxy_manager: mm_proxy_manager.clone(),
        node_manager,
        wallet_manager,
        telemetry_manager: Arc::new(RwLock::new(telemetry_manager)),
        airdrop_access_token: Arc::new(RwLock::new(None)),
    };

    let app = tauri::Builder::default()
        .plugin(tauri_plugin_single_instance::init(|app, argv, cwd| {
            println!("{}, {argv:?}, {cwd}", app.package_info().name);

            app.emit_all("single-instance", Payload { args: argv, cwd })
                .unwrap();
        }))
        .manage(app_state)
        .setup(|app| {
            tari_common::initialize_logging(
                &app.path_resolver()
                    .app_config_dir()
                    .unwrap()
                    .join("log4rs_config.yml"),
                &app.path_resolver().app_log_dir().unwrap(),
                include_str!("../log4rs_sample.yml"),
            )
            .expect("Could not set up logging");

            let config_path = app.path_resolver().app_config_dir().unwrap();
            let thread_config = tauri::async_runtime::spawn(async move {
                app_config.write().await.load_or_create(config_path).await
            });

            match tauri::async_runtime::block_on(thread_config).unwrap() {
                Ok(_) => {}
                Err(e) => {
                    error!(target: LOG_TARGET, "Error setting up app state: {:?}", e);
                }
            };

            let config_path = app.path_resolver().app_config_dir().unwrap();
            let thread = tauri::async_runtime::spawn(async move {
                match InternalWallet::load_or_create(config_path).await {
                    Ok(wallet) => {
                        cpu_config.write().await.tari_address = wallet.get_tari_address();
                        wallet_manager2
                            .set_view_private_key_and_spend_key(
                                wallet.get_view_key(),
                                wallet.get_spend_key(),
                            )
                            .await;
                    }
                    Err(e) => {
                        error!(target: LOG_TARGET, "Error loading internal wallet: {:?}", e);
                        // TODO: If this errors, the application does not exit properly.
                        // So temporarily we are going to kill it here

                        return Err(e);
                    }
                }
                Ok(())
            });
            match tauri::async_runtime::block_on(thread).unwrap() {
                Ok(_) => Ok(()),
                Err(e) => {
                    error!(target: LOG_TARGET, "Error setting up internal wallet: {:?}", e);
                    Err(e.into())
                }
            }
        })
        .invoke_handler(tauri::generate_handler![
            setup_application,
            status,
            start_mining,
            stop_mining,
            set_auto_mining,
            set_mode,
            open_log_dir,
            get_seed_words,
            get_applications_versions,
            set_user_inactivity_timeout,
            update_applications,
<<<<<<< HEAD
            log_web_message,
=======
            set_telemetry_mode,
            set_airdrop_access_token
>>>>>>> 79558b11
        ])
        .build(tauri::generate_context!())
        .expect("error while running tauri application");

    info!(
        target: LOG_TARGET,
        "Starting Tari Universe version: {}",
        app.package_info().version
    );

    println!(
        "Logs stored at {:?}",
        app.path_resolver().app_log_dir().unwrap()
    );

    app.run(move |_app_handle, event| match event {
        tauri::RunEvent::Updater(updater_event) => match updater_event {
            UpdaterEvent::Error(e) => {
                error!(target: LOG_TARGET, "Updater error: {:?}", e);
            }
            UpdaterEvent::Downloaded => {
                shutdown.trigger();
            }
            _ => {
                info!(target: LOG_TARGET, "Updater event: {:?}", updater_event);
            }
        },
        tauri::RunEvent::ExitRequested { api: _, .. } | tauri::RunEvent::Exit => {
            // api.prevent_exit();
            info!(target: LOG_TARGET, "App shutdown caught");
            shutdown.trigger();
            // TODO: Find a better way of knowing that all miners have stopped
            sleep(std::time::Duration::from_secs(5));
            info!(target: LOG_TARGET, "App shutdown complete");
        }
        RunEvent::MainEventsCleared => {
            // no need to handle
        }
        _ => {
            debug!(target: LOG_TARGET, "Unhandled event: {:?}", event);
        }
    });
}<|MERGE_RESOLUTION|>--- conflicted
+++ resolved
@@ -733,12 +733,9 @@
             get_applications_versions,
             set_user_inactivity_timeout,
             update_applications,
-<<<<<<< HEAD
             log_web_message,
-=======
             set_telemetry_mode,
             set_airdrop_access_token
->>>>>>> 79558b11
         ])
         .build(tauri::generate_context!())
         .expect("error while running tauri application");
