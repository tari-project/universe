--- conflicted
+++ resolved
@@ -985,14 +985,9 @@
         &mut stats_collector,
         LocalNodeAdapter::new(local_node_watch_tx.clone()),
         RemoteNodeAdapter::new(remote_node_watch_tx.clone()),
-<<<<<<< HEAD
-        // TODO: Decide who and how controls it
-        NodeType::RemoteUntilLocal,
-=======
         shutdown.to_signal(),
         // This value is later overriden when retrieved from config
         NodeType::Local,
->>>>>>> 0b84d77a
         base_node_watch_tx,
         local_node_watch_rx,
         remote_node_watch_rx,
