--- conflicted
+++ resolved
@@ -1138,20 +1138,15 @@
     );
 
     app.run(move |app_handle, event| match event {
-<<<<<<< HEAD
         tauri::RunEvent::Ready  => {
+            info!(target: LOG_TARGET, "App is ready");
             let a = app_handle.clone();
+            let app_handle_clone = app_handle.clone();
             tauri::async_runtime::spawn( async move  {
-                let state = a.state::<UniverseAppState>().clone();
+                let state = app_handle_clone.state::<UniverseAppState>().clone();
+                let _unused = listen_to_frontend_ready(app_handle_clone.clone()).await;
                 let _res = setup_inner(state, a.clone()).await
                     .inspect_err(|e| error!(target: LOG_TARGET, "Could not setup app: {:?}", e));
-=======
-        tauri::RunEvent::Ready { .. } => {
-            info!(target: LOG_TARGET, "App is ready");
-            let app_handle_clone = app_handle.clone();
-            tauri::async_runtime::spawn(async move {
-                let _unused = listen_to_frontend_ready(app_handle_clone).await;
->>>>>>> 84ef27d4
             });
         }
         tauri::RunEvent::ExitRequested { api: _, .. } => {
