// Copyright 2024. The Tari Project
//
// Redistribution and use in source and binary forms, with or without modification, are permitted provided that the
// following conditions are met:
//
// 1. Redistributions of source code must retain the above copyright notice, this list of conditions and the following
// disclaimer.
//
// 2. Redistributions in binary form must reproduce the above copyright notice, this list of conditions and the
// following disclaimer in the documentation and/or other materials provided with the distribution.
//
// 3. Neither the name of the copyright holder nor the names of its contributors may be used to endorse or promote
// products derived from this software without specific prior written permission.
//
// THIS SOFTWARE IS PROVIDED BY THE COPYRIGHT HOLDERS AND CONTRIBUTORS "AS IS" AND ANY EXPRESS OR IMPLIED WARRANTIES,
// INCLUDING, BUT NOT LIMITED TO, THE IMPLIED WARRANTIES OF MERCHANTABILITY AND FITNESS FOR A PARTICULAR PURPOSE ARE
// DISCLAIMED. IN NO EVENT SHALL THE COPYRIGHT HOLDER OR CONTRIBUTORS BE LIABLE FOR ANY DIRECT, INDIRECT, INCIDENTAL,
// SPECIAL, EXEMPLARY, OR CONSEQUENTIAL DAMAGES (INCLUDING, BUT NOT LIMITED TO, PROCUREMENT OF SUBSTITUTE GOODS OR
// SERVICES; LOSS OF USE, DATA, OR PROFITS; OR BUSINESS INTERRUPTION) HOWEVER CAUSED AND ON ANY THEORY OF LIABILITY,
// WHETHER IN CONTRACT, STRICT LIABILITY, OR TORT (INCLUDING NEGLIGENCE OR OTHERWISE) ARISING IN ANY WAY OUT OF THE
// USE OF THIS SOFTWARE, EVEN IF ADVISED OF THE POSSIBILITY OF SUCH DAMAGE.

// Prevents additional console window on Windows in release, DO NOT REMOVE!!
#![cfg_attr(not(debug_assertions), windows_subsystem = "windows")]

use auto_launcher::AutoLauncher;
use gpu_miner_adapter::GpuMinerStatus;
use hardware::hardware_status_monitor::HardwareStatusMonitor;
use log::trace;
use log::{debug, error, info, warn};
use node_adapter::BaseNodeStatus;
use p2pool::models::Connections;
<<<<<<< HEAD
use serde_json::json;
use std::fs::{create_dir_all, remove_dir_all, remove_file, File};
use std::ops::Deref;
use telemetry_service::TelemetryService;
=======
use std::fs::{remove_dir_all, remove_file};
use std::path::Path;
use tauri_plugin_cli::CliExt;
>>>>>>> a02f8ec0
use tokio::sync::watch::{self};
use updates_manager::UpdatesManager;
use wallet_adapter::WalletBalance;

use log4rs::config::RawConfig;
use serde::Serialize;
use std::fs;
use std::sync::atomic::AtomicBool;
use std::sync::Arc;
use std::thread::sleep;
use std::time::{Duration, SystemTime};
use tari_common::configuration::Network;
use tari_common_types::tari_address::TariAddress;
use tari_shutdown::Shutdown;
use tauri::async_runtime::{block_on, JoinHandle};
use tauri::{Emitter, Manager, PhysicalPosition, PhysicalSize, RunEvent, WindowEvent};
use tauri_plugin_sentry::{minidump, sentry};
use tokio::sync::{Mutex, RwLock};
use tokio::time;
use utils::logging_utils::setup_logging;

use app_config::AppConfig;
use app_in_memory_config::AppInMemoryConfig;
use binaries::{binaries_list::Binaries, binaries_resolver::BinaryResolver};

use node_manager::NodeManagerError;
use progress_tracker::ProgressTracker;
use setup_status_event::SetupStatusEvent;
use telemetry_manager::TelemetryManager;

use crate::cpu_miner::CpuMiner;

use crate::app_config::WindowSettings;
use crate::commands::{CpuMinerConnection, MinerMetrics};
#[allow(unused_imports)]
use crate::external_dependencies::ExternalDependencies;
use crate::feedback::Feedback;
use crate::gpu_miner::GpuMiner;
use crate::internal_wallet::InternalWallet;
use crate::mm_proxy_manager::{MmProxyManager, StartConfig};
use crate::node_manager::NodeManager;
use crate::p2pool::models::Stats;
use crate::p2pool_manager::{P2poolConfig, P2poolManager};
use crate::tor_manager::TorManager;
use crate::utils::auto_rollback::AutoRollback;
use crate::wallet_manager::WalletManager;
#[cfg(target_os = "macos")]
use utils::macos_utils::is_app_in_applications_folder;
use utils::shutdown_utils::stop_all_processes;

mod app_config;
mod app_in_memory_config;
mod auto_launcher;
mod binaries;
mod commands;
mod consts;
mod cpu_miner;
mod credential_manager;
mod download_utils;
mod external_dependencies;
mod feedback;
mod github;
mod gpu_miner;
mod gpu_miner_adapter;
mod hardware;
mod internal_wallet;
mod mm_proxy_adapter;
mod mm_proxy_manager;
mod network_utils;
mod node_adapter;
mod node_manager;
mod p2pool;
mod p2pool_adapter;
mod p2pool_manager;
mod port_allocator;
mod process_adapter;
mod process_killer;
mod process_utils;
mod process_watcher;
mod progress_tracker;
mod setup_status_event;
mod telemetry_manager;
mod telemetry_service;
mod tests;
mod tor_adapter;
mod tor_manager;
mod updates_manager;
mod user_listener;
mod utils;
mod wallet_adapter;
mod wallet_manager;
mod xmrig;
mod xmrig_adapter;

const LOG_TARGET: &str = "tari::universe::main";
#[cfg(not(any(feature = "release-ci", feature = "release-ci-beta")))]
const APPLICATION_FOLDER_ID: &str = "com.tari.universe.alpha";
#[cfg(all(feature = "release-ci", feature = "release-ci-beta"))]
const APPLICATION_FOLDER_ID: &str = "com.tari.universe.other";
#[cfg(all(feature = "release-ci", not(feature = "release-ci-beta")))]
const APPLICATION_FOLDER_ID: &str = "com.tari.universe";
#[cfg(all(feature = "release-ci-beta", not(feature = "release-ci")))]
const APPLICATION_FOLDER_ID: &str = "com.tari.universe.beta";

struct CpuMinerConfig {
    node_connection: CpuMinerConnection,
    tari_address: TariAddress,
    eco_mode_xmrig_options: Vec<String>,
    ludicrous_mode_xmrig_options: Vec<String>,
    custom_mode_xmrig_options: Vec<String>,
    eco_mode_cpu_percentage: Option<u32>,
    ludicrous_mode_cpu_percentage: Option<u32>,
}

#[derive(Debug, Serialize, Clone)]
#[allow(dead_code)]
struct CriticalProblemEvent {
    title: Option<String>,
    description: Option<String>,
}

#[allow(clippy::too_many_lines)]
async fn setup_inner(
    window: tauri::Window,
    state: tauri::State<'_, UniverseAppState>,
    app: tauri::AppHandle,
) -> Result<(), anyhow::Error> {
    app.emit(
        "message",
        SetupStatusEvent {
            event_type: "setup_status".to_string(),
            title: "starting-up".to_string(),
            title_params: None,
            progress: 0.0,
        },
    )
    .inspect_err(|e| error!(target: LOG_TARGET, "Could not emit event 'message': {:?}", e))?;

    #[cfg(target_os = "macos")]
    if !cfg!(dev) && !is_app_in_applications_folder() {
        app.emit(
            "critical_problem",
            CriticalProblemEvent {
                title: None,
                description: Some("not-installed-in-applications-directory".to_string()),
            },
        )
        .inspect_err(
            |e| error!(target: LOG_TARGET, "Could not emit event 'critical_problem': {:?}", e),
        )?;
        return Ok(());
    }

    state
        .updates_manager
        .init_periodic_updates(app.clone())
        .await?;

    let data_dir = app
        .path()
        .app_local_data_dir()
        .expect("Could not get data dir");
    let config_dir = app
        .path()
        .app_config_dir()
        .expect("Could not get config dir");
    let log_dir = app.path().app_log_dir().expect("Could not get log dir");

    #[cfg(target_os = "windows")]
    if cfg!(target_os = "windows") && !cfg!(dev) {
        ExternalDependencies::current()
            .read_registry_installed_applications()
            .await?;
        let is_missing = ExternalDependencies::current()
            .check_if_some_dependency_is_not_installed()
            .await;
        let external_dependencies = ExternalDependencies::current()
            .get_external_dependencies()
            .await;

        if is_missing {
            app.emit(
                    "missing-applications",
                    external_dependencies
                ).inspect_err(|e| error!(target: LOG_TARGET, "Could not emit event 'missing-applications': {:?}", e))?;
            return Ok(());
        }
    }

    let cpu_miner_config = state.cpu_miner_config.read().await;
    let app_config = state.config.read().await;
    let use_tor = app_config.use_tor();
    drop(app_config);
    let mm_proxy_manager = state.mm_proxy_manager.clone();

    let is_auto_launcher_enabled = state.config.read().await.should_auto_launch();
    AutoLauncher::current()
        .initialize_auto_launcher(is_auto_launcher_enabled)
        .await?;

    let (tx, rx) = watch::channel("".to_string());
    let progress = ProgressTracker::new(app.clone(), Some(tx));

    let last_binaries_update_timestamp = state.config.read().await.last_binaries_update_timestamp();
    let now = SystemTime::now();

    let _unused = state
        .gpu_miner
        .write()
        .await
        .detect(config_dir.clone())
        .await
        .inspect_err(|e| error!(target: LOG_TARGET, "Could not detect gpu miner: {:?}", e));

    HardwareStatusMonitor::current().initialize().await?;

    state
        .telemetry_manager
        .write()
        .await
        .initialize(state.airdrop_access_token.clone(), window.clone())
        .await?;

    let mut telemetry_id = state
        .telemetry_manager
        .read()
        .await
        .get_unique_string()
        .await;
    if telemetry_id.is_empty() {
        telemetry_id = "unknown_miner_tari_universe".to_string();
    }

    let app_version = app.package_info().version.clone();
    state
        .telemetry_service
        .write()
        .await
        .init(app_version.to_string(), telemetry_id.clone())
        .await?;
    let telemetry_service = state.telemetry_service.clone();
    let telemetry_service = telemetry_service.read().await;
    let telemetry_service = telemetry_service.deref();

    let mut binary_resolver = BinaryResolver::current().write().await;
    let should_check_for_update = now
        .duration_since(last_binaries_update_timestamp)
        .unwrap_or(Duration::from_secs(0))
        > Duration::from_secs(60 * 60 * 6);

    if use_tor && !cfg!(target_os = "macos") {
        telemetry_service
            .send(
                "checking-latest-version-tor".to_string(),
                json!({
                    "service": "tor_manager",
                    "percentage": 0,
                }),
            )
            .await?;
        progress.set_max(5).await;
        progress
            .update("checking-latest-version-tor".to_string(), None, 0)
            .await;
        binary_resolver
            .initialize_binary_timeout(
                Binaries::Tor,
                progress.clone(),
                should_check_for_update,
                rx.clone(),
            )
            .await?;
        sleep(Duration::from_secs(1));
    }

    drop(
        telemetry_service
            .send(
                "checking-latest-version-node".to_string(),
                json!({
                    "service": "node_manager",
                    "percentage": 5,
                }),
            )
            .await,
    );
    progress.set_max(10).await;
    progress
        .update("checking-latest-version-node".to_string(), None, 0)
        .await;
    binary_resolver
        .initialize_binary_timeout(
            Binaries::MinotariNode,
            progress.clone(),
            should_check_for_update,
            rx.clone(),
        )
        .await?;
    sleep(Duration::from_secs(1));

    drop(
        telemetry_service
            .send(
                "checking-latest-version-mmproxy".to_string(),
                json!({
                    "service": "mmproxy",
                    "percentage": 10,
                }),
            )
            .await,
    );
    progress.set_max(15).await;
    progress
        .update("checking-latest-version-mmproxy".to_string(), None, 0)
        .await;
    binary_resolver
        .initialize_binary_timeout(
            Binaries::MergeMiningProxy,
            progress.clone(),
            should_check_for_update,
            rx.clone(),
        )
        .await?;
    sleep(Duration::from_secs(1));

    drop(
        telemetry_service
            .send(
                "checking-latest-version-wallet".to_string(),
                json!({
                    "service": "wallet",
                    "percentage": 15,
                }),
            )
            .await,
    );
    progress.set_max(20).await;
    progress
        .update("checking-latest-version-wallet".to_string(), None, 0)
        .await;
    binary_resolver
        .initialize_binary_timeout(
            Binaries::Wallet,
            progress.clone(),
            should_check_for_update,
            rx.clone(),
        )
        .await?;
    sleep(Duration::from_secs(1));

    drop(
        telemetry_service
            .send(
                "checking-latest-version-gpuminer".to_string(),
                json!({
                    "service": "gpuminer",
                    "percentage":20,
                }),
            )
            .await,
    );
    progress.set_max(25).await;
    progress
        .update("checking-latest-version-gpuminer".to_string(), None, 0)
        .await;
    binary_resolver
        .initialize_binary_timeout(
            Binaries::GpuMiner,
            progress.clone(),
            should_check_for_update,
            rx.clone(),
        )
        .await?;
    sleep(Duration::from_secs(1));

    drop(
        telemetry_service
            .send(
                "checking-latest-version-xmrig".to_string(),
                json!({
                    "service": "xmrig",
                    "percentage":25,
                }),
            )
            .await,
    );
    progress.set_max(30).await;
    progress
        .update("checking-latest-version-xmrig".to_string(), None, 0)
        .await;
    binary_resolver
        .initialize_binary_timeout(
            Binaries::Xmrig,
            progress.clone(),
            should_check_for_update,
            rx.clone(),
        )
        .await?;
    sleep(Duration::from_secs(1));

    drop(
        telemetry_service
            .send(
                "checking-latest-version-sha-p2pool".to_string(),
                json!({
                    "service": "sha_p2pool",
                    "percentage":30,
                }),
            )
            .await,
    );
    progress.set_max(35).await;
    progress
        .update("checking-latest-version-sha-p2pool".to_string(), None, 0)
        .await;
    binary_resolver
        .initialize_binary_timeout(
            Binaries::ShaP2pool,
            progress.clone(),
            should_check_for_update,
            rx.clone(),
        )
        .await?;
    sleep(Duration::from_secs(1));

    if should_check_for_update {
        state
            .config
            .write()
            .await
            .set_last_binaries_update_timestamp(now)
            .await?;
    }

    //drop binary resolver to release the lock
    drop(binary_resolver);

    let mut tor_control_port = None;
    if use_tor && !cfg!(target_os = "macos") {
        state
            .tor_manager
            .ensure_started(
                state.shutdown.to_signal(),
                data_dir.clone(),
                config_dir.clone(),
                log_dir.clone(),
            )
            .await?;
        tor_control_port = state.tor_manager.get_control_port().await?;
    }
    progress.set_max(37).await;
    progress
        .update("waiting-for-minotari-node-to-start".to_string(), None, 0)
        .await;
    for _i in 0..2 {
        match state
            .node_manager
            .ensure_started(
                state.shutdown.to_signal(),
                data_dir.clone(),
                config_dir.clone(),
                log_dir.clone(),
                use_tor,
                tor_control_port,
            )
            .await
        {
            Ok(_) => {}
            Err(e) => {
                if let NodeManagerError::ExitCode(code) = e {
                    if code == 114 {
                        warn!(target: LOG_TARGET, "Database for node is corrupt or needs a reset, deleting and trying again.");
                        state.node_manager.clean_data_folder(&data_dir).await?;
                        progress.set_max(38).await;
                        progress
                            .update("minotari-node-restarting".to_string(), None, 0)
                            .await;
                        continue;
                    }
                }
                error!(target: LOG_TARGET, "Could not start node manager: {:?}", e);

                app.exit(-1);
                return Err(e.into());
            }
        }
    }
    info!(target: LOG_TARGET, "Node has started and is ready");

    drop(
        telemetry_service
            .send(
                "waiting-for-wallet".to_string(),
                json!({
                    "service": "wallet",
                    "percentage":35,
                }),
            )
            .await,
    );
    progress.set_max(40).await;
    progress
        .update("waiting-for-wallet".to_string(), None, 0)
        .await;
    state
        .wallet_manager
        .ensure_started(
            state.shutdown.to_signal(),
            data_dir.clone(),
            config_dir.clone(),
            log_dir.clone(),
        )
        .await?;

<<<<<<< HEAD
    drop(
        telemetry_service
            .send(
                "preparing-for-initial-sync".to_string(),
                json!({
                    "service": "initial_sync",
                    "percentage":40,
                }),
            )
            .await,
    );
    progress.set_max(75).await;
=======
    progress.set_max(45).await;
    progress.update("wallet-started".to_string(), None, 0).await;
>>>>>>> a02f8ec0
    progress
        .update("waiting-for-node".to_string(), None, 0)
        .await;
    progress.set_max(75).await;
    state.node_manager.wait_synced(progress.clone()).await?;

    if state.config.read().await.p2pool_enabled() {
        drop(
            telemetry_service
                .send(
                    "starting-p2pool".to_string(),
                    json!({
                        "service": "starting_p2pool",
                        "percentage":75,
                    }),
                )
                .await,
        );
        progress.set_max(85).await;
        progress
            .update("starting-p2pool".to_string(), None, 0)
            .await;

        let base_node_grpc = state.node_manager.get_grpc_port().await?;
        let p2pool_config = P2poolConfig::builder()
            .with_base_node(base_node_grpc)
            .with_stats_server_port(state.config.read().await.p2pool_stats_server_port())
            .build()?;

        state
            .p2pool_manager
            .ensure_started(
                state.shutdown.to_signal(),
                p2pool_config,
                data_dir.clone(),
                config_dir.clone(),
                log_dir.clone(),
            )
            .await?;
    }

    drop(
        telemetry_service
            .send(
                "starting-mmproxy".to_string(),
                json!({
                    "service": "starting_mmproxy",
                    "percentage":85,
                }),
            )
            .await,
    );
    progress.set_max(100).await;
    progress
        .update("starting-mmproxy".to_string(), None, 0)
        .await;

    let base_node_grpc_port = state.node_manager.get_grpc_port().await?;

    let config = state.config.read().await;
    let p2pool_port = state.p2pool_manager.grpc_port().await;
    mm_proxy_manager
        .start(StartConfig {
            base_node_grpc_port,
            p2pool_port,
            app_shutdown: state.shutdown.to_signal().clone(),
            base_path: data_dir.clone(),
            config_path: config_dir.clone(),
            log_path: log_dir.clone(),
            tari_address: cpu_miner_config.tari_address.clone(),
            coinbase_extra: telemetry_id,
            p2pool_enabled: config.p2pool_enabled(),
            monero_nodes: config.mmproxy_monero_nodes().clone(),
            use_monero_fail: config.mmproxy_use_monero_fail(),
        })
        .await?;
    mm_proxy_manager.wait_ready().await?;
    *state.is_setup_finished.write().await = true;
    drop(
        telemetry_service
            .send(
                "setup-finished".to_string(),
                json!({
                    "service": "setup_finished",
                    "percentage":100,
                }),
            )
            .await,
    );
    drop(
        app.clone()
            .emit(
                "message",
                SetupStatusEvent {
                    event_type: "setup_status".to_string(),
                    title: "application-started".to_string(),
                    title_params: None,
                    progress: 1.0,
                },
            )
            .inspect_err(|e| error!(target: LOG_TARGET, "Could not emit event 'message': {:?}", e)),
    );

    let move_handle = app.clone();
    tauri::async_runtime::spawn(async move {
        let mut interval: time::Interval = time::interval(Duration::from_secs(1));
        loop {
            let app_state = move_handle.state::<UniverseAppState>().clone();

            if app_state.shutdown.is_triggered() {
                break;
            }

            interval.tick().await;
            if let Ok(metrics_ret) = commands::get_miner_metrics(app_state).await {
                drop(move_handle.clone().emit("miner_metrics", metrics_ret));
            }
        }
    });

    let app_handle_clone: tauri::AppHandle = app.clone();
    tauri::async_runtime::spawn(async move {
        let mut interval: time::Interval = time::interval(Duration::from_secs(30));
        let mut has_send_error = false;

        loop {
            let state = app_handle_clone.state::<UniverseAppState>().inner();
            if state.shutdown.is_triggered() {
                break;
            }

            interval.tick().await;
            let check_if_orphan = state
                .node_manager
                .check_if_is_orphan_chain(!has_send_error)
                .await;
            match check_if_orphan {
                Ok(is_stuck) => {
                    if is_stuck {
                        error!(target: LOG_TARGET, "Miner is stuck on orphan chain");
                    }
                    if is_stuck && !has_send_error {
                        has_send_error = true;
                    }
                    drop(app_handle_clone.emit("is_stuck", is_stuck));
                }
                Err(ref e) => {
                    error!(target: LOG_TARGET, "{}", e);
                }
            }
        }
    });

    Ok(())
}

#[derive(Clone)]
struct UniverseAppState {
    stop_start_mutex: Arc<Mutex<()>>,
    base_node_latest_status: Arc<watch::Receiver<BaseNodeStatus>>,
    wallet_latest_balance: Arc<watch::Receiver<Option<WalletBalance>>>,
    gpu_latest_status: Arc<watch::Receiver<GpuMinerStatus>>,
    is_getting_p2pool_stats: Arc<AtomicBool>,
    is_getting_p2pool_connections: Arc<AtomicBool>,
    is_getting_miner_metrics: Arc<AtomicBool>,
    is_getting_transaction_history: Arc<AtomicBool>,
    is_setup_finished: Arc<RwLock<bool>>,
    config: Arc<RwLock<AppConfig>>,
    in_memory_config: Arc<RwLock<AppInMemoryConfig>>,
    shutdown: Shutdown,
    tari_address: Arc<RwLock<TariAddress>>,
    cpu_miner: Arc<RwLock<CpuMiner>>,
    gpu_miner: Arc<RwLock<GpuMiner>>,
    cpu_miner_config: Arc<RwLock<CpuMinerConfig>>,
    mm_proxy_manager: MmProxyManager,
    node_manager: NodeManager,
    wallet_manager: WalletManager,
    telemetry_manager: Arc<RwLock<TelemetryManager>>,
    telemetry_service: Arc<RwLock<TelemetryService>>,
    feedback: Arc<RwLock<Feedback>>,
    airdrop_access_token: Arc<RwLock<Option<String>>>,
    p2pool_manager: P2poolManager,
    tor_manager: TorManager,
    updates_manager: UpdatesManager,
    cached_p2pool_stats: Arc<RwLock<Option<Option<Stats>>>>,
    cached_p2pool_connections: Arc<RwLock<Option<Option<Connections>>>>,
    cached_miner_metrics: Arc<RwLock<Option<MinerMetrics>>>,
    setup_counter: Arc<RwLock<AutoRollback<bool>>>,
}

#[derive(Clone, serde::Serialize)]
struct Payload {
    args: Vec<String>,
    cwd: String,
}

#[allow(clippy::too_many_lines)]
fn main() {
    let _unused = fix_path_env::fix();
    // TODO: Integrate sentry into logs. Because we are using Tari's logging infrastructure, log4rs
    // sets the logger and does not expose a way to add sentry into it.

    let client = sentry::init((
        "https://edd6b9c1494eb7fda6ee45590b80bcee@o4504839079002112.ingest.us.sentry.io/4507979991285760",
        sentry::ClientOptions {
            release: sentry::release_name!(),
            attach_stacktrace: true,
            ..Default::default()
        },
    ));
    let _guard = minidump::init(&client);

    let shutdown = Shutdown::new();

    // NOTE: Nothing is started at this point, so ports are not known. You can only start settings ports
    // and addresses once the different services have been started.
    // A better way is to only provide the config when we start the service.
    let (base_node_watch_tx, base_node_watch_rx) = watch::channel(BaseNodeStatus::default());
    let node_manager = NodeManager::new(base_node_watch_tx);
    let (wallet_watch_tx, wallet_watch_rx) = watch::channel::<Option<WalletBalance>>(None);
    let wallet_manager = WalletManager::new(node_manager.clone(), wallet_watch_tx);
    let wallet_manager2 = wallet_manager.clone();
    let p2pool_manager = P2poolManager::new();

    let cpu_config = Arc::new(RwLock::new(CpuMinerConfig {
        node_connection: CpuMinerConnection::BuiltInProxy,
        tari_address: TariAddress::default(),
        eco_mode_xmrig_options: vec![],
        ludicrous_mode_xmrig_options: vec![],
        custom_mode_xmrig_options: vec![],
        eco_mode_cpu_percentage: None,
        ludicrous_mode_cpu_percentage: None,
    }));

    let app_in_memory_config =
        Arc::new(RwLock::new(app_in_memory_config::AppInMemoryConfig::init()));

    let (gpu_status_tx, gpu_status_rx) = watch::channel(GpuMinerStatus::default());
    let cpu_miner: Arc<RwLock<CpuMiner>> = Arc::new(CpuMiner::new().into());
    let gpu_miner: Arc<RwLock<GpuMiner>> = Arc::new(GpuMiner::new(gpu_status_tx).into());

    let app_config_raw = AppConfig::new();
    let app_config = Arc::new(RwLock::new(app_config_raw.clone()));

    let telemetry_manager: TelemetryManager = TelemetryManager::new(
        cpu_miner.clone(),
        app_config.clone(),
        app_in_memory_config.clone(),
        Some(Network::default()),
        p2pool_manager.clone(),
        gpu_status_rx.clone(),
        base_node_watch_rx.clone(),
    );
    let telemetry_service = TelemetryService::new(
        app_config_raw.anon_id().to_string(),
        "0.0.0".to_string(),
        app_config.clone(),
        app_in_memory_config.clone(),
    );
    let updates_manager = UpdatesManager::new(app_config.clone(), shutdown.to_signal());

    let feedback = Feedback::new(app_in_memory_config.clone(), app_config.clone());

    let mm_proxy_manager = MmProxyManager::new();
    let app_state = UniverseAppState {
        stop_start_mutex: Arc::new(Mutex::new(())),
        is_getting_miner_metrics: Arc::new(AtomicBool::new(false)),
        is_getting_p2pool_stats: Arc::new(AtomicBool::new(false)),
        is_getting_p2pool_connections: Arc::new(AtomicBool::new(false)),
        base_node_latest_status: Arc::new(base_node_watch_rx),
        wallet_latest_balance: Arc::new(wallet_watch_rx),
        gpu_latest_status: Arc::new(gpu_status_rx),
        is_setup_finished: Arc::new(RwLock::new(false)),
        is_getting_transaction_history: Arc::new(AtomicBool::new(false)),
        config: app_config.clone(),
        in_memory_config: app_in_memory_config.clone(),
        shutdown: shutdown.clone(),
        tari_address: Arc::new(RwLock::new(TariAddress::default())),
        cpu_miner: cpu_miner.clone(),
        gpu_miner: gpu_miner.clone(),
        cpu_miner_config: cpu_config.clone(),
        mm_proxy_manager: mm_proxy_manager.clone(),
        node_manager,
        wallet_manager,
        p2pool_manager,
        telemetry_manager: Arc::new(RwLock::new(telemetry_manager)),
        telemetry_service: Arc::new(RwLock::new(telemetry_service)),
        feedback: Arc::new(RwLock::new(feedback)),
        airdrop_access_token: Arc::new(RwLock::new(None)),
        tor_manager: TorManager::new(),
        updates_manager,
        cached_p2pool_stats: Arc::new(RwLock::new(None)),
        cached_p2pool_connections: Arc::new(RwLock::new(None)),
        cached_miner_metrics: Arc::new(RwLock::new(None)),
        setup_counter: Arc::new(RwLock::new(AutoRollback::new(false))),
    };

    let app_state2 = app_state.clone();
    let app = tauri::Builder::default()
        .plugin(tauri_plugin_process::init())
        .plugin(tauri_plugin_sentry::init_with_no_injection(&client))
        .plugin(tauri_plugin_os::init())
        .plugin(tauri_plugin_shell::init())
        .plugin(tauri_plugin_single_instance::init(|app, argv, cwd| {
            println!("{}, {argv:?}, {cwd}", app.package_info().name);

            app.emit("single-instance", Payload { args: argv, cwd })
                .unwrap_or_else(
                    |e| error!(target: LOG_TARGET, "Could not emit single-instance event: {:?}", e),
                );
        }))
        .plugin(tauri_plugin_updater::Builder::new().build())
        .plugin(tauri_plugin_cli::init())
        .setup(|app| {
            let config_path = app
                .path()
                .app_config_dir()
                .expect("Could not get config dir");

            // Remove this after it's been rolled out for a few versions
            let log_path = app.path().app_log_dir().map_err(|e| e.to_string())?;
            let logs_cleared_file = log_path.join("logs_cleared");
            if logs_cleared_file.exists() {
                remove_file(&logs_cleared_file).map_err(|e| e.to_string())?;
            }

            let contents = setup_logging(
                &log_path
                    .join("universe")
                    .join("configs")
                    .join("log4rs_config_universe.yml"),
                &app.path().app_log_dir().expect("Could not get log dir"),
                include_str!("../log4rs/universe_sample.yml"),
            )
            .expect("Could not set up logging");
            let config: RawConfig = serde_yaml::from_str(&contents)
                .expect("Could not parse the contents of the log file as yaml");
            log4rs::init_raw_config(config).expect("Could not initialize logging");

            // Do this after logging has started otherwise we can't actually see any errors
            app.manage(app_state2);
            match app.cli().matches() {
                Ok(matches) => {
                    if let Some(backup_path) = matches.args.get("import-backup") {
                        if let Some(backup_path)  = backup_path.value.as_str() {
                            info!(target: LOG_TARGET, "Trying to copy backup to existing db: {:?}", backup_path);
                            let backup_path = Path::new(backup_path);
                            if backup_path.exists() {
                               let existing_db = app.path()
                                    .app_local_data_dir()
                                    .map_err(Box::new)?
                                    .join("node")
                                    .join(Network::get_current_or_user_setting_or_default().to_string())
                                    .join("data").join("base_node").join("db");

                                info!(target: LOG_TARGET, "Existing db path: {:?}", existing_db);
                                let _unused = fs::remove_dir_all(&existing_db).inspect_err(|e| warn!(target: LOG_TARGET, "Could not remove existing db when importing backup: {:?}", e));
                                let _unused=fs::create_dir_all(&existing_db).inspect_err(|e| error!(target: LOG_TARGET, "Could not create existing db when importing backup: {:?}", e));
                                let _unused = fs::copy(backup_path, existing_db.join("data.mdb")).inspect_err(|e| error!(target: LOG_TARGET, "Could not copy backup to existing db: {:?}", e));
                            } else {
                                warn!(target: LOG_TARGET, "Backup file does not exist: {:?}", backup_path);
                            }
                        }
                    }
                },
                Err(e) => {
                    error!(target: LOG_TARGET, "Could not get cli matches: {:?}", e);
                   return Err(Box::new(e));
                }
            };

            let splash_window = app
                .get_webview_window("splashscreen")
                .expect("Main window not found");

            // The start of needed restart operations. Break this out into a module if we need n+1
            let tcp_tor_toggled_file = config_path.join("tcp_tor_toggled");
            if tcp_tor_toggled_file.exists() {
                let network = Network::default().as_key_str();

                let node_peer_db = config_path.join("node").join(network).join("peer_db");
                let wallet_peer_db = config_path.join("wallet").join(network).join("peer_db");

                // They may not exist. This could be first run.
                if node_peer_db.exists() {
                    if let Err(e) = remove_dir_all(node_peer_db) {
                        warn!(target: LOG_TARGET, "Could not clear peer data folder: {}", e);
                    }
                }

                if wallet_peer_db.exists() {
                    if let Err(e) = remove_dir_all(wallet_peer_db) {
                        warn!(target: LOG_TARGET, "Could not clear peer data folder: {}", e);
                    }
                }

                remove_file(tcp_tor_toggled_file).map_err(|e| {
                    error!(target: LOG_TARGET, "Could not remove tcp_tor_toggled file: {}", e);
                    e.to_string()
                })?;
            }

            let cpu_config2 = cpu_config.clone();
            let thread_config: JoinHandle<Result<(), anyhow::Error>> =
                tauri::async_runtime::spawn(async move {
                    let mut app_conf = app_config.write().await;
                    app_conf.load_or_create(config_path).await?;

                    let mut cpu_conf = cpu_config2.write().await;
                    cpu_conf.eco_mode_cpu_percentage = app_conf.eco_mode_cpu_threads();
                    cpu_conf.ludicrous_mode_cpu_percentage = app_conf.ludicrous_mode_cpu_threads();
                    cpu_conf.eco_mode_xmrig_options = app_conf.eco_mode_cpu_options().clone();
                    cpu_conf.ludicrous_mode_xmrig_options =
                        app_conf.ludicrous_mode_cpu_options().clone();
                    cpu_conf.custom_mode_xmrig_options = app_conf.custom_mode_cpu_options().clone();

                    // Set splashscreen windows position and size here so it won't jump around
                    if let Some(w_settings) = app_conf.window_settings() {
                        let window_position = PhysicalPosition::new(w_settings.x, w_settings.y);
                        let window_size = PhysicalSize::new(w_settings.width, w_settings.height);

                        if let Err(e) = splash_window.set_position(window_position).and_then(|_| splash_window.set_size(window_size)) {
                            error!(target: LOG_TARGET, "Could not set splashscreen window position or size: {:?}", e);
                        }
                    }
                    Ok(())
                });

            match tauri::async_runtime::block_on(thread_config) {
                Ok(_) => {}
                Err(e) => {
                    error!(target: LOG_TARGET, "Error setting up app state: {:?}", e);
                }
            };

            let config_path = app
                .path()
                .app_config_dir()
                .expect("Could not get config dir");
            let address = app.state::<UniverseAppState>().tari_address.clone();
            let thread = tauri::async_runtime::spawn(async move {
                match InternalWallet::load_or_create(config_path).await {
                    Ok(wallet) => {
                        cpu_config.write().await.tari_address = wallet.get_tari_address();
                        wallet_manager2
                            .set_view_private_key_and_spend_key(
                                wallet.get_view_key(),
                                wallet.get_spend_key(),
                            )
                            .await;
                        let mut lock = address.write().await;
                        *lock = wallet.get_tari_address();
                        Ok(())
                        //app.state::<UniverseAppState>().tari_address = wallet.get_tari_address();
                    }
                    Err(e) => {
                        error!(target: LOG_TARGET, "Error loading internal wallet: {:?}", e);
                        // TODO: If this errors, the application does not exit properly.
                        // So temporarily we are going to kill it here

                        Err(e)
                    }
                }
            });

            match tauri::async_runtime::block_on(thread).expect("Could not start task") {
                Ok(_) => {
                    // let mut lock = app.state::<UniverseAppState>().tari_address.write().await;
                    // *lock = address;
                    Ok(())
                }
                Err(e) => {
                    error!(target: LOG_TARGET, "Error setting up internal wallet: {:?}", e);
                    Err(e.into())
                }
            }
        })
        .invoke_handler(tauri::generate_handler![
            commands::close_splashscreen,
            commands::download_and_start_installer,
            commands::exit_application,
            commands::fetch_tor_bridges,
            commands::get_app_config,
            commands::get_app_in_memory_config,
            commands::get_applications_versions,
            commands::get_external_dependencies,
            commands::get_max_consumption_levels,
            commands::get_miner_metrics,
            commands::get_monero_seed_words,
            commands::get_network,
            commands::get_p2pool_stats,
            commands::get_paper_wallet_details,
            commands::get_seed_words,
            commands::get_tari_wallet_details,
            commands::get_tor_config,
            commands::get_tor_entry_guards,
            commands::get_transaction_history,
            commands::import_seed_words,
            commands::log_web_message,
            commands::open_log_dir,
            commands::reset_settings,
            commands::resolve_application_language,
            commands::restart_application,
            commands::send_feedback,
            commands::set_airdrop_access_token,
            commands::set_allow_telemetry,
            commands::send_data_telemetry_service,
            commands::set_application_language,
            commands::set_auto_update,
            commands::set_cpu_mining_enabled,
            commands::set_display_mode,
            commands::set_excluded_gpu_devices,
            commands::set_gpu_mining_enabled,
            commands::set_mine_on_app_start,
            commands::set_mode,
            commands::set_monero_address,
            commands::set_monerod_config,
            commands::set_p2pool_enabled,
            commands::set_show_experimental_settings,
            commands::set_should_always_use_system_language,
            commands::set_should_auto_launch,
            commands::set_tor_config,
            commands::set_use_tor,
            commands::set_visual_mode,
            commands::setup_application,
            commands::start_mining,
            commands::stop_mining,
            commands::update_applications,
            commands::get_p2pool_connections,
            commands::set_p2pool_stats_server_port,
            commands::get_used_p2pool_stats_server_port,
            commands::proceed_with_update,
            commands::set_pre_release,
            commands::check_for_updates,
            commands::try_update,
            commands::get_network,
            commands::sign_ws_data,
        ])
        .build(tauri::generate_context!())
        .inspect_err(
            |e| error!(target: LOG_TARGET, "Error while building tauri application: {:?}", e),
        )
        .expect("error while running tauri application");

    info!(
        target: LOG_TARGET,
        "Starting Tari Universe version: {}",
        app.package_info().version
    );

    app.run(move |app_handle, event| match event {
        tauri::RunEvent::ExitRequested { api: _, .. } => {
            info!(target: LOG_TARGET, "App shutdown request caught");
            let _unused = block_on(stop_all_processes(app_handle.clone(), true));
            info!(target: LOG_TARGET, "App shutdown complete");
        }
        tauri::RunEvent::Exit => {
            info!(target: LOG_TARGET, "App shutdown caught");
            let _unused = block_on(stop_all_processes(app_handle.clone(), true));
            info!(target: LOG_TARGET, "Tari Universe v{} shut down successfully", app_handle.package_info().version);
        }
        RunEvent::MainEventsCleared => {
            // no need to handle
        }
        RunEvent::WindowEvent { label, event, .. } => {
            trace!(target: LOG_TARGET, "Window event: {:?} {:?}", label, event);
            if let WindowEvent::CloseRequested { .. } = event {
                if let Some(window) = app_handle.get_webview_window(&label) {
                    if let (Ok(window_position), Ok(window_size)) = (window.outer_position(), window.inner_size()) {
                        let window_settings = WindowSettings {
                            x: window_position.x,
                            y: window_position.y,
                            width: window_size.width,
                            height: window_size.height,
                        };
                        let mut app_config = block_on(app_state.config.write());
                        if let Err(e) = block_on(app_config.set_window_settings(window_settings.clone())) {
                            error!(target: LOG_TARGET, "Could not set window settings: {:?}", e);
                        }
                    } else {
                        error!(target: LOG_TARGET, "Could not get window position or size");
                    }
                } else {
                    error!(target: LOG_TARGET, "Could not get main window");
                }
            }
        }
        _ => {
            debug!(target: LOG_TARGET, "Unhandled event: {:?}", event);
        }
    });
}<|MERGE_RESOLUTION|>--- conflicted
+++ resolved
@@ -30,16 +30,12 @@
 use log::{debug, error, info, warn};
 use node_adapter::BaseNodeStatus;
 use p2pool::models::Connections;
-<<<<<<< HEAD
 use serde_json::json;
 use std::fs::{create_dir_all, remove_dir_all, remove_file, File};
 use std::ops::Deref;
-use telemetry_service::TelemetryService;
-=======
-use std::fs::{remove_dir_all, remove_file};
 use std::path::Path;
 use tauri_plugin_cli::CliExt;
->>>>>>> a02f8ec0
+use telemetry_service::TelemetryService;
 use tokio::sync::watch::{self};
 use updates_manager::UpdatesManager;
 use wallet_adapter::WalletBalance;
@@ -554,27 +550,23 @@
         )
         .await?;
 
-<<<<<<< HEAD
+    progress.set_max(45).await;
+    progress.update("wallet-started".to_string(), None, 0).await;
+    progress
+        .update("waiting-for-node".to_string(), None, 0)
+        .await;
+    progress.set_max(75).await;
     drop(
         telemetry_service
             .send(
                 "preparing-for-initial-sync".to_string(),
                 json!({
                     "service": "initial_sync",
-                    "percentage":40,
+                    "percentage":45,
                 }),
             )
             .await,
     );
-    progress.set_max(75).await;
-=======
-    progress.set_max(45).await;
-    progress.update("wallet-started".to_string(), None, 0).await;
->>>>>>> a02f8ec0
-    progress
-        .update("waiting-for-node".to_string(), None, 0)
-        .await;
-    progress.set_max(75).await;
     state.node_manager.wait_synced(progress.clone()).await?;
 
     if state.config.read().await.p2pool_enabled() {
