// Copyright 2024. The Tari Project
//
// Redistribution and use in source and binary forms, with or without modification, are permitted provided that the
// following conditions are met:
//
// 1. Redistributions of source code must retain the above copyright notice, this list of conditions and the following
// disclaimer.
//
// 2. Redistributions in binary form must reproduce the above copyright notice, this list of conditions and the
// following disclaimer in the documentation and/or other materials provided with the distribution.
//
// 3. Neither the name of the copyright holder nor the names of its contributors may be used to endorse or promote
// products derived from this software without specific prior written permission.
//
// THIS SOFTWARE IS PROVIDED BY THE COPYRIGHT HOLDERS AND CONTRIBUTORS "AS IS" AND ANY EXPRESS OR IMPLIED WARRANTIES,
// INCLUDING, BUT NOT LIMITED TO, THE IMPLIED WARRANTIES OF MERCHANTABILITY AND FITNESS FOR A PARTICULAR PURPOSE ARE
// DISCLAIMED. IN NO EVENT SHALL THE COPYRIGHT HOLDER OR CONTRIBUTORS BE LIABLE FOR ANY DIRECT, INDIRECT, INCIDENTAL,
// SPECIAL, EXEMPLARY, OR CONSEQUENTIAL DAMAGES (INCLUDING, BUT NOT LIMITED TO, PROCUREMENT OF SUBSTITUTE GOODS OR
// SERVICES; LOSS OF USE, DATA, OR PROFITS; OR BUSINESS INTERRUPTION) HOWEVER CAUSED AND ON ANY THEORY OF LIABILITY,
// WHETHER IN CONTRACT, STRICT LIABILITY, OR TORT (INCLUDING NEGLIGENCE OR OTHERWISE) ARISING IN ANY WAY OUT OF THE
// USE OF THIS SOFTWARE, EVEN IF ADVISED OF THE POSSIBILITY OF SUCH DAMAGE.

// Prevents additional console window on Windows in release, DO NOT REMOVE!!
#![cfg_attr(not(debug_assertions), windows_subsystem = "windows")]

use auto_launcher::AutoLauncher;
use gpu_miner_adapter::GpuMinerStatus;
use hardware::hardware_status_monitor::HardwareStatusMonitor;
use log::{debug, error, info, warn};
use node_adapter::BaseNodeStatus;
use p2pool::models::Connections;
use process_stats_collector::ProcessStatsCollectorBuilder;
use serde_json::json;
use std::fs::{remove_dir_all, remove_file};
use std::path::Path;
use systemtray_manager::SystemTrayManager;
use tauri_plugin_cli::CliExt;
use telemetry_service::TelemetryService;
use tokio::sync::watch::{self};
use updates_manager::UpdatesManager;
use wallet_adapter::WalletBalance;

use log4rs::config::RawConfig;
use serde::Serialize;
use std::fs;
use std::sync::atomic::AtomicBool;
use std::sync::Arc;
use std::thread::sleep;
use std::time::{Duration, SystemTime};
use tari_common::configuration::Network;
use tari_common_types::tari_address::TariAddress;
use tari_shutdown::Shutdown;
use tauri::async_runtime::{block_on, JoinHandle};
use tauri::{Emitter, Manager, RunEvent};
use tauri_plugin_sentry::{minidump, sentry};
use tokio::select;
use tokio::sync::{Mutex, RwLock};
use tokio::time;
use utils::logging_utils::setup_logging;

use app_config::AppConfig;
use app_in_memory_config::AppInMemoryConfig;
use binaries::{binaries_list::Binaries, binaries_resolver::BinaryResolver};

use events::SetupStatusEvent;
use node_manager::NodeManagerError;
use progress_tracker::ProgressTracker;
use telemetry_manager::TelemetryManager;

use crate::cpu_miner::CpuMiner;

use crate::commands::{CpuMinerConnection, MinerMetrics};
#[allow(unused_imports)]
use crate::external_dependencies::ExternalDependencies;
use crate::external_dependencies::RequiredExternalDependency;
use crate::feedback::Feedback;
use crate::gpu_miner::GpuMiner;
use crate::internal_wallet::InternalWallet;
use crate::mm_proxy_manager::{MmProxyManager, StartConfig};
use crate::node_manager::NodeManager;
use crate::p2pool::models::P2poolStats;
use crate::p2pool_manager::{P2poolConfig, P2poolManager};
use crate::tor_manager::TorManager;
use crate::wallet_manager::WalletManager;
#[cfg(target_os = "macos")]
use utils::macos_utils::is_app_in_applications_folder;
use utils::shutdown_utils::stop_all_processes;

mod airdrop;
mod app_config;
mod app_in_memory_config;
mod auto_launcher;
mod binaries;
mod commands;
mod consts;
mod cpu_miner;
mod credential_manager;
mod download_utils;
mod events;
mod external_dependencies;
mod feedback;
mod github;
mod gpu_miner;
mod gpu_miner_adapter;
mod hardware;
mod internal_wallet;
mod mm_proxy_adapter;
mod mm_proxy_manager;
mod network_utils;
mod node_adapter;
mod node_manager;
mod p2pool;
mod p2pool_adapter;
mod p2pool_manager;
mod port_allocator;
mod process_adapter;
mod process_killer;
mod process_stats_collector;
mod process_utils;
mod process_watcher;
mod progress_tracker;
mod systemtray_manager;
mod telemetry_manager;
mod telemetry_service;
mod tests;
mod tor_adapter;
mod tor_manager;
mod updates_manager;
mod utils;
mod wallet_adapter;
mod wallet_manager;
mod xmrig;
mod xmrig_adapter;

const LOG_TARGET: &str = "tari::universe::main";
#[cfg(not(any(feature = "release-ci", feature = "release-ci-beta")))]
const APPLICATION_FOLDER_ID: &str = "com.tari.universe.alpha";
#[cfg(all(feature = "release-ci", feature = "release-ci-beta"))]
const APPLICATION_FOLDER_ID: &str = "com.tari.universe.other";
#[cfg(all(feature = "release-ci", not(feature = "release-ci-beta")))]
const APPLICATION_FOLDER_ID: &str = "com.tari.universe";
#[cfg(all(feature = "release-ci-beta", not(feature = "release-ci")))]
const APPLICATION_FOLDER_ID: &str = "com.tari.universe.beta";

struct CpuMinerConfig {
    node_connection: CpuMinerConnection,
    tari_address: TariAddress,
    eco_mode_xmrig_options: Vec<String>,
    ludicrous_mode_xmrig_options: Vec<String>,
    custom_mode_xmrig_options: Vec<String>,
    eco_mode_cpu_percentage: Option<u32>,
    ludicrous_mode_cpu_percentage: Option<u32>,
}

#[derive(Debug, Serialize, Clone)]
#[allow(dead_code)]
struct CriticalProblemEvent {
    title: Option<String>,
    description: Option<String>,
}

#[allow(clippy::too_many_lines)]
async fn setup_inner(
    state: tauri::State<'_, UniverseAppState>,
    app: tauri::AppHandle,
) -> Result<(), anyhow::Error> {
    app.emit(
        "setup_message",
        SetupStatusEvent {
            event_type: "setup_status".to_string(),
            title: "starting-up".to_string(),
            title_params: None,
            progress: 0.0,
        },
    )
    .inspect_err(|e| error!(target: LOG_TARGET, "Could not emit event 'setup_message': {:?}", e))?;

    #[cfg(target_os = "macos")]
    if !cfg!(dev) && !is_app_in_applications_folder() {
        app.emit(
            "critical_problem",
            CriticalProblemEvent {
                title: None,
                description: Some("not-installed-in-applications-directory".to_string()),
            },
        )
        .inspect_err(
            |e| error!(target: LOG_TARGET, "Could not emit event 'critical_problem': {:?}", e),
        )?;
        return Ok(());
    }

    state
        .updates_manager
        .init_periodic_updates(app.clone())
        .await?;

    let data_dir = app
        .path()
        .app_local_data_dir()
        .expect("Could not get data dir");
    let config_dir = app
        .path()
        .app_config_dir()
        .expect("Could not get config dir");
    let log_dir = app.path().app_log_dir().expect("Could not get log dir");

    #[cfg(target_os = "windows")]
    if cfg!(target_os = "windows") && !cfg!(dev) {
        ExternalDependencies::current()
            .read_registry_installed_applications()
            .await?;
        let is_missing = ExternalDependencies::current()
            .check_if_some_dependency_is_not_installed()
            .await;
        let external_dependencies = ExternalDependencies::current()
            .get_external_dependencies()
            .await;

        if is_missing {
            *state.missing_dependencies.write().await = Some(external_dependencies);
            return Ok(());
        }
    }

    let _unused = state
        .systemtray_manager
        .write()
        .await
        .initialize_tray(app.clone());

    let cpu_miner_config = state.cpu_miner_config.read().await;
    let app_config = state.config.read().await;
    let use_tor = app_config.use_tor();
    let p2pool_enabled = app_config.p2pool_enabled();
    drop(app_config);
    let mm_proxy_manager = state.mm_proxy_manager.clone();

    let is_auto_launcher_enabled = state.config.read().await.should_auto_launch();
    AutoLauncher::current()
        .initialize_auto_launcher(is_auto_launcher_enabled)
        .await?;

    let (tx, rx) = watch::channel("".to_string());
    let progress = ProgressTracker::new(app.clone(), Some(tx));

    let last_binaries_update_timestamp = state.config.read().await.last_binaries_update_timestamp();
    let now = SystemTime::now();

    state
        .telemetry_manager
        .write()
        .await
        .initialize(app.clone())
        .await?;

    let mut telemetry_id = state
        .telemetry_manager
        .read()
        .await
        .get_unique_string()
        .await;
    if telemetry_id.is_empty() {
        telemetry_id = "unknown_miner_tari_universe".to_string();
    }

    let app_version = app.package_info().version.clone();
    state
        .telemetry_service
        .write()
        .await
        .init(app_version.to_string(), telemetry_id.clone())
        .await?;
    let telemetry_service = state.telemetry_service.clone();
    let telemetry_service = &telemetry_service.read().await;

    let mut binary_resolver = BinaryResolver::current().write().await;
    let should_check_for_update = now
        .duration_since(last_binaries_update_timestamp)
        .unwrap_or(Duration::from_secs(0))
        > Duration::from_secs(60 * 60 * 6);

    if use_tor && !cfg!(target_os = "macos") {
        telemetry_service
            .send(
                "checking-latest-version-tor".to_string(),
                json!({
                    "service": "tor_manager",
                    "percentage": 0,
                }),
            )
            .await?;
        progress.set_max(5).await;
        progress
            .update("checking-latest-version-tor".to_string(), None, 0)
            .await;
        binary_resolver
            .initialize_binary_timeout(
                Binaries::Tor,
                progress.clone(),
                should_check_for_update,
                rx.clone(),
            )
            .await?;
        sleep(Duration::from_secs(1));
    }

    let _unused = telemetry_service
        .send(
            "checking-latest-version-node".to_string(),
            json!({
                "service": "node_manager",
                "percentage": 5,
            }),
        )
        .await;
    progress.set_max(10).await;
    progress
        .update("checking-latest-version-node".to_string(), None, 0)
        .await;
    binary_resolver
        .initialize_binary_timeout(
            Binaries::MinotariNode,
            progress.clone(),
            should_check_for_update,
            rx.clone(),
        )
        .await?;
    sleep(Duration::from_secs(1));

    let _unused = telemetry_service
        .send(
            "checking-latest-version-mmproxy".to_string(),
            json!({
                "service": "mmproxy",
                "percentage": 10,
            }),
        )
        .await;
    progress.set_max(15).await;
    progress
        .update("checking-latest-version-mmproxy".to_string(), None, 0)
        .await;
    binary_resolver
        .initialize_binary_timeout(
            Binaries::MergeMiningProxy,
            progress.clone(),
            should_check_for_update,
            rx.clone(),
        )
        .await?;
    sleep(Duration::from_secs(1));

    let _unused = telemetry_service
        .send(
            "checking-latest-version-wallet".to_string(),
            json!({
                "service": "wallet",
                "percentage": 15,
            }),
        )
        .await;
    progress.set_max(20).await;
    progress
        .update("checking-latest-version-wallet".to_string(), None, 0)
        .await;
    binary_resolver
        .initialize_binary_timeout(
            Binaries::Wallet,
            progress.clone(),
            should_check_for_update,
            rx.clone(),
        )
        .await?;
    sleep(Duration::from_secs(1));

    let _unused = telemetry_service
        .send(
            "checking-latest-version-gpuminer".to_string(),
            json!({
                "service": "gpuminer",
                "percentage":20,
            }),
        )
        .await;
    progress.set_max(25).await;
    progress
        .update("checking-latest-version-gpuminer".to_string(), None, 0)
        .await;
    binary_resolver
        .initialize_binary_timeout(
            Binaries::GpuMiner,
            progress.clone(),
            should_check_for_update,
            rx.clone(),
        )
        .await?;
    sleep(Duration::from_secs(1));

    let _unused = telemetry_service
        .send(
            "checking-latest-version-xmrig".to_string(),
            json!({
                "service": "xmrig",
                "percentage":25,
            }),
        )
        .await;
    progress.set_max(30).await;
    progress
        .update("checking-latest-version-xmrig".to_string(), None, 0)
        .await;
    binary_resolver
        .initialize_binary_timeout(
            Binaries::Xmrig,
            progress.clone(),
            should_check_for_update,
            rx.clone(),
        )
        .await?;
    sleep(Duration::from_secs(1));

    let _unused = telemetry_service
        .send(
            "checking-latest-version-sha-p2pool".to_string(),
            json!({
                "service": "sha_p2pool",
                "percentage":30,
            }),
        )
        .await;
    progress.set_max(35).await;
    progress
        .update("checking-latest-version-sha-p2pool".to_string(), None, 0)
        .await;
    binary_resolver
        .initialize_binary_timeout(
            Binaries::ShaP2pool,
            progress.clone(),
            should_check_for_update,
            rx.clone(),
        )
        .await?;
    sleep(Duration::from_secs(1));

    if should_check_for_update {
        state
            .config
            .write()
            .await
            .set_last_binaries_update_timestamp(now)
            .await?;
    }

    //drop binary resolver to release the lock
    drop(binary_resolver);

    let _unused = state
        .gpu_miner
        .write()
        .await
        .detect(config_dir.clone())
        .await
        .inspect_err(|e| error!(target: LOG_TARGET, "Could not detect gpu miner: {:?}", e));

    HardwareStatusMonitor::current().initialize().await?;

    let mut tor_control_port = None;
    if use_tor && !cfg!(target_os = "macos") {
        state
            .tor_manager
            .ensure_started(
                state.shutdown.to_signal(),
                data_dir.clone(),
                config_dir.clone(),
                log_dir.clone(),
            )
            .await?;
        tor_control_port = state.tor_manager.get_control_port().await?;
    }
    let _unused = telemetry_service
        .send(
            "waiting-for-minotari-node-to-start".to_string(),
            json!({
                "service": "minotari_node",
                "percentage":35,
            }),
        )
        .await;
    progress.set_max(37).await;
    progress
        .update("waiting-for-minotari-node-to-start".to_string(), None, 0)
        .await;
    for _i in 0..2 {
        match state
            .node_manager
            .ensure_started(
                state.shutdown.to_signal(),
                data_dir.clone(),
                config_dir.clone(),
                log_dir.clone(),
                use_tor,
                tor_control_port,
            )
            .await
        {
            Ok(_) => {}
            Err(e) => {
                if let NodeManagerError::ExitCode(code) = e {
                    if code == 114 {
                        warn!(target: LOG_TARGET, "Database for node is corrupt or needs a reset, deleting and trying again.");
                        state.node_manager.clean_data_folder(&data_dir).await?;
                        let _unused = telemetry_service
                            .send(
                                "resetting-minotari-node-database".to_string(),
                                json!({
                                    "service": "minotari_node",
                                    "percentage":37,
                                }),
                            )
                            .await;
                        progress.set_max(38).await;
                        progress
                            .update("minotari-node-restarting".to_string(), None, 0)
                            .await;
                        continue;
                    }
                }
                error!(target: LOG_TARGET, "Could not start node manager: {:?}", e);

                app.exit(-1);
                return Err(e.into());
            }
        }
    }
    info!(target: LOG_TARGET, "Node has started and is ready");

    let _unused = telemetry_service
        .send(
            "waiting-for-wallet".to_string(),
            json!({
                "service": "wallet",
                "percentage":35,
            }),
        )
        .await;
    progress.set_max(40).await;
    progress
        .update("waiting-for-wallet".to_string(), None, 0)
        .await;
    state
        .wallet_manager
        .ensure_started(
            state.shutdown.to_signal(),
            data_dir.clone(),
            config_dir.clone(),
            log_dir.clone(),
        )
        .await?;

    let _unused = telemetry_service
        .send(
            "wallet-started".to_string(),
            json!({
                "service": "wallet",
                "percentage":40,
            }),
        )
        .await;
    progress.set_max(45).await;
    progress.update("wallet-started".to_string(), None, 0).await;
    progress
        .update("waiting-for-node".to_string(), None, 0)
        .await;
    let _unused = telemetry_service
        .send(
            "preparing-for-initial-sync".to_string(),
            json!({
                "service": "initial_sync",
                "percentage":45,
            }),
        )
        .await;
    progress.set_max(75).await;
    state.node_manager.wait_synced(progress.clone()).await?;
    let mut telemetry_id = state
        .telemetry_manager
        .read()
        .await
        .get_unique_string()
        .await;
    if telemetry_id.is_empty() {
        telemetry_id = "unknown_miner_tari_universe".to_string();
    }

    if p2pool_enabled {
        let _unused = telemetry_service
            .send(
                "starting-p2pool".to_string(),
                json!({
                    "service": "starting_p2pool",
                    "percentage":75,
                }),
            )
            .await;
        progress.set_max(85).await;
        progress
            .update("starting-p2pool".to_string(), None, 0)
            .await;

        let base_node_grpc = state.node_manager.get_grpc_port().await?;
        let p2pool_config = P2poolConfig::builder()
            .with_base_node(base_node_grpc)
            .with_stats_server_port(state.config.read().await.p2pool_stats_server_port())
            .build()?;

        state
            .p2pool_manager
            .ensure_started(
                state.shutdown.to_signal(),
                p2pool_config,
                data_dir.clone(),
                config_dir.clone(),
                log_dir.clone(),
            )
            .await?;
    }

    let _unused = telemetry_service
        .send(
            "starting-mmproxy".to_string(),
            json!({
                "service": "starting_mmproxy",
                "percentage":85,
            }),
        )
        .await;
    progress.set_max(100).await;
    progress
        .update("starting-mmproxy".to_string(), None, 0)
        .await;

    let base_node_grpc_port = state.node_manager.get_grpc_port().await?;

    let config = state.config.read().await;
    let p2pool_port = state.p2pool_manager.grpc_port().await;
    mm_proxy_manager
        .start(StartConfig {
            base_node_grpc_port,
            p2pool_port,
            app_shutdown: state.shutdown.to_signal().clone(),
            base_path: data_dir.clone(),
            config_path: config_dir.clone(),
            log_path: log_dir.clone(),
            tari_address: cpu_miner_config.tari_address.clone(),
            coinbase_extra: telemetry_id,
            p2pool_enabled,
            monero_nodes: config.mmproxy_monero_nodes().clone(),
            use_monero_fail: config.mmproxy_use_monero_fail(),
        })
        .await?;
    mm_proxy_manager.wait_ready().await?;
    *state.is_setup_finished.write().await = true;
    let _unused = telemetry_service
        .send(
            "setup-finished".to_string(),
            json!({
                "service": "setup_finished",
                "percentage":100,
            }),
        )
        .await;
    drop(
        app.clone()
            .emit(
                "setup_message",
                SetupStatusEvent {
                    event_type: "setup_status".to_string(),
                    title: "application-started".to_string(),
                    title_params: None,
                    progress: 1.0,
                },
            )
            .inspect_err(
                |e| error!(target: LOG_TARGET, "Could not emit event 'setup_message': {:?}", e),
            ),
    );

    let move_handle = app.clone();
    tauri::async_runtime::spawn(async move {
        let app_state = move_handle.state::<UniverseAppState>().clone();
        let mut interval: time::Interval = time::interval(Duration::from_secs(1));
        let mut shutdown_signal = app_state.shutdown.to_signal();
        loop {
            select! {
                _ = interval.tick() => {
                    if let Ok(metrics_ret) = commands::get_miner_metrics(app_state.clone()).await {
                        drop(move_handle.emit("miner_metrics", metrics_ret));
                    }
                },
                _ = shutdown_signal.wait() => {
                    break;
                },
            }
        }
    });

    let w_move_handle = app.clone();
    tauri::async_runtime::spawn(async move {
        let app_state = w_move_handle.state::<UniverseAppState>().clone();
        let mut interval = time::interval(Duration::from_secs(5));
        let mut shutdown_signal = app_state.shutdown.to_signal();

        loop {
            select! {
                _ = interval.tick() => {
                    if let Ok(wallet) = commands::emit_tari_wallet_details(app_state.clone()).await {
                        drop(w_move_handle.emit("wallet_details", wallet));
                    }
                },
                _ = shutdown_signal.wait() => {
                    break;
                },
            }
        }
    });

    let app_handle_clone: tauri::AppHandle = app.clone();
    tauri::async_runtime::spawn(async move {
        let mut interval: time::Interval = time::interval(Duration::from_secs(30));
        let mut has_send_error = false;

        loop {
            let state = app_handle_clone.state::<UniverseAppState>().inner();
            if state.shutdown.is_triggered() {
                break;
            }

            interval.tick().await;
            let check_if_orphan = state
                .node_manager
                .check_if_is_orphan_chain(!has_send_error)
                .await;
            match check_if_orphan {
                Ok(is_stuck) => {
                    if is_stuck {
                        error!(target: LOG_TARGET, "Miner is stuck on orphan chain");
                    }
                    if is_stuck && !has_send_error {
                        has_send_error = true;
                    }
                    drop(app_handle_clone.emit("is_stuck", is_stuck));
                }
                Err(ref e) => {
                    error!(target: LOG_TARGET, "{}", e);
                }
            }
        }
    });

    Ok(())
}

#[derive(Clone)]
struct UniverseAppState {
    stop_start_mutex: Arc<Mutex<()>>,
    base_node_latest_status: Arc<watch::Receiver<BaseNodeStatus>>,
    wallet_latest_balance: Arc<watch::Receiver<Option<WalletBalance>>>,
    gpu_latest_status: Arc<watch::Receiver<GpuMinerStatus>>,
    p2pool_latest_status: Arc<watch::Receiver<Option<P2poolStats>>>,
    is_getting_p2pool_connections: Arc<AtomicBool>,
    is_getting_miner_metrics: Arc<AtomicBool>,
    is_getting_transaction_history: Arc<AtomicBool>,
    is_setup_finished: Arc<RwLock<bool>>,
    missing_dependencies: Arc<RwLock<Option<RequiredExternalDependency>>>,
    config: Arc<RwLock<AppConfig>>,
    in_memory_config: Arc<RwLock<AppInMemoryConfig>>,
    shutdown: Shutdown,
    tari_address: Arc<RwLock<TariAddress>>,
    cpu_miner: Arc<RwLock<CpuMiner>>,
    gpu_miner: Arc<RwLock<GpuMiner>>,
    cpu_miner_config: Arc<RwLock<CpuMinerConfig>>,
    mm_proxy_manager: MmProxyManager,
    node_manager: NodeManager,
    wallet_manager: WalletManager,
    telemetry_manager: Arc<RwLock<TelemetryManager>>,
    telemetry_service: Arc<RwLock<TelemetryService>>,
    feedback: Arc<RwLock<Feedback>>,
    p2pool_manager: P2poolManager,
    tor_manager: TorManager,
    updates_manager: UpdatesManager,
    cached_p2pool_connections: Arc<RwLock<Option<Option<Connections>>>>,
    cached_miner_metrics: Arc<RwLock<Option<MinerMetrics>>>,
    systemtray_manager: Arc<RwLock<SystemTrayManager>>,
}

#[derive(Clone, serde::Serialize)]
struct Payload {
    args: Vec<String>,
    cwd: String,
}

#[derive(Clone, serde::Serialize, serde::Deserialize)]
struct FEPayload {
    token: Option<String>,
}

#[derive(Clone, serde::Serialize)]
struct SetupPayload {
    setup_complete: bool,
}

#[allow(clippy::too_many_lines)]
fn main() {
    let _unused = fix_path_env::fix();
    // TODO: Integrate sentry into logs. Because we are using Tari's logging infrastructure, log4rs
    // sets the logger and does not expose a way to add sentry into it.

    let client = sentry::init((
        "https://edd6b9c1494eb7fda6ee45590b80bcee@o4504839079002112.ingest.us.sentry.io/4507979991285760",
        sentry::ClientOptions {
            release: sentry::release_name!(),
            attach_stacktrace: true,
            ..Default::default()
        },
    ));
    let _guard = minidump::init(&client);

    let shutdown = Shutdown::new();

    let mut stats_collector = ProcessStatsCollectorBuilder::new();
    // NOTE: Nothing is started at this point, so ports are not known. You can only start settings ports
    // and addresses once the different services have been started.
    // A better way is to only provide the config when we start the service.
    let (base_node_watch_tx, base_node_watch_rx) = watch::channel(BaseNodeStatus::default());
    let node_manager = NodeManager::new(base_node_watch_tx, &mut stats_collector);
    let (wallet_watch_tx, wallet_watch_rx) = watch::channel::<Option<WalletBalance>>(None);
    let wallet_manager =
        WalletManager::new(node_manager.clone(), wallet_watch_tx, &mut stats_collector);
    let wallet_manager2 = wallet_manager.clone();
    let (p2pool_stats_tx, p2pool_stats_rx) = watch::channel(None);
    let p2pool_manager = P2poolManager::new(p2pool_stats_tx, &mut stats_collector);

    let cpu_config = Arc::new(RwLock::new(CpuMinerConfig {
        node_connection: CpuMinerConnection::BuiltInProxy,
        tari_address: TariAddress::default(),
        eco_mode_xmrig_options: vec![],
        ludicrous_mode_xmrig_options: vec![],
        custom_mode_xmrig_options: vec![],
        eco_mode_cpu_percentage: None,
        ludicrous_mode_cpu_percentage: None,
    }));

    let app_in_memory_config =
        Arc::new(RwLock::new(app_in_memory_config::AppInMemoryConfig::init()));

    let (gpu_status_tx, gpu_status_rx) = watch::channel(GpuMinerStatus::default());
    let cpu_miner: Arc<RwLock<CpuMiner>> = Arc::new(CpuMiner::new(&mut stats_collector).into());
    let gpu_miner: Arc<RwLock<GpuMiner>> =
        Arc::new(GpuMiner::new(gpu_status_tx, &mut stats_collector).into());

    let app_config_raw = AppConfig::new();
    let app_config = Arc::new(RwLock::new(app_config_raw.clone()));
    let tor_manager = TorManager::new(&mut stats_collector);
    let mm_proxy_manager = MmProxyManager::new(&mut stats_collector);

    let telemetry_manager: TelemetryManager = TelemetryManager::new(
        cpu_miner.clone(),
        app_config.clone(),
        app_in_memory_config.clone(),
        Some(Network::default()),
        gpu_status_rx.clone(),
        base_node_watch_rx.clone(),
        p2pool_stats_rx.clone(),
        stats_collector.build(),
    );
    let telemetry_service = TelemetryService::new(app_config.clone(), app_in_memory_config.clone());
    let updates_manager = UpdatesManager::new(app_config.clone(), shutdown.to_signal());

    let feedback = Feedback::new(app_in_memory_config.clone(), app_config.clone());

    let app_state = UniverseAppState {
        stop_start_mutex: Arc::new(Mutex::new(())),
        is_getting_miner_metrics: Arc::new(AtomicBool::new(false)),
        is_getting_p2pool_connections: Arc::new(AtomicBool::new(false)),
        base_node_latest_status: Arc::new(base_node_watch_rx),
        wallet_latest_balance: Arc::new(wallet_watch_rx),
        gpu_latest_status: Arc::new(gpu_status_rx),
        p2pool_latest_status: Arc::new(p2pool_stats_rx),
        is_setup_finished: Arc::new(RwLock::new(false)),
        missing_dependencies: Arc::new(RwLock::new(None)),
        is_getting_transaction_history: Arc::new(AtomicBool::new(false)),
        config: app_config.clone(),
        in_memory_config: app_in_memory_config.clone(),
        shutdown: shutdown.clone(),
        tari_address: Arc::new(RwLock::new(TariAddress::default())),
        cpu_miner: cpu_miner.clone(),
        gpu_miner: gpu_miner.clone(),
        cpu_miner_config: cpu_config.clone(),
        mm_proxy_manager: mm_proxy_manager.clone(),
        node_manager,
        wallet_manager,
        p2pool_manager,
        telemetry_manager: Arc::new(RwLock::new(telemetry_manager)),
        telemetry_service: Arc::new(RwLock::new(telemetry_service)),
        feedback: Arc::new(RwLock::new(feedback)),
        tor_manager,
        updates_manager,
        cached_p2pool_connections: Arc::new(RwLock::new(None)),
        cached_miner_metrics: Arc::new(RwLock::new(None)),
        systemtray_manager: Arc::new(RwLock::new(SystemTrayManager::new())),
    };
    let app_state_clone = app_state.clone();
    let app = tauri::Builder::default()
        .plugin(tauri_plugin_clipboard_manager::init())
        .plugin(tauri_plugin_process::init())
        .plugin(tauri_plugin_sentry::init_with_no_injection(&client))
        .plugin(tauri_plugin_os::init())
        .plugin(tauri_plugin_shell::init())
        .plugin(tauri_plugin_single_instance::init(|app, argv, cwd| {
            println!("{}, {argv:?}, {cwd}", app.package_info().name);

            app.emit("single-instance", Payload { args: argv, cwd })
                .unwrap_or_else(
                    |e| error!(target: LOG_TARGET, "Could not emit single-instance event: {:?}", e),
                );
        }))
        .plugin(tauri_plugin_updater::Builder::new().build())
        .plugin(tauri_plugin_cli::init())
        .setup(|app| {
            let config_path = app
                .path()
                .app_config_dir()
                .expect("Could not get config dir");

            // Remove this after it's been rolled out for a few versions
            let log_path = app.path().app_log_dir().map_err(|e| e.to_string())?;
            let logs_cleared_file = log_path.join("logs_cleared");
            if logs_cleared_file.exists() {
                remove_file(&logs_cleared_file).map_err(|e| e.to_string())?;
            }

            let contents = setup_logging(
                &log_path
                    .join("universe")
                    .join("configs")
                    .join("log4rs_config_universe.yml"),
                &app.path().app_log_dir().expect("Could not get log dir"),
                include_str!("../log4rs/universe_sample.yml"),
            )
            .expect("Could not set up logging");
            let config: RawConfig = serde_yaml::from_str(&contents)
                .expect("Could not parse the contents of the log file as yaml");
            log4rs::init_raw_config(config).expect("Could not initialize logging");

            // Do this after logging has started otherwise we can't actually see any errors
            app.manage(app_state_clone);
            match app.cli().matches() {
                Ok(matches) => {
                    if let Some(backup_path) = matches.args.get("import-backup") {
                        if let Some(backup_path)  = backup_path.value.as_str() {
                            info!(target: LOG_TARGET, "Trying to copy backup to existing db: {:?}", backup_path);
                            let backup_path = Path::new(backup_path);
                            if backup_path.exists() {
                               let existing_db = app.path()
                                    .app_local_data_dir()
                                    .map_err(Box::new)?
                                    .join("node")
                                    .join(Network::get_current_or_user_setting_or_default().to_string())
                                    .join("data").join("base_node").join("db");

                                info!(target: LOG_TARGET, "Existing db path: {:?}", existing_db);
                                let _unused = fs::remove_dir_all(&existing_db).inspect_err(|e| warn!(target: LOG_TARGET, "Could not remove existing db when importing backup: {:?}", e));
                                let _unused=fs::create_dir_all(&existing_db).inspect_err(|e| error!(target: LOG_TARGET, "Could not create existing db when importing backup: {:?}", e));
                                let _unused = fs::copy(backup_path, existing_db.join("data.mdb")).inspect_err(|e| error!(target: LOG_TARGET, "Could not copy backup to existing db: {:?}", e));
                            } else {
                                warn!(target: LOG_TARGET, "Backup file does not exist: {:?}", backup_path);
                            }
                        }
                    }
                },
                Err(e) => {
                    error!(target: LOG_TARGET, "Could not get cli matches: {:?}", e);
                   return Err(Box::new(e));
                }
            };
            // The start of needed restart operations. Break this out into a module if we need n+1
            let tcp_tor_toggled_file = config_path.join("tcp_tor_toggled");
            if tcp_tor_toggled_file.exists() {
                let network = Network::default().as_key_str();

                let node_peer_db = config_path.join("node").join(network).join("peer_db");
                let wallet_peer_db = config_path.join("wallet").join(network).join("peer_db");

                // They may not exist. This could be first run.
                if node_peer_db.exists() {
                    if let Err(e) = remove_dir_all(node_peer_db) {
                        warn!(target: LOG_TARGET, "Could not clear peer data folder: {}", e);
                    }
                }

                if wallet_peer_db.exists() {
                    if let Err(e) = remove_dir_all(wallet_peer_db) {
                        warn!(target: LOG_TARGET, "Could not clear peer data folder: {}", e);
                    }
                }

                remove_file(tcp_tor_toggled_file).map_err(|e| {
                    error!(target: LOG_TARGET, "Could not remove tcp_tor_toggled file: {}", e);
                    e.to_string()
                })?;
            }

            let cpu_config2 = cpu_config.clone();
            let thread_config: JoinHandle<Result<(), anyhow::Error>> =
                tauri::async_runtime::spawn(async move {
                    let mut app_conf = app_config.write().await;
                    app_conf.load_or_create(config_path).await?;

                    let mut cpu_conf = cpu_config2.write().await;
                    cpu_conf.eco_mode_cpu_percentage = app_conf.eco_mode_cpu_threads();
                    cpu_conf.ludicrous_mode_cpu_percentage = app_conf.ludicrous_mode_cpu_threads();
                    cpu_conf.eco_mode_xmrig_options = app_conf.eco_mode_cpu_options().clone();
                    cpu_conf.ludicrous_mode_xmrig_options =
                        app_conf.ludicrous_mode_cpu_options().clone();
                    cpu_conf.custom_mode_xmrig_options = app_conf.custom_mode_cpu_options().clone();

                    Ok(())
                });

            match tauri::async_runtime::block_on(thread_config) {
                Ok(_) => {}
                Err(e) => {
                    error!(target: LOG_TARGET, "Error setting up app state: {:?}", e);
                }
            };

            let config_path = app
                .path()
                .app_config_dir()
                .expect("Could not get config dir");
            let address = app.state::<UniverseAppState>().tari_address.clone();
            let thread = tauri::async_runtime::spawn(async move {
                match InternalWallet::load_or_create(config_path).await {
                    Ok(wallet) => {
                        cpu_config.write().await.tari_address = wallet.get_tari_address();
                        wallet_manager2
                            .set_view_private_key_and_spend_key(
                                wallet.get_view_key(),
                                wallet.get_spend_key(),
                            )
                            .await;
                        let mut lock = address.write().await;
                        *lock = wallet.get_tari_address();
                        Ok(())
                        //app.state::<UniverseAppState>().tari_address = wallet.get_tari_address();
                    }
                    Err(e) => {
                        error!(target: LOG_TARGET, "Error loading internal wallet: {:?}", e);
                        // TODO: If this errors, the application does not exit properly.
                        // So temporarily we are going to kill it here

                        Err(e)
                    }
                }
            });

            match tauri::async_runtime::block_on(thread).expect("Could not start task") {
                Ok(_) => {
                    // let mut lock = app.state::<UniverseAppState>().tari_address.write().await;
                    // *lock = address;
                    Ok(())
                }
                Err(e) => {
                    error!(target: LOG_TARGET, "Error setting up internal wallet: {:?}", e);
                    Err(e.into())
                }
            }
        })
        .on_page_load(|webview, _ | {
            info!(target: LOG_TARGET, "Frontend is ready");
            let w = webview.clone();
            tauri::async_runtime::spawn(async move {
                let app_handle = w.app_handle();
                let state = app_handle.state::<UniverseAppState>().clone();
                let setup_complete_clone = state.is_setup_finished.read().await;
                let missing_dependencies = state.missing_dependencies.read().await;
                let setup_complete_value = *setup_complete_clone;

                let prog = ProgressTracker::new(app_handle.clone(), None);
                prog.send_last_action("".to_string()).await;

                time::sleep(Duration::from_secs(3)).await;
                app_handle.clone().emit("app_ready", SetupPayload { setup_complete: setup_complete_value }).expect("Could not emit event 'app_ready'");


                let has_missing = missing_dependencies.is_some();
                let external_dependencies = missing_dependencies.clone();
                if has_missing {
                    app_handle.clone().emit("missing-applications", external_dependencies).expect("Could not emit event 'missing-applications");
                }

            });
        })
        .invoke_handler(tauri::generate_handler![
            commands::close_splashscreen,
            commands::download_and_start_installer,
            commands::exit_application,
            commands::fetch_tor_bridges,
            commands::get_app_config,
            commands::get_app_in_memory_config,
            commands::get_applications_versions,
            commands::get_external_dependencies,
            commands::get_max_consumption_levels,
            commands::get_miner_metrics,
            commands::get_monero_seed_words,
            commands::get_network,
            commands::get_p2pool_stats,
            commands::get_paper_wallet_details,
            commands::get_seed_words,
            commands::emit_tari_wallet_details,
            commands::get_tor_config,
            commands::get_tor_entry_guards,
            commands::get_coinbase_transactions,
            commands::import_seed_words,
            commands::log_web_message,
            commands::open_log_dir,
            commands::reset_settings,
            commands::resolve_application_language,
            commands::restart_application,
            commands::send_feedback,
            commands::set_allow_telemetry,
            commands::send_data_telemetry_service,
            commands::set_application_language,
            commands::set_auto_update,
            commands::set_cpu_mining_enabled,
            commands::set_display_mode,
            commands::set_excluded_gpu_devices,
            commands::set_gpu_mining_enabled,
            commands::set_mine_on_app_start,
            commands::set_mode,
            commands::set_monero_address,
            commands::set_monerod_config,
            commands::set_p2pool_enabled,
            commands::set_show_experimental_settings,
            commands::set_should_always_use_system_language,
            commands::set_should_auto_launch,
            commands::set_tor_config,
            commands::set_use_tor,
            commands::set_visual_mode,
            commands::start_mining,
            commands::stop_mining,
            commands::update_applications,
            commands::get_p2pool_connections,
            commands::set_p2pool_stats_server_port,
            commands::get_used_p2pool_stats_server_port,
            commands::proceed_with_update,
            commands::set_pre_release,
            commands::check_for_updates,
            commands::try_update,
            commands::get_network,
            commands::sign_ws_data,
<<<<<<< HEAD
            commands::get_last_changelog_version,
            commands::set_last_changelog_version
            ])
=======
            commands::set_airdrop_tokens,
            commands::get_airdrop_tokens
        ])
>>>>>>> ec7cd627
        .build(tauri::generate_context!())
        .inspect_err(
            |e| error!(target: LOG_TARGET, "Error while building tauri application: {:?}", e),
        )
        .expect("error while running tauri application");

    info!(
        target: LOG_TARGET,
        "Starting Tari Universe version: {}",
        app.package_info().version
    );
    app.run(move |app_handle, event| match event {
        tauri::RunEvent::Ready  => {
            info!(target: LOG_TARGET, "RunEvent Ready");
            let handle_clone = app_handle.clone();
            tauri::async_runtime::spawn(async move {
                let state = handle_clone.state::<UniverseAppState>().clone();
                let _res = setup_inner(state, handle_clone.clone())
                    .await
                    .inspect_err(|e| error!(target: LOG_TARGET, "Could not setup app: {:?}", e));
            });
        }
        tauri::RunEvent::ExitRequested { api: _, .. } => {
            info!(target: LOG_TARGET, "App shutdown request caught");
            let _unused = block_on(stop_all_processes(app_handle.clone(), true));
            info!(target: LOG_TARGET, "App shutdown complete");
        }
        tauri::RunEvent::Exit => {
            info!(target: LOG_TARGET, "App shutdown caught");
            let _unused = block_on(stop_all_processes(app_handle.clone(), true));
            info!(target: LOG_TARGET, "Tari Universe v{} shut down successfully", app_handle.package_info().version);
        }
        RunEvent::MainEventsCleared => {
            // no need to handle
        }
        _ => {
            debug!(target: LOG_TARGET, "Unhandled event: {:?}", event);
        }
    });
}<|MERGE_RESOLUTION|>--- conflicted
+++ resolved
@@ -1160,15 +1160,11 @@
             commands::try_update,
             commands::get_network,
             commands::sign_ws_data,
-<<<<<<< HEAD
             commands::get_last_changelog_version,
-            commands::set_last_changelog_version
-            ])
-=======
+            commands::set_last_changelog_version,
             commands::set_airdrop_tokens,
             commands::get_airdrop_tokens
         ])
->>>>>>> ec7cd627
         .build(tauri::generate_context!())
         .inspect_err(
             |e| error!(target: LOG_TARGET, "Error while building tauri application: {:?}", e),
