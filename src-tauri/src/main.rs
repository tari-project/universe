// Prevents additional console window on Windows in release, DO NOT REMOVE!!
#![cfg_attr(not(debug_assertions), windows_subsystem = "windows")]

mod app_config;
mod app_in_memory_config;
mod binary_resolver;
mod consts;
mod cpu_miner;
mod download_utils;
mod github;
mod gpu_miner;
mod hardware_monitor;
mod internal_wallet;
mod mm_proxy_adapter;
mod mm_proxy_manager;
mod network_utils;
mod node_adapter;
mod node_manager;
mod p2pool;
mod p2pool_adapter;
mod p2pool_manager;
mod process_adapter;
mod process_killer;
mod process_utils;
mod process_watcher;
mod systemtray_manager;
mod telemetry_manager;
mod user_listener;
mod wallet_adapter;
mod wallet_manager;
mod xmrig;
mod xmrig_adapter;

use crate::cpu_miner::CpuMiner;
use crate::gpu_miner::GpuMiner;
use crate::internal_wallet::InternalWallet;
use crate::mm_proxy_manager::{MmProxyManager, StartConfig};
use crate::node_manager::NodeManager;
use crate::p2pool::models::Stats;
use crate::p2pool_manager::{P2poolConfig, P2poolManager};
use crate::user_listener::UserListener;
use crate::wallet_adapter::WalletBalance;
use crate::wallet_manager::WalletManager;
use crate::xmrig_adapter::XmrigAdapter;
use app_config::{AppConfig, MiningMode};
use app_in_memory_config::{AirdropInMemoryConfig, AppInMemoryConfig};
use binary_resolver::{Binaries, BinaryResolver};
use gpu_miner_adapter::{GpuMinerStatus, GpuNodeSource};
use hardware_monitor::{HardwareMonitor, HardwareStatus};
use log::{debug, error, info, warn};
use node_manager::NodeManagerError;
use progress_tracker::ProgressTracker;
use serde::Serialize;
use setup_status_event::SetupStatusEvent;
use std::collections::HashMap;
use std::fs::remove_dir_all;
use std::sync::Arc;
use std::thread::sleep;
use std::time::{Duration, SystemTime};
use std::{panic, process};
use systemtray_manager::{SystemtrayManager, SystrayData};
use tari_common::configuration::Network;
use tari_common_types::tari_address::TariAddress;
use tari_core::transactions::tari_amount::MicroMinotari;
use tari_shutdown::Shutdown;
use tauri::{Manager, RunEvent, UpdaterEvent};
use telemetry_manager::TelemetryManager;
use tokio::sync::RwLock;
use wallet_manager::WalletManagerError;

mod gpu_miner_adapter;
mod progress_tracker;
mod setup_status_event;

#[tauri::command]
async fn set_mode(mode: String, state: tauri::State<'_, UniverseAppState>) -> Result<(), String> {
    state
        .config
        .write()
        .await
        .set_mode(mode)
        .await
        .inspect_err(|e| error!("error at set_mode {:?}", e))
        .map_err(|e| e.to_string())?;
    Ok(())
}

#[tauri::command]
async fn set_telemetry_mode(
    telemetry_mode: bool,
    _window: tauri::Window,
    state: tauri::State<'_, UniverseAppState>,
    _app: tauri::AppHandle,
) -> Result<(), String> {
    state
        .config
        .write()
        .await
        .set_allow_telemetry(telemetry_mode)
        .await
        .inspect_err(|e| error!("error at set_telemetry_mode {:?}", e))
        .map_err(|e| e.to_string())?;
    Ok(())
}

#[tauri::command]
async fn get_telemetry_mode(
    state: tauri::State<'_, UniverseAppState>,
    _app: tauri::AppHandle,
) -> Result<bool, ()> {
    let telemetry_mode = state.config.read().await.get_allow_telemetry();
    Ok(telemetry_mode)
}

#[tauri::command]
async fn get_app_id(
    _window: tauri::Window,
    state: tauri::State<'_, UniverseAppState>,
    _app: tauri::AppHandle,
) -> Result<String, ()> {
    Ok(state.config.read().await.anon_id.clone())
}

#[tauri::command]
async fn set_airdrop_access_token(
    token: String,
    _window: tauri::Window,
    state: tauri::State<'_, UniverseAppState>,
    _app: tauri::AppHandle,
) -> Result<(), String> {
    let mut write_lock = state.airdrop_access_token.write().await;
    *write_lock = Some(token);
    Ok(())
}

#[tauri::command]
async fn get_app_in_memory_config(
    _window: tauri::Window,
    state: tauri::State<'_, UniverseAppState>,
    _app: tauri::AppHandle,
) -> Result<AirdropInMemoryConfig, ()> {
    Ok(state.in_memory_config.read().await.clone().into())
}

#[tauri::command]
async fn set_monero_address(
    monero_address: String,
    state: tauri::State<'_, UniverseAppState>,
) -> Result<(), String> {
    let mut cpu_miner_config = state.config.write().await;
    cpu_miner_config
        .set_monero_address(monero_address)
        .await
        .map_err(|e| e.to_string())?;
    Ok(())
}

#[tauri::command]
async fn setup_application(
    window: tauri::Window,
    state: tauri::State<'_, UniverseAppState>,
    app: tauri::AppHandle,
) -> Result<(), String> {
    setup_inner(window, state, app).await.map_err(|e| {
        warn!(target: LOG_TARGET, "Error setting up application: {:?}", e);
        e.to_string()
    })
}

#[tauri::command]
async fn restart_application(
    _window: tauri::Window,
    _state: tauri::State<'_, UniverseAppState>,
    app: tauri::AppHandle,
) -> Result<(), String> {
    // This restart doesn't need to shutdown all the miners
    app.restart();
    Ok(())
}

#[allow(clippy::too_many_lines)]
async fn setup_inner(
    window: tauri::Window,
    state: tauri::State<'_, UniverseAppState>,
    app: tauri::AppHandle,
) -> Result<(), anyhow::Error> {
    window
        .emit(
            "message",
            SetupStatusEvent {
                event_type: "setup_status".to_string(),
                title: "starting-up".to_string(),
                title_params: None,
                progress: 0.0,
            },
        )
        .inspect_err(|e| error!(target: LOG_TARGET, "Could not emit event 'message': {:?}", e))?;
    let data_dir = app.path_resolver().app_local_data_dir().unwrap();
    let cache_dir = app.path_resolver().app_cache_dir().unwrap();
    let config_dir = app.path_resolver().app_config_dir().unwrap();
    let log_dir = app.path_resolver().app_log_dir().unwrap();

    let cpu_miner_config = state.cpu_miner_config.read().await;
    let mm_proxy_manager = state.mm_proxy_manager.clone();

    let progress = ProgressTracker::new(window.clone());

    let last_binaries_update_timestamp = state.config.read().await.last_binaries_update_timestamp;
    let now = SystemTime::now();

    state
        .telemetry_manager
        .write()
        .await
        .initialize(app.clone(), state.airdrop_access_token.clone())
        .await?;

    BinaryResolver::current()
        .read_current_highest_version(Binaries::MinotariNode, progress.clone())
        .await?;
    BinaryResolver::current()
        .read_current_highest_version(Binaries::MergeMiningProxy, progress.clone())
        .await?;
    BinaryResolver::current()
        .read_current_highest_version(Binaries::Wallet, progress.clone())
        .await?;
    BinaryResolver::current()
        .read_current_highest_version(Binaries::ShaP2pool, progress.clone())
        .await?;
    BinaryResolver::current()
        .read_current_highest_version(Binaries::GpuMiner, progress.clone())
        .await?;

    if now
        .duration_since(last_binaries_update_timestamp)
        .unwrap_or(Duration::from_secs(0))
        > Duration::from_secs(60 * 10)
    // 10 minutes
    {
        state
            .config
            .write()
            .await
            .set_last_binaries_update_timestamp(now)
            .await?;

        progress.set_max(10).await;
        progress
            .update("checking-latest-version-node".to_string(), None, 0)
            .await;
        BinaryResolver::current()
            .ensure_latest(Binaries::MinotariNode, progress.clone())
            .await?;
        sleep(Duration::from_secs(1));

        progress.set_max(15).await;
        progress
            .update("checking-latest-version-mmproxy".to_string(), None, 0)
            .await;
        sleep(Duration::from_secs(1));
        BinaryResolver::current()
            .ensure_latest(Binaries::MergeMiningProxy, progress.clone())
            .await?;
        progress.set_max(20).await;
        progress
            .update("checking-latest-version-wallet".to_string(), None, 0)
            .await;
        sleep(Duration::from_secs(1));
        BinaryResolver::current()
            .ensure_latest(Binaries::Wallet, progress.clone())
            .await?;

        sleep(Duration::from_secs(1));
        progress.set_max(25).await;
        progress
            .update(
                "Checking for latest version of gpu miner".to_string(),
                None,
                0,
            )
            .await;
        BinaryResolver::current()
            .ensure_latest(Binaries::GpuMiner, progress.clone())
            .await?;

        progress.set_max(30).await;
        progress
            .update("checking-latest-version-xmrig".to_string(), None, 0)
            .await;
        sleep(Duration::from_secs(1));
        XmrigAdapter::ensure_latest(cache_dir, false, progress.clone()).await?;

        progress.set_max(35).await;
        progress
            .update("checking-latest-version-sha-p2pool".to_string(), None, 0)
            .await;
        sleep(Duration::from_secs(1));
        BinaryResolver::current()
            .ensure_latest(Binaries::ShaP2pool, progress.clone())
            .await?;
    }

    for _i in 0..2 {
        match state
            .node_manager
            .ensure_started(
                state.shutdown.to_signal(),
                data_dir.clone(),
                config_dir.clone(),
                log_dir.clone(),
            )
            .await
        {
            Ok(_) => {}
            Err(e) => {
                if let NodeManagerError::ExitCode(code) = e {
                    if code == 114 {
                        warn!(target: LOG_TARGET, "Database for node is corrupt or needs a reset, deleting and trying again.");
                        state.node_manager.clean_data_folder(&data_dir).await?;
                        continue;
                    }
                }
                error!(target: LOG_TARGET, "Could not start node manager: {:?}", e);

                app.exit(-1);
                return Err(e.into());
            }
        }
    }

    info!(target: LOG_TARGET, "Node has started and is ready");

    progress.set_max(40).await;
    progress
        .update("waiting-for-wallet".to_string(), None, 0)
        .await;
    state
        .wallet_manager
        .ensure_started(
            state.shutdown.to_signal(),
            data_dir.clone(),
            config_dir.clone(),
            log_dir.clone(),
        )
        .await?;

    progress.set_max(75).await;
    progress
        .update("preparing-for-initial-sync".to_string(), None, 0)
        .await;
    state.node_manager.wait_synced(progress.clone()).await?;

    progress.set_max(85).await;
    progress
        .update("starting-p2pool".to_string(), None, 0)
        .await;

    let base_node_grpc = state.node_manager.get_grpc_port().await?;
    let p2pool_config = P2poolConfig::builder()
        .with_base_node(base_node_grpc)
        .build()?;

    state
        .p2pool_manager
        .ensure_started(
            state.shutdown.to_signal(),
            p2pool_config,
            data_dir,
            config_dir,
            log_dir,
        )
        .await?;

    progress.set_max(100).await;
    progress
        .update("starting-mmproxy".to_string(), None, 0)
        .await;

    let base_node_grpc_port = state.node_manager.get_grpc_port().await?;

    let mut telemetry_id = state
        .telemetry_manager
        .read()
        .await
        .get_unique_string()
        .await;
    if telemetry_id.is_empty() {
        telemetry_id = "unknown_miner_tari_universe".to_string();
    }

    let config = state.config.read().await;
    let p2pool_port = state.p2pool_manager.grpc_port().await;
    mm_proxy_manager
        .start(StartConfig::new(
            state.shutdown.to_signal().clone(),
            app.path_resolver().app_local_data_dir().unwrap().clone(),
            app.path_resolver().app_config_dir().unwrap().clone(),
            app.path_resolver().app_log_dir().unwrap().clone(),
            cpu_miner_config.tari_address.clone(),
            base_node_grpc_port,
            telemetry_id,
            config.p2pool_enabled,
            p2pool_port,
        ))
        .await?;
    mm_proxy_manager.wait_ready().await?;
    *state.is_setup_finished.write().await = true;
    drop(
        window
            .emit(
                "message",
                SetupStatusEvent {
                    event_type: "setup_status".to_string(),
                    title: "application-started".to_string(),
                    title_params: None,
                    progress: 1.0,
                },
            )
            .inspect_err(|e| error!(target: LOG_TARGET, "Could not emit event 'message': {:?}", e)),
    );

    Ok(())
}

#[tauri::command]
async fn set_p2pool_enabled(
    p2pool_enabled: bool,
    state: tauri::State<'_, UniverseAppState>,
) -> Result<(), String> {
    state
        .config
        .write()
        .await
        .set_p2pool_enabled(p2pool_enabled)
        .await
        .inspect_err(|e| error!("error at set_p2pool_enabled {:?}", e))
        .map_err(|e| e.to_string())?;

    let origin_config = state.mm_proxy_manager.config().await;
    let p2pool_grpc_port = state.p2pool_manager.grpc_port().await;
    if origin_config.is_none() {
        warn!(target: LOG_TARGET, "Tried to set p2pool_enabled but mmproxy has not been initialized yet");
        return Ok(());
    }
    let mut origin_config = origin_config.clone().unwrap();
    if origin_config.p2pool_enabled != p2pool_enabled {
        if p2pool_enabled {
            origin_config.set_to_use_p2pool(p2pool_grpc_port);
        } else {
            let base_node_grpc_port = state
                .node_manager
                .get_grpc_port()
                .await
                .map_err(|error| error.to_string())?;
            origin_config.set_to_use_base_node(base_node_grpc_port);
        };
        state
            .mm_proxy_manager
            .change_config(origin_config)
            .await
            .map_err(|error| error.to_string())?;
    }

    Ok(())
}

#[tauri::command]
async fn set_cpu_mining_enabled<'r>(
    enabled: bool,
    state: tauri::State<'_, UniverseAppState>,
) -> Result<(), String> {
    let mut config = state.config.write().await;
    config
        .set_cpu_mining_enabled(enabled)
        .await
        .inspect_err(|e| error!("error at set_cpu_mining_enabled {:?}", e))
        .map_err(|e| e.to_string())?;
    Ok(())
}

#[tauri::command]
async fn set_gpu_mining_enabled(
    enabled: bool,
    state: tauri::State<'_, UniverseAppState>,
) -> Result<(), String> {
    let mut config = state.config.write().await;
    config
        .set_gpu_mining_enabled(enabled)
        .await
        .inspect_err(|e| error!("error at set_gpu_mining_enabled {:?}", e))
        .map_err(|e| e.to_string())?;
    Ok(())
}

#[tauri::command]
async fn get_seed_words(
    _window: tauri::Window,
    _state: tauri::State<'_, UniverseAppState>,
    app: tauri::AppHandle,
) -> Result<Vec<String>, String> {
    let config_path = app.path_resolver().app_config_dir().unwrap();
    let internal_wallet = InternalWallet::load_or_create(config_path)
        .await
        .map_err(|e| e.to_string())?;
    let seed_words = internal_wallet
        .decrypt_seed_words()
        .map_err(|e| e.to_string())?;
    let mut res = vec![];
    for i in 0..seed_words.len() {
        res.push(seed_words.get_word(i).unwrap().clone());
    }
    Ok(res)
}

#[tauri::command]
async fn start_mining<'r>(
    window: tauri::Window,
    state: tauri::State<'_, UniverseAppState>,
    app: tauri::AppHandle,
) -> Result<(), String> {
    let config = state.config.read().await;
    let cpu_mining_enabled = config.cpu_mining_enabled;
    let gpu_mining_enabled = config.gpu_mining_enabled;
    let mode = config.mode;

    let cpu_miner_config = state.cpu_miner_config.read().await;
    let monero_address = state.config.read().await.monero_address.clone();
    let progress_tracker = ProgressTracker::new(window.clone());
    if cpu_mining_enabled {
        let mm_proxy_port = state
            .mm_proxy_manager
            .get_monero_port()
            .await
            .map_err(|e| e.to_string())?;

        let res = state
            .cpu_miner
            .write()
            .await
            .start(
                state.shutdown.to_signal(),
                &cpu_miner_config,
                monero_address,
                mm_proxy_port,
                app.path_resolver().app_local_data_dir().unwrap(),
                app.path_resolver().app_cache_dir().unwrap(),
                app.path_resolver().app_config_dir().unwrap(),
                app.path_resolver().app_log_dir().unwrap(),
                progress_tracker,
                mode,
            )
            .await;

        if let Err(e) = res {
            error!(target: LOG_TARGET, "Could not start mining: {:?}", e);
            state
                .cpu_miner
                .write()
                .await
                .stop()
                .await
                .inspect_err(|e| error!("error at stopping cpu miner {:?}", e))
                .ok();
            return Err(e.to_string());
        }
    }

    if gpu_mining_enabled {
        let tari_address = state.cpu_miner_config.read().await.tari_address.clone();
        let p2pool_enabled = state.config.read().await.p2pool_enabled;
        let source = if p2pool_enabled {
            let p2pool_port = state.p2pool_manager.grpc_port().await;
            GpuNodeSource::P2Pool { port: p2pool_port }
        } else {
            let grpc_port = state
                .node_manager
                .get_grpc_port()
                .await
                .map_err(|e| e.to_string())?;

            GpuNodeSource::BaseNode { port: grpc_port }
        };

        let res = state
            .gpu_miner
            .write()
            .await
            .start(
                state.shutdown.to_signal(),
                tari_address,
                source,
                app.path_resolver().app_local_data_dir().unwrap(),
                app.path_resolver().app_config_dir().unwrap(),
                app.path_resolver().app_log_dir().unwrap(),
                mode,
            )
            .await;

        if let Err(e) = res {
            error!(target: LOG_TARGET, "Could not start gpu mining: {:?}", e);
            drop(
                state.cpu_miner.write().await.stop().await.inspect_err(
                    |e| error!(target: LOG_TARGET, "Could not stop cpu miner: {:?}", e),
                ),
            );
            return Err(e.to_string());
        }
    }
    Ok(())
}

#[tauri::command]
async fn stop_mining<'r>(state: tauri::State<'_, UniverseAppState>) -> Result<(), String> {
    state
        .cpu_miner
        .write()
        .await
        .stop()
        .await
        .map_err(|e| e.to_string())?;

    state
        .gpu_miner
        .write()
        .await
        .stop()
        .await
        .map_err(|e| e.to_string())?;
    // stop the mmproxy. TODO: change it so that the cpu miner stops this dependency.
    // state
    //     .mm_proxy_manager
    //     .stop()
    //     .await
    //     .map_err(|e| e.to_string())?;

    // state.node_manager.stop().await.map_err(|e| e.to_string())?;
    Ok(())
}

#[tauri::command]
fn open_log_dir(app: tauri::AppHandle) {
    let log_dir = app.path_resolver().app_log_dir().unwrap();
    if let Err(e) = open::that(log_dir) {
        error!(target: LOG_TARGET, "Could not open log dir: {:?}", e);
    }
}

#[tauri::command]
async fn get_applications_versions(app: tauri::AppHandle) -> Result<ApplicationsVersions, String> {
    //TODO could be move to status command when XmrigAdapter will be implemented in BinaryResolver

    let default_message = "Failed to read version".to_string();

    let progress_tracker = ProgressTracker::new(app.get_window("main").unwrap().clone());

    let cache_dir = app.path_resolver().app_cache_dir().unwrap();

    let tari_universe_version = app.package_info().version.clone();
    let xmrig_version: String =
        XmrigAdapter::ensure_latest(cache_dir, false, progress_tracker.clone())
            .await
            .unwrap_or(default_message.clone());

    let minotari_node_version: semver::Version = BinaryResolver::current()
        .get_latest_version(Binaries::MinotariNode)
        .await;
    let mm_proxy_version: semver::Version = BinaryResolver::current()
        .get_latest_version(Binaries::MergeMiningProxy)
        .await;
    let wallet_version: semver::Version = BinaryResolver::current()
        .get_latest_version(Binaries::Wallet)
        .await;
    let sha_p2pool_version: semver::Version = BinaryResolver::current()
        .get_latest_version(Binaries::ShaP2pool)
        .await;

    Ok(ApplicationsVersions {
        tari_universe: tari_universe_version.to_string(),
        xmrig: xmrig_version,
        minotari_node: minotari_node_version.to_string(),
        mm_proxy: mm_proxy_version.to_string(),
        wallet: wallet_version.to_string(),
        sha_p2pool: sha_p2pool_version.to_string(),
    })
}

#[tauri::command]
async fn update_applications(
    app: tauri::AppHandle,
    state: tauri::State<'_, UniverseAppState>,
) -> Result<(), String> {
    state
        .config
        .write()
        .await
        .set_last_binaries_update_timestamp(SystemTime::now())
        .await
        .inspect_err(
            |e| error!(target: LOG_TARGET, "Could not set last binaries update timestamp: {:?}", e),
        )
        .map_err(|e| e.to_string())?;
    let progress_tracker = ProgressTracker::new(app.get_window("main").unwrap().clone());
    let cache_dir = app.path_resolver().app_cache_dir().unwrap();
    XmrigAdapter::ensure_latest(cache_dir, true, progress_tracker.clone())
        .await
        .map_err(|e| e.to_string())?;
    sleep(Duration::from_secs(1));
    BinaryResolver::current()
        .ensure_latest(Binaries::MinotariNode, progress_tracker.clone())
        .await
        .map_err(|e| e.to_string())?;
    sleep(Duration::from_secs(1));
    BinaryResolver::current()
        .ensure_latest(Binaries::MergeMiningProxy, progress_tracker.clone())
        .await
        .map_err(|e| e.to_string())?;
    sleep(Duration::from_secs(1));
    BinaryResolver::current()
        .ensure_latest(Binaries::Wallet, progress_tracker.clone())
        .await
        .map_err(|e| e.to_string())?;
    sleep(Duration::from_secs(1));
    BinaryResolver::current()
        .ensure_latest(Binaries::GpuMiner, progress_tracker.clone())
        .await
        .map_err(|e| e.to_string())?;
    sleep(Duration::from_secs(1));
    Ok(())
}

// Learn more about Tauri commands at https://tauri.app/v1/guides/features/command
#[tauri::command]
async fn status(
    state: tauri::State<'_, UniverseAppState>,
    app: tauri::AppHandle,
) -> Result<Option<AppStatus>, String> {
    let is_setup_finished = *state.is_setup_finished.read().await;
    if !is_setup_finished {
        return Ok(None);
    }
    let mut cpu_miner = state.cpu_miner.write().await;
    let mut gpu_miner = state.gpu_miner.write().await;
    let (sha_hash_rate, randomx_hash_rate, block_reward, block_height, block_time, is_synced) =
        state
            .node_manager
            .get_network_hash_rate_and_block_reward()
            .await
            .unwrap_or_else(|e| {
                if !matches!(e, NodeManagerError::NodeNotStarted) && is_setup_finished {
                    warn!(target: LOG_TARGET, "Error getting network hash rate and block reward: {}", e);
                }
                (0, 0, MicroMinotari(0), 0, 0, false)
            });

    let cpu = match cpu_miner
        .status(randomx_hash_rate, block_reward)
        .await
        .map_err(|e| e.to_string())
    {
        Ok(cpu) => cpu,
        Err(e) => {
            if is_setup_finished {
                warn!(target: LOG_TARGET, "Error getting cpu miner status: {:?}", e);
            }
            return Err(e);
        }
    };

    let gpu_status = match gpu_miner.status(sha_hash_rate, block_reward).await {
        Ok(gpu) => gpu,
        Err(e) => {
            warn!(target: LOG_TARGET, "Error getting gpu miner status: {:?}", e);
            return Err(e.to_string());
        }
    };

    let wallet_balance = match state.wallet_manager.get_balance().await {
        Ok(w) => w,
        Err(e) => {
            if !matches!(e, WalletManagerError::WalletNotStarted) {
                warn!(target: LOG_TARGET, "Error getting wallet balance: {}", e);
            }

            WalletBalance {
                available_balance: MicroMinotari(0),
                pending_incoming_balance: MicroMinotari(0),
                pending_outgoing_balance: MicroMinotari(0),
                timelocked_balance: MicroMinotari(0),
            }
        }
    };

    let tari_address = match state.wallet_manager.wallet_address().await {
        Ok(addr) => addr,
        Err(error) => {
            warn!(target: LOG_TARGET, "Error getting wallet address: {}", error);
            String::new()
        }
    };

    let hardware_status = HardwareMonitor::current()
        .write()
        .await
        .read_hardware_parameters();

    let p2pool_stats = state.p2pool_manager.stats().await;

    let config_guard = state.config.read().await;

    let new_systemtray_data: SystrayData = SystemtrayManager::current().create_systemtray_data(
        cpu.hash_rate,
        0.0,
        hardware_status.clone(),
        cpu.estimated_earnings as f64,
    );

    SystemtrayManager::current().update_systray(app, new_systemtray_data);

    Ok(Some(AppStatus {
        cpu,
        gpu: gpu_status,
        hardware_status: hardware_status.clone(),
        base_node: BaseNodeStatus {
            block_height,
            block_time,
            is_synced,
        },
        wallet_balance,
        mode: config_guard.mode,
        p2pool_enabled: config_guard.p2pool_enabled,
        p2pool_stats,
        auto_mining: config_guard.auto_mining,
        monero_address: config_guard.monero_address.clone(),
        cpu_mining_enabled: config_guard.cpu_mining_enabled,
        gpu_mining_enabled: config_guard.gpu_mining_enabled,
        tari_address,
    }))
}

#[tauri::command]
fn log_web_message(level: String, message: Vec<String>) {
    match level.as_str() {
        "error" => error!(target: LOG_TARGET_WEB, "{}", message.join(" ")),
        _ => info!(target: LOG_TARGET_WEB, "{}", message.join(" ")),
    }
}

#[tauri::command]
async fn reset_settings<'r>(
    _window: tauri::Window,
    state: tauri::State<'_, UniverseAppState>,
    app: tauri::AppHandle,
) -> Result<(), String> {
    state.shutdown.clone().trigger();
    // TODO: Find a better way of knowing that all miners have stopped
    sleep(std::time::Duration::from_secs(5));

    let app_config_dir = app.path_resolver().app_config_dir();
    let app_cache_dir = app.path_resolver().app_cache_dir();
    let app_data_dir = app.path_resolver().app_data_dir();
    let app_local_data_dir = app.path_resolver().app_local_data_dir();

    let dirs_to_remove = [
        app_config_dir,
        app_cache_dir,
        app_data_dir,
        app_local_data_dir,
    ];
    let missing_dirs: Vec<String> = dirs_to_remove
        .iter()
        .filter(|dir| dir.is_none())
        .map(|dir| dir.clone().unwrap().to_str().unwrap().to_string())
        .collect();

    if !missing_dirs.is_empty() {
        error!("Could not get app directories for {:?}", missing_dirs);
        return Err("Could not get app directories".to_string());
    }

    dirs_to_remove.iter().for_each(|dir| {
        // check if dir exists
        if dir.clone().unwrap().exists() {
            info!(target: LOG_TARGET, "[reset_settings] Removing {:?} directory", dir);
            remove_dir_all(dir.clone().unwrap()).unwrap();
        }
    });

    info!(target: LOG_TARGET, "[reset_settings] Restarting the app");
    app.restart();

    Ok(())
}

#[allow(clippy::struct_excessive_bools)]
#[derive(Debug, Serialize)]
pub struct AppStatus {
    cpu: CpuMinerStatus,
    gpu: GpuMinerStatus,
    hardware_status: HardwareStatus,
    base_node: BaseNodeStatus,
    wallet_balance: WalletBalance,
    mode: MiningMode,
    auto_mining: bool,
    p2pool_enabled: bool,
    p2pool_stats: HashMap<String, Stats>,
    tari_address: String,
    monero_address: String,
    cpu_mining_enabled: bool,
    gpu_mining_enabled: bool,
}

#[derive(Debug, Serialize)]
pub struct ApplicationsVersions {
    tari_universe: String,
    xmrig: String,
    minotari_node: String,
    mm_proxy: String,
    wallet: String,
    sha_p2pool: String,
}

#[derive(Debug, Serialize)]
pub struct BaseNodeStatus {
    block_height: u64,
    block_time: u64,
    is_synced: bool,
}
#[derive(Debug, Serialize)]
pub struct CpuMinerStatus {
    pub is_mining: bool,
    pub hash_rate: f64,
    pub estimated_earnings: u64,
    pub connection: CpuMinerConnectionStatus,
}

#[derive(Debug, Serialize)]
pub struct CpuMinerConnectionStatus {
    pub is_connected: bool,
    // pub error: Option<String>,
}

pub enum CpuMinerConnection {
    BuiltInProxy,
}

struct CpuMinerConfig {
    node_connection: CpuMinerConnection,
    tari_address: TariAddress,
}

struct UniverseAppState {
    is_setup_finished: Arc<RwLock<bool>>,
    config: Arc<RwLock<AppConfig>>,
    in_memory_config: Arc<RwLock<AppInMemoryConfig>>,
    shutdown: Shutdown,
    cpu_miner: Arc<RwLock<CpuMiner>>,
    gpu_miner: Arc<RwLock<GpuMiner>>,
    cpu_miner_config: Arc<RwLock<CpuMinerConfig>>,
    _user_listener: Arc<RwLock<UserListener>>,
    mm_proxy_manager: MmProxyManager,
    node_manager: NodeManager,
    wallet_manager: WalletManager,
    telemetry_manager: Arc<RwLock<TelemetryManager>>,
    airdrop_access_token: Arc<RwLock<Option<String>>>,
    p2pool_manager: P2poolManager,
}

#[derive(Clone, serde::Serialize)]
struct Payload {
    args: Vec<String>,
    cwd: String,
}

pub const LOG_TARGET: &str = "tari::universe::main";
pub const LOG_TARGET_WEB: &str = "tari::universe::web";

#[allow(clippy::too_many_lines)]
fn main() {
    let default_hook = panic::take_hook();
    panic::set_hook(Box::new(move |info| {
        default_hook(info);
        process::exit(1);
    }));
    let mut shutdown = Shutdown::new();

    // NOTE: Nothing is started at this point, so ports are not known. You can only start settings ports
    // and addresses once the different services have been started.
    // A better way is to only provide the config when we start the service.
    let node_manager = NodeManager::new();
    let wallet_manager = WalletManager::new(node_manager.clone());
    let wallet_manager2 = wallet_manager.clone();
    let p2pool_manager = P2poolManager::new();

    let cpu_config = Arc::new(RwLock::new(CpuMinerConfig {
        node_connection: CpuMinerConnection::BuiltInProxy,
        tari_address: TariAddress::default(),
    }));

<<<<<<< HEAD
=======
    let app_config = Arc::new(RwLock::new(AppConfig::new()));

    let app_in_memory_config = if cfg!(feature = "airdrop-local") {
        Arc::new(RwLock::new(
            app_in_memory_config::AppInMemoryConfig::init_local(),
        ))
    } else {
        Arc::new(RwLock::new(app_in_memory_config::AppInMemoryConfig::init()))
    };

>>>>>>> bd6d2aa4
    let cpu_miner: Arc<RwLock<CpuMiner>> = Arc::new(CpuMiner::new().into());
    let gpu_miner: Arc<RwLock<GpuMiner>> = Arc::new(GpuMiner::new().into());

    let app_config_raw = AppConfig::new();
    let app_config = Arc::new(RwLock::new(app_config_raw.clone()));

    let telemetry_manager: TelemetryManager = TelemetryManager::new(
        node_manager.clone(),
        cpu_miner.clone(),
        gpu_miner.clone(),
        app_config.clone(),
        app_in_memory_config.clone(),
        Some(Network::default()),
    );

    // let mm_proxy_config = if app_config_raw.p2pool_enabled {
    //     MergeMiningProxyConfig::new_with_p2pool(mm_proxy_port, p2pool_config.grpc_port, None)
    // } else {
    //     MergeMiningProxyConfig::new(
    //         mm_proxy_port,
    //         p2pool_config.grpc_port,
    //         base_node_grpc_port,
    //         None,
    //     )
    // };
    let mm_proxy_manager = MmProxyManager::new();
    let app_state = UniverseAppState {
        is_setup_finished: Arc::new(RwLock::new(false)),
        config: app_config.clone(),
        in_memory_config: app_in_memory_config.clone(),
        shutdown: shutdown.clone(),
        cpu_miner: cpu_miner.clone(),
        gpu_miner: gpu_miner.clone(),
        cpu_miner_config: cpu_config.clone(),
        _user_listener: Arc::new(RwLock::new(UserListener::new())),
        mm_proxy_manager: mm_proxy_manager.clone(),
        node_manager,
        wallet_manager,
        p2pool_manager,
        telemetry_manager: Arc::new(RwLock::new(telemetry_manager)),
        airdrop_access_token: Arc::new(RwLock::new(None)),
    };

    let systray = SystemtrayManager::current().get_systray().clone();

    let app = tauri::Builder::default()
        .system_tray(systray)
        .plugin(tauri_plugin_single_instance::init(|app, argv, cwd| {
            println!("{}, {argv:?}, {cwd}", app.package_info().name);

            app.emit_all("single-instance", Payload { args: argv, cwd })
                .unwrap();
        }))
        .manage(app_state)
        .setup(|app| {
            tari_common::initialize_logging(
                &app.path_resolver()
                    .app_config_dir()
                    .unwrap()
                    .join("log4rs_config.yml"),
                &app.path_resolver().app_log_dir().unwrap(),
                include_str!("../log4rs_sample.yml"),
            )
            .expect("Could not set up logging");

            let config_path = app.path_resolver().app_config_dir().unwrap();
            let thread_config = tauri::async_runtime::spawn(async move {
                app_config.write().await.load_or_create(config_path).await
            });

            match tauri::async_runtime::block_on(thread_config).unwrap() {
                Ok(_) => {}
                Err(e) => {
                    error!(target: LOG_TARGET, "Error setting up app state: {:?}", e);
                }
            };

            let config_path = app.path_resolver().app_config_dir().unwrap();
            let thread = tauri::async_runtime::spawn(async move {
                match InternalWallet::load_or_create(config_path).await {
                    Ok(wallet) => {
                        cpu_config.write().await.tari_address = wallet.get_tari_address();
                        wallet_manager2
                            .set_view_private_key_and_spend_key(
                                wallet.get_view_key(),
                                wallet.get_spend_key(),
                            )
                            .await;
                    }
                    Err(e) => {
                        error!(target: LOG_TARGET, "Error loading internal wallet: {:?}", e);
                        // TODO: If this errors, the application does not exit properly.
                        // So temporarily we are going to kill it here

                        return Err(e);
                    }
                }
                Ok(())
            });
            match tauri::async_runtime::block_on(thread).unwrap() {
                Ok(_) => Ok(()),
                Err(e) => {
                    error!(target: LOG_TARGET, "Error setting up internal wallet: {:?}", e);
                    Err(e.into())
                }
            }
        })
        .invoke_handler(tauri::generate_handler![
            setup_application,
            status,
            start_mining,
            stop_mining,
            set_p2pool_enabled,
            set_mode,
            open_log_dir,
            get_seed_words,
            get_applications_versions,
            update_applications,
            log_web_message,
            set_telemetry_mode,
            get_telemetry_mode,
            set_airdrop_access_token,
            get_app_id,
            get_app_in_memory_config,
            set_monero_address,
            update_applications,
            reset_settings,
            set_gpu_mining_enabled,
            set_cpu_mining_enabled,
            restart_application
        ])
        .build(tauri::generate_context!())
        .expect("error while running tauri application");

    info!(
        target: LOG_TARGET,
        "Starting Tari Universe version: {}",
        app.package_info().version
    );

    println!(
        "Logs stored at {:?}",
        app.path_resolver().app_log_dir().unwrap()
    );

    app.run(move |_app_handle, event| match event {
        tauri::RunEvent::Updater(updater_event) => match updater_event {
            UpdaterEvent::Error(e) => {
                error!(target: LOG_TARGET, "Updater error: {:?}", e);
            }
            UpdaterEvent::Downloaded => {
                shutdown.trigger();
            }
            _ => {
                info!(target: LOG_TARGET, "Updater event: {:?}", updater_event);
            }
        },
        tauri::RunEvent::ExitRequested { api: _, .. } => {
            // api.prevent_exit();
            info!(target: LOG_TARGET, "App shutdown caught");
            shutdown.trigger();
            // TODO: Find a better way of knowing that all miners have stopped
            sleep(std::time::Duration::from_secs(2));
            info!(target: LOG_TARGET, "App shutdown complete");
        }
        tauri::RunEvent::Exit => { info!(target: LOG_TARGET, "App shutdown caught");
            shutdown.trigger();
            // TODO: Find a better way of knowing that all miners have stopped
            sleep(std::time::Duration::from_secs(2));
            info!(target: LOG_TARGET, "Tari Universe v{} shut down successfully", _app_handle.package_info().version);
        }
        RunEvent::MainEventsCleared => {
            // no need to handle
        }

        _ => {
            debug!(target: LOG_TARGET, "Unhandled event: {:?}", event);
        }
    });
}<|MERGE_RESOLUTION|>--- conflicted
+++ resolved
@@ -996,10 +996,6 @@
         tari_address: TariAddress::default(),
     }));
 
-<<<<<<< HEAD
-=======
-    let app_config = Arc::new(RwLock::new(AppConfig::new()));
-
     let app_in_memory_config = if cfg!(feature = "airdrop-local") {
         Arc::new(RwLock::new(
             app_in_memory_config::AppInMemoryConfig::init_local(),
@@ -1008,7 +1004,6 @@
         Arc::new(RwLock::new(app_in_memory_config::AppInMemoryConfig::init()))
     };
 
->>>>>>> bd6d2aa4
     let cpu_miner: Arc<RwLock<CpuMiner>> = Arc::new(CpuMiner::new().into());
     let gpu_miner: Arc<RwLock<GpuMiner>> = Arc::new(GpuMiner::new().into());
 
