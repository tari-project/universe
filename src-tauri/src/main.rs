// Copyright 2024. The Tari Project
//
// Redistribution and use in source and binary forms, with or without modification, are permitted provided that the
// following conditions are met:
//
// 1. Redistributions of source code must retain the above copyright notice, this list of conditions and the following
// disclaimer.
//
// 2. Redistributions in binary form must reproduce the above copyright notice, this list of conditions and the
// following disclaimer in the documentation and/or other materials provided with the distribution.
//
// 3. Neither the name of the copyright holder nor the names of its contributors may be used to endorse or promote
// products derived from this software without specific prior written permission.
//
// THIS SOFTWARE IS PROVIDED BY THE COPYRIGHT HOLDERS AND CONTRIBUTORS "AS IS" AND ANY EXPRESS OR IMPLIED WARRANTIES,
// INCLUDING, BUT NOT LIMITED TO, THE IMPLIED WARRANTIES OF MERCHANTABILITY AND FITNESS FOR A PARTICULAR PURPOSE ARE
// DISCLAIMED. IN NO EVENT SHALL THE COPYRIGHT HOLDER OR CONTRIBUTORS BE LIABLE FOR ANY DIRECT, INDIRECT, INCIDENTAL,
// SPECIAL, EXEMPLARY, OR CONSEQUENTIAL DAMAGES (INCLUDING, BUT NOT LIMITED TO, PROCUREMENT OF SUBSTITUTE GOODS OR
// SERVICES; LOSS OF USE, DATA, OR PROFITS; OR BUSINESS INTERRUPTION) HOWEVER CAUSED AND ON ANY THEORY OF LIABILITY,
// WHETHER IN CONTRACT, STRICT LIABILITY, OR TORT (INCLUDING NEGLIGENCE OR OTHERWISE) ARISING IN ANY WAY OUT OF THE
// USE OF THIS SOFTWARE, EVEN IF ADVISED OF THE POSSIBILITY OF SUCH DAMAGE.

// Prevents additional console window on Windows in release, DO NOT REMOVE!!
#![cfg_attr(not(debug_assertions), windows_subsystem = "windows")]

use commands::CpuMinerStatus;
use cpu_miner::CpuMinerConfig;
use events_manager::EventsManager;
use gpu_miner_adapter::GpuMinerStatus;
use log::{error, info, warn};
use mining_status_manager::MiningStatusManager;
use node::local_node_adapter::LocalNodeAdapter;
use node::node_adapter::BaseNodeStatus;
use node::node_manager::NodeType;
use p2pool::models::Connections;
use pool_status_watcher::{PoolStatus, PoolStatusWatcher, SupportXmrStyleAdapter};
use process_stats_collector::ProcessStatsCollectorBuilder;

use node::remote_node_adapter::RemoteNodeAdapter;

use setup::setup_manager::SetupManager;
use std::fs::{remove_dir_all, remove_file};
use std::path::Path;
use systemtray_manager::{SystemTrayData, SystemTrayManager};
use tasks_tracker::TasksTrackers;
use tauri_plugin_cli::CliExt;
use telemetry_service::TelemetryService;
use tokio::sync::watch::{self};
use tor_control_client::TorStatus;
use updates_manager::UpdatesManager;
use utils::locks_utils::try_write_with_retry;
use utils::system_status::SystemStatus;
use wallet_adapter::WalletState;
use websocket_events_manager::WebsocketEventsManager;
use websocket_manager::{WebsocketManager, WebsocketManagerStatusMessage, WebsocketMessage};

use log4rs::config::RawConfig;
use std::fs;
use std::sync::atomic::{AtomicBool, Ordering};
use std::sync::Arc;
use std::time::Duration;
use tari_common::configuration::Network;
use tari_common_types::tari_address::TariAddress;
use tauri::async_runtime::block_on;
use tauri::{Manager, RunEvent};
use tauri_plugin_sentry::{minidump, sentry};
use tokio::select;
use tokio::sync::{Mutex, RwLock};
use tokio::time;
use utils::logging_utils::setup_logging;

use app_in_memory_config::AppInMemoryConfig;
#[cfg(all(feature = "exchange-ci", not(feature = "release-ci")))]
use app_in_memory_config::EXCHANGE_ID;

use progress_tracker_old::ProgressTracker;
use telemetry_manager::TelemetryManager;

use crate::cpu_miner::CpuMiner;

use crate::commands::CpuMinerConnection;
#[cfg(target_os = "windows")]
use crate::external_dependencies::{ExternalDependencies, RequiredExternalDependency};
use crate::feedback::Feedback;
use crate::gpu_miner::GpuMiner;
use crate::mm_proxy_manager::{MmProxyManager, StartConfig};
use crate::node::node_manager::NodeManager;
use crate::p2pool::models::P2poolStats;
use crate::p2pool_manager::P2poolManager;
use crate::spend_wallet_manager::SpendWalletManager;
use crate::tor_manager::TorManager;
use crate::wallet_manager::WalletManager;

mod ab_test_selector;
mod airdrop;
mod app_in_memory_config;
mod auto_launcher;
mod binaries;
mod commands;
mod configs;
mod consts;
mod cpu_miner;
mod credential_manager;
mod download_utils;
mod events;
mod events_emitter;
mod events_manager;
mod external_dependencies;
mod feedback;
mod github;
mod gpu_miner;
mod gpu_miner_adapter;
mod gpu_status_file;
mod hardware;
mod internal_wallet;
mod mining_status_manager;
mod mm_proxy_adapter;
mod mm_proxy_manager;
mod network_utils;
mod node;
mod p2pool;
mod p2pool_adapter;
mod p2pool_manager;
mod pool_status_watcher;
mod port_allocator;
mod process_adapter;
mod process_killer;
mod process_stats_collector;
mod process_utils;
mod process_watcher;
mod progress_tracker_old;
mod progress_trackers;
mod release_notes;
mod setup;
mod spend_wallet_adapter;
mod spend_wallet_manager;
mod systemtray_manager;
mod tasks_tracker;
mod telemetry_manager;
mod telemetry_service;
mod tests;
mod tor_adapter;
mod tor_control_client;
mod tor_manager;
mod updates_manager;
mod utils;
mod wallet_adapter;
mod wallet_manager;
mod websocket_events_manager;
mod websocket_manager;
mod xmrig;
mod xmrig_adapter;

const LOG_TARGET: &str = "tari::universe::main";
const RESTART_EXIT_CODE: i32 = i32::MAX;
#[cfg(not(any(
    feature = "release-ci",
    feature = "release-ci-beta",
    feature = "exchange-ci"
)))]
const APPLICATION_FOLDER_ID: &str = "com.tari.universe.alpha";
#[cfg(all(feature = "release-ci", feature = "release-ci-beta"))]
const APPLICATION_FOLDER_ID: &str = "com.tari.universe.other";
#[cfg(all(feature = "release-ci", not(feature = "release-ci-beta")))]
const APPLICATION_FOLDER_ID: &str = "com.tari.universe";
#[cfg(all(feature = "release-ci-beta", not(feature = "release-ci")))]
const APPLICATION_FOLDER_ID: &str = "com.tari.universe.beta";
#[cfg(all(feature = "exchange-ci", not(feature = "release-ci")))]
const APPLICATION_FOLDER_ID: &str = const_format::formatcp!("com.tari.universe.{}", EXCHANGE_ID);

#[allow(clippy::too_many_lines)]
async fn initialize_frontend_updates(app: &tauri::AppHandle) -> Result<(), anyhow::Error> {
    let move_app = app.clone();
    TasksTrackers::current().common.get_task_tracker().await.spawn(async move {
        let app_state = move_app.state::<UniverseAppState>().clone();

        let mut node_status_watch_rx = (*app_state.node_status_watch_rx).clone();
        let mut shutdown_signal = TasksTrackers::current().common.get_signal().await;

        let init_node_status = *node_status_watch_rx.borrow();
        let _ = EventsManager::handle_base_node_update(&move_app, init_node_status).await;

        let mut latest_updated_block_height = init_node_status.block_height;
        loop {
            select! {
                _ = node_status_watch_rx.changed() => {
                    let node_status = *node_status_watch_rx.borrow();
                    let initial_sync_finished = app_state.wallet_manager.is_initial_scan_completed();

                    if node_status.block_height > latest_updated_block_height && initial_sync_finished {
                        while latest_updated_block_height < node_status.block_height {
                            latest_updated_block_height += 1;
                            let _ = EventsManager::handle_new_block_height(&move_app, latest_updated_block_height).await;
                        }
                    }
                    if node_status.block_height > latest_updated_block_height && !initial_sync_finished {
                        let _ = EventsManager::handle_base_node_update(&move_app, node_status).await;
                        latest_updated_block_height = node_status.block_height;
                    }
                },
<<<<<<< HEAD
=======
                _ = gpu_status_watch_rx.changed() => {
                    let gpu_status: GpuMinerStatus = gpu_status_watch_rx.borrow().clone();

                    let _ = EventsManager::handle_gpu_mining_update(&move_app, gpu_status).await;
                },
                _ = cpu_miner_status_watch_rx.changed() => {
                    let cpu_status = cpu_miner_status_watch_rx.borrow().clone();
                    let _ = EventsManager::handle_cpu_mining_update(&move_app, cpu_status.clone()).await;

                    // Update systemtray data
                    let gpu_status: GpuMinerStatus = gpu_status_watch_rx.borrow().clone();
                    let systray_data = SystemTrayData {
                        cpu_hashrate: cpu_status.hash_rate,
                        gpu_hashrate: gpu_status.hash_rate,
                        estimated_earning: (cpu_status.estimated_earnings
                            + gpu_status.estimated_earnings) as f64,
                    };

                    match try_write_with_retry(&app_state.systemtray_manager, 6).await {
                        Ok(mut sm) => {
                            sm.update_tray(systray_data);
                        },
                        Err(e) => {
                            let err_msg = format!("Failed to acquire systemtray_manager write lock: {}", e);
                            error!(target: LOG_TARGET, "{}", err_msg);
                        }
                    }
                }
>>>>>>> 70b55db5
                _ = shutdown_signal.wait() => {
                    break;
                },
            }
        }
    });

    let move_app = app.clone();

    TasksTrackers::current().node_phase.get_task_tracker().await.spawn(async move {
        let app_state = move_app.state::<UniverseAppState>().clone();
        let mut shutdown_signal = TasksTrackers::current().node_phase.get_signal().await;
        let mut interval = time::interval(Duration::from_secs(10));

        loop {
            select! {
                _ = interval.tick() => {
                    if let Ok(connected_peers) = app_state
                        .node_manager
                        .list_connected_peers()
                        .await {
                            let _ = EventsManager::handle_connected_peers_update(&move_app, connected_peers).await;
                        } else {
                            let err_msg = "Error getting connected peers";
                            error!(target: LOG_TARGET, "{}", err_msg);
                        }
                },
                _ = shutdown_signal.wait() => {
                    break;
                },
            }
        }
    });

    Ok(())
}

#[derive(Clone)]
struct UniverseAppState {
    stop_start_mutex: Arc<Mutex<()>>,
    node_status_watch_rx: Arc<watch::Receiver<BaseNodeStatus>>,
    #[allow(dead_code)]
    wallet_state_watch_rx: Arc<watch::Receiver<Option<WalletState>>>,
    cpu_miner_status_watch_rx: Arc<watch::Receiver<CpuMinerStatus>>,
    cpu_pool_status_rx: Arc<watch::Receiver<Option<PoolStatus>>>,
    gpu_latest_status: Arc<watch::Receiver<GpuMinerStatus>>,
    p2pool_latest_status: Arc<watch::Receiver<Option<P2poolStats>>>,
    is_getting_p2pool_connections: Arc<AtomicBool>,
    is_getting_transactions_history: Arc<AtomicBool>,
    is_getting_coinbase_history: Arc<AtomicBool>,
    #[allow(dead_code)]
    is_setup_finished: Arc<RwLock<bool>>,
    in_memory_config: Arc<RwLock<AppInMemoryConfig>>,
    tari_address: Arc<RwLock<TariAddress>>,
    cpu_miner: Arc<RwLock<CpuMiner>>,
    gpu_miner: Arc<RwLock<GpuMiner>>,
    cpu_miner_config: Arc<RwLock<CpuMinerConfig>>,
    mm_proxy_manager: MmProxyManager,
    node_manager: NodeManager,
    wallet_manager: WalletManager,
    spend_wallet_manager: Arc<RwLock<SpendWalletManager>>,
    telemetry_manager: Arc<RwLock<TelemetryManager>>,
    telemetry_service: Arc<RwLock<TelemetryService>>,
    feedback: Arc<RwLock<Feedback>>,
    p2pool_manager: P2poolManager,
    tor_manager: TorManager,
    updates_manager: UpdatesManager,
    cached_p2pool_connections: Arc<RwLock<Option<Option<Connections>>>>,
    systemtray_manager: Arc<RwLock<SystemTrayManager>>,
    mining_status_manager: Arc<RwLock<MiningStatusManager>>,
    websocket_message_tx: Arc<tokio::sync::mpsc::Sender<WebsocketMessage>>,
    websocket_manager_status_rx: Arc<watch::Receiver<WebsocketManagerStatusMessage>>,
    websocket_manager: Arc<RwLock<WebsocketManager>>,
    websocket_event_manager: Arc<RwLock<WebsocketEventsManager>>,
    cpu_pool_watcher: Arc<RwLock<Option<PoolStatusWatcher<SupportXmrStyleAdapter>>>>,
}

#[derive(Clone, serde::Serialize, serde::Deserialize)]
struct FEPayload {
    token: Option<String>,
}

#[allow(clippy::too_many_lines)]
fn main() {
    let _unused = fix_path_env::fix();
    // TODO: Integrate sentry into logs. Because we are using Tari's logging infrastructure, log4rs
    // sets the logger and does not expose a way to add sentry into it.

    #[cfg(debug_assertions)]
    {
        if cfg!(tokio_unstable) {
            console_subscriber::init();
        } else {
            println!(
                "Tokio console disabled. To enable, run with: RUSTFLAGS=\"--cfg tokio_unstable\""
            );
        }
    }

    let client = sentry::init((
        "https://edd6b9c1494eb7fda6ee45590b80bcee@o4504839079002112.ingest.us.sentry.io/4507979991285760",
        sentry::ClientOptions {
            release: sentry::release_name!(),
            attach_stacktrace: true,
            ..Default::default()
        },
    ));
    let _guard = minidump::init(&client);

    let mut stats_collector = ProcessStatsCollectorBuilder::new();
    // NOTE: Nothing is started at this point, so ports are not known. You can only start settings ports
    // and addresses once the different services have been started.
    // A better way is to only provide the config when we start the service.
    let (base_node_watch_tx, base_node_watch_rx) = watch::channel(BaseNodeStatus::default());
    let (local_node_watch_tx, local_node_watch_rx) = watch::channel(BaseNodeStatus::default());
    let (remote_node_watch_tx, remote_node_watch_rx) = watch::channel(BaseNodeStatus::default());
    let node_manager = NodeManager::new(
        &mut stats_collector,
        LocalNodeAdapter::new(local_node_watch_tx.clone()),
        RemoteNodeAdapter::new(remote_node_watch_tx.clone()),
        // This value is later overriden when retrieved from config
        NodeType::Local,
        base_node_watch_tx,
        local_node_watch_rx,
        remote_node_watch_rx,
    );
    let (wallet_state_watch_tx, wallet_state_watch_rx) =
        watch::channel::<Option<WalletState>>(None);
    let (websocket_message_tx, websocket_message_rx) =
        tokio::sync::mpsc::channel::<WebsocketMessage>(500);

    //NOTE DONT use websocket_state_tx anywhere else than WebsocketManager
    let (websocket_manager_status_tx, websocket_manager_status_rx) =
        watch::channel::<WebsocketManagerStatusMessage>(WebsocketManagerStatusMessage::Stopped);

    let (gpu_status_tx, gpu_status_rx) = watch::channel(GpuMinerStatus::default());
    let (cpu_miner_status_watch_tx, cpu_miner_status_watch_rx) =
        watch::channel::<CpuMinerStatus>(CpuMinerStatus::default());
    let wallet_manager = WalletManager::new(
        node_manager.clone(),
        wallet_state_watch_tx,
        &mut stats_collector,
    );
    let spend_wallet_manager = SpendWalletManager::new(node_manager.clone());
    let (p2pool_stats_tx, p2pool_stats_rx) = watch::channel(None);
    let p2pool_manager = P2poolManager::new(p2pool_stats_tx, &mut stats_collector);

    let cpu_config = Arc::new(RwLock::new(CpuMinerConfig {
        node_connection: CpuMinerConnection::BuiltInProxy,
        eco_mode_xmrig_options: vec![],
        ludicrous_mode_xmrig_options: vec![],
        custom_mode_xmrig_options: vec![],
        eco_mode_cpu_percentage: None,
        ludicrous_mode_cpu_percentage: None,
        pool_host_name: None,
        pool_port: None,
        monero_address: "".to_string(),
        pool_status_url: None,
    }));

    let app_in_memory_config =
        Arc::new(RwLock::new(app_in_memory_config::AppInMemoryConfig::init()));

    let cpu_miner: Arc<RwLock<CpuMiner>> = Arc::new(
        CpuMiner::new(
            &mut stats_collector,
            cpu_miner_status_watch_tx,
            base_node_watch_rx.clone(),
        )
        .into(),
    );
    let gpu_miner: Arc<RwLock<GpuMiner>> = Arc::new(
        GpuMiner::new(
            gpu_status_tx,
            base_node_watch_rx.clone(),
            &mut stats_collector,
        )
        .into(),
    );

    let (tor_watch_tx, tor_watch_rx) = watch::channel(TorStatus::default());
    let tor_manager = TorManager::new(tor_watch_tx, &mut stats_collector);
    let mm_proxy_manager = MmProxyManager::new(&mut stats_collector);
    let (cpu_pool_status_tx, cpu_pool_status_rx) = watch::channel(None);

    let telemetry_manager: TelemetryManager = TelemetryManager::new(
        cpu_miner_status_watch_rx.clone(),
        app_in_memory_config.clone(),
        Some(Network::default()),
        gpu_status_rx.clone(),
        base_node_watch_rx.clone(),
        p2pool_stats_rx.clone(),
        tor_watch_rx.clone(),
        stats_collector.build(),
        node_manager.clone(),
    );

    let websocket_manager = Arc::new(RwLock::new(WebsocketManager::new(
        app_in_memory_config.clone(),
        websocket_message_rx,
        websocket_manager_status_tx.clone(),
        websocket_manager_status_rx.clone(),
    )));

    let websocket_events_manager = WebsocketEventsManager::new(
        cpu_miner_status_watch_rx.clone(),
        gpu_status_rx.clone(),
        base_node_watch_rx.clone(),
        websocket_message_tx.clone(),
    );

    let updates_manager = UpdatesManager::new();
    let telemetry_service = TelemetryService::new(app_in_memory_config.clone());

    let feedback = Feedback::new(app_in_memory_config.clone());

    let mining_status_manager = MiningStatusManager::new(
        cpu_miner_status_watch_rx.clone(),
        gpu_status_rx.clone(),
        base_node_watch_rx.clone(),
        app_in_memory_config.clone(),
    );
    let app_state = UniverseAppState {
        stop_start_mutex: Arc::new(Mutex::new(())),
        is_getting_p2pool_connections: Arc::new(AtomicBool::new(false)),
        node_status_watch_rx: Arc::new(base_node_watch_rx),
        wallet_state_watch_rx: Arc::new(wallet_state_watch_rx.clone()),
        cpu_miner_status_watch_rx: Arc::new(cpu_miner_status_watch_rx),
        cpu_pool_status_rx: Arc::new(cpu_pool_status_rx),
        gpu_latest_status: Arc::new(gpu_status_rx),
        p2pool_latest_status: Arc::new(p2pool_stats_rx),
        is_setup_finished: Arc::new(RwLock::new(false)),
        is_getting_transactions_history: Arc::new(AtomicBool::new(false)),
        is_getting_coinbase_history: Arc::new(AtomicBool::new(false)),
        in_memory_config: app_in_memory_config.clone(),
        tari_address: Arc::new(RwLock::new(TariAddress::default())),
        cpu_miner: cpu_miner.clone(),
        gpu_miner: gpu_miner.clone(),
        cpu_miner_config: cpu_config.clone(),
        mm_proxy_manager: mm_proxy_manager.clone(),
        node_manager,
        wallet_manager,
        spend_wallet_manager: Arc::new(RwLock::new(spend_wallet_manager)),
        p2pool_manager,
        telemetry_manager: Arc::new(RwLock::new(telemetry_manager)),
        telemetry_service: Arc::new(RwLock::new(telemetry_service)),
        feedback: Arc::new(RwLock::new(feedback)),
        tor_manager,
        updates_manager,
        cached_p2pool_connections: Arc::new(RwLock::new(None)),
        systemtray_manager: Arc::new(RwLock::new(SystemTrayManager::new())),
        mining_status_manager: Arc::new(RwLock::new(mining_status_manager)),
        websocket_message_tx: Arc::new(websocket_message_tx),
        websocket_manager_status_rx: Arc::new(websocket_manager_status_rx.clone()),
        websocket_manager,
        websocket_event_manager: Arc::new(RwLock::new(websocket_events_manager)),
        cpu_pool_watcher: Arc::new(RwLock::new(None)),
    };
    let app_state_clone = app_state.clone();
    #[allow(deprecated, reason = "This is a temporary fix until the new tauri API is released")]
    let app = tauri::Builder::default()
        .plugin(tauri_plugin_clipboard_manager::init())
        .plugin(tauri_plugin_process::init())
        .plugin(tauri_plugin_sentry::init_with_no_injection(&client))
        .plugin(tauri_plugin_os::init())
        .plugin(tauri_plugin_shell::init())
        .plugin(tauri_plugin_single_instance::init(|app, argv, cwd| {
            println!("{}, {argv:?}, {cwd}", app.package_info().name);

            match app.get_webview_window("main") {
                Some(w) => {
                    let _unused = w.show().map_err(|err| error!(target: LOG_TARGET, "Couldn't show the main window {:?}", err));
                    let _unused = w.set_focus();
                },
                None => {
                    error!(target: LOG_TARGET, "Could not find main window");
                }
            };
        }))
        .plugin(tauri_plugin_updater::Builder::new().build())
        .plugin(tauri_plugin_cli::init())
        .setup(|app| {
            let config_path = app
                .path()
                .app_config_dir()
                .expect("Could not get config dir");

            // Remove this after it's been rolled out for a few versions
            let log_path = app.path().app_log_dir().map_err(|e| e.to_string())?;
            let logs_cleared_file = log_path.join("logs_cleared");
            if logs_cleared_file.exists() {
                remove_file(&logs_cleared_file).map_err(|e| e.to_string())?;
            }

            let contents = setup_logging(
                &log_path
                    .join("universe")
                    .join("configs")
                    .join("log4rs_config_universe.yml"),
                &app.path().app_log_dir().expect("Could not get log dir"),
                include_str!("../log4rs/universe_sample.yml"),
            )
            .expect("Could not set up logging");
            let config: RawConfig = serde_yaml::from_str(&contents)
                .expect("Could not parse the contents of the log file as yaml");
            log4rs::init_raw_config(config).expect("Could not initialize logging");

            // Do this after logging has started otherwise we can't actually see any errors
            app.manage(app_state_clone);
            match app.cli().matches() {
                Ok(matches) => {
                    if let Some(backup_path) = matches.args.get("import-backup") {
                        if let Some(backup_path)  = backup_path.value.as_str() {
                            info!(target: LOG_TARGET, "Trying to copy backup to existing db: {:?}", backup_path);
                            let backup_path = Path::new(backup_path);
                            if backup_path.exists() {
                               let existing_db = app.path()
                                    .app_local_data_dir()
                                    .map_err(Box::new)?
                                    .join("node")
                                    .join(Network::get_current_or_user_setting_or_default().to_string())
                                    .join("data").join("base_node").join("db");

                                info!(target: LOG_TARGET, "Existing db path: {:?}", existing_db);
                                let _unused = fs::remove_dir_all(&existing_db).inspect_err(|e| warn!(target: LOG_TARGET, "Could not remove existing db when importing backup: {:?}", e));
                                let _unused=fs::create_dir_all(&existing_db).inspect_err(|e| error!(target: LOG_TARGET, "Could not create existing db when importing backup: {:?}", e));
                                let _unused = fs::copy(backup_path, existing_db.join("data.mdb")).inspect_err(|e| error!(target: LOG_TARGET, "Could not copy backup to existing db: {:?}", e));
                            } else {
                                warn!(target: LOG_TARGET, "Backup file does not exist: {:?}", backup_path);
                            }
                        }
                    }
                },
                Err(e) => {
                    error!(target: LOG_TARGET, "Could not get cli matches: {:?}", e);
                   return Err(Box::new(e));
                }
            };
            // The start of needed restart operations. Break this out into a module if we need n+1
            let tcp_tor_toggled_file = config_path.join("tcp_tor_toggled");
            if tcp_tor_toggled_file.exists() {
                let network = Network::default().as_key_str();

                let node_peer_db = config_path.join("node").join(network).join("peer_db");
                let wallet_peer_db = config_path.join("wallet").join(network).join("peer_db");

                // They may not exist. This could be first run.
                if node_peer_db.exists() {
                    if let Err(e) = remove_dir_all(node_peer_db) {
                        warn!(target: LOG_TARGET, "Could not clear peer data folder: {}", e);
                    }
                }

                if wallet_peer_db.exists() {
                    if let Err(e) = remove_dir_all(wallet_peer_db) {
                        warn!(target: LOG_TARGET, "Could not clear peer data folder: {}", e);
                    }
                }

                remove_file(tcp_tor_toggled_file).map_err(|e| {
                    error!(target: LOG_TARGET, "Could not remove tcp_tor_toggled file: {}", e);
                    e.to_string()
                })?;
            }

            Ok(())
        })
        .invoke_handler(tauri::generate_handler![
            commands::close_splashscreen,
            commands::download_and_start_installer,
            commands::exit_application,
            commands::fetch_tor_bridges,
            commands::get_app_in_memory_config,
            commands::get_applications_versions,
            commands::get_external_dependencies,
            commands::get_max_consumption_levels,
            commands::get_monero_seed_words,
            commands::get_network,
            commands::get_p2pool_stats,
            commands::get_paper_wallet_details,
            commands::get_seed_words,
            commands::get_tor_config,
            commands::get_tor_entry_guards,
            commands::get_transactions_history,
            commands::get_coinbase_transactions,
            commands::import_seed_words,
            commands::log_web_message,
            commands::open_log_dir,
            commands::reset_settings,
            commands::restart_application,
            commands::send_feedback,
            commands::set_allow_telemetry,
            commands::send_data_telemetry_service,
            commands::set_application_language,
            commands::set_auto_update,
            commands::set_cpu_mining_enabled,
            commands::set_display_mode,
            commands::set_gpu_mining_enabled,
            commands::set_mine_on_app_start,
            commands::set_mode,
            commands::set_monero_address,
            commands::set_monerod_config,
            commands::set_tari_address,
            commands::confirm_exchange_address,
            commands::set_p2pool_enabled,
            commands::set_show_experimental_settings,
            commands::set_should_always_use_system_language,
            commands::set_should_auto_launch,
            commands::set_tor_config,
            commands::set_use_tor,
            commands::set_visual_mode,
            commands::start_mining,
            commands::stop_mining,
            commands::update_applications,
            commands::get_p2pool_connections,
            commands::set_p2pool_stats_server_port,
            commands::get_used_p2pool_stats_server_port,
            commands::proceed_with_update,
            commands::set_pre_release,
            commands::check_for_updates,
            commands::try_update,
            commands::toggle_device_exclusion,
            commands::get_network,
            commands::sign_ws_data,
            commands::set_airdrop_tokens,
            commands::get_airdrop_tokens,
            commands::set_selected_engine,
            commands::frontend_ready,
            commands::start_mining_status,
            commands::stop_mining_status,
            commands::websocket_connect,
            commands::websocket_close,
            commands::reconnect,
            commands::send_one_sided_to_stealth_address,
            commands::verify_address_for_send,
            commands::validate_minotari_amount,
            commands::trigger_phases_restart,
            commands::set_node_type,
            commands::set_warmup_seen
        ])
        .build(tauri::generate_context!())
        .inspect_err(
            |e| error!(target: LOG_TARGET, "Error while building tauri application: {:?}", e),
        )
        .expect("error while running tauri application");

    info!(
        target: LOG_TARGET,
        "Starting Tari Universe version: {}",
        app.package_info().version
    );

    let power_monitor = SystemStatus::current().start_listener();

    let is_restart_requested = Arc::new(AtomicBool::new(false));
    let is_restart_requested_clone = is_restart_requested.clone();

    app.run(move |app_handle, event| {
        // We can only receive system events from the event loop so this needs to be here
        let _unused = SystemStatus::current().receive_power_event(&power_monitor).inspect_err(|e| {
            error!(target: LOG_TARGET, "Could not receive power event: {:?}", e)
        });



        match event {
        tauri::RunEvent::Ready  => {
            info!(target: LOG_TARGET, "RunEvent Ready");
            let handle_clone = app_handle.clone();
            tauri::async_runtime::spawn(async move {
                SetupManager::get_instance().start_setup(handle_clone.clone()).await;
                SetupManager::spawn_sleep_mode_handler(handle_clone.clone()).await;
            });
        }
        tauri::RunEvent::ExitRequested { api: _, code, .. } => {
            info!(target: LOG_TARGET, "App shutdown request caught with code: {:#?}", code);
            if let Some(exit_code) = code {
                if exit_code == RESTART_EXIT_CODE {
                    // RunEvent does not hold the exit code so we store it separately
                    is_restart_requested.store(true, Ordering::SeqCst);
                }
            }
            block_on(TasksTrackers::current().stop_all_processes());
            info!(target: LOG_TARGET, "App shutdown complete");
        }
        tauri::RunEvent::Exit => {
            info!(target: LOG_TARGET, "App shutdown caught");
            block_on(TasksTrackers::current().stop_all_processes());
            if is_restart_requested_clone.load(Ordering::SeqCst) {
                app_handle.cleanup_before_exit();
                let env = app_handle.env();
                tauri::process::restart(&env); // this will call exit(0) so we'll not return to the event loop
            }
            info!(target: LOG_TARGET, "Tari Universe v{} shut down successfully", app_handle.package_info().version);
        }
        RunEvent::MainEventsCleared => {
            // no need to handle
        }
        _ => {}
    };
    });
}<|MERGE_RESOLUTION|>--- conflicted
+++ resolved
@@ -198,37 +198,6 @@
                         latest_updated_block_height = node_status.block_height;
                     }
                 },
-<<<<<<< HEAD
-=======
-                _ = gpu_status_watch_rx.changed() => {
-                    let gpu_status: GpuMinerStatus = gpu_status_watch_rx.borrow().clone();
-
-                    let _ = EventsManager::handle_gpu_mining_update(&move_app, gpu_status).await;
-                },
-                _ = cpu_miner_status_watch_rx.changed() => {
-                    let cpu_status = cpu_miner_status_watch_rx.borrow().clone();
-                    let _ = EventsManager::handle_cpu_mining_update(&move_app, cpu_status.clone()).await;
-
-                    // Update systemtray data
-                    let gpu_status: GpuMinerStatus = gpu_status_watch_rx.borrow().clone();
-                    let systray_data = SystemTrayData {
-                        cpu_hashrate: cpu_status.hash_rate,
-                        gpu_hashrate: gpu_status.hash_rate,
-                        estimated_earning: (cpu_status.estimated_earnings
-                            + gpu_status.estimated_earnings) as f64,
-                    };
-
-                    match try_write_with_retry(&app_state.systemtray_manager, 6).await {
-                        Ok(mut sm) => {
-                            sm.update_tray(systray_data);
-                        },
-                        Err(e) => {
-                            let err_msg = format!("Failed to acquire systemtray_manager write lock: {}", e);
-                            error!(target: LOG_TARGET, "{}", err_msg);
-                        }
-                    }
-                }
->>>>>>> 70b55db5
                 _ = shutdown_signal.wait() => {
                     break;
                 },
