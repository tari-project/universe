// Copyright 2024. The Tari Project
//
// Redistribution and use in source and binary forms, with or without modification, are permitted provided that the
// following conditions are met:
//
// 1. Redistributions of source code must retain the above copyright notice, this list of conditions and the following
// disclaimer.
//
// 2. Redistributions in binary form must reproduce the above copyright notice, this list of conditions and the
// following disclaimer in the documentation and/or other materials provided with the distribution.
//
// 3. Neither the name of the copyright holder nor the names of its contributors may be used to endorse or promote
// products derived from this software without specific prior written permission.
//
// THIS SOFTWARE IS PROVIDED BY THE COPYRIGHT HOLDERS AND CONTRIBUTORS "AS IS" AND ANY EXPRESS OR IMPLIED WARRANTIES,
// INCLUDING, BUT NOT LIMITED TO, THE IMPLIED WARRANTIES OF MERCHANTABILITY AND FITNESS FOR A PARTICULAR PURPOSE ARE
// DISCLAIMED. IN NO EVENT SHALL THE COPYRIGHT HOLDER OR CONTRIBUTORS BE LIABLE FOR ANY DIRECT, INDIRECT, INCIDENTAL,
// SPECIAL, EXEMPLARY, OR CONSEQUENTIAL DAMAGES (INCLUDING, BUT NOT LIMITED TO, PROCUREMENT OF SUBSTITUTE GOODS OR
// SERVICES; LOSS OF USE, DATA, OR PROFITS; OR BUSINESS INTERRUPTION) HOWEVER CAUSED AND ON ANY THEORY OF LIABILITY,
// WHETHER IN CONTRACT, STRICT LIABILITY, OR TORT (INCLUDING NEGLIGENCE OR OTHERWISE) ARISING IN ANY WAY OUT OF THE
// USE OF THIS SOFTWARE, EVEN IF ADVISED OF THE POSSIBILITY OF SUCH DAMAGE.

// Prevents additional console window on Windows in release, DO NOT REMOVE!!
#![cfg_attr(not(debug_assertions), windows_subsystem = "windows")]

use auto_launcher::AutoLauncher;
use commands::CpuMinerStatus;
use events_manager::EventsManager;
use gpu_miner_adapter::GpuMinerStatus;
use hardware::hardware_status_monitor::HardwareStatusMonitor;
use log::{error, info, warn};
use node_adapter::BaseNodeStatus;
use p2pool::models::Connections;
use process_stats_collector::ProcessStatsCollectorBuilder;
use release_notes::ReleaseNotes;
use serde_json::json;
use spend_wallet_manager::SpendWalletManager;
use std::fs::{create_dir_all, remove_dir_all, remove_file, File};
use std::path::Path;
use systemtray_manager::{SystemTrayData, SystemTrayManager};
use tauri_plugin_cli::CliExt;
use telemetry_service::TelemetryService;
use tokio::sync::watch::{self};
use updates_manager::UpdatesManager;
use utils::locks_utils::try_write_with_retry;
use wallet_adapter::WalletState;

use log4rs::config::RawConfig;
use serde::Serialize;
use std::fs;
use std::sync::atomic::{AtomicBool, Ordering};
use std::sync::Arc;
use std::thread::sleep;
use std::time::{Duration, SystemTime};
use tari_common::configuration::Network;
use tari_common_types::tari_address::TariAddress;
use tari_shutdown::Shutdown;
use tauri::async_runtime::{block_on, JoinHandle};
use tauri::{Emitter, Manager, RunEvent};
use tauri_plugin_sentry::{minidump, sentry};
use tokio::select;
use tokio::sync::{Mutex, RwLock};
use tokio::time;
use utils::logging_utils::setup_logging;

use app_config::AppConfig;
use app_in_memory_config::AppInMemoryConfig;
use binaries::{binaries_list::Binaries, binaries_resolver::BinaryResolver};

use events::SetupStatusEvent;
use node_manager::NodeManagerError;
use progress_tracker::ProgressTracker;
use telemetry_manager::TelemetryManager;

use crate::cpu_miner::CpuMiner;

use crate::commands::CpuMinerConnection;
#[allow(unused_imports)]
use crate::external_dependencies::ExternalDependencies;
use crate::external_dependencies::RequiredExternalDependency;
use crate::feedback::Feedback;
use crate::gpu_miner::GpuMiner;
use crate::internal_wallet::InternalWallet;
use crate::mm_proxy_manager::{MmProxyManager, StartConfig};
use crate::node_manager::{NodeManager, STOP_ON_ERROR_CODES};
use crate::p2pool::models::P2poolStats;
use crate::p2pool_manager::{P2poolConfig, P2poolManager};
use crate::tor_manager::TorManager;
use crate::wallet_manager::WalletManager;
#[cfg(target_os = "macos")]
use utils::macos_utils::is_app_in_applications_folder;
use utils::shutdown_utils::stop_all_processes;

mod airdrop;
mod app_config;
mod app_in_memory_config;
mod auto_launcher;
mod binaries;
mod commands;
mod consts;
mod cpu_miner;
mod credential_manager;
mod download_utils;
mod events;
mod events_emitter;
mod events_manager;
mod events_service;
mod external_dependencies;
mod feedback;
mod github;
mod gpu_miner;
mod gpu_miner_adapter;
mod gpu_status_file;
mod hardware;
mod internal_wallet;
mod mm_proxy_adapter;
mod mm_proxy_manager;
mod network_utils;
mod node_adapter;
mod node_manager;
mod p2pool;
mod p2pool_adapter;
mod p2pool_manager;
mod port_allocator;
mod process_adapter;
mod process_killer;
mod process_stats_collector;
mod process_utils;
mod process_watcher;
mod progress_tracker;
mod release_notes;
mod spend_wallet_adapter;
mod spend_wallet_manager;
mod systemtray_manager;
mod telemetry_manager;
mod telemetry_service;
mod tests;
mod tor_adapter;
mod tor_manager;
mod updates_manager;
mod utils;
mod wallet_adapter;
mod wallet_manager;
mod xmrig;
mod xmrig_adapter;

const LOG_TARGET: &str = "tari::universe::main";
const RESTART_EXIT_CODE: i32 = i32::MAX;
#[cfg(not(any(feature = "release-ci", feature = "release-ci-beta")))]
const APPLICATION_FOLDER_ID: &str = "com.tari.universe.alpha";
#[cfg(all(feature = "release-ci", feature = "release-ci-beta"))]
const APPLICATION_FOLDER_ID: &str = "com.tari.universe.other";
#[cfg(all(feature = "release-ci", not(feature = "release-ci-beta")))]
const APPLICATION_FOLDER_ID: &str = "com.tari.universe";
#[cfg(all(feature = "release-ci-beta", not(feature = "release-ci")))]
const APPLICATION_FOLDER_ID: &str = "com.tari.universe.beta";

struct CpuMinerConfig {
    node_connection: CpuMinerConnection,
    tari_address: TariAddress,
    eco_mode_xmrig_options: Vec<String>,
    ludicrous_mode_xmrig_options: Vec<String>,
    custom_mode_xmrig_options: Vec<String>,
    eco_mode_cpu_percentage: Option<u32>,
    ludicrous_mode_cpu_percentage: Option<u32>,
}

#[derive(Debug, Serialize, Clone)]
#[allow(dead_code)]
struct CriticalProblemEvent {
    title: Option<String>,
    description: Option<String>,
}

#[allow(clippy::too_many_lines)]
async fn initialize_frontend_updates(app: &tauri::AppHandle) -> Result<(), anyhow::Error> {
    let move_app = app.clone();
    tauri::async_runtime::spawn(async move {
        let app_state = move_app.state::<UniverseAppState>().clone();

        let _ = &app_state
            .events_manager
            .handle_internal_wallet_loaded_or_created(&move_app)
            .await;
    });

    let move_app = app.clone();
    tauri::async_runtime::spawn(async move {
        let app_state = move_app.state::<UniverseAppState>().clone();

        let mut node_status_watch_rx = (*app_state.node_status_watch_rx).clone();
        let mut gpu_status_watch_rx = (*app_state.gpu_latest_status).clone();
        let mut cpu_miner_status_watch_rx = (*app_state.cpu_miner_status_watch_rx).clone();
        let mut shutdown_signal = app_state.shutdown.to_signal();

        let current_block_height = node_status_watch_rx.borrow().block_height;
        let _ = &app_state
            .events_manager
            .wait_for_initial_wallet_scan(&move_app, current_block_height)
            .await;

        let mut latest_updated_block_height = current_block_height;
        loop {
            select! {
                _ = node_status_watch_rx.changed() => {
                    let node_status: BaseNodeStatus = node_status_watch_rx.borrow().clone();
                    if node_status.block_height > latest_updated_block_height {
                        while latest_updated_block_height < node_status.block_height {
                            latest_updated_block_height += 1;
                            let _ = &app_state.events_manager.handle_new_block_height(&move_app, latest_updated_block_height).await;
                        }
                    } else {
                        let _ = &app_state.events_manager.handle_base_node_update(&move_app, node_status.clone()).await;
                    }
                },
                _ = gpu_status_watch_rx.changed() => {
                    let gpu_status: GpuMinerStatus = gpu_status_watch_rx.borrow().clone();

                    let _ = &app_state.events_manager.handle_gpu_mining_update(&move_app, gpu_status).await;
                },
                _ = cpu_miner_status_watch_rx.changed() => {
                    let cpu_status = cpu_miner_status_watch_rx.borrow().clone();
                    let _ = &app_state.events_manager.handle_cpu_mining_update(&move_app, cpu_status.clone()).await;

                    // Update systemtray data
                    let gpu_status: GpuMinerStatus = gpu_status_watch_rx.borrow().clone();
                    let systray_data = SystemTrayData {
                        cpu_hashrate: cpu_status.hash_rate,
                        gpu_hashrate: gpu_status.hash_rate,
                        estimated_earning: (cpu_status.estimated_earnings
                            + gpu_status.estimated_earnings) as f64,
                    };

                    match try_write_with_retry(&app_state.systemtray_manager, 6).await {
                        Ok(mut sm) => {
                            sm.update_tray(systray_data);
                        },
                        Err(e) => {
                            let err_msg = format!("Failed to acquire systemtray_manager write lock: {}", e);
                            error!(target: LOG_TARGET, "{}", err_msg);
                            sentry::capture_message(&err_msg, sentry::Level::Error);
                        }
                    }
                }
                _ = shutdown_signal.wait() => {
                    break;
                },
            }
        }
    });

    let move_app = app.clone();
    tauri::async_runtime::spawn(async move {
        let app_state = move_app.state::<UniverseAppState>().clone();
        let mut shutdown_signal = app_state.shutdown.to_signal();
        let mut interval = time::interval(Duration::from_secs(10));

        loop {
            select! {
                _ = interval.tick() => {
                    if let Ok(connected_peers) = app_state
                        .node_manager
                        .list_connected_peers()
                        .await {
                            let _ = &app_state.events_manager.handle_connected_peers_update(&move_app, connected_peers).await;
                        } else {
                            let err_msg = "Error getting connected peers";
                            error!(target: LOG_TARGET, "{}", err_msg);
                            sentry::capture_message(err_msg, sentry::Level::Error);
                        }
                },
                _ = shutdown_signal.wait() => {
                    break;
                },
            }
        }
    });

    Ok(())
}

#[allow(clippy::too_many_lines)]
async fn setup_inner(
    state: tauri::State<'_, UniverseAppState>,
    app: tauri::AppHandle,
) -> Result<(), anyhow::Error> {
    app.emit(
        "setup_message",
        SetupStatusEvent {
            event_type: "setup_status".to_string(),
            title: "starting-up".to_string(),
            title_params: None,
            progress: 0.0,
        },
    )
    .inspect_err(|e| error!(target: LOG_TARGET, "Could not emit event 'setup_message': {:?}", e))?;

    #[cfg(target_os = "macos")]
    if !cfg!(dev) && !is_app_in_applications_folder() {
        app.emit(
            "critical_problem",
            CriticalProblemEvent {
                title: None,
                description: Some("not-installed-in-applications-directory".to_string()),
            },
        )
        .inspect_err(
            |e| error!(target: LOG_TARGET, "Could not emit event 'critical_problem': {:?}", e),
        )?;
        return Ok(());
    }

    state
        .updates_manager
        .init_periodic_updates(app.clone())
        .await?;

    let data_dir = app
        .path()
        .app_local_data_dir()
        .expect("Could not get data dir");
    let config_dir = app
        .path()
        .app_config_dir()
        .expect("Could not get config dir");
    let log_dir = app.path().app_log_dir().expect("Could not get log dir");

    #[cfg(target_os = "windows")]
    if cfg!(target_os = "windows") && !cfg!(dev) {
        ExternalDependencies::current()
            .read_registry_installed_applications()
            .await?;
        let is_missing = ExternalDependencies::current()
            .check_if_some_dependency_is_not_installed()
            .await;
        let external_dependencies = ExternalDependencies::current()
            .get_external_dependencies()
            .await;

        if is_missing {
            *state.missing_dependencies.write().await = Some(external_dependencies);
            return Ok(());
        }
    }

    let _unused = state
        .systemtray_manager
        .write()
        .await
        .initialize_tray(app.clone());

    let cpu_miner_config = state.cpu_miner_config.read().await;
    let app_config = state.config.read().await;
    let use_tor = app_config.use_tor();
    let p2pool_enabled = app_config.p2pool_enabled();
    drop(app_config);
    let mm_proxy_manager = state.mm_proxy_manager.clone();

    let is_auto_launcher_enabled = state.config.read().await.should_auto_launch();
    let _unused = AutoLauncher::current()
        .initialize_auto_launcher(is_auto_launcher_enabled)
        .await
        .inspect_err(|e| error!(target: LOG_TARGET, "Could not initialize auto launcher: {:?}", e));

    let (tx, rx) = watch::channel("".to_string());
    let progress = ProgressTracker::new(app.clone(), Some(tx));

    let last_binaries_update_timestamp = state.config.read().await.last_binaries_update_timestamp();
    let now = SystemTime::now();

    state
        .telemetry_manager
        .write()
        .await
        .initialize(app.clone())
        .await?;

    let mut telemetry_id = state
        .telemetry_manager
        .read()
        .await
        .get_unique_string()
        .await;
    if telemetry_id.is_empty() {
        telemetry_id = "unknown_miner_tari_universe".to_string();
    }

    let app_version = app.package_info().version.clone();
    state
        .telemetry_service
        .write()
        .await
        .init(app_version.to_string(), telemetry_id.clone())
        .await?;
    let telemetry_service = state.telemetry_service.clone();
    let telemetry_service = &telemetry_service.read().await;

    let mut binary_resolver = BinaryResolver::current().write().await;
    let should_check_for_update = now
        .duration_since(last_binaries_update_timestamp)
        .unwrap_or(Duration::from_secs(0))
        > Duration::from_secs(60 * 60 * 6);

    if use_tor && !cfg!(target_os = "macos") {
        telemetry_service
            .send(
                "checking-latest-version-tor".to_string(),
                json!({
                    "service": "tor_manager",
                    "percentage": 0,
                }),
            )
            .await?;
        progress.set_max(5).await;
        progress
            .update("checking-latest-version-tor".to_string(), None, 0)
            .await;
        binary_resolver
            .initialize_binary_timeout(
                Binaries::Tor,
                progress.clone(),
                should_check_for_update,
                rx.clone(),
            )
            .await?;
        sleep(Duration::from_secs(1));
    }

    let _unused = telemetry_service
        .send(
            "checking-latest-version-node".to_string(),
            json!({
                "service": "node_manager",
                "percentage": 5,
            }),
        )
        .await;
    progress.set_max(10).await;
    progress
        .update("checking-latest-version-node".to_string(), None, 0)
        .await;
    binary_resolver
        .initialize_binary_timeout(
            Binaries::MinotariNode,
            progress.clone(),
            should_check_for_update,
            rx.clone(),
        )
        .await?;
    sleep(Duration::from_secs(1));

    let _unused = telemetry_service
        .send(
            "checking-latest-version-mmproxy".to_string(),
            json!({
                "service": "mmproxy",
                "percentage": 10,
            }),
        )
        .await;
    progress.set_max(15).await;
    progress
        .update("checking-latest-version-mmproxy".to_string(), None, 0)
        .await;
    binary_resolver
        .initialize_binary_timeout(
            Binaries::MergeMiningProxy,
            progress.clone(),
            should_check_for_update,
            rx.clone(),
        )
        .await?;
    sleep(Duration::from_secs(1));

    let _unused = telemetry_service
        .send(
            "checking-latest-version-wallet".to_string(),
            json!({
                "service": "wallet",
                "percentage": 15,
            }),
        )
        .await;
    progress.set_max(20).await;
    progress
        .update("checking-latest-version-wallet".to_string(), None, 0)
        .await;
    binary_resolver
        .initialize_binary_timeout(
            Binaries::Wallet,
            progress.clone(),
            should_check_for_update,
            rx.clone(),
        )
        .await?;
    sleep(Duration::from_secs(1));

    let _unused = telemetry_service
        .send(
            "checking-latest-version-gpuminer".to_string(),
            json!({
                "service": "gpuminer",
                "percentage":20,
            }),
        )
        .await;
    progress.set_max(25).await;
    progress
        .update("checking-latest-version-gpuminer".to_string(), None, 0)
        .await;
    binary_resolver
        .initialize_binary_timeout(
            Binaries::GpuMiner,
            progress.clone(),
            should_check_for_update,
            rx.clone(),
        )
        .await?;
    sleep(Duration::from_secs(1));

    let _unused = telemetry_service
        .send(
            "checking-latest-version-xmrig".to_string(),
            json!({
                "service": "xmrig",
                "percentage":25,
            }),
        )
        .await;
    progress.set_max(30).await;
    progress
        .update("checking-latest-version-xmrig".to_string(), None, 0)
        .await;
    binary_resolver
        .initialize_binary_timeout(
            Binaries::Xmrig,
            progress.clone(),
            should_check_for_update,
            rx.clone(),
        )
        .await?;
    sleep(Duration::from_secs(1));

    let _unused = telemetry_service
        .send(
            "checking-latest-version-sha-p2pool".to_string(),
            json!({
                "service": "sha_p2pool",
                "percentage":30,
            }),
        )
        .await;
    progress.set_max(35).await;
    progress
        .update("checking-latest-version-sha-p2pool".to_string(), None, 0)
        .await;
    binary_resolver
        .initialize_binary_timeout(
            Binaries::ShaP2pool,
            progress.clone(),
            should_check_for_update,
            rx.clone(),
        )
        .await?;
    sleep(Duration::from_secs(1));

    if should_check_for_update {
        state
            .config
            .write()
            .await
            .set_last_binaries_update_timestamp(now)
            .await?;
    }

    //drop binary resolver to release the lock
    drop(binary_resolver);

    let _unused = state
        .gpu_miner
        .write()
        .await
        .detect(
            app.clone(),
            config_dir.clone(),
            state.config.read().await.gpu_engine(),
        )
        .await
        .inspect_err(|e| error!(target: LOG_TARGET, "Could not detect gpu miner: {:?}", e));

    HardwareStatusMonitor::current().initialize().await?;

    let mut tor_control_port = None;
    if use_tor && !cfg!(target_os = "macos") {
        state
            .tor_manager
            .ensure_started(
                state.shutdown.to_signal(),
                data_dir.clone(),
                config_dir.clone(),
                log_dir.clone(),
            )
            .await?;
        tor_control_port = state.tor_manager.get_control_port().await?;
    }
    let _unused = telemetry_service
        .send(
            "waiting-for-minotari-node-to-start".to_string(),
            json!({
                "service": "minotari_node",
                "percentage":35,
            }),
        )
        .await;
    progress.set_max(37).await;
    progress
        .update("waiting-for-minotari-node-to-start".to_string(), None, 0)
        .await;
    for _i in 0..2 {
        match state
            .node_manager
            .ensure_started(
                state.shutdown.to_signal(),
                data_dir.clone(),
                config_dir.clone(),
                log_dir.clone(),
                use_tor,
                tor_control_port,
            )
            .await
        {
            Ok(_) => {}
            Err(e) => {
                if let NodeManagerError::ExitCode(code) = e {
                    if STOP_ON_ERROR_CODES.contains(&code) {
                        warn!(target: LOG_TARGET, "Database for node is corrupt or needs a reset, deleting and trying again.");
                        state.node_manager.clean_data_folder(&data_dir).await?;
                        let _unused = telemetry_service
                            .send(
                                "resetting-minotari-node-database".to_string(),
                                json!({
                                    "service": "minotari_node",
                                    "percentage":37,
                                }),
                            )
                            .await;
                        progress.set_max(38).await;
                        progress
                            .update("minotari-node-restarting".to_string(), None, 0)
                            .await;
                        continue;
                    }
                }
                error!(target: LOG_TARGET, "Could not start node manager: {:?}", e);

                app.exit(-1);
                return Err(e.into());
            }
        }
    }
    info!(target: LOG_TARGET, "Node has started and is ready");

    let _unused = telemetry_service
        .send(
            "waiting-for-wallet".to_string(),
            json!({
                "service": "wallet",
                "percentage":35,
            }),
        )
        .await;
    progress.set_max(40).await;
    progress
        .update("waiting-for-wallet".to_string(), None, 0)
        .await;

    // let binary_version_path = BinaryResolver::current()
    //     .read()
    //     .await
    //     .resolve_path_to_binary_files(Binaries::Wallet)?;
    // match OpenOptions::new()
    //     .create_new(true)
    //     .write(true)
    //     .open(binary_version_path.clone()).await
    // {
    //     Ok(_) => {
    //         println!("Lock acquired. Running executable...");
    //         // Run your executable here
    //         // ...
    //         // Remove the lock file when exiting
    //         std::fs::remove_file(binary_version_path)?;
    //     },
    //     Err(err) => {
    //         eprintln!("Error creating lock file: {}", err);
    //     }
    // }

    state
        .wallet_manager
        .ensure_started(
            state.shutdown.to_signal(),
            data_dir.clone(),
            config_dir.clone(),
            log_dir.clone(),
        )
        .await?;

    let _unused = telemetry_service
        .send(
            "wallet-started".to_string(),
            json!({
                "service": "wallet",
                "percentage":40,
            }),
        )
        .await;
    progress.set_max(45).await;
    progress.update("wallet-started".to_string(), None, 0).await;
    progress
        .update("waiting-for-node".to_string(), None, 0)
        .await;
    let _unused = telemetry_service
        .send(
            "preparing-for-initial-sync".to_string(),
            json!({
                "service": "initial_sync",
                "percentage":45,
            }),
        )
        .await;
    progress.set_max(75).await;
    state.node_manager.wait_synced(progress.clone()).await?;
    let mut telemetry_id = state
        .telemetry_manager
        .read()
        .await
        .get_unique_string()
        .await;
    if telemetry_id.is_empty() {
        telemetry_id = "unknown_miner_tari_universe".to_string();
    }

    // Benchmark if needed.
    progress.set_max(77).await;
    // let mut cpu_miner_config = state.cpu_miner_config.read().await.clone();
    // Clear out so we use default.
    let _unused = telemetry_service
        .send(
            "starting-benchmarking".to_string(),
            json!({
                "service": "starting_benchmarking",
                "percentage":75,
            }),
        )
        .await;

    let mut cpu_miner = state.cpu_miner.write().await;
    let benchmarked_hashrate = cpu_miner
        .start_benchmarking(
            state.shutdown.to_signal(),
            Duration::from_secs(30),
            data_dir.clone(),
            config_dir.clone(),
            log_dir.clone(),
        )
        .await?;
    drop(cpu_miner);

    if p2pool_enabled {
        let _unused = telemetry_service
            .send(
                "starting-p2pool".to_string(),
                json!({
                    "service": "starting_p2pool",
                    "percentage":77,
                }),
            )
            .await;
        progress.set_max(85).await;
        progress
            .update("starting-p2pool".to_string(), None, 0)
            .await;

        let base_node_grpc = state.node_manager.get_grpc_port().await?;
        let p2pool_config = P2poolConfig::builder()
            .with_base_node(base_node_grpc)
            .with_stats_server_port(state.config.read().await.p2pool_stats_server_port())
            .with_cpu_benchmark_hashrate(Some(benchmarked_hashrate))
            .build()?;

        state
            .p2pool_manager
            .ensure_started(
                state.shutdown.to_signal(),
                p2pool_config,
                data_dir.clone(),
                config_dir.clone(),
                log_dir.clone(),
            )
            .await?;
    }

    let _unused = telemetry_service
        .send(
            "starting-mmproxy".to_string(),
            json!({
                "service": "starting_mmproxy",
                "percentage":85,
            }),
        )
        .await;
    progress.set_max(100).await;
    progress
        .update("starting-mmproxy".to_string(), None, 0)
        .await;

    let base_node_grpc_port = state.node_manager.get_grpc_port().await?;

    let config = state.config.read().await;
    let p2pool_port = state.p2pool_manager.grpc_port().await;
    mm_proxy_manager
        .start(StartConfig {
            base_node_grpc_port,
            p2pool_port,
            app_shutdown: state.shutdown.to_signal().clone(),
            base_path: data_dir.clone(),
            config_path: config_dir.clone(),
            log_path: log_dir.clone(),
            tari_address: cpu_miner_config.tari_address.clone(),
            coinbase_extra: telemetry_id,
            p2pool_enabled,
            monero_nodes: config.mmproxy_monero_nodes().clone(),
            use_monero_fail: config.mmproxy_use_monero_fail(),
        })
        .await?;
    mm_proxy_manager.wait_ready().await?;
    drop(config);

    let mut spend_wallet_manager = state.spend_wallet_manager.write().await;
    spend_wallet_manager
        .init(
            state.shutdown.to_signal().clone(),
            data_dir,
            config_dir,
            log_dir,
        )
        .await?;
    drop(spend_wallet_manager);

    *state.is_setup_finished.write().await = true;
    let _unused = telemetry_service
        .send(
            "setup-finished".to_string(),
            json!({
                "service": "setup_finished",
                "percentage":100,
            }),
        )
        .await;

    initialize_frontend_updates(&app).await?;

    drop(
        app.clone()
            .emit(
                "setup_message",
                SetupStatusEvent {
                    event_type: "setup_status".to_string(),
                    title: "application-started".to_string(),
                    title_params: None,
                    progress: 1.0,
                },
            )
            .inspect_err(
                |e| error!(target: LOG_TARGET, "Could not emit event 'setup_message': {:?}", e),
            ),
    );

    let app_handle_clone: tauri::AppHandle = app.clone();
    tauri::async_runtime::spawn(async move {
        let mut interval: time::Interval = time::interval(Duration::from_secs(30));
        let mut has_send_error = false;

        loop {
            let state = app_handle_clone.state::<UniverseAppState>().inner();
            if state.shutdown.is_triggered() {
                break;
            }

            interval.tick().await;
            let check_if_orphan = state
                .node_manager
                .check_if_is_orphan_chain(!has_send_error)
                .await;
            match check_if_orphan {
                Ok(is_stuck) => {
                    if is_stuck {
                        error!(target: LOG_TARGET, "Miner is stuck on orphan chain");
                    }
                    if is_stuck && !has_send_error {
                        has_send_error = true;
                    }
                    drop(app_handle_clone.emit("is_stuck", is_stuck));
                }
                Err(ref e) => {
                    error!(target: LOG_TARGET, "{}", e);
                }
            }
        }
    });

    let _unused = ReleaseNotes::current()
        .handle_release_notes_event_emit(state.clone(), app)
        .await;

    Ok(())
}

#[derive(Clone)]
struct UniverseAppState {
    stop_start_mutex: Arc<Mutex<()>>,
    node_status_watch_rx: Arc<watch::Receiver<BaseNodeStatus>>,
    #[allow(dead_code)]
    wallet_state_watch_rx: Arc<watch::Receiver<Option<WalletState>>>,
    cpu_miner_status_watch_rx: Arc<watch::Receiver<CpuMinerStatus>>,
    gpu_latest_status: Arc<watch::Receiver<GpuMinerStatus>>,
    p2pool_latest_status: Arc<watch::Receiver<Option<P2poolStats>>>,
    is_getting_p2pool_connections: Arc<AtomicBool>,
    is_getting_transactions_history: Arc<AtomicBool>,
    is_getting_coinbase_history: Arc<AtomicBool>,
    is_setup_finished: Arc<RwLock<bool>>,
    missing_dependencies: Arc<RwLock<Option<RequiredExternalDependency>>>,
    config: Arc<RwLock<AppConfig>>,
    in_memory_config: Arc<RwLock<AppInMemoryConfig>>,
    shutdown: Shutdown,
    tari_address: Arc<RwLock<TariAddress>>,
    cpu_miner: Arc<RwLock<CpuMiner>>,
    gpu_miner: Arc<RwLock<GpuMiner>>,
    cpu_miner_config: Arc<RwLock<CpuMinerConfig>>,
    mm_proxy_manager: MmProxyManager,
    node_manager: NodeManager,
    wallet_manager: WalletManager,
    spend_wallet_manager: Arc<RwLock<SpendWalletManager>>,
    telemetry_manager: Arc<RwLock<TelemetryManager>>,
    telemetry_service: Arc<RwLock<TelemetryService>>,
    feedback: Arc<RwLock<Feedback>>,
    p2pool_manager: P2poolManager,
    tor_manager: TorManager,
    updates_manager: UpdatesManager,
    cached_p2pool_connections: Arc<RwLock<Option<Option<Connections>>>>,
    systemtray_manager: Arc<RwLock<SystemTrayManager>>,
    events_manager: Arc<EventsManager>,
}

#[derive(Clone, serde::Serialize, serde::Deserialize)]
struct FEPayload {
    token: Option<String>,
}

#[allow(clippy::too_many_lines)]
fn main() {
    let _unused = fix_path_env::fix();
    // TODO: Integrate sentry into logs. Because we are using Tari's logging infrastructure, log4rs
    // sets the logger and does not expose a way to add sentry into it.

    let client = sentry::init((
        "https://edd6b9c1494eb7fda6ee45590b80bcee@o4504839079002112.ingest.us.sentry.io/4507979991285760",
        sentry::ClientOptions {
            release: sentry::release_name!(),
            attach_stacktrace: true,
            ..Default::default()
        },
    ));
    let _guard = minidump::init(&client);

    let shutdown = Shutdown::new();

    let mut stats_collector = ProcessStatsCollectorBuilder::new();
    // NOTE: Nothing is started at this point, so ports are not known. You can only start settings ports
    // and addresses once the different services have been started.
    // A better way is to only provide the config when we start the service.
    let (base_node_watch_tx, base_node_watch_rx) = watch::channel(BaseNodeStatus::default());
    let node_manager = NodeManager::new(base_node_watch_tx, &mut stats_collector);
    let (wallet_state_watch_tx, wallet_state_watch_rx) =
        watch::channel::<Option<WalletState>>(None);
    let (gpu_status_tx, gpu_status_rx) = watch::channel(GpuMinerStatus::default());
    let (cpu_miner_status_watch_tx, cpu_miner_status_watch_rx) =
        watch::channel::<CpuMinerStatus>(CpuMinerStatus::default());
    let wallet_manager = WalletManager::new(
        node_manager.clone(),
        wallet_state_watch_tx,
        &mut stats_collector,
    );
    let wallet_manager2 = wallet_manager.clone();
    let spend_wallet_manager = SpendWalletManager::new(node_manager.clone());
    let (p2pool_stats_tx, p2pool_stats_rx) = watch::channel(None);
    let p2pool_manager = P2poolManager::new(p2pool_stats_tx, &mut stats_collector);

    let cpu_config = Arc::new(RwLock::new(CpuMinerConfig {
        node_connection: CpuMinerConnection::BuiltInProxy,
        tari_address: TariAddress::default(),
        eco_mode_xmrig_options: vec![],
        ludicrous_mode_xmrig_options: vec![],
        custom_mode_xmrig_options: vec![],
        eco_mode_cpu_percentage: None,
        ludicrous_mode_cpu_percentage: None,
    }));

    let app_in_memory_config =
        Arc::new(RwLock::new(app_in_memory_config::AppInMemoryConfig::init()));

    let cpu_miner: Arc<RwLock<CpuMiner>> = Arc::new(
        CpuMiner::new(
            &mut stats_collector,
            cpu_miner_status_watch_tx,
            base_node_watch_rx.clone(),
        )
        .into(),
    );
    let gpu_miner: Arc<RwLock<GpuMiner>> = Arc::new(
        GpuMiner::new(
            gpu_status_tx,
            base_node_watch_rx.clone(),
            &mut stats_collector,
        )
        .into(),
    );

    let app_config_raw = AppConfig::new();
    let app_config = Arc::new(RwLock::new(app_config_raw.clone()));
    let tor_manager = TorManager::new(&mut stats_collector);
    let mm_proxy_manager = MmProxyManager::new(&mut stats_collector);

    let telemetry_manager: TelemetryManager = TelemetryManager::new(
        cpu_miner_status_watch_rx.clone(),
        app_config.clone(),
        app_in_memory_config.clone(),
        Some(Network::default()),
        gpu_status_rx.clone(),
        base_node_watch_rx.clone(),
        p2pool_stats_rx.clone(),
        stats_collector.build(),
    );
    let telemetry_service = TelemetryService::new(app_config.clone(), app_in_memory_config.clone());
    let updates_manager = UpdatesManager::new(app_config.clone(), shutdown.to_signal());

    let feedback = Feedback::new(app_in_memory_config.clone(), app_config.clone());

    let app_state = UniverseAppState {
        stop_start_mutex: Arc::new(Mutex::new(())),
        is_getting_p2pool_connections: Arc::new(AtomicBool::new(false)),
        node_status_watch_rx: Arc::new(base_node_watch_rx),
        wallet_state_watch_rx: Arc::new(wallet_state_watch_rx.clone()),
        cpu_miner_status_watch_rx: Arc::new(cpu_miner_status_watch_rx),
        gpu_latest_status: Arc::new(gpu_status_rx),
        p2pool_latest_status: Arc::new(p2pool_stats_rx),
        is_setup_finished: Arc::new(RwLock::new(false)),
        missing_dependencies: Arc::new(RwLock::new(None)),
        is_getting_transactions_history: Arc::new(AtomicBool::new(false)),
        is_getting_coinbase_history: Arc::new(AtomicBool::new(false)),
        config: app_config.clone(),
        in_memory_config: app_in_memory_config.clone(),
        shutdown: shutdown.clone(),
        tari_address: Arc::new(RwLock::new(TariAddress::default())),
        cpu_miner: cpu_miner.clone(),
        gpu_miner: gpu_miner.clone(),
        cpu_miner_config: cpu_config.clone(),
        mm_proxy_manager: mm_proxy_manager.clone(),
        node_manager,
        wallet_manager,
        spend_wallet_manager: Arc::new(RwLock::new(spend_wallet_manager)),
        p2pool_manager,
        telemetry_manager: Arc::new(RwLock::new(telemetry_manager)),
        telemetry_service: Arc::new(RwLock::new(telemetry_service)),
        feedback: Arc::new(RwLock::new(feedback)),
        tor_manager,
        updates_manager,
        cached_p2pool_connections: Arc::new(RwLock::new(None)),
        systemtray_manager: Arc::new(RwLock::new(SystemTrayManager::new())),
        events_manager: Arc::new(EventsManager::new(wallet_state_watch_rx)),
    };
    let app_state_clone = app_state.clone();
    let app = tauri::Builder::default()
        .plugin(tauri_plugin_clipboard_manager::init())
        .plugin(tauri_plugin_process::init())
        .plugin(tauri_plugin_sentry::init_with_no_injection(&client))
        .plugin(tauri_plugin_os::init())
        .plugin(tauri_plugin_shell::init())
        .plugin(tauri_plugin_single_instance::init(|app, argv, cwd| {
            println!("{}, {argv:?}, {cwd}", app.package_info().name);

            match app.get_webview_window("main") {
                Some(w) => {
                    let _unused = w.show().map_err(|err| error!(target: LOG_TARGET, "Couldn't show the main window {:?}", err));
                    let _unused = w.set_focus();
                },
                None => {
                    error!(target: LOG_TARGET, "Could not find main window");
                }
            };
        }))
        .plugin(tauri_plugin_updater::Builder::new().build())
        .plugin(tauri_plugin_cli::init())
        .setup(|app| {
            let config_path = app
                .path()
                .app_config_dir()
                .expect("Could not get config dir");

            // Remove this after it's been rolled out for a few versions
            let log_path = app.path().app_log_dir().map_err(|e| e.to_string())?;
            let logs_cleared_file = log_path.join("logs_cleared");
            if logs_cleared_file.exists() {
                remove_file(&logs_cleared_file).map_err(|e| e.to_string())?;
            }

            let contents = setup_logging(
                &log_path
                    .join("universe")
                    .join("configs")
                    .join("log4rs_config_universe.yml"),
                &app.path().app_log_dir().expect("Could not get log dir"),
                include_str!("../log4rs/universe_sample.yml"),
            )
            .expect("Could not set up logging");
            let config: RawConfig = serde_yaml::from_str(&contents)
                .expect("Could not parse the contents of the log file as yaml");
            log4rs::init_raw_config(config).expect("Could not initialize logging");

            // Do this after logging has started otherwise we can't actually see any errors
            app.manage(app_state_clone);
            match app.cli().matches() {
                Ok(matches) => {
                    if let Some(backup_path) = matches.args.get("import-backup") {
                        if let Some(backup_path)  = backup_path.value.as_str() {
                            info!(target: LOG_TARGET, "Trying to copy backup to existing db: {:?}", backup_path);
                            let backup_path = Path::new(backup_path);
                            if backup_path.exists() {
                               let existing_db = app.path()
                                    .app_local_data_dir()
                                    .map_err(Box::new)?
                                    .join("node")
                                    .join(Network::get_current_or_user_setting_or_default().to_string())
                                    .join("data").join("base_node").join("db");

                                info!(target: LOG_TARGET, "Existing db path: {:?}", existing_db);
                                let _unused = fs::remove_dir_all(&existing_db).inspect_err(|e| warn!(target: LOG_TARGET, "Could not remove existing db when importing backup: {:?}", e));
                                let _unused=fs::create_dir_all(&existing_db).inspect_err(|e| error!(target: LOG_TARGET, "Could not create existing db when importing backup: {:?}", e));
                                let _unused = fs::copy(backup_path, existing_db.join("data.mdb")).inspect_err(|e| error!(target: LOG_TARGET, "Could not copy backup to existing db: {:?}", e));
                            } else {
                                warn!(target: LOG_TARGET, "Backup file does not exist: {:?}", backup_path);
                            }
                        }
                    }
                },
                Err(e) => {
                    error!(target: LOG_TARGET, "Could not get cli matches: {:?}", e);
                   return Err(Box::new(e));
                }
            };
            // The start of needed restart operations. Break this out into a module if we need n+1
            let tcp_tor_toggled_file = config_path.join("tcp_tor_toggled");
            if tcp_tor_toggled_file.exists() {
                let network = Network::default().as_key_str();

                let node_peer_db = config_path.join("node").join(network).join("peer_db");
                let wallet_peer_db = config_path.join("wallet").join(network).join("peer_db");

                // They may not exist. This could be first run.
                if node_peer_db.exists() {
                    if let Err(e) = remove_dir_all(node_peer_db) {
                        warn!(target: LOG_TARGET, "Could not clear peer data folder: {}", e);
                    }
                }

                if wallet_peer_db.exists() {
                    if let Err(e) = remove_dir_all(wallet_peer_db) {
                        warn!(target: LOG_TARGET, "Could not clear peer data folder: {}", e);
                    }
                }

                remove_file(tcp_tor_toggled_file).map_err(|e| {
                    error!(target: LOG_TARGET, "Could not remove tcp_tor_toggled file: {}", e);
                    e.to_string()
                })?;
            }

            // TODO: Remove this in a few versions
            // It exists for people who ran 0.9.803 and ended up on a fork
            // Everyone needs a clean node db for 0.9.804, so lets wipe the db once, write this file
            // and not require people to clear the db multiple times. Once we know nobody is on
            // a version 0.9.803 or before
            let feb_17_fork_reset = config_path.join("20250217-node-db-clean");
            if !feb_17_fork_reset.exists() {
                let network = Network::default().as_key_str();

                let node_data_db = config_path.join("node").join(network).join("data");

                // They may not exist. This could be first run.
                if node_data_db.exists() {
                    if let Err(e) = remove_dir_all(node_data_db) {
                        warn!(target: LOG_TARGET, "Could not clear peer data folder: {}", e);
                    }
                }

                create_dir_all(&config_path).map_err(|e| e.to_string())?;
                File::create(feb_17_fork_reset).map_err(|e| e.to_string())?;
            }

            let cpu_config2 = cpu_config.clone();
            let thread_config: JoinHandle<Result<(), anyhow::Error>> =
                tauri::async_runtime::spawn(async move {
                    let mut app_conf = app_config.write().await;
                    app_conf.load_or_create(config_path).await?;

                    let mut cpu_conf = cpu_config2.write().await;
                    cpu_conf.eco_mode_cpu_percentage = app_conf.eco_mode_cpu_threads();
                    cpu_conf.ludicrous_mode_cpu_percentage = app_conf.ludicrous_mode_cpu_threads();
                    cpu_conf.eco_mode_xmrig_options = app_conf.eco_mode_cpu_options().clone();
                    cpu_conf.ludicrous_mode_xmrig_options =
                        app_conf.ludicrous_mode_cpu_options().clone();
                    cpu_conf.custom_mode_xmrig_options = app_conf.custom_mode_cpu_options().clone();

                    Ok(())
                });

            match tauri::async_runtime::block_on(thread_config) {
                Ok(_) => {}
                Err(e) => {
                    error!(target: LOG_TARGET, "Error setting up app state: {:?}", e);
                }
            };

            let config_path = app
                .path()
                .app_config_dir()
                .expect("Could not get config dir");
            let address = app.state::<UniverseAppState>().tari_address.clone();
            let thread = tauri::async_runtime::spawn(async move {
                match InternalWallet::load_or_create(config_path).await {
                    Ok(wallet) => {
                        cpu_config.write().await.tari_address = wallet.get_tari_address();
                        wallet_manager2
                            .set_view_private_key_and_spend_key(
                                wallet.get_view_key(),
                                wallet.get_spend_key(),
                            )
                            .await;
                        let mut address_lock = address.write().await;
                        *address_lock = wallet.get_tari_address();
                        Ok(())
                        //app.state::<UniverseAppState>().tari_address = wallet.get_tari_address();
                    }
                    Err(e) => {
                        error!(target: LOG_TARGET, "Error loading internal wallet: {:?}", e);
                        // TODO: If this errors, the application does not exit properly.
                        // So temporarily we are going to kill it here

                        Err(e)
                    }
                }
            });

            match tauri::async_runtime::block_on(thread).expect("Could not start task") {
                Ok(_) => {
                    // let mut lock = app.state::<UniverseAppState>().tari_address.write().await;
                    // *lock = address;
                    Ok(())
                }
                Err(e) => {
                    error!(target: LOG_TARGET, "Error setting up internal wallet: {:?}", e);
                    Err(e.into())
                }
            }
        })
        .invoke_handler(tauri::generate_handler![
            commands::close_splashscreen,
            commands::download_and_start_installer,
            commands::exit_application,
            commands::fetch_tor_bridges,
            commands::get_app_config,
            commands::get_app_in_memory_config,
            commands::get_applications_versions,
            commands::get_external_dependencies,
            commands::get_max_consumption_levels,
            commands::get_monero_seed_words,
            commands::get_network,
            commands::get_p2pool_stats,
            commands::get_paper_wallet_details,
            commands::get_seed_words,
            commands::get_tor_config,
            commands::get_tor_entry_guards,
            commands::get_transactions_history,
            commands::get_coinbase_transactions,
            commands::import_seed_words,
            commands::log_web_message,
            commands::open_log_dir,
            commands::reset_settings,
            commands::resolve_application_language,
            commands::restart_application,
            commands::send_feedback,
            commands::set_allow_telemetry,
            commands::send_data_telemetry_service,
            commands::set_application_language,
            commands::set_auto_update,
            commands::set_cpu_mining_enabled,
            commands::set_display_mode,
            commands::set_gpu_mining_enabled,
            commands::set_mine_on_app_start,
            commands::set_mode,
            commands::set_monero_address,
            commands::set_monerod_config,
            commands::set_p2pool_enabled,
            commands::set_show_experimental_settings,
            commands::set_should_always_use_system_language,
            commands::set_should_auto_launch,
            commands::set_tor_config,
            commands::set_use_tor,
            commands::set_visual_mode,
            commands::start_mining,
            commands::stop_mining,
            commands::update_applications,
            commands::get_p2pool_connections,
            commands::set_p2pool_stats_server_port,
            commands::get_used_p2pool_stats_server_port,
            commands::proceed_with_update,
            commands::set_pre_release,
            commands::check_for_updates,
            commands::try_update,
            commands::toggle_device_exclusion,
            commands::get_network,
            commands::sign_ws_data,
            commands::set_airdrop_tokens,
            commands::get_airdrop_tokens,
<<<<<<< HEAD
            commands::frontend_ready,
            commands::send_one_sided_to_stealth_address,
=======
            commands::set_selected_engine,
            commands::frontend_ready
>>>>>>> 01dd2fc9
        ])
        .build(tauri::generate_context!())
        .inspect_err(
            |e| error!(target: LOG_TARGET, "Error while building tauri application: {:?}", e),
        )
        .expect("error while running tauri application");

    info!(
        target: LOG_TARGET,
        "Starting Tari Universe version: {}",
        app.package_info().version
    );

    let is_restart_requested = Arc::new(AtomicBool::new(false));
    let is_restart_requested_clone = is_restart_requested.clone();

    app.run(move |app_handle, event| match event {
        tauri::RunEvent::Ready  => {
            info!(target: LOG_TARGET, "RunEvent Ready");
            let handle_clone = app_handle.clone();
            tauri::async_runtime::spawn(async move {
                let state = handle_clone.state::<UniverseAppState>().clone();
                let _res = setup_inner(state, handle_clone.clone())
                    .await
                    .inspect_err(|e| error!(target: LOG_TARGET, "Could not setup app: {:?}", e));
            });
        }
        tauri::RunEvent::ExitRequested { api: _, code, .. } => {
            info!(target: LOG_TARGET, "App shutdown request caught with code: {:#?}", code);
            if let Some(exit_code) = code {
                if exit_code == RESTART_EXIT_CODE {
                    // RunEvent does not hold the exit code so we store it separately
                    is_restart_requested.store(true, Ordering::SeqCst);
                }
            }
            let _unused = block_on(stop_all_processes(app_handle.clone(), true));
            info!(target: LOG_TARGET, "App shutdown complete");
        }
        tauri::RunEvent::Exit => {
            info!(target: LOG_TARGET, "App shutdown caught");
            let _unused = block_on(stop_all_processes(app_handle.clone(), true));
            if is_restart_requested_clone.load(Ordering::SeqCst) {
                app_handle.cleanup_before_exit();
                let env = app_handle.env();
                tauri::process::restart(&env); // this will call exit(0) so we'll not return to the event loop
            }
            info!(target: LOG_TARGET, "Tari Universe v{} shut down successfully", app_handle.package_info().version);
        }
        RunEvent::MainEventsCleared => {
            // no need to handle
        }
        _ => {}
    });
}<|MERGE_RESOLUTION|>--- conflicted
+++ resolved
@@ -1332,13 +1332,9 @@
             commands::sign_ws_data,
             commands::set_airdrop_tokens,
             commands::get_airdrop_tokens,
-<<<<<<< HEAD
+            commands::set_selected_engine,
             commands::frontend_ready,
             commands::send_one_sided_to_stealth_address,
-=======
-            commands::set_selected_engine,
-            commands::frontend_ready
->>>>>>> 01dd2fc9
         ])
         .build(tauri::generate_context!())
         .inspect_err(
