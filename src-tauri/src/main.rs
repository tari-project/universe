--- conflicted
+++ resolved
@@ -2380,13 +2380,8 @@
         }
         tauri::RunEvent::Exit => {
             info!(target: LOG_TARGET, "App shutdown caught");
-<<<<<<< HEAD
-            let _unused = block_on(stop_all_miners(app_state.clone(), 2));
+            let _unused = block_on(stop_all_processes(app_state.clone(), true));
             info!(target: LOG_TARGET, "Tari Universe v{} shut down successfully", app_handle.package_info().version);
-=======
-            let _unused = block_on(stop_all_processes(app_state.clone(), true));
-            info!(target: LOG_TARGET, "Tari Universe v{} shut down successfully", _app_handle.package_info().version);
->>>>>>> 45e5b66a
         }
         RunEvent::MainEventsCleared => {
             // no need to handle
