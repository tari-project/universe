// Prevents additional console window on Windows in release, DO NOT REMOVE!!
#![cfg_attr(not(debug_assertions), windows_subsystem = "windows")]

use log::trace;
use log::{debug, error, info, warn};
use serde::Serialize;
use std::collections::HashMap;
use std::fs::{read_dir, remove_dir_all, remove_file};
use std::sync::atomic::{AtomicBool, Ordering};
use std::sync::Arc;
use std::thread::sleep;
use std::time::{Duration, Instant, SystemTime};
use tari_common::configuration::Network;
use tari_common_types::tari_address::TariAddress;
use tari_core::transactions::tari_amount::MicroMinotari;
use tari_shutdown::Shutdown;
use tauri::async_runtime::block_on;
use tauri::{Manager, RunEvent, UpdaterEvent};
use tokio::sync::RwLock;

use app_config::AppConfig;
use app_in_memory_config::{AirdropInMemoryConfig, AppInMemoryConfig};
use binaries::{binaries_list::Binaries, binaries_resolver::BinaryResolver};
use gpu_miner_adapter::{GpuMinerStatus, GpuNodeSource};
use hardware_monitor::{HardwareMonitor, HardwareParameters};
use node_manager::NodeManagerError;
use progress_tracker::ProgressTracker;
use setup_status_event::SetupStatusEvent;
use systemtray_manager::{SystemtrayManager, SystrayData};
use telemetry_manager::TelemetryManager;
use wallet_manager::WalletManagerError;

use crate::cpu_miner::CpuMiner;
use crate::feedback::Feedback;
use crate::gpu_miner::GpuMiner;
use crate::internal_wallet::InternalWallet;
use crate::mm_proxy_manager::{MmProxyManager, StartConfig};
use crate::node_manager::NodeManager;
use crate::p2pool::models::Stats;
use crate::p2pool_manager::{P2poolConfig, P2poolManager};
use crate::wallet_adapter::WalletBalance;
use crate::wallet_manager::WalletManager;

mod app_config;
mod app_in_memory_config;
<<<<<<< HEAD
mod binary_resolver;
mod clythor_adapter;
=======
mod binaries;
>>>>>>> a606c35e
mod consts;
mod cpu_miner;
mod download_utils;
mod feedback;
mod format_utils;
mod github;
mod gpu_miner;
mod gpu_miner_adapter;
mod hardware_monitor;
mod internal_wallet;
mod mm_proxy_adapter;
mod mm_proxy_manager;
mod network_utils;
mod node_adapter;
mod node_manager;
mod p2pool;
mod p2pool_adapter;
mod p2pool_manager;
mod process_adapter;
mod process_killer;
mod process_utils;
mod process_watcher;
mod progress_tracker;
mod setup_status_event;
mod systemtray_manager;
mod telemetry_manager;
mod tests;
mod user_listener;
mod utils;
mod wallet_adapter;
mod wallet_manager;
mod xmrig;
mod xmrig_adapter;

<<<<<<< HEAD
use crate::cpu_miner::CpuMiner;
use crate::gpu_miner::GpuMiner;
use crate::internal_wallet::InternalWallet;
use crate::mm_proxy_manager::{MmProxyManager, StartConfig};
use crate::node_manager::NodeManager;
use crate::p2pool::models::Stats;
use crate::p2pool_manager::{P2poolConfig, P2poolManager};
use crate::wallet_adapter::WalletBalance;
use crate::wallet_manager::WalletManager;
use crate::xmrig_adapter::XmrigAdapter;
use app_config::{AppConfig, MiningMode};
use app_in_memory_config::{AirdropInMemoryConfig, AppInMemoryConfig};
use binary_resolver::{Binaries, BinaryResolver};
use cpu_miner::RandomXMiner;
use gpu_miner_adapter::{GpuMinerStatus, GpuNodeSource};
use hardware_monitor::{HardwareMonitor, HardwareStatus};
use log::{debug, error, info, warn};
use node_manager::NodeManagerError;
use progress_tracker::ProgressTracker;
use serde::Serialize;
use setup_status_event::SetupStatusEvent;
use std::collections::HashMap;
use std::fs::{read_dir, remove_dir_all, remove_file};
use std::sync::Arc;
use std::thread::sleep;
use std::time::{Duration, SystemTime};
use systemtray_manager::{SystemtrayManager, SystrayData};
use tari_common::configuration::Network;
use tari_common_types::tari_address::TariAddress;
use tari_core::transactions::tari_amount::MicroMinotari;
use tari_shutdown::Shutdown;
use tauri::{Manager, RunEvent, UpdaterEvent};
use telemetry_manager::TelemetryManager;
use tokio::sync::RwLock;
use wallet_manager::WalletManagerError;
=======
const MAX_ACCEPTABLE_COMMAND_TIME: Duration = Duration::from_secs(1);
>>>>>>> a606c35e

const LOG_TARGET: &str = "tari::universe::main";
const LOG_TARGET_WEB: &str = "tari::universe::web";

#[derive(Debug, Serialize, Clone)]
#[serde(rename_all = "camelCase")]
struct UpdateProgressRustEvent {
    chunk_length: usize,
    content_length: Option<u64>,
    downloaded: u64,
}

async fn stop_all_miners(state: UniverseAppState, sleep_secs: u64) -> Result<(), String> {
    state
        .cpu_miner
        .write()
        .await
        .stop()
        .await
        .map_err(|e| e.to_string())?;
    state
        .gpu_miner
        .write()
        .await
        .stop()
        .await
        .map_err(|e| e.to_string())?;
    let exit_code = state
        .wallet_manager
        .stop()
        .await
        .map_err(|e| e.to_string())?;
    info!(target: LOG_TARGET, "Wallet manager stopped with exit code: {}", exit_code);
    state
        .mm_proxy_manager
        .stop()
        .await
        .map_err(|e| e.to_string())?;
    let exit_code = state.node_manager.stop().await.map_err(|e| e.to_string())?;
    info!(target: LOG_TARGET, "Node manager stopped with exit code: {}", exit_code);
    let exit_code = state
        .p2pool_manager
        .stop()
        .await
        .map_err(|e| e.to_string())?;
    info!(target: LOG_TARGET, "P2Pool manager stopped with exit code: {}", exit_code);

    state.shutdown.clone().trigger();

    // TODO: Find a better way of knowing that all miners have stopped
    sleep(std::time::Duration::from_secs(sleep_secs));
    Ok(())
}

#[tauri::command]
async fn set_mode(mode: String, state: tauri::State<'_, UniverseAppState>) -> Result<(), String> {
    let timer = Instant::now();
    state
        .config
        .write()
        .await
        .set_mode(mode)
        .await
        .inspect_err(|e| error!(target: LOG_TARGET, "error at set_mode {:?}", e))
        .map_err(|e| e.to_string())?;
    if timer.elapsed() > MAX_ACCEPTABLE_COMMAND_TIME {
        warn!(target: LOG_TARGET, "set_mode took too long: {:?}", timer.elapsed());
    }

    Ok(())
}

#[tauri::command]
async fn send_feedback(
    feedback: String,
    include_logs: bool,
    _window: tauri::Window,
    state: tauri::State<'_, UniverseAppState>,
    app: tauri::AppHandle,
) -> Result<String, String> {
    let timer = Instant::now();
    let reference = state
        .feedback
        .read()
        .await
        .send_feedback(
            feedback,
            include_logs,
            app.path_resolver().app_log_dir().clone(),
        )
        .await
        .inspect_err(|e| error!("error at send_feedback {:?}", e))
        .map_err(|e| e.to_string())?;
    if timer.elapsed() > Duration::from_secs(60) {
        warn!(target: LOG_TARGET, "send_feedback took too long: {:?}", timer.elapsed());
    }
    Ok(reference)
}

#[tauri::command]
async fn set_allow_telemetry(
    allow_telemetry: bool,
    _window: tauri::Window,
    state: tauri::State<'_, UniverseAppState>,
    _app: tauri::AppHandle,
) -> Result<(), String> {
    state
        .config
        .write()
        .await
        .set_allow_telemetry(allow_telemetry)
        .await
        .inspect_err(|e| error!(target: LOG_TARGET, "error at set_allow_telemetry {:?}", e))
        .map_err(|e| e.to_string())?;
    Ok(())
}

#[tauri::command]
async fn get_app_id(
    _window: tauri::Window,
    state: tauri::State<'_, UniverseAppState>,
    _app: tauri::AppHandle,
) -> Result<String, ()> {
    let timer = Instant::now();
    let app_id = state.config.read().await.anon_id().to_string();
    if timer.elapsed() > MAX_ACCEPTABLE_COMMAND_TIME {
        warn!(target: LOG_TARGET, "get_app_id took too long: {:?}", timer.elapsed());
    }
    Ok(app_id)
}

#[tauri::command]
async fn set_airdrop_access_token(
    token: String,
    _window: tauri::Window,
    state: tauri::State<'_, UniverseAppState>,
    _app: tauri::AppHandle,
) -> Result<(), String> {
    let timer = Instant::now();
    let mut write_lock = state.airdrop_access_token.write().await;
    *write_lock = Some(token.clone());
    if timer.elapsed() > MAX_ACCEPTABLE_COMMAND_TIME {
        warn!(target: LOG_TARGET,
            "set_airdrop_access_token took too long: {:?}",
            timer.elapsed()
        );
    }
    let mut in_memory_app_config = state.in_memory_config.write().await;
    in_memory_app_config.airdrop_access_token = Some(token);
    Ok(())
}

#[tauri::command]
async fn get_app_in_memory_config(
    _window: tauri::Window,
    state: tauri::State<'_, UniverseAppState>,
    _app: tauri::AppHandle,
) -> Result<AirdropInMemoryConfig, ()> {
    let timer = Instant::now();
    let res = state.in_memory_config.read().await.clone().into();
    if timer.elapsed() > MAX_ACCEPTABLE_COMMAND_TIME {
        warn!(target: LOG_TARGET,
            "get_app_in_memory_config took too long: {:?}",
            timer.elapsed()
        );
    }
    Ok(res)
}

#[tauri::command]
async fn set_monero_address(
    monero_address: String,
    state: tauri::State<'_, UniverseAppState>,
) -> Result<(), String> {
    let timer = Instant::now();
    let mut app_config = state.config.write().await;
    app_config
        .set_monero_address(monero_address)
        .await
        .map_err(|e| e.to_string())?;
    if timer.elapsed() > MAX_ACCEPTABLE_COMMAND_TIME {
        warn!(target: LOG_TARGET, "set_monero_address took too long: {:?}", timer.elapsed());
    }
    Ok(())
}

#[tauri::command]
async fn restart_application(
    _window: tauri::Window,
    _state: tauri::State<'_, UniverseAppState>,
    app: tauri::AppHandle,
) -> Result<(), String> {
    // This restart doesn't need to shutdown all the miners
    app.restart();
    Ok(())
}

#[tauri::command]
async fn exit_application(
    _window: tauri::Window,
    state: tauri::State<'_, UniverseAppState>,
    app: tauri::AppHandle,
) -> Result<(), String> {
    stop_all_miners(state.inner().clone(), 5).await?;

    app.exit(0);
    Ok(())
}

#[tauri::command]
async fn set_should_always_use_system_language(
    should_always_use_system_language: bool,
    state: tauri::State<'_, UniverseAppState>,
) -> Result<(), String> {
    state
        .config
        .write()
        .await
        .set_should_always_use_system_language(should_always_use_system_language)
        .await
        .map_err(|e| e.to_string())?;
    Ok(())
}

#[tauri::command]
async fn set_application_language(
    state: tauri::State<'_, UniverseAppState>,
    application_language: String,
) -> Result<(), String> {
    state
        .config
        .write()
        .await
        .set_application_language(application_language.clone())
        .await
        .map_err(|e| e.to_string())?;
    Ok(())
}

#[tauri::command]
async fn resolve_application_language(
    state: tauri::State<'_, UniverseAppState>,
) -> Result<String, String> {
    let mut config = state.config.write().await;
    let _unused = config.propose_system_language().await;

    Ok(config.application_language().to_string())
}

#[tauri::command]
async fn setup_application(
    window: tauri::Window,
    state: tauri::State<'_, UniverseAppState>,
    app: tauri::AppHandle,
) -> Result<bool, String> {
    let timer = Instant::now();
    setup_inner(window, state.clone(), app).await.map_err(|e| {
        warn!(target: LOG_TARGET, "Error setting up application: {:?}", e);
        e.to_string()
    })?;

    let res = state.config.read().await.auto_mining();
    if timer.elapsed() > MAX_ACCEPTABLE_COMMAND_TIME {
        warn!(target: LOG_TARGET, "setup_application took too long: {:?}", timer.elapsed());
    }
    Ok(res)
}

#[allow(clippy::too_many_lines)]
async fn setup_inner(
    window: tauri::Window,
    state: tauri::State<'_, UniverseAppState>,
    app: tauri::AppHandle,
) -> Result<(), anyhow::Error> {
    window
        .emit(
            "message",
            SetupStatusEvent {
                event_type: "setup_status".to_string(),
                title: "starting-up".to_string(),
                title_params: None,
                progress: 0.0,
            },
        )
        .inspect_err(|e| error!(target: LOG_TARGET, "Could not emit event 'message': {:?}", e))?;

    let data_dir = app.path_resolver().app_local_data_dir().unwrap();
    let config_dir = app.path_resolver().app_config_dir().unwrap();
    let log_dir = app.path_resolver().app_log_dir().unwrap();

    let cpu_miner_config = state.cpu_miner_config.read().await;
    let mm_proxy_manager = state.mm_proxy_manager.clone();

    let progress = ProgressTracker::new(window.clone());

    let last_binaries_update_timestamp = state.config.read().await.last_binaries_update_timestamp();
    let now = SystemTime::now();

    state
        .telemetry_manager
        .write()
        .await
        .initialize(state.airdrop_access_token.clone(), window.clone())
        .await?;

<<<<<<< HEAD
    BinaryResolver::current()
        .read_current_highest_version(Binaries::Clythor, progress.clone())
        .await?;
    BinaryResolver::current()
        .read_current_highest_version(Binaries::MinotariNode, progress.clone())
        .await?;
    BinaryResolver::current()
        .read_current_highest_version(Binaries::MergeMiningProxy, progress.clone())
=======
    let mut binary_resolver = BinaryResolver::current().write().await;
    let should_check_for_update = now
        .duration_since(last_binaries_update_timestamp)
        .unwrap_or(Duration::from_secs(0))
        > Duration::from_secs(60 * 60 * 6);

    progress.set_max(10).await;
    progress
        .update("checking-latest-version-node".to_string(), None, 0)
        .await;
    binary_resolver
        .initalize_binary(
            Binaries::MinotariNode,
            progress.clone(),
            should_check_for_update,
        )
>>>>>>> a606c35e
        .await?;
    sleep(Duration::from_secs(1));

    progress.set_max(15).await;
    progress
        .update("checking-latest-version-mmproxy".to_string(), None, 0)
        .await;
    binary_resolver
        .initalize_binary(
            Binaries::MergeMiningProxy,
            progress.clone(),
            should_check_for_update,
        )
        .await?;
    sleep(Duration::from_secs(1));
    progress.set_max(20).await;
    progress
        .update("checking-latest-version-wallet".to_string(), None, 0)
        .await;
    binary_resolver
        .initalize_binary(Binaries::Wallet, progress.clone(), should_check_for_update)
        .await?;

    sleep(Duration::from_secs(1));
    progress.set_max(25).await;
    progress
        .update(
            "Checking for latest version of gpu miner".to_string(),
            None,
            0,
        )
        .await;
    binary_resolver
        .initalize_binary(
            Binaries::GpuMiner,
            progress.clone(),
            should_check_for_update,
        )
        .await?;
    sleep(Duration::from_secs(1));

    progress.set_max(30).await;
    progress
        .update("checking-latest-version-xmrig".to_string(), None, 0)
        .await;
    binary_resolver
        .initalize_binary(Binaries::Xmrig, progress.clone(), should_check_for_update)
        .await?;
    sleep(Duration::from_secs(1));
    progress.set_max(35).await;
    progress
        .update("checking-latest-version-sha-p2pool".to_string(), None, 0)
        .await;
    binary_resolver
        .initalize_binary(
            Binaries::ShaP2pool,
            progress.clone(),
            should_check_for_update,
        )
        .await?;
    sleep(Duration::from_secs(1));
    if should_check_for_update {
        state
            .config
            .write()
            .await
            .set_last_binaries_update_timestamp(now)
            .await?;
    }

<<<<<<< HEAD
        progress.set_max(5).await;
        progress
            .update("checking-latest-version-clythor".to_string(), None, 0)
            .await;
        BinaryResolver::current()
            .ensure_latest(Binaries::Clythor, progress.clone())
            .await?;

        progress.set_max(10).await;
        progress
            .update("checking-latest-version-node".to_string(), None, 0)
            .await;
        BinaryResolver::current()
            .ensure_latest(Binaries::MinotariNode, progress.clone())
            .await?;
        sleep(Duration::from_secs(1));

        progress.set_max(15).await;
        progress
            .update("checking-latest-version-mmproxy".to_string(), None, 0)
            .await;
        sleep(Duration::from_secs(1));
        BinaryResolver::current()
            .ensure_latest(Binaries::MergeMiningProxy, progress.clone())
            .await?;
        progress.set_max(20).await;
        progress
            .update("checking-latest-version-wallet".to_string(), None, 0)
            .await;
        sleep(Duration::from_secs(1));
        BinaryResolver::current()
            .ensure_latest(Binaries::Wallet, progress.clone())
            .await?;

        sleep(Duration::from_secs(1));
        progress.set_max(25).await;
        progress
            .update("checking-latest-version-gpuminer".to_string(), None, 0)
            .await;
        BinaryResolver::current()
            .ensure_latest(Binaries::GpuMiner, progress.clone())
            .await?;

        progress.set_max(30).await;
        progress
            .update("checking-latest-version-xmrig".to_string(), None, 0)
            .await;
        sleep(Duration::from_secs(1));
        XmrigAdapter::ensure_latest(cache_dir, false, progress.clone()).await?;
=======
    //drop binary resolver to release the lock
    drop(binary_resolver);
>>>>>>> a606c35e

    let _ = state
        .gpu_miner
        .write()
        .await
        .detect(config_dir.clone())
        .await
        .inspect_err(|e| error!(target: LOG_TARGET, "Could not detect gpu miner: {:?}", e));

    for _i in 0..2 {
        match state
            .node_manager
            .ensure_started(
                state.shutdown.to_signal(),
                data_dir.clone(),
                config_dir.clone(),
                log_dir.clone(),
            )
            .await
        {
            Ok(_) => {}
            Err(e) => {
                if let NodeManagerError::ExitCode(code) = e {
                    if code == 114 {
                        warn!(target: LOG_TARGET, "Database for node is corrupt or needs a reset, deleting and trying again.");
                        state.node_manager.clean_data_folder(&data_dir).await?;
                        continue;
                    }
                }
                error!(target: LOG_TARGET, "Could not start node manager: {:?}", e);

                app.exit(-1);
                return Err(e.into());
            }
        }
    }

    info!(target: LOG_TARGET, "Node has started and is ready");

    progress.set_max(40).await;
    progress
        .update("waiting-for-wallet".to_string(), None, 0)
        .await;
    state
        .wallet_manager
        .ensure_started(
            state.shutdown.to_signal(),
            data_dir.clone(),
            config_dir.clone(),
            log_dir.clone(),
        )
        .await?;

    progress.set_max(75).await;
    progress
        .update("preparing-for-initial-sync".to_string(), None, 0)
        .await;
    state.node_manager.wait_synced(progress.clone()).await?;

    if state.config.read().await.p2pool_enabled() {
        progress.set_max(85).await;
        progress
            .update("starting-p2pool".to_string(), None, 0)
            .await;

        let base_node_grpc = state.node_manager.get_grpc_port().await?;
        let p2pool_config = P2poolConfig::builder()
            .with_base_node(base_node_grpc)
            .build()?;

        state
            .p2pool_manager
            .ensure_started(
                state.shutdown.to_signal(),
                p2pool_config,
                data_dir,
                config_dir,
                log_dir,
            )
            .await?;
    }

    progress.set_max(100).await;
    progress
        .update("starting-mmproxy".to_string(), None, 0)
        .await;

    let base_node_grpc_port = state.node_manager.get_grpc_port().await?;

    let mut telemetry_id = state
        .telemetry_manager
        .read()
        .await
        .get_unique_string()
        .await;
    if telemetry_id.is_empty() {
        telemetry_id = "unknown_miner_tari_universe".to_string();
    }

    let config = state.config.read().await;
    let p2pool_port = state.p2pool_manager.grpc_port().await;
    mm_proxy_manager
        .start(StartConfig::new(
            state.shutdown.to_signal().clone(),
            app.path_resolver().app_local_data_dir().unwrap().clone(),
            app.path_resolver().app_config_dir().unwrap().clone(),
            app.path_resolver().app_log_dir().unwrap().clone(),
            cpu_miner_config.tari_address.clone(),
            base_node_grpc_port,
            telemetry_id,
            config.p2pool_enabled(),
            p2pool_port,
        ))
        .await?;
    mm_proxy_manager.wait_ready().await?;
    *state.is_setup_finished.write().await = true;
    drop(
        window
            .emit(
                "message",
                SetupStatusEvent {
                    event_type: "setup_status".to_string(),
                    title: "application-started".to_string(),
                    title_params: None,
                    progress: 1.0,
                },
            )
            .inspect_err(|e| error!(target: LOG_TARGET, "Could not emit event 'message': {:?}", e)),
    );

    Ok(())
}

#[tauri::command]
async fn set_p2pool_enabled(
    p2pool_enabled: bool,
    state: tauri::State<'_, UniverseAppState>,
) -> Result<(), String> {
    let timer = Instant::now();
    state
        .config
        .write()
        .await
        .set_p2pool_enabled(p2pool_enabled)
        .await
        .inspect_err(|e| error!("error at set_p2pool_enabled {:?}", e))
        .map_err(|e| e.to_string())?;

    let origin_config = state.mm_proxy_manager.config().await;
    let p2pool_grpc_port = state.p2pool_manager.grpc_port().await;
    if origin_config.is_none() {
        warn!(target: LOG_TARGET, "Tried to set p2pool_enabled but mmproxy has not been initialized yet");
        return Ok(());
    }
    let mut origin_config = origin_config.clone().unwrap();
    if origin_config.p2pool_enabled != p2pool_enabled {
        if p2pool_enabled {
            origin_config.set_to_use_p2pool(p2pool_grpc_port);
        } else {
            let base_node_grpc_port = state
                .node_manager
                .get_grpc_port()
                .await
                .map_err(|error| error.to_string())?;
            origin_config.set_to_use_base_node(base_node_grpc_port);
        };
        state
            .mm_proxy_manager
            .change_config(origin_config)
            .await
            .map_err(|error| error.to_string())?;
    }

    if timer.elapsed() > MAX_ACCEPTABLE_COMMAND_TIME {
        warn!(target: LOG_TARGET, "set_p2pool_enabled took too long: {:?}", timer.elapsed());
    }
    Ok(())
}

#[tauri::command]
async fn set_cpu_mining_enabled<'r>(
    enabled: bool,
    state: tauri::State<'_, UniverseAppState>,
) -> Result<(), String> {
    let timer = Instant::now();
    let mut config = state.config.write().await;
    config
        .set_cpu_mining_enabled(enabled)
        .await
        .inspect_err(|e| error!("error at set_cpu_mining_enabled {:?}", e))
        .map_err(|e| e.to_string())?;
    if timer.elapsed() > MAX_ACCEPTABLE_COMMAND_TIME {
        warn!(target: LOG_TARGET,
            "set_cpu_mining_enabled took too long: {:?}",
            timer.elapsed()
        );
    }
    Ok(())
}

#[tauri::command]
async fn set_gpu_mining_enabled(
    enabled: bool,
    state: tauri::State<'_, UniverseAppState>,
) -> Result<(), String> {
    let timer = Instant::now();
    let mut config = state.config.write().await;
    config
        .set_gpu_mining_enabled(enabled)
        .await
        .inspect_err(|e| error!("error at set_gpu_mining_enabled {:?}", e))
        .map_err(|e| e.to_string())?;
    if timer.elapsed() > MAX_ACCEPTABLE_COMMAND_TIME {
        warn!(target: LOG_TARGET,
            "set_gpu_mining_enabled took too long: {:?}",
            timer.elapsed()
        );
    }

    Ok(())
}

#[tauri::command]
async fn get_seed_words(
    _window: tauri::Window,
    _state: tauri::State<'_, UniverseAppState>,
    app: tauri::AppHandle,
) -> Result<Vec<String>, String> {
    let timer = Instant::now();
    let config_path = app.path_resolver().app_config_dir().unwrap();
    let internal_wallet = InternalWallet::load_or_create(config_path)
        .await
        .map_err(|e| e.to_string())?;
    let seed_words = internal_wallet
        .decrypt_seed_words()
        .map_err(|e| e.to_string())?;
    let mut res = vec![];
    for i in 0..seed_words.len() {
        res.push(seed_words.get_word(i).unwrap().clone());
    }
    if timer.elapsed() > MAX_ACCEPTABLE_COMMAND_TIME {
        warn!(target: LOG_TARGET, "get_seed_words took too long: {:?}", timer.elapsed());
    }
    Ok(res)
}

#[tauri::command]
#[allow(clippy::too_many_lines)]
async fn start_mining<'r>(
    state: tauri::State<'_, UniverseAppState>,
    app: tauri::AppHandle,
    miner: RandomXMiner,
) -> Result<(), String> {
    let timer = Instant::now();
    let config = state.config.read().await;
    let cpu_mining_enabled = config.cpu_mining_enabled();
    let gpu_mining_enabled = config.gpu_mining_enabled();
    let mode = config.mode();

    let cpu_miner_config = state.cpu_miner_config.read().await;
    let monero_address = config.monero_address().to_string();
    if cpu_mining_enabled {
        let mm_proxy_port = state
            .mm_proxy_manager
            .get_monero_port()
            .await
            .map_err(|e| e.to_string())?;

<<<<<<< HEAD
        let mut res = state.cpu_miner.write().await;

        let res = match miner {
            cpu_miner::RandomXMiner::Clythor => {
                res.start_clythor(
                    state.shutdown.to_signal(),
                    &cpu_miner_config,
                    monero_address,
                    mm_proxy_port,
                    app.path_resolver().app_local_data_dir().unwrap(),
                    app.path_resolver().app_config_dir().unwrap(),
                    app.path_resolver().app_log_dir().unwrap(),
                    mode,
                )
                .await
            }
            cpu_miner::RandomXMiner::Xmrig => {
                res.start_xmrig(
                    state.shutdown.to_signal(),
                    &cpu_miner_config,
                    monero_address,
                    mm_proxy_port,
                    app.path_resolver().app_local_data_dir().unwrap(),
                    app.path_resolver().app_cache_dir().unwrap(),
                    app.path_resolver().app_config_dir().unwrap(),
                    app.path_resolver().app_log_dir().unwrap(),
                    progress_tracker,
                    mode,
                )
                .await
            }
        };
=======
        let res = state
            .cpu_miner
            .write()
            .await
            .start(
                state.shutdown.to_signal(),
                &cpu_miner_config,
                monero_address.to_string(),
                mm_proxy_port,
                app.path_resolver().app_local_data_dir().unwrap(),
                app.path_resolver().app_config_dir().unwrap(),
                app.path_resolver().app_log_dir().unwrap(),
                mode,
            )
            .await;
>>>>>>> a606c35e

        if let Err(e) = res {
            error!(target: LOG_TARGET, "Could not start mining: {:?}", e);
            state
                .cpu_miner
                .write()
                .await
                .stop()
                .await
                .inspect_err(|e| error!("error at stopping cpu miner {:?}", e))
                .ok();
            return Err(e.to_string());
        }
    }

    let gpu_available = state.gpu_miner.read().await.is_gpu_mining_available();
    info!(target: LOG_TARGET, "Gpu availability {:?}", gpu_available.clone());

    if gpu_mining_enabled && gpu_available {
        let tari_address = state.cpu_miner_config.read().await.tari_address.clone();
        let p2pool_enabled = state.config.read().await.p2pool_enabled();
        let source = if p2pool_enabled {
            let p2pool_port = state.p2pool_manager.grpc_port().await;
            GpuNodeSource::P2Pool { port: p2pool_port }
        } else {
            let grpc_port = state
                .node_manager
                .get_grpc_port()
                .await
                .map_err(|e| e.to_string())?;

            GpuNodeSource::BaseNode { port: grpc_port }
        };

        let mut telemetry_id = state
            .telemetry_manager
            .read()
            .await
            .get_unique_string()
            .await;
        if telemetry_id.is_empty() {
            telemetry_id = "tari-universe".to_string();
        }

        let res = state
            .gpu_miner
            .write()
            .await
            .start(
                state.shutdown.to_signal(),
                tari_address,
                source,
                app.path_resolver().app_local_data_dir().unwrap(),
                app.path_resolver().app_config_dir().unwrap(),
                app.path_resolver().app_log_dir().unwrap(),
                mode,
                telemetry_id,
            )
            .await;

        if let Err(e) = res {
            error!(target: LOG_TARGET, "Could not start gpu mining: {:?}", e);
            drop(
                state.cpu_miner.write().await.stop().await.inspect_err(
                    |e| error!(target: LOG_TARGET, "Could not stop cpu miner: {:?}", e),
                ),
            );
            return Err(e.to_string());
        }
    }
    if timer.elapsed() > MAX_ACCEPTABLE_COMMAND_TIME {
        warn!(target: LOG_TARGET, "start_mining took too long: {:?}", timer.elapsed());
    }
    Ok(())
}

#[tauri::command]
async fn stop_mining<'r>(state: tauri::State<'_, UniverseAppState>) -> Result<(), String> {
    let timer = Instant::now();
    state
        .cpu_miner
        .write()
        .await
        .stop()
        .await
        .map_err(|e| e.to_string())?;

    state
        .gpu_miner
        .write()
        .await
        .stop()
        .await
        .map_err(|e| e.to_string())?;
    if timer.elapsed() > MAX_ACCEPTABLE_COMMAND_TIME {
        warn!(target: LOG_TARGET, "stop_mining took too long: {:?}", timer.elapsed());
    }
    Ok(())
}

#[tauri::command]
fn open_log_dir(app: tauri::AppHandle) {
    let log_dir = app.path_resolver().app_log_dir().unwrap();
    if let Err(e) = open::that(log_dir) {
        error!(target: LOG_TARGET, "Could not open log dir: {:?}", e);
    }
}

#[tauri::command]
async fn get_applications_versions(app: tauri::AppHandle) -> Result<ApplicationsVersions, String> {
    let timer = Instant::now();
    let binary_resolver = BinaryResolver::current().read().await;

    let tari_universe_version = app.package_info().version.clone();
<<<<<<< HEAD
    let clythor_version = BinaryResolver::current()
        .get_latest_version(Binaries::Clythor)
        .await;
    let xmrig_version: String =
        XmrigAdapter::ensure_latest(cache_dir, false, progress_tracker.clone())
            .await
            .unwrap_or(default_message.clone());
=======
    let xmrig_version = binary_resolver
        .get_binary_version_string(Binaries::Xmrig)
        .await;
>>>>>>> a606c35e

    let minotari_node_version = binary_resolver
        .get_binary_version_string(Binaries::MinotariNode)
        .await;
    let mm_proxy_version = binary_resolver
        .get_binary_version_string(Binaries::MergeMiningProxy)
        .await;
    let wallet_version = binary_resolver
        .get_binary_version_string(Binaries::Wallet)
        .await;
    let sha_p2pool_version = binary_resolver
        .get_binary_version_string(Binaries::ShaP2pool)
        .await;
    let xtrgpuminer_version = binary_resolver
        .get_binary_version_string(Binaries::GpuMiner)
        .await;

    if timer.elapsed() > MAX_ACCEPTABLE_COMMAND_TIME {
        warn!(target: LOG_TARGET,
            "get_applications_versions took too long: {:?}",
            timer.elapsed()
        );
    }

    drop(binary_resolver);

    Ok(ApplicationsVersions {
        tari_universe: tari_universe_version.to_string(),
<<<<<<< HEAD
        clythor: clythor_version.to_string(),
=======
        minotari_node: minotari_node_version,
>>>>>>> a606c35e
        xmrig: xmrig_version,
        mm_proxy: mm_proxy_version,
        wallet: wallet_version,
        sha_p2pool: sha_p2pool_version,
        xtrgpuminer: xtrgpuminer_version,
    })
}

#[tauri::command]
async fn update_applications(
    app: tauri::AppHandle,
    state: tauri::State<'_, UniverseAppState>,
) -> Result<(), String> {
    let timer = Instant::now();
    let mut binary_resolver = BinaryResolver::current().write().await;

    state
        .config
        .write()
        .await
        .set_last_binaries_update_timestamp(SystemTime::now())
        .await
        .inspect_err(
            |e| error!(target: LOG_TARGET, "Could not set last binaries update timestamp: {:?}", e),
        )
        .map_err(|e| e.to_string())?;

    let progress_tracker = ProgressTracker::new(app.get_window("main").unwrap().clone());
    binary_resolver
        .update_binary(Binaries::Xmrig, progress_tracker.clone())
        .await
        .map_err(|e| e.to_string())?;
    sleep(Duration::from_secs(1));
<<<<<<< HEAD
    BinaryResolver::current()
        .ensure_latest(Binaries::Clythor, progress_tracker.clone())
        .await
        .map_err(|e| e.to_string())?;
    BinaryResolver::current()
        .ensure_latest(Binaries::MinotariNode, progress_tracker.clone())
=======
    binary_resolver
        .update_binary(Binaries::MinotariNode, progress_tracker.clone())
>>>>>>> a606c35e
        .await
        .map_err(|e| e.to_string())?;
    sleep(Duration::from_secs(1));
    binary_resolver
        .update_binary(Binaries::MergeMiningProxy, progress_tracker.clone())
        .await
        .map_err(|e| e.to_string())?;
    sleep(Duration::from_secs(1));
    binary_resolver
        .update_binary(Binaries::Wallet, progress_tracker.clone())
        .await
        .map_err(|e| e.to_string())?;
    binary_resolver
        .update_binary(Binaries::ShaP2pool, progress_tracker.clone())
        .await
        .map_err(|e| e.to_string())?;
    sleep(Duration::from_secs(1));

    if timer.elapsed() > MAX_ACCEPTABLE_COMMAND_TIME {
        warn!(target: LOG_TARGET, "update_applications took too long: {:?}", timer.elapsed());
    }

    drop(binary_resolver);

    Ok(())
}

#[tauri::command]
async fn get_p2pool_stats(
    state: tauri::State<'_, UniverseAppState>,
) -> Result<HashMap<String, Stats>, String> {
    let timer = Instant::now();
    if state.is_getting_p2pool_stats.load(Ordering::SeqCst) {
        warn!(target: LOG_TARGET, "Already getting p2pool stats");
        return Err("Already getting p2pool stats".to_string());
    }
    state.is_getting_p2pool_stats.store(true, Ordering::SeqCst);
    let p2pool_stats = state.p2pool_manager.stats().await;

    if timer.elapsed() > MAX_ACCEPTABLE_COMMAND_TIME {
        warn!(target: LOG_TARGET, "get_p2pool_stats took too long: {:?}", timer.elapsed());
    }
    state.is_getting_p2pool_stats.store(false, Ordering::SeqCst);
    Ok(p2pool_stats)
}

#[tauri::command]
async fn get_tari_wallet_details(
    state: tauri::State<'_, UniverseAppState>,
) -> Result<TariWalletDetails, String> {
    let timer = Instant::now();
    if state.is_getting_wallet_balance.load(Ordering::SeqCst) {
        warn!(target: LOG_TARGET, "Already getting wallet balance");
        return Err("Already getting wallet balance".to_string());
    }
    state
        .is_getting_wallet_balance
        .store(true, Ordering::SeqCst);
    let wallet_balance = match state.wallet_manager.get_balance().await {
        Ok(w) => w,
        Err(e) => {
            if !matches!(e, WalletManagerError::WalletNotStarted) {
                warn!(target: LOG_TARGET, "Error getting wallet balance: {}", e);
            }

            WalletBalance {
                available_balance: MicroMinotari(0),
                pending_incoming_balance: MicroMinotari(0),
                pending_outgoing_balance: MicroMinotari(0),
                timelocked_balance: MicroMinotari(0),
            }
        }
    };
    let tari_address = state.tari_address.read().await;

    if timer.elapsed() > MAX_ACCEPTABLE_COMMAND_TIME {
        warn!(target: LOG_TARGET, "get_tari_wallet_details took too long: {:?}", timer.elapsed());
    }
    state
        .is_getting_wallet_balance
        .store(false, Ordering::SeqCst);
    Ok(TariWalletDetails {
        wallet_balance,
        tari_address_base58: tari_address.to_base58(),
        tari_address_emoji: tari_address.to_emoji_string(),
    })
}

#[tauri::command]
async fn get_app_config(
    _window: tauri::Window,
    state: tauri::State<'_, UniverseAppState>,
    _app: tauri::AppHandle,
) -> Result<AppConfig, String> {
    Ok(state.config.read().await.clone())
}

#[tauri::command]
async fn get_miner_metrics(
    state: tauri::State<'_, UniverseAppState>,
    app: tauri::AppHandle,
) -> Result<MinerMetrics, String> {
    let timer = Instant::now();
    if state.is_getting_miner_metrics.load(Ordering::SeqCst) {
        warn!(target: LOG_TARGET, "Already getting miner metrics");
        return Err("Already getting miner metrics".to_string());
    }
    state.is_getting_miner_metrics.store(true, Ordering::SeqCst);

    let mut cpu_miner = state.cpu_miner.write().await;
    let mut gpu_miner = state.gpu_miner.write().await;
    let (sha_hash_rate, randomx_hash_rate, block_reward, block_height, block_time, is_synced) =
        state
            .node_manager
            .get_network_hash_rate_and_block_reward()
            .await
            .unwrap_or_else(|e| {
                if !matches!(e, NodeManagerError::NodeNotStarted) {
                    warn!(target: LOG_TARGET, "Error getting network hash rate and block reward: {}", e);
                }
                (0, 0, MicroMinotari(0), 0, 0, false)
            });

    let cpu_mining_status = match cpu_miner
        .status(randomx_hash_rate, block_reward)
        .await
        .map_err(|e| e.to_string())
    {
        Ok(cpu) => cpu,
        Err(e) => {
            warn!(target: LOG_TARGET, "Error getting cpu miner status: {:?}", e);
            state
                .is_getting_miner_metrics
                .store(false, Ordering::SeqCst);
            return Err(e);
        }
    };

    let gpu_mining_status = match gpu_miner.status(sha_hash_rate, block_reward).await {
        Ok(gpu) => gpu,
        Err(e) => {
            warn!(target: LOG_TARGET, "Error getting gpu miner status: {:?}", e);
            state
                .is_getting_miner_metrics
                .store(false, Ordering::SeqCst);
            return Err(e.to_string());
        }
    };

    let hardware_status = HardwareMonitor::current()
        .write()
        .await
        .read_hardware_parameters();

    let new_systemtray_data: SystrayData = SystemtrayManager::current().create_systemtray_data(
        cpu_mining_status.hash_rate,
        gpu_mining_status.hash_rate as f64,
        hardware_status.clone(),
        cpu_mining_status.estimated_earnings as f64,
    );

    SystemtrayManager::current().update_systray(app, new_systemtray_data);

    let connected_peers = state
        .node_manager
        .list_connected_peers()
        .await
        .unwrap_or_default();

    if timer.elapsed() > MAX_ACCEPTABLE_COMMAND_TIME {
        warn!(target: LOG_TARGET, "get_miner_metrics took too long: {:?}", timer.elapsed());
    }
    state
        .is_getting_miner_metrics
        .store(false, Ordering::SeqCst);

    Ok(MinerMetrics {
        cpu: CpuMinerMetrics {
            hardware: hardware_status.cpu,
            mining: cpu_mining_status,
        },
        gpu: GpuMinerMetrics {
            hardware: hardware_status.gpu,
            mining: gpu_mining_status,
        },
        base_node: BaseNodeStatus {
            block_height,
            block_time,
            is_synced,
            is_connected: !connected_peers.is_empty(),
            connected_peers,
        },
    })
}

#[tauri::command]
fn log_web_message(level: String, message: Vec<String>) {
    match level.as_str() {
        "error" => error!(target: LOG_TARGET_WEB, "{}", message.join(" ")),
        _ => info!(target: LOG_TARGET_WEB, "{}", message.join(" ")),
    }
}

#[tauri::command]
async fn reset_settings<'r>(
    reset_wallet: bool,
    _window: tauri::Window,
    state: tauri::State<'_, UniverseAppState>,
    app: tauri::AppHandle,
) -> Result<(), String> {
    stop_all_miners(state.inner().clone(), 5).await?;

    let app_config_dir = app.path_resolver().app_config_dir();
    let app_cache_dir = app.path_resolver().app_cache_dir();
    let app_data_dir = app.path_resolver().app_data_dir();
    let app_local_data_dir = app.path_resolver().app_local_data_dir();

    let dirs_to_remove = [
        app_config_dir,
        app_cache_dir,
        app_data_dir,
        app_local_data_dir,
    ];
    let missing_dirs: Vec<String> = dirs_to_remove
        .iter()
        .filter(|dir| dir.is_none())
        .map(|dir| dir.clone().unwrap().to_str().unwrap().to_string())
        .collect();

    if !missing_dirs.is_empty() {
        error!(target: LOG_TARGET, "Could not get app directories for {:?}", missing_dirs);
        return Err("Could not get app directories".to_string());
    }

    // Exclude EBWebView because it is still being used.
    let mut folder_block_list = vec!["EBWebView"];
    if !reset_wallet {
        folder_block_list.push("esmeralda");
        folder_block_list.push("nextnet");
    }

    for dir in &dirs_to_remove {
        // check if dir exists
        if dir.clone().unwrap().exists() {
            for entry in read_dir(dir.clone().unwrap()).map_err(|e| e.to_string())? {
                let entry = entry.map_err(|e| e.to_string())?;
                let path = entry.path();
                if path.is_dir() {
                    if folder_block_list.contains(&path.file_name().unwrap().to_str().unwrap()) {
                        continue;
                    }
                    debug!(target: LOG_TARGET, "[reset_settings] Removing {:?} directory", path);
                    remove_dir_all(path.clone()).map_err(|e| {
                        error!(target: LOG_TARGET, "[reset_settings] Could not remove {:?} directory: {:?}", path, e);
                        format!("Could not remove directory: {}", e)
                    })?;
                } else {
                    debug!(target: LOG_TARGET, "[reset_settings] Removing {:?} file", path);
                    remove_file(path.clone()).map_err(|e| {
                        error!(target: LOG_TARGET, "[reset_settings] Could not remove {:?} file: {:?}", path, e);
                        format!("Could not remove file: {}", e)
                    })?;
                }
            }
        }
    }

    info!(target: LOG_TARGET, "[reset_settings] Restarting the app");
    app.restart();

    Ok(())
}

<<<<<<< HEAD
#[tauri::command]
async fn set_randomx_miner<'r>(
    state: tauri::State<'_, UniverseAppState>,
    miner: RandomXMiner,
) -> Result<(), String> {
    let mut app_config = state.config.write().await;
    app_config
        .set_randomx_miner(miner)
        .await
        .inspect_err(|e| error!("error at set_randomx_miner {:?}", e))
        .map_err(|e| e.to_string())?;

    Ok(())
}

#[tauri::command]
async fn get_randomx_miner<'r>(
    state: tauri::State<'_, UniverseAppState>,
) -> Result<RandomXMiner, String> {
    let randomx_miner = state.config.read().await.randomx_miner();
    Ok(randomx_miner)
}

#[allow(clippy::struct_excessive_bools)]
=======
>>>>>>> a606c35e
#[derive(Debug, Serialize)]
pub struct CpuMinerMetrics {
    hardware: Option<HardwareParameters>,
    mining: CpuMinerStatus,
}

#[derive(Debug, Serialize)]
pub struct GpuMinerMetrics {
    hardware: Option<HardwareParameters>,
    mining: GpuMinerStatus,
}

#[derive(Debug, Serialize)]
pub struct MinerMetrics {
    cpu: CpuMinerMetrics,
    gpu: GpuMinerMetrics,
    base_node: BaseNodeStatus,
}

#[derive(Debug, Serialize)]
pub struct TariWalletDetails {
    wallet_balance: WalletBalance,
    tari_address_base58: String,
    tari_address_emoji: String,
}

#[derive(Debug, Serialize)]
pub struct ApplicationsVersions {
    tari_universe: String,
    clythor: String,
    xmrig: String,
    minotari_node: String,
    mm_proxy: String,
    wallet: String,
    sha_p2pool: String,
    xtrgpuminer: String,
}

#[derive(Debug, Serialize)]
pub struct BaseNodeStatus {
    block_height: u64,
    block_time: u64,
    is_synced: bool,
    is_connected: bool,
    connected_peers: Vec<String>,
}
#[derive(Debug, Serialize)]
pub struct CpuMinerStatus {
    pub is_mining: bool,
    pub hash_rate: f64,
    pub estimated_earnings: u64,
    pub connection: CpuMinerConnectionStatus,
}

#[derive(Debug, Serialize)]
pub struct CpuMinerConnectionStatus {
    pub is_connected: bool,
    // pub error: Option<String>,
}

pub enum CpuMinerConnection {
    BuiltInProxy,
}

struct CpuMinerConfig {
    node_connection: CpuMinerConnection,
    tari_address: TariAddress,
}

#[derive(Clone)]
struct UniverseAppState {
    is_getting_wallet_balance: Arc<AtomicBool>,
    is_getting_p2pool_stats: Arc<AtomicBool>,
    is_getting_miner_metrics: Arc<AtomicBool>,
    is_setup_finished: Arc<RwLock<bool>>,
    config: Arc<RwLock<AppConfig>>,
    in_memory_config: Arc<RwLock<AppInMemoryConfig>>,
    shutdown: Shutdown,
    tari_address: Arc<RwLock<TariAddress>>,
    cpu_miner: Arc<RwLock<CpuMiner>>,
    gpu_miner: Arc<RwLock<GpuMiner>>,
    cpu_miner_config: Arc<RwLock<CpuMinerConfig>>,
    mm_proxy_manager: MmProxyManager,
    node_manager: NodeManager,
    wallet_manager: WalletManager,
    telemetry_manager: Arc<RwLock<TelemetryManager>>,
    feedback: Arc<RwLock<Feedback>>,
    airdrop_access_token: Arc<RwLock<Option<String>>>,
    p2pool_manager: P2poolManager,
}

#[derive(Clone, serde::Serialize)]
struct Payload {
    args: Vec<String>,
    cwd: String,
}

#[allow(clippy::too_many_lines)]
fn main() {
    let client = sentry_tauri::sentry::init((
        "https://edd6b9c1494eb7fda6ee45590b80bcee@o4504839079002112.ingest.us.sentry.io/4507979991285760",
        sentry_tauri::sentry::ClientOptions {
            release: sentry_tauri::sentry::release_name!(),
            ..Default::default()
        },
    ));
    let _guard = sentry_tauri::minidump::init(&client);

    let mut shutdown = Shutdown::new();

    // NOTE: Nothing is started at this point, so ports are not known. You can only start settings ports
    // and addresses once the different services have been started.
    // A better way is to only provide the config when we start the service.
    let node_manager = NodeManager::new();
    let wallet_manager = WalletManager::new(node_manager.clone());
    let wallet_manager2 = wallet_manager.clone();
    let p2pool_manager = P2poolManager::new();

    let cpu_config = Arc::new(RwLock::new(CpuMinerConfig {
        node_connection: CpuMinerConnection::BuiltInProxy,
        tari_address: TariAddress::default(),
    }));

    let app_in_memory_config = if cfg!(feature = "airdrop-local") {
        Arc::new(RwLock::new(
            app_in_memory_config::AppInMemoryConfig::init_local(),
        ))
    } else {
        Arc::new(RwLock::new(app_in_memory_config::AppInMemoryConfig::init()))
    };

    let cpu_miner: Arc<RwLock<CpuMiner>> = Arc::new(CpuMiner::new().into());
    let gpu_miner: Arc<RwLock<GpuMiner>> = Arc::new(GpuMiner::new().into());

    let app_config_raw = AppConfig::new();
    let app_config = Arc::new(RwLock::new(app_config_raw.clone()));

    let telemetry_manager: TelemetryManager = TelemetryManager::new(
        node_manager.clone(),
        cpu_miner.clone(),
        gpu_miner.clone(),
        app_config.clone(),
        app_in_memory_config.clone(),
        Some(Network::default()),
    );

    let feedback = Feedback::new(app_in_memory_config.clone(), app_config.clone());
    // let mm_proxy_config = if app_config_raw.p2pool_enabled {
    //     MergeMiningProxyConfig::new_with_p2pool(mm_proxy_port, p2pool_config.grpc_port, None)
    // } else {
    //     MergeMiningProxyConfig::new(
    //         mm_proxy_port,
    //         p2pool_config.grpc_port,
    //         base_node_grpc_port,
    //         None,
    //     )
    // };
    let mm_proxy_manager = MmProxyManager::new();
    let app_state = UniverseAppState {
        is_getting_miner_metrics: Arc::new(AtomicBool::new(false)),
        is_getting_p2pool_stats: Arc::new(AtomicBool::new(false)),
        is_getting_wallet_balance: Arc::new(AtomicBool::new(false)),
        is_setup_finished: Arc::new(RwLock::new(false)),
        config: app_config.clone(),
        in_memory_config: app_in_memory_config.clone(),
        shutdown: shutdown.clone(),
        tari_address: Arc::new(RwLock::new(TariAddress::default())),
        cpu_miner: cpu_miner.clone(),
        gpu_miner: gpu_miner.clone(),
        cpu_miner_config: cpu_config.clone(),
        mm_proxy_manager: mm_proxy_manager.clone(),
        node_manager,
        wallet_manager,
        p2pool_manager,
        telemetry_manager: Arc::new(RwLock::new(telemetry_manager)),
        feedback: Arc::new(RwLock::new(feedback)),
        airdrop_access_token: Arc::new(RwLock::new(None)),
    };

    let systray = SystemtrayManager::current().get_systray().clone();

    let app = tauri::Builder::default()
        .system_tray(systray)
        .on_system_tray_event(|app, event| {
            SystemtrayManager::current().handle_system_tray_event(app.clone(), event)
        })
        .plugin(tauri_plugin_single_instance::init(|app, argv, cwd| {
            println!("{}, {argv:?}, {cwd}", app.package_info().name);

            app.emit_all("single-instance", Payload { args: argv, cwd })
                .unwrap();
        }))
        .manage(app_state.clone())
        .setup(|app| {
            tari_common::initialize_logging(
                &app.path_resolver()
                    .app_config_dir()
                    .unwrap()
                    .join("universe")
                    .join("log4rs_config_universe.yml"),
                &app.path_resolver().app_log_dir().unwrap(),
                include_str!("../log4rs_sample.yml"),
            )
            .expect("Could not set up logging");

            let config_path = app.path_resolver().app_config_dir().unwrap();
            let thread_config = tauri::async_runtime::spawn(async move {
                app_config.write().await.load_or_create(config_path).await
            });

            match tauri::async_runtime::block_on(thread_config).unwrap() {
                Ok(_) => {}
                Err(e) => {
                    error!(target: LOG_TARGET, "Error setting up app state: {:?}", e);
                }
            };

            let config_path = app.path_resolver().app_config_dir().unwrap();
            let address = app.state::<UniverseAppState>().tari_address.clone();
            let thread = tauri::async_runtime::spawn(async move {
                match InternalWallet::load_or_create(config_path).await {
                    Ok(wallet) => {
                        cpu_config.write().await.tari_address = wallet.get_tari_address();
                        wallet_manager2
                            .set_view_private_key_and_spend_key(
                                wallet.get_view_key(),
                                wallet.get_spend_key(),
                            )
                            .await;
                        let mut lock = address.write().await;
                        *lock = wallet.get_tari_address();
                        Ok(())
                        //app.state::<UniverseAppState>().tari_address = wallet.get_tari_address();
                    }
                    Err(e) => {
                        error!(target: LOG_TARGET, "Error loading internal wallet: {:?}", e);
                        // TODO: If this errors, the application does not exit properly.
                        // So temporarily we are going to kill it here

                        Err(e)
                    }
                }
            });

            match tauri::async_runtime::block_on(thread).unwrap() {
                Ok(_) => {
                    // let mut lock = app.state::<UniverseAppState>().tari_address.write().await;
                    // *lock = address;
                    Ok(())
                }
                Err(e) => {
                    error!(target: LOG_TARGET, "Error setting up internal wallet: {:?}", e);
                    Err(e.into())
                }
            }
        })
        .invoke_handler(tauri::generate_handler![
            setup_application,
            start_mining,
            stop_mining,
            set_p2pool_enabled,
            set_mode,
            open_log_dir,
            get_seed_words,
            get_applications_versions,
            send_feedback,
            update_applications,
            log_web_message,
            set_allow_telemetry,
            set_airdrop_access_token,
            get_app_id,
            get_app_in_memory_config,
            set_monero_address,
            update_applications,
            reset_settings,
            set_gpu_mining_enabled,
            set_cpu_mining_enabled,
            restart_application,
<<<<<<< HEAD
            get_randomx_miner,
            set_randomx_miner,
=======
            resolve_application_language,
            set_application_language,
            get_miner_metrics,
            get_app_config,
            get_p2pool_stats,
            get_tari_wallet_details,
            exit_application,
            set_should_always_use_system_language
>>>>>>> a606c35e
        ])
        .build(tauri::generate_context!())
        .inspect_err(
            |e| error!(target: LOG_TARGET, "Error while building tauri application: {:?}", e),
        )
        .expect("error while running tauri application");

    info!(
        target: LOG_TARGET,
        "Starting Tari Universe version: {}",
        app.package_info().version
    );

    println!(
        "Logs stored at {:?}",
        app.path_resolver().app_log_dir().unwrap()
    );

    let mut downloaded: u64 = 0;
    app.run(move |_app_handle, event| match event {
        tauri::RunEvent::Updater(updater_event) => match updater_event {
            UpdaterEvent::Error(e) => {
                error!(target: LOG_TARGET, "Updater error: {:?}", e);
            }
            UpdaterEvent::DownloadProgress { chunk_length, content_length } => {
                downloaded += chunk_length as u64;
                let window = _app_handle.get_window("main").unwrap();
                drop(window.emit("update-progress", UpdateProgressRustEvent { chunk_length, content_length, downloaded }));
            }
            UpdaterEvent::Downloaded => {
                shutdown.trigger();
            }
            _ => {
                info!(target: LOG_TARGET, "Updater event: {:?}", updater_event);
            }
        },
        tauri::RunEvent::ExitRequested { api: _, .. } => {
            // api.prevent_exit();
            info!(target: LOG_TARGET, "App shutdown caught");
            let _unused = block_on(stop_all_miners(app_state.clone(), 2));
            info!(target: LOG_TARGET, "App shutdown complete");
        }
        tauri::RunEvent::Exit => {
            info!(target: LOG_TARGET, "App shutdown caught");
            let _unused = block_on(stop_all_miners(app_state.clone(), 2));
            info!(target: LOG_TARGET, "Tari Universe v{} shut down successfully", _app_handle.package_info().version);
        }
        RunEvent::MainEventsCleared => {
            // no need to handle
        }
        RunEvent::WindowEvent { label, event, .. } => {
            trace!(target: LOG_TARGET, "Window event: {:?} {:?}", label, event);
        }
        _ => {
            debug!(target: LOG_TARGET, "Unhandled event: {:?}", event);
        }
    });
}<|MERGE_RESOLUTION|>--- conflicted
+++ resolved
@@ -1,6 +1,7 @@
 // Prevents additional console window on Windows in release, DO NOT REMOVE!!
 #![cfg_attr(not(debug_assertions), windows_subsystem = "windows")]
 
+use cpu_miner::RandomXMiner;
 use log::trace;
 use log::{debug, error, info, warn};
 use serde::Serialize;
@@ -43,12 +44,8 @@
 
 mod app_config;
 mod app_in_memory_config;
-<<<<<<< HEAD
-mod binary_resolver;
+mod binaries;
 mod clythor_adapter;
-=======
-mod binaries;
->>>>>>> a606c35e
 mod consts;
 mod cpu_miner;
 mod download_utils;
@@ -83,45 +80,7 @@
 mod xmrig;
 mod xmrig_adapter;
 
-<<<<<<< HEAD
-use crate::cpu_miner::CpuMiner;
-use crate::gpu_miner::GpuMiner;
-use crate::internal_wallet::InternalWallet;
-use crate::mm_proxy_manager::{MmProxyManager, StartConfig};
-use crate::node_manager::NodeManager;
-use crate::p2pool::models::Stats;
-use crate::p2pool_manager::{P2poolConfig, P2poolManager};
-use crate::wallet_adapter::WalletBalance;
-use crate::wallet_manager::WalletManager;
-use crate::xmrig_adapter::XmrigAdapter;
-use app_config::{AppConfig, MiningMode};
-use app_in_memory_config::{AirdropInMemoryConfig, AppInMemoryConfig};
-use binary_resolver::{Binaries, BinaryResolver};
-use cpu_miner::RandomXMiner;
-use gpu_miner_adapter::{GpuMinerStatus, GpuNodeSource};
-use hardware_monitor::{HardwareMonitor, HardwareStatus};
-use log::{debug, error, info, warn};
-use node_manager::NodeManagerError;
-use progress_tracker::ProgressTracker;
-use serde::Serialize;
-use setup_status_event::SetupStatusEvent;
-use std::collections::HashMap;
-use std::fs::{read_dir, remove_dir_all, remove_file};
-use std::sync::Arc;
-use std::thread::sleep;
-use std::time::{Duration, SystemTime};
-use systemtray_manager::{SystemtrayManager, SystrayData};
-use tari_common::configuration::Network;
-use tari_common_types::tari_address::TariAddress;
-use tari_core::transactions::tari_amount::MicroMinotari;
-use tari_shutdown::Shutdown;
-use tauri::{Manager, RunEvent, UpdaterEvent};
-use telemetry_manager::TelemetryManager;
-use tokio::sync::RwLock;
-use wallet_manager::WalletManagerError;
-=======
 const MAX_ACCEPTABLE_COMMAND_TIME: Duration = Duration::from_secs(1);
->>>>>>> a606c35e
 
 const LOG_TARGET: &str = "tari::universe::main";
 const LOG_TARGET_WEB: &str = "tari::universe::web";
@@ -427,16 +386,6 @@
         .initialize(state.airdrop_access_token.clone(), window.clone())
         .await?;
 
-<<<<<<< HEAD
-    BinaryResolver::current()
-        .read_current_highest_version(Binaries::Clythor, progress.clone())
-        .await?;
-    BinaryResolver::current()
-        .read_current_highest_version(Binaries::MinotariNode, progress.clone())
-        .await?;
-    BinaryResolver::current()
-        .read_current_highest_version(Binaries::MergeMiningProxy, progress.clone())
-=======
     let mut binary_resolver = BinaryResolver::current().write().await;
     let should_check_for_update = now
         .duration_since(last_binaries_update_timestamp)
@@ -453,7 +402,6 @@
             progress.clone(),
             should_check_for_update,
         )
->>>>>>> a606c35e
         .await?;
     sleep(Duration::from_secs(1));
 
@@ -497,13 +445,22 @@
 
     progress.set_max(30).await;
     progress
+        .update("checking-latest-version-clythor".to_string(), None, 0)
+        .await;
+    binary_resolver
+        .initalize_binary(Binaries::Clythor, progress.clone(), should_check_for_update)
+        .await?;
+    sleep(Duration::from_secs(1));
+
+    progress.set_max(35).await;
+    progress
         .update("checking-latest-version-xmrig".to_string(), None, 0)
         .await;
     binary_resolver
         .initalize_binary(Binaries::Xmrig, progress.clone(), should_check_for_update)
         .await?;
     sleep(Duration::from_secs(1));
-    progress.set_max(35).await;
+    progress.set_max(40).await;
     progress
         .update("checking-latest-version-sha-p2pool".to_string(), None, 0)
         .await;
@@ -524,60 +481,8 @@
             .await?;
     }
 
-<<<<<<< HEAD
-        progress.set_max(5).await;
-        progress
-            .update("checking-latest-version-clythor".to_string(), None, 0)
-            .await;
-        BinaryResolver::current()
-            .ensure_latest(Binaries::Clythor, progress.clone())
-            .await?;
-
-        progress.set_max(10).await;
-        progress
-            .update("checking-latest-version-node".to_string(), None, 0)
-            .await;
-        BinaryResolver::current()
-            .ensure_latest(Binaries::MinotariNode, progress.clone())
-            .await?;
-        sleep(Duration::from_secs(1));
-
-        progress.set_max(15).await;
-        progress
-            .update("checking-latest-version-mmproxy".to_string(), None, 0)
-            .await;
-        sleep(Duration::from_secs(1));
-        BinaryResolver::current()
-            .ensure_latest(Binaries::MergeMiningProxy, progress.clone())
-            .await?;
-        progress.set_max(20).await;
-        progress
-            .update("checking-latest-version-wallet".to_string(), None, 0)
-            .await;
-        sleep(Duration::from_secs(1));
-        BinaryResolver::current()
-            .ensure_latest(Binaries::Wallet, progress.clone())
-            .await?;
-
-        sleep(Duration::from_secs(1));
-        progress.set_max(25).await;
-        progress
-            .update("checking-latest-version-gpuminer".to_string(), None, 0)
-            .await;
-        BinaryResolver::current()
-            .ensure_latest(Binaries::GpuMiner, progress.clone())
-            .await?;
-
-        progress.set_max(30).await;
-        progress
-            .update("checking-latest-version-xmrig".to_string(), None, 0)
-            .await;
-        sleep(Duration::from_secs(1));
-        XmrigAdapter::ensure_latest(cache_dir, false, progress.clone()).await?;
-=======
     //drop binary resolver to release the lock
     drop(binary_resolver);
->>>>>>> a606c35e
 
     let _ = state
         .gpu_miner
@@ -617,7 +522,7 @@
 
     info!(target: LOG_TARGET, "Node has started and is ready");
 
-    progress.set_max(40).await;
+    progress.set_max(45).await;
     progress
         .update("waiting-for-wallet".to_string(), None, 0)
         .await;
@@ -846,7 +751,6 @@
             .await
             .map_err(|e| e.to_string())?;
 
-<<<<<<< HEAD
         let mut res = state.cpu_miner.write().await;
 
         let res = match miner {
@@ -870,32 +774,13 @@
                     monero_address,
                     mm_proxy_port,
                     app.path_resolver().app_local_data_dir().unwrap(),
-                    app.path_resolver().app_cache_dir().unwrap(),
                     app.path_resolver().app_config_dir().unwrap(),
                     app.path_resolver().app_log_dir().unwrap(),
-                    progress_tracker,
                     mode,
                 )
                 .await
             }
         };
-=======
-        let res = state
-            .cpu_miner
-            .write()
-            .await
-            .start(
-                state.shutdown.to_signal(),
-                &cpu_miner_config,
-                monero_address.to_string(),
-                mm_proxy_port,
-                app.path_resolver().app_local_data_dir().unwrap(),
-                app.path_resolver().app_config_dir().unwrap(),
-                app.path_resolver().app_log_dir().unwrap(),
-                mode,
-            )
-            .await;
->>>>>>> a606c35e
 
         if let Err(e) = res {
             error!(target: LOG_TARGET, "Could not start mining: {:?}", e);
@@ -1010,19 +895,12 @@
     let binary_resolver = BinaryResolver::current().read().await;
 
     let tari_universe_version = app.package_info().version.clone();
-<<<<<<< HEAD
-    let clythor_version = BinaryResolver::current()
-        .get_latest_version(Binaries::Clythor)
-        .await;
-    let xmrig_version: String =
-        XmrigAdapter::ensure_latest(cache_dir, false, progress_tracker.clone())
-            .await
-            .unwrap_or(default_message.clone());
-=======
+    let clythor_version = binary_resolver
+        .get_binary_version_string(Binaries::Clythor)
+        .await;
     let xmrig_version = binary_resolver
         .get_binary_version_string(Binaries::Xmrig)
         .await;
->>>>>>> a606c35e
 
     let minotari_node_version = binary_resolver
         .get_binary_version_string(Binaries::MinotariNode)
@@ -1051,11 +929,8 @@
 
     Ok(ApplicationsVersions {
         tari_universe: tari_universe_version.to_string(),
-<<<<<<< HEAD
         clythor: clythor_version.to_string(),
-=======
         minotari_node: minotari_node_version,
->>>>>>> a606c35e
         xmrig: xmrig_version,
         mm_proxy: mm_proxy_version,
         wallet: wallet_version,
@@ -1089,17 +964,13 @@
         .await
         .map_err(|e| e.to_string())?;
     sleep(Duration::from_secs(1));
-<<<<<<< HEAD
-    BinaryResolver::current()
-        .ensure_latest(Binaries::Clythor, progress_tracker.clone())
-        .await
-        .map_err(|e| e.to_string())?;
-    BinaryResolver::current()
-        .ensure_latest(Binaries::MinotariNode, progress_tracker.clone())
-=======
+    binary_resolver
+        .update_binary(Binaries::Clythor, progress_tracker.clone())
+        .await
+        .map_err(|e| e.to_string())?;
+    sleep(Duration::from_secs(1));
     binary_resolver
         .update_binary(Binaries::MinotariNode, progress_tracker.clone())
->>>>>>> a606c35e
         .await
         .map_err(|e| e.to_string())?;
     sleep(Duration::from_secs(1));
@@ -1373,7 +1244,6 @@
     Ok(())
 }
 
-<<<<<<< HEAD
 #[tauri::command]
 async fn set_randomx_miner<'r>(
     state: tauri::State<'_, UniverseAppState>,
@@ -1398,8 +1268,6 @@
 }
 
 #[allow(clippy::struct_excessive_bools)]
-=======
->>>>>>> a606c35e
 #[derive(Debug, Serialize)]
 pub struct CpuMinerMetrics {
     hardware: Option<HardwareParameters>,
@@ -1678,10 +1546,8 @@
             set_gpu_mining_enabled,
             set_cpu_mining_enabled,
             restart_application,
-<<<<<<< HEAD
             get_randomx_miner,
             set_randomx_miner,
-=======
             resolve_application_language,
             set_application_language,
             get_miner_metrics,
@@ -1690,7 +1556,6 @@
             get_tari_wallet_details,
             exit_application,
             set_should_always_use_system_language
->>>>>>> a606c35e
         ])
         .build(tauri::generate_context!())
         .inspect_err(
