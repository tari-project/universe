--- conflicted
+++ resolved
@@ -663,7 +663,16 @@
             .await?;
     }
 
-<<<<<<< HEAD
+    let _unused = telemetry_service
+        .send(
+            "starting-mmproxy".to_string(),
+            json!({
+                "service": "starting_mmproxy",
+                "percentage":85,
+            }),
+        )
+        .await;
+
     //TODO RUN OOTLE
     if state.config.read().await.ootle_enabled() {
         progress.set_max(90).await;
@@ -709,12 +718,6 @@
 
             info!(target: LOG_TARGET, "🚀 Ootle enabled & Tari Indexer started");
         }
-
-        // run ootle wallet daemon & db
-        progress.set_max(90).await;
-        progress
-            .update("establishing-db-connection".to_string(), None, 0)
-            .await;
 
         let app_handle_clone = app.clone();
         let data_dir_clone = data_dir.clone();
@@ -761,19 +764,17 @@
         let tapp_assets_path = app_data_dir.join(TAPPLETS_ASSETS_DIR);
         let (addr, cancel_token) = start(tapp_assets_path).await.unwrap(); //TODO unwrap
         app.manage(AssetServer { addr, cancel_token });
+        let _unused = telemetry_service
+            .send(
+                "starting-ootle".to_string(),
+                json!({
+                    "service": "starting-ootle",
+                    "percentage":90,
+                }),
+            )
+            .await;
     }
 
-=======
-    let _unused = telemetry_service
-        .send(
-            "starting-mmproxy".to_string(),
-            json!({
-                "service": "starting_mmproxy",
-                "percentage":85,
-            }),
-        )
-        .await;
->>>>>>> 8a619858
     progress.set_max(100).await;
     progress
         .update("starting-mmproxy".to_string(), None, 0)
