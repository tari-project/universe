// Prevents additional console window on Windows in release, DO NOT REMOVE!!
#![cfg_attr(not(debug_assertions), windows_subsystem = "windows")]

use log::trace;
use log::{debug, error, info, warn};
use serde::Serialize;
use std::collections::HashMap;
use std::fs::{read_dir, remove_dir_all, remove_file};
use std::sync::atomic::{AtomicBool, Ordering};
use std::sync::Arc;
use std::thread::sleep;
use std::time::{Duration, Instant, SystemTime};
use tari_common::configuration::Network;
use tari_common_types::tari_address::TariAddress;
use tari_core::transactions::tari_amount::MicroMinotari;
use tari_shutdown::Shutdown;
use tauri::async_runtime::block_on;
use tauri::{Manager, RunEvent, UpdaterEvent};
use tokio::sync::RwLock;

use app_config::AppConfig;
use app_in_memory_config::{AirdropInMemoryConfig, AppInMemoryConfig};
use binaries::{binaries_list::Binaries, binaries_resolver::BinaryResolver};
use gpu_miner_adapter::{GpuMinerStatus, GpuNodeSource};
use hardware_monitor::{HardwareMonitor, HardwareParameters};
use node_manager::NodeManagerError;
use progress_tracker::ProgressTracker;
use setup_status_event::SetupStatusEvent;
use systemtray_manager::{SystemtrayManager, SystrayData};
use telemetry_manager::TelemetryManager;
use wallet_manager::WalletManagerError;

use crate::cpu_miner::CpuMiner;
use crate::feedback::Feedback;
use crate::gpu_miner::GpuMiner;
use crate::internal_wallet::InternalWallet;
use crate::mm_proxy_manager::{MmProxyManager, StartConfig};
use crate::node_manager::NodeManager;
use crate::p2pool::models::Stats;
use crate::p2pool_manager::{P2poolConfig, P2poolManager};
use crate::wallet_adapter::WalletBalance;
use crate::wallet_manager::WalletManager;

mod app_config;
mod app_in_memory_config;
mod binaries;
mod consts;
mod cpu_miner;
mod download_utils;
mod feedback;
mod format_utils;
mod github;
mod gpu_miner;
mod gpu_miner_adapter;
mod hardware_monitor;
mod internal_wallet;
mod mm_proxy_adapter;
mod mm_proxy_manager;
mod network_utils;
mod node_adapter;
mod node_manager;
mod p2pool;
mod p2pool_adapter;
mod p2pool_manager;
mod process_adapter;
mod process_killer;
mod process_utils;
mod process_watcher;
mod progress_tracker;
mod setup_status_event;
mod systemtray_manager;
mod telemetry_manager;
mod tests;
mod user_listener;
mod utils;
mod wallet_adapter;
mod wallet_manager;
mod xmrig;
mod xmrig_adapter;

const MAX_ACCEPTABLE_COMMAND_TIME: Duration = Duration::from_secs(1);

const LOG_TARGET: &str = "tari::universe::main";
const LOG_TARGET_WEB: &str = "tari::universe::web";

#[derive(Debug, Serialize, Clone)]
#[serde(rename_all = "camelCase")]
struct UpdateProgressRustEvent {
    chunk_length: usize,
    content_length: Option<u64>,
    downloaded: u64,
}

async fn stop_all_miners(state: UniverseAppState, sleep_secs: u64) -> Result<(), String> {
    state
        .cpu_miner
        .write()
        .await
        .stop()
        .await
        .map_err(|e| e.to_string())?;
    state
        .gpu_miner
        .write()
        .await
        .stop()
        .await
        .map_err(|e| e.to_string())?;
    let exit_code = state
        .wallet_manager
        .stop()
        .await
        .map_err(|e| e.to_string())?;
    info!(target: LOG_TARGET, "Wallet manager stopped with exit code: {}", exit_code);
    state
        .mm_proxy_manager
        .stop()
        .await
        .map_err(|e| e.to_string())?;
    let exit_code = state.node_manager.stop().await.map_err(|e| e.to_string())?;
    info!(target: LOG_TARGET, "Node manager stopped with exit code: {}", exit_code);
    let exit_code = state
        .p2pool_manager
        .stop()
        .await
        .map_err(|e| e.to_string())?;
    info!(target: LOG_TARGET, "P2Pool manager stopped with exit code: {}", exit_code);

    state.shutdown.clone().trigger();

    // TODO: Find a better way of knowing that all miners have stopped
    sleep(std::time::Duration::from_secs(sleep_secs));
    Ok(())
}

#[tauri::command]
async fn set_mode(mode: String, state: tauri::State<'_, UniverseAppState>) -> Result<(), String> {
    let timer = Instant::now();
    state
        .config
        .write()
        .await
        .set_mode(mode)
        .await
        .inspect_err(|e| error!(target: LOG_TARGET, "error at set_mode {:?}", e))
        .map_err(|e| e.to_string())?;
    if timer.elapsed() > MAX_ACCEPTABLE_COMMAND_TIME {
        warn!(target: LOG_TARGET, "set_mode took too long: {:?}", timer.elapsed());
    }

    Ok(())
}

#[tauri::command]
async fn send_feedback(
    feedback: String,
    include_logs: bool,
    _window: tauri::Window,
    state: tauri::State<'_, UniverseAppState>,
    app: tauri::AppHandle,
) -> Result<String, String> {
    let timer = Instant::now();
    let reference = state
        .feedback
        .read()
        .await
        .send_feedback(
            feedback,
            include_logs,
            app.path_resolver().app_log_dir().clone(),
        )
        .await
        .inspect_err(|e| error!("error at send_feedback {:?}", e))
        .map_err(|e| e.to_string())?;
    if timer.elapsed() > Duration::from_secs(60) {
        warn!(target: LOG_TARGET, "send_feedback took too long: {:?}", timer.elapsed());
    }
    Ok(reference)
}

#[tauri::command]
async fn set_allow_telemetry(
    allow_telemetry: bool,
    _window: tauri::Window,
    state: tauri::State<'_, UniverseAppState>,
    _app: tauri::AppHandle,
) -> Result<(), String> {
    state
        .config
        .write()
        .await
        .set_allow_telemetry(allow_telemetry)
        .await
        .inspect_err(|e| error!(target: LOG_TARGET, "error at set_allow_telemetry {:?}", e))
        .map_err(|e| e.to_string())?;
    Ok(())
}

#[tauri::command]
async fn get_app_id(
    _window: tauri::Window,
    state: tauri::State<'_, UniverseAppState>,
    _app: tauri::AppHandle,
) -> Result<String, ()> {
    let timer = Instant::now();
    let app_id = state.config.read().await.anon_id().to_string();
    if timer.elapsed() > MAX_ACCEPTABLE_COMMAND_TIME {
        warn!(target: LOG_TARGET, "get_app_id took too long: {:?}", timer.elapsed());
    }
    Ok(app_id)
}

#[tauri::command]
async fn set_airdrop_access_token(
    token: String,
    _window: tauri::Window,
    state: tauri::State<'_, UniverseAppState>,
    _app: tauri::AppHandle,
) -> Result<(), String> {
    let timer = Instant::now();
    let mut write_lock = state.airdrop_access_token.write().await;
    *write_lock = Some(token.clone());
    if timer.elapsed() > MAX_ACCEPTABLE_COMMAND_TIME {
        warn!(target: LOG_TARGET,
            "set_airdrop_access_token took too long: {:?}",
            timer.elapsed()
        );
    }
    let mut in_memory_app_config = state.in_memory_config.write().await;
    in_memory_app_config.airdrop_access_token = Some(token);
    Ok(())
}

#[tauri::command]
async fn get_app_in_memory_config(
    _window: tauri::Window,
    state: tauri::State<'_, UniverseAppState>,
    _app: tauri::AppHandle,
) -> Result<AirdropInMemoryConfig, ()> {
    let timer = Instant::now();
    let res = state.in_memory_config.read().await.clone().into();
    if timer.elapsed() > MAX_ACCEPTABLE_COMMAND_TIME {
        warn!(target: LOG_TARGET,
            "get_app_in_memory_config took too long: {:?}",
            timer.elapsed()
        );
    }
    Ok(res)
}

#[tauri::command]
async fn set_monero_address(
    monero_address: String,
    state: tauri::State<'_, UniverseAppState>,
) -> Result<(), String> {
    let timer = Instant::now();
    let mut app_config = state.config.write().await;
    app_config
        .set_monero_address(monero_address)
        .await
        .map_err(|e| e.to_string())?;
    if timer.elapsed() > MAX_ACCEPTABLE_COMMAND_TIME {
        warn!(target: LOG_TARGET, "set_monero_address took too long: {:?}", timer.elapsed());
    }
    Ok(())
}

#[tauri::command]
async fn restart_application(
    _window: tauri::Window,
    _state: tauri::State<'_, UniverseAppState>,
    app: tauri::AppHandle,
) -> Result<(), String> {
    // This restart doesn't need to shutdown all the miners
    app.restart();
    Ok(())
}

#[tauri::command]
async fn exit_application(
    _window: tauri::Window,
    state: tauri::State<'_, UniverseAppState>,
    app: tauri::AppHandle,
) -> Result<(), String> {
    stop_all_miners(state.inner().clone(), 5).await?;

    app.exit(0);
    Ok(())
}

#[tauri::command]
async fn set_should_always_use_system_language(
    should_always_use_system_language: bool,
    state: tauri::State<'_, UniverseAppState>,
) -> Result<(), String> {
    state
        .config
        .write()
        .await
        .set_should_always_use_system_language(should_always_use_system_language)
        .await
        .map_err(|e| e.to_string())?;
    Ok(())
}

#[tauri::command]
async fn set_application_language(
    state: tauri::State<'_, UniverseAppState>,
    application_language: String,
) -> Result<(), String> {
    state
        .config
        .write()
        .await
        .set_application_language(application_language.clone())
        .await
        .map_err(|e| e.to_string())?;
    Ok(())
}

#[tauri::command]
async fn resolve_application_language(
    state: tauri::State<'_, UniverseAppState>,
) -> Result<String, String> {
    let mut config = state.config.write().await;
    let _unused = config.propose_system_language().await;

    Ok(config.application_language().to_string())
}

#[tauri::command]
async fn setup_application(
    window: tauri::Window,
    state: tauri::State<'_, UniverseAppState>,
    app: tauri::AppHandle,
) -> Result<bool, String> {
    let timer = Instant::now();
    setup_inner(window, state.clone(), app).await.map_err(|e| {
        warn!(target: LOG_TARGET, "Error setting up application: {:?}", e);
        e.to_string()
    })?;

    let res = state.config.read().await.auto_mining();
    if timer.elapsed() > MAX_ACCEPTABLE_COMMAND_TIME {
        warn!(target: LOG_TARGET, "setup_application took too long: {:?}", timer.elapsed());
    }
    Ok(res)
}

#[allow(clippy::too_many_lines)]
async fn setup_inner(
    window: tauri::Window,
    state: tauri::State<'_, UniverseAppState>,
    app: tauri::AppHandle,
) -> Result<(), anyhow::Error> {
    window
        .emit(
            "message",
            SetupStatusEvent {
                event_type: "setup_status".to_string(),
                title: "starting-up".to_string(),
                title_params: None,
                progress: 0.0,
            },
        )
        .inspect_err(|e| error!(target: LOG_TARGET, "Could not emit event 'message': {:?}", e))?;

    let data_dir = app.path_resolver().app_local_data_dir().unwrap();
    let config_dir = app.path_resolver().app_config_dir().unwrap();
    let log_dir = app.path_resolver().app_log_dir().unwrap();

    let cpu_miner_config = state.cpu_miner_config.read().await;
    let mm_proxy_manager = state.mm_proxy_manager.clone();

    let progress = ProgressTracker::new(window.clone());

    let last_binaries_update_timestamp = state.config.read().await.last_binaries_update_timestamp();
    let now = SystemTime::now();

    state
        .telemetry_manager
        .write()
        .await
        .initialize(state.airdrop_access_token.clone(), window.clone())
        .await?;

    let mut binary_resolver = BinaryResolver::current().write().await;
    let should_check_for_update = now
        .duration_since(last_binaries_update_timestamp)
        .unwrap_or(Duration::from_secs(0))
        > Duration::from_secs(60 * 60 * 6);

    progress.set_max(10).await;
    progress
        .update("checking-latest-version-node".to_string(), None, 0)
        .await;
    binary_resolver
        .initalize_binary(
            Binaries::MinotariNode,
            progress.clone(),
            should_check_for_update,
        )
        .await?;
    sleep(Duration::from_secs(1));

    progress.set_max(15).await;
    progress
        .update("checking-latest-version-mmproxy".to_string(), None, 0)
        .await;
    binary_resolver
        .initalize_binary(
            Binaries::MergeMiningProxy,
            progress.clone(),
            should_check_for_update,
        )
        .await?;
    sleep(Duration::from_secs(1));
    progress.set_max(20).await;
    progress
        .update("checking-latest-version-wallet".to_string(), None, 0)
        .await;
    binary_resolver
        .initalize_binary(Binaries::Wallet, progress.clone(), should_check_for_update)
        .await?;

    sleep(Duration::from_secs(1));
    progress.set_max(25).await;
    progress
        .update(
            "Checking for latest version of gpu miner".to_string(),
            None,
            0,
        )
        .await;
    binary_resolver
        .initalize_binary(
            Binaries::GpuMiner,
            progress.clone(),
            should_check_for_update,
        )
        .await?;
    sleep(Duration::from_secs(1));

    progress.set_max(30).await;
    progress
        .update("checking-latest-version-xmrig".to_string(), None, 0)
        .await;
    binary_resolver
        .initalize_binary(Binaries::Xmrig, progress.clone(), should_check_for_update)
        .await?;
    sleep(Duration::from_secs(1));
    progress.set_max(35).await;
    progress
        .update("checking-latest-version-sha-p2pool".to_string(), None, 0)
        .await;
    binary_resolver
        .initalize_binary(
            Binaries::ShaP2pool,
            progress.clone(),
            should_check_for_update,
        )
        .await?;
    sleep(Duration::from_secs(1));
    if should_check_for_update {
        state
            .config
            .write()
            .await
            .set_last_binaries_update_timestamp(now)
            .await?;
    }

    //drop binary resolver to release the lock
    drop(binary_resolver);

<<<<<<< HEAD
    let tmp_gpu_error = state
=======
    let _unused = state
>>>>>>> 68fa3c67
        .gpu_miner
        .write()
        .await
        .detect(config_dir.clone())
        .await
        .inspect_err(|e| error!(target: LOG_TARGET, "Could not detect gpu miner: {:?}", e));

    drop(tmp_gpu_error);

    for _i in 0..2 {
        match state
            .node_manager
            .ensure_started(
                state.shutdown.to_signal(),
                data_dir.clone(),
                config_dir.clone(),
                log_dir.clone(),
            )
            .await
        {
            Ok(_) => {}
            Err(e) => {
                if let NodeManagerError::ExitCode(code) = e {
                    if code == 114 {
                        warn!(target: LOG_TARGET, "Database for node is corrupt or needs a reset, deleting and trying again.");
                        state.node_manager.clean_data_folder(&data_dir).await?;
                        continue;
                    }
                }
                error!(target: LOG_TARGET, "Could not start node manager: {:?}", e);

                app.exit(-1);
                return Err(e.into());
            }
        }
    }

    info!(target: LOG_TARGET, "Node has started and is ready");

    progress.set_max(40).await;
    progress
        .update("waiting-for-wallet".to_string(), None, 0)
        .await;
    state
        .wallet_manager
        .ensure_started(
            state.shutdown.to_signal(),
            data_dir.clone(),
            config_dir.clone(),
            log_dir.clone(),
        )
        .await?;

    progress.set_max(75).await;
    progress
        .update("preparing-for-initial-sync".to_string(), None, 0)
        .await;
    state.node_manager.wait_synced(progress.clone()).await?;

    if state.config.read().await.p2pool_enabled() {
        progress.set_max(85).await;
        progress
            .update("starting-p2pool".to_string(), None, 0)
            .await;

        let base_node_grpc = state.node_manager.get_grpc_port().await?;
        let p2pool_config = P2poolConfig::builder()
            .with_base_node(base_node_grpc)
            .build()?;

        state
            .p2pool_manager
            .ensure_started(
                state.shutdown.to_signal(),
                p2pool_config,
                data_dir,
                config_dir,
                log_dir,
            )
            .await?;
    }

    progress.set_max(100).await;
    progress
        .update("starting-mmproxy".to_string(), None, 0)
        .await;

    let base_node_grpc_port = state.node_manager.get_grpc_port().await?;

    let mut telemetry_id = state
        .telemetry_manager
        .read()
        .await
        .get_unique_string()
        .await;
    if telemetry_id.is_empty() {
        telemetry_id = "unknown_miner_tari_universe".to_string();
    }

    let config = state.config.read().await;
    let p2pool_port = state.p2pool_manager.grpc_port().await;
    mm_proxy_manager
        .start(StartConfig::new(
            state.shutdown.to_signal().clone(),
            app.path_resolver().app_local_data_dir().unwrap().clone(),
            app.path_resolver().app_config_dir().unwrap().clone(),
            app.path_resolver().app_log_dir().unwrap().clone(),
            cpu_miner_config.tari_address.clone(),
            base_node_grpc_port,
            telemetry_id,
            config.p2pool_enabled(),
            p2pool_port,
        ))
        .await?;
    mm_proxy_manager.wait_ready().await?;
    *state.is_setup_finished.write().await = true;
    drop(
        window
            .emit(
                "message",
                SetupStatusEvent {
                    event_type: "setup_status".to_string(),
                    title: "application-started".to_string(),
                    title_params: None,
                    progress: 1.0,
                },
            )
            .inspect_err(|e| error!(target: LOG_TARGET, "Could not emit event 'message': {:?}", e)),
    );

    Ok(())
}

#[tauri::command]
async fn set_p2pool_enabled(
    p2pool_enabled: bool,
    state: tauri::State<'_, UniverseAppState>,
) -> Result<(), String> {
    let timer = Instant::now();
    state
        .config
        .write()
        .await
        .set_p2pool_enabled(p2pool_enabled)
        .await
        .inspect_err(|e| error!("error at set_p2pool_enabled {:?}", e))
        .map_err(|e| e.to_string())?;

    let origin_config = state.mm_proxy_manager.config().await;
    let p2pool_grpc_port = state.p2pool_manager.grpc_port().await;
    if origin_config.is_none() {
        warn!(target: LOG_TARGET, "Tried to set p2pool_enabled but mmproxy has not been initialized yet");
        return Ok(());
    }
    let mut origin_config = origin_config.clone().unwrap();
    if origin_config.p2pool_enabled != p2pool_enabled {
        if p2pool_enabled {
            origin_config.set_to_use_p2pool(p2pool_grpc_port);
        } else {
            let base_node_grpc_port = state
                .node_manager
                .get_grpc_port()
                .await
                .map_err(|error| error.to_string())?;
            origin_config.set_to_use_base_node(base_node_grpc_port);
        };
        state
            .mm_proxy_manager
            .change_config(origin_config)
            .await
            .map_err(|error| error.to_string())?;
    }

    if timer.elapsed() > MAX_ACCEPTABLE_COMMAND_TIME {
        warn!(target: LOG_TARGET, "set_p2pool_enabled took too long: {:?}", timer.elapsed());
    }
    Ok(())
}

#[tauri::command]
async fn set_cpu_mining_enabled<'r>(
    enabled: bool,
    state: tauri::State<'_, UniverseAppState>,
) -> Result<(), String> {
    let timer = Instant::now();
    let mut config = state.config.write().await;
    config
        .set_cpu_mining_enabled(enabled)
        .await
        .inspect_err(|e| error!("error at set_cpu_mining_enabled {:?}", e))
        .map_err(|e| e.to_string())?;
    if timer.elapsed() > MAX_ACCEPTABLE_COMMAND_TIME {
        warn!(target: LOG_TARGET,
            "set_cpu_mining_enabled took too long: {:?}",
            timer.elapsed()
        );
    }
    Ok(())
}

#[tauri::command]
async fn set_gpu_mining_enabled(
    enabled: bool,
    state: tauri::State<'_, UniverseAppState>,
) -> Result<(), String> {
    let timer = Instant::now();
    let mut config = state.config.write().await;
    config
        .set_gpu_mining_enabled(enabled)
        .await
        .inspect_err(|e| error!("error at set_gpu_mining_enabled {:?}", e))
        .map_err(|e| e.to_string())?;
    if timer.elapsed() > MAX_ACCEPTABLE_COMMAND_TIME {
        warn!(target: LOG_TARGET,
            "set_gpu_mining_enabled took too long: {:?}",
            timer.elapsed()
        );
    }

    Ok(())
}

#[tauri::command]
async fn get_seed_words(
    _window: tauri::Window,
    _state: tauri::State<'_, UniverseAppState>,
    app: tauri::AppHandle,
) -> Result<Vec<String>, String> {
    let timer = Instant::now();
    let config_path = app.path_resolver().app_config_dir().unwrap();
    let internal_wallet = InternalWallet::load_or_create(config_path)
        .await
        .map_err(|e| e.to_string())?;
    let seed_words = internal_wallet
        .decrypt_seed_words()
        .map_err(|e| e.to_string())?;
    let mut res = vec![];
    for i in 0..seed_words.len() {
        res.push(seed_words.get_word(i).unwrap().clone());
    }
    if timer.elapsed() > MAX_ACCEPTABLE_COMMAND_TIME {
        warn!(target: LOG_TARGET, "get_seed_words took too long: {:?}", timer.elapsed());
    }
    Ok(res)
}

#[tauri::command]
async fn start_mining<'r>(
    state: tauri::State<'_, UniverseAppState>,
    app: tauri::AppHandle,
) -> Result<(), String> {
    let timer = Instant::now();
    let config = state.config.read().await;
    let cpu_mining_enabled = config.cpu_mining_enabled();
    let gpu_mining_enabled = config.gpu_mining_enabled();
    let mode = config.mode();

    let cpu_miner_config = state.cpu_miner_config.read().await;
    let monero_address = config.monero_address().to_string();
    if cpu_mining_enabled {
        let mm_proxy_port = state
            .mm_proxy_manager
            .get_monero_port()
            .await
            .map_err(|e| e.to_string())?;

        let res = state
            .cpu_miner
            .write()
            .await
            .start(
                state.shutdown.to_signal(),
                &cpu_miner_config,
                monero_address.to_string(),
                mm_proxy_port,
                app.path_resolver().app_local_data_dir().unwrap(),
                app.path_resolver().app_config_dir().unwrap(),
                app.path_resolver().app_log_dir().unwrap(),
                mode,
            )
            .await;

        if let Err(e) = res {
            error!(target: LOG_TARGET, "Could not start mining: {:?}", e);
            state
                .cpu_miner
                .write()
                .await
                .stop()
                .await
                .inspect_err(|e| error!("error at stopping cpu miner {:?}", e))
                .ok();
            return Err(e.to_string());
        }
    }

    let gpu_available = state.gpu_miner.read().await.is_gpu_mining_available();
    info!(target: LOG_TARGET, "Gpu availability {:?}", gpu_available.clone());

    if gpu_mining_enabled && gpu_available {
        let tari_address = state.cpu_miner_config.read().await.tari_address.clone();
        let p2pool_enabled = state.config.read().await.p2pool_enabled();
        let source = if p2pool_enabled {
            let p2pool_port = state.p2pool_manager.grpc_port().await;
            GpuNodeSource::P2Pool { port: p2pool_port }
        } else {
            let grpc_port = state
                .node_manager
                .get_grpc_port()
                .await
                .map_err(|e| e.to_string())?;

            GpuNodeSource::BaseNode { port: grpc_port }
        };

        let mut telemetry_id = state
            .telemetry_manager
            .read()
            .await
            .get_unique_string()
            .await;
        if telemetry_id.is_empty() {
            telemetry_id = "tari-universe".to_string();
        }

        let res = state
            .gpu_miner
            .write()
            .await
            .start(
                state.shutdown.to_signal(),
                tari_address,
                source,
                app.path_resolver().app_local_data_dir().unwrap(),
                app.path_resolver().app_config_dir().unwrap(),
                app.path_resolver().app_log_dir().unwrap(),
                mode,
                telemetry_id,
            )
            .await;

        if let Err(e) = res {
            error!(target: LOG_TARGET, "Could not start gpu mining: {:?}", e);
            drop(
                state.cpu_miner.write().await.stop().await.inspect_err(
                    |e| error!(target: LOG_TARGET, "Could not stop cpu miner: {:?}", e),
                ),
            );
            return Err(e.to_string());
        }
    }
    if timer.elapsed() > MAX_ACCEPTABLE_COMMAND_TIME {
        warn!(target: LOG_TARGET, "start_mining took too long: {:?}", timer.elapsed());
    }
    Ok(())
}

#[tauri::command]
async fn stop_mining<'r>(state: tauri::State<'_, UniverseAppState>) -> Result<(), String> {
    let timer = Instant::now();
    state
        .cpu_miner
        .write()
        .await
        .stop()
        .await
        .map_err(|e| e.to_string())?;

    state
        .gpu_miner
        .write()
        .await
        .stop()
        .await
        .map_err(|e| e.to_string())?;
    if timer.elapsed() > MAX_ACCEPTABLE_COMMAND_TIME {
        warn!(target: LOG_TARGET, "stop_mining took too long: {:?}", timer.elapsed());
    }
    Ok(())
}

#[tauri::command]
fn open_log_dir(app: tauri::AppHandle) {
    let log_dir = app.path_resolver().app_log_dir().unwrap();
    if let Err(e) = open::that(log_dir) {
        error!(target: LOG_TARGET, "Could not open log dir: {:?}", e);
    }
}

#[tauri::command]
async fn get_applications_versions(app: tauri::AppHandle) -> Result<ApplicationsVersions, String> {
    let timer = Instant::now();
    let binary_resolver = BinaryResolver::current().read().await;

    let tari_universe_version = app.package_info().version.clone();
    let xmrig_version = binary_resolver
        .get_binary_version_string(Binaries::Xmrig)
        .await;

    let minotari_node_version = binary_resolver
        .get_binary_version_string(Binaries::MinotariNode)
        .await;
    let mm_proxy_version = binary_resolver
        .get_binary_version_string(Binaries::MergeMiningProxy)
        .await;
    let wallet_version = binary_resolver
        .get_binary_version_string(Binaries::Wallet)
        .await;
    let sha_p2pool_version = binary_resolver
        .get_binary_version_string(Binaries::ShaP2pool)
        .await;
    let xtrgpuminer_version = binary_resolver
        .get_binary_version_string(Binaries::GpuMiner)
        .await;

    if timer.elapsed() > MAX_ACCEPTABLE_COMMAND_TIME {
        warn!(target: LOG_TARGET,
            "get_applications_versions took too long: {:?}",
            timer.elapsed()
        );
    }

    drop(binary_resolver);

    Ok(ApplicationsVersions {
        tari_universe: tari_universe_version.to_string(),
        minotari_node: minotari_node_version,
        xmrig: xmrig_version,
        mm_proxy: mm_proxy_version,
        wallet: wallet_version,
        sha_p2pool: sha_p2pool_version,
        xtrgpuminer: xtrgpuminer_version,
    })
}

#[tauri::command]
async fn update_applications(
    app: tauri::AppHandle,
    state: tauri::State<'_, UniverseAppState>,
) -> Result<(), String> {
    let timer = Instant::now();
    let mut binary_resolver = BinaryResolver::current().write().await;

    state
        .config
        .write()
        .await
        .set_last_binaries_update_timestamp(SystemTime::now())
        .await
        .inspect_err(
            |e| error!(target: LOG_TARGET, "Could not set last binaries update timestamp: {:?}", e),
        )
        .map_err(|e| e.to_string())?;

    let progress_tracker = ProgressTracker::new(app.get_window("main").unwrap().clone());
    binary_resolver
        .update_binary(Binaries::Xmrig, progress_tracker.clone())
        .await
        .map_err(|e| e.to_string())?;
    sleep(Duration::from_secs(1));
    binary_resolver
        .update_binary(Binaries::MinotariNode, progress_tracker.clone())
        .await
        .map_err(|e| e.to_string())?;
    sleep(Duration::from_secs(1));
    binary_resolver
        .update_binary(Binaries::MergeMiningProxy, progress_tracker.clone())
        .await
        .map_err(|e| e.to_string())?;
    sleep(Duration::from_secs(1));
    binary_resolver
        .update_binary(Binaries::Wallet, progress_tracker.clone())
        .await
        .map_err(|e| e.to_string())?;
    binary_resolver
        .update_binary(Binaries::ShaP2pool, progress_tracker.clone())
        .await
        .map_err(|e| e.to_string())?;
    sleep(Duration::from_secs(1));

    if timer.elapsed() > MAX_ACCEPTABLE_COMMAND_TIME {
        warn!(target: LOG_TARGET, "update_applications took too long: {:?}", timer.elapsed());
    }

    drop(binary_resolver);

    Ok(())
}

#[tauri::command]
async fn get_p2pool_stats(
    state: tauri::State<'_, UniverseAppState>,
) -> Result<HashMap<String, Stats>, String> {
    let timer = Instant::now();
    if state.is_getting_p2pool_stats.load(Ordering::SeqCst) {
        warn!(target: LOG_TARGET, "Already getting p2pool stats");
        return Err("Already getting p2pool stats".to_string());
    }
    state.is_getting_p2pool_stats.store(true, Ordering::SeqCst);
    let p2pool_stats = state.p2pool_manager.stats().await;

    if timer.elapsed() > MAX_ACCEPTABLE_COMMAND_TIME {
        warn!(target: LOG_TARGET, "get_p2pool_stats took too long: {:?}", timer.elapsed());
    }
    state.is_getting_p2pool_stats.store(false, Ordering::SeqCst);
    Ok(p2pool_stats)
}

#[tauri::command]
async fn get_tari_wallet_details(
    state: tauri::State<'_, UniverseAppState>,
) -> Result<TariWalletDetails, String> {
    let timer = Instant::now();
    if state.is_getting_wallet_balance.load(Ordering::SeqCst) {
        warn!(target: LOG_TARGET, "Already getting wallet balance");
        return Err("Already getting wallet balance".to_string());
    }
    state
        .is_getting_wallet_balance
        .store(true, Ordering::SeqCst);
    let wallet_balance = match state.wallet_manager.get_balance().await {
        Ok(w) => w,
        Err(e) => {
            if !matches!(e, WalletManagerError::WalletNotStarted) {
                warn!(target: LOG_TARGET, "Error getting wallet balance: {}", e);
            }

            WalletBalance {
                available_balance: MicroMinotari(0),
                pending_incoming_balance: MicroMinotari(0),
                pending_outgoing_balance: MicroMinotari(0),
                timelocked_balance: MicroMinotari(0),
            }
        }
    };
    let tari_address = state.tari_address.read().await;

    if timer.elapsed() > MAX_ACCEPTABLE_COMMAND_TIME {
        warn!(target: LOG_TARGET, "get_tari_wallet_details took too long: {:?}", timer.elapsed());
    }
    state
        .is_getting_wallet_balance
        .store(false, Ordering::SeqCst);
    Ok(TariWalletDetails {
        wallet_balance,
        tari_address_base58: tari_address.to_base58(),
        tari_address_emoji: tari_address.to_emoji_string(),
    })
}

#[tauri::command]
async fn get_app_config(
    _window: tauri::Window,
    state: tauri::State<'_, UniverseAppState>,
    _app: tauri::AppHandle,
) -> Result<AppConfig, String> {
    Ok(state.config.read().await.clone())
}

#[tauri::command]
async fn get_miner_metrics(
    state: tauri::State<'_, UniverseAppState>,
    app: tauri::AppHandle,
) -> Result<MinerMetrics, String> {
    let timer = Instant::now();
    if state.is_getting_miner_metrics.load(Ordering::SeqCst) {
        warn!(target: LOG_TARGET, "Already getting miner metrics");
        return Err("Already getting miner metrics".to_string());
    }
    state.is_getting_miner_metrics.store(true, Ordering::SeqCst);

    let mut cpu_miner = state.cpu_miner.write().await;
    let mut gpu_miner = state.gpu_miner.write().await;
    let (sha_hash_rate, randomx_hash_rate, block_reward, block_height, block_time, is_synced) =
        state
            .node_manager
            .get_network_hash_rate_and_block_reward()
            .await
            .unwrap_or_else(|e| {
                if !matches!(e, NodeManagerError::NodeNotStarted) {
                    warn!(target: LOG_TARGET, "Error getting network hash rate and block reward: {}", e);
                }
                (0, 0, MicroMinotari(0), 0, 0, false)
            });

    let cpu_mining_status = match cpu_miner
        .status(randomx_hash_rate, block_reward)
        .await
        .map_err(|e| e.to_string())
    {
        Ok(cpu) => cpu,
        Err(e) => {
            warn!(target: LOG_TARGET, "Error getting cpu miner status: {:?}", e);
            state
                .is_getting_miner_metrics
                .store(false, Ordering::SeqCst);
            return Err(e);
        }
    };

    let gpu_mining_status = match gpu_miner.status(sha_hash_rate, block_reward).await {
        Ok(gpu) => gpu,
        Err(e) => {
            warn!(target: LOG_TARGET, "Error getting gpu miner status: {:?}", e);
            state
                .is_getting_miner_metrics
                .store(false, Ordering::SeqCst);
            return Err(e.to_string());
        }
    };

    let hardware_status = HardwareMonitor::current()
        .write()
        .await
        .read_hardware_parameters();

    let new_systemtray_data: SystrayData = SystemtrayManager::current().create_systemtray_data(
        cpu_mining_status.hash_rate,
        gpu_mining_status.hash_rate as f64,
        hardware_status.clone(),
        cpu_mining_status.estimated_earnings as f64,
    );

    SystemtrayManager::current().update_systray(app, new_systemtray_data);

    let connected_peers = state
        .node_manager
        .list_connected_peers()
        .await
        .unwrap_or_default();

    if timer.elapsed() > MAX_ACCEPTABLE_COMMAND_TIME {
        warn!(target: LOG_TARGET, "get_miner_metrics took too long: {:?}", timer.elapsed());
    }
    state
        .is_getting_miner_metrics
        .store(false, Ordering::SeqCst);

    Ok(MinerMetrics {
        cpu: CpuMinerMetrics {
            hardware: hardware_status.cpu,
            mining: cpu_mining_status,
        },
        gpu: GpuMinerMetrics {
            hardware: hardware_status.gpu,
            mining: gpu_mining_status,
        },
        base_node: BaseNodeStatus {
            block_height,
            block_time,
            is_synced,
            is_connected: !connected_peers.is_empty(),
            connected_peers,
        },
    })
}

#[tauri::command]
fn log_web_message(level: String, message: Vec<String>) {
    match level.as_str() {
        "error" => error!(target: LOG_TARGET_WEB, "{}", message.join(" ")),
        _ => info!(target: LOG_TARGET_WEB, "{}", message.join(" ")),
    }
}

#[tauri::command]
async fn reset_settings<'r>(
    reset_wallet: bool,
    _window: tauri::Window,
    state: tauri::State<'_, UniverseAppState>,
    app: tauri::AppHandle,
) -> Result<(), String> {
    stop_all_miners(state.inner().clone(), 5).await?;

    let app_config_dir = app.path_resolver().app_config_dir();
    let app_cache_dir = app.path_resolver().app_cache_dir();
    let app_data_dir = app.path_resolver().app_data_dir();
    let app_local_data_dir = app.path_resolver().app_local_data_dir();

    let dirs_to_remove = [
        app_config_dir,
        app_cache_dir,
        app_data_dir,
        app_local_data_dir,
    ];
    let missing_dirs: Vec<String> = dirs_to_remove
        .iter()
        .filter(|dir| dir.is_none())
        .map(|dir| dir.clone().unwrap().to_str().unwrap().to_string())
        .collect();

    if !missing_dirs.is_empty() {
        error!(target: LOG_TARGET, "Could not get app directories for {:?}", missing_dirs);
        return Err("Could not get app directories".to_string());
    }

    // Exclude EBWebView because it is still being used.
    let mut folder_block_list = vec!["EBWebView"];
    if !reset_wallet {
        folder_block_list.push("esmeralda");
        folder_block_list.push("nextnet");
    }

    for dir in &dirs_to_remove {
        // check if dir exists
        if dir.clone().unwrap().exists() {
            for entry in read_dir(dir.clone().unwrap()).map_err(|e| e.to_string())? {
                let entry = entry.map_err(|e| e.to_string())?;
                let path = entry.path();
                if path.is_dir() {
                    if folder_block_list.contains(&path.file_name().unwrap().to_str().unwrap()) {
                        continue;
                    }
                    debug!(target: LOG_TARGET, "[reset_settings] Removing {:?} directory", path);
                    remove_dir_all(path.clone()).map_err(|e| {
                        error!(target: LOG_TARGET, "[reset_settings] Could not remove {:?} directory: {:?}", path, e);
                        format!("Could not remove directory: {}", e)
                    })?;
                } else {
                    debug!(target: LOG_TARGET, "[reset_settings] Removing {:?} file", path);
                    remove_file(path.clone()).map_err(|e| {
                        error!(target: LOG_TARGET, "[reset_settings] Could not remove {:?} file: {:?}", path, e);
                        format!("Could not remove file: {}", e)
                    })?;
                }
            }
        }
    }

    info!(target: LOG_TARGET, "[reset_settings] Restarting the app");
    app.restart();

    Ok(())
}

#[derive(Debug, Serialize)]
pub struct CpuMinerMetrics {
    hardware: Option<HardwareParameters>,
    mining: CpuMinerStatus,
}

#[derive(Debug, Serialize)]
pub struct GpuMinerMetrics {
    hardware: Option<HardwareParameters>,
    mining: GpuMinerStatus,
}

#[derive(Debug, Serialize)]
pub struct MinerMetrics {
    cpu: CpuMinerMetrics,
    gpu: GpuMinerMetrics,
    base_node: BaseNodeStatus,
}

#[derive(Debug, Serialize)]
pub struct TariWalletDetails {
    wallet_balance: WalletBalance,
    tari_address_base58: String,
    tari_address_emoji: String,
}

#[derive(Debug, Serialize)]
pub struct ApplicationsVersions {
    tari_universe: String,
    xmrig: String,
    minotari_node: String,
    mm_proxy: String,
    wallet: String,
    sha_p2pool: String,
    xtrgpuminer: String,
}

#[derive(Debug, Serialize)]
pub struct BaseNodeStatus {
    block_height: u64,
    block_time: u64,
    is_synced: bool,
    is_connected: bool,
    connected_peers: Vec<String>,
}
#[derive(Debug, Serialize)]
pub struct CpuMinerStatus {
    pub is_mining: bool,
    pub hash_rate: f64,
    pub estimated_earnings: u64,
    pub connection: CpuMinerConnectionStatus,
}

#[derive(Debug, Serialize)]
pub struct CpuMinerConnectionStatus {
    pub is_connected: bool,
    // pub error: Option<String>,
}

pub enum CpuMinerConnection {
    BuiltInProxy,
}

struct CpuMinerConfig {
    node_connection: CpuMinerConnection,
    tari_address: TariAddress,
}

#[derive(Clone)]
struct UniverseAppState {
    is_getting_wallet_balance: Arc<AtomicBool>,
    is_getting_p2pool_stats: Arc<AtomicBool>,
    is_getting_miner_metrics: Arc<AtomicBool>,
    is_setup_finished: Arc<RwLock<bool>>,
    config: Arc<RwLock<AppConfig>>,
    in_memory_config: Arc<RwLock<AppInMemoryConfig>>,
    shutdown: Shutdown,
    tari_address: Arc<RwLock<TariAddress>>,
    cpu_miner: Arc<RwLock<CpuMiner>>,
    gpu_miner: Arc<RwLock<GpuMiner>>,
    cpu_miner_config: Arc<RwLock<CpuMinerConfig>>,
    mm_proxy_manager: MmProxyManager,
    node_manager: NodeManager,
    wallet_manager: WalletManager,
    telemetry_manager: Arc<RwLock<TelemetryManager>>,
    feedback: Arc<RwLock<Feedback>>,
    airdrop_access_token: Arc<RwLock<Option<String>>>,
    p2pool_manager: P2poolManager,
}

#[derive(Clone, serde::Serialize)]
struct Payload {
    args: Vec<String>,
    cwd: String,
}

#[allow(clippy::too_many_lines)]
fn main() {
    let client = sentry_tauri::sentry::init((
        "https://edd6b9c1494eb7fda6ee45590b80bcee@o4504839079002112.ingest.us.sentry.io/4507979991285760",
        sentry_tauri::sentry::ClientOptions {
            release: sentry_tauri::sentry::release_name!(),
            ..Default::default()
        },
    ));
    let _guard = sentry_tauri::minidump::init(&client);

    let mut shutdown = Shutdown::new();

    // NOTE: Nothing is started at this point, so ports are not known. You can only start settings ports
    // and addresses once the different services have been started.
    // A better way is to only provide the config when we start the service.
    let node_manager = NodeManager::new();
    let wallet_manager = WalletManager::new(node_manager.clone());
    let wallet_manager2 = wallet_manager.clone();
    let p2pool_manager = P2poolManager::new();

    let cpu_config = Arc::new(RwLock::new(CpuMinerConfig {
        node_connection: CpuMinerConnection::BuiltInProxy,
        tari_address: TariAddress::default(),
    }));

    let app_in_memory_config = if cfg!(feature = "airdrop-local") {
        Arc::new(RwLock::new(
            app_in_memory_config::AppInMemoryConfig::init_local(),
        ))
    } else {
        Arc::new(RwLock::new(app_in_memory_config::AppInMemoryConfig::init()))
    };

    let cpu_miner: Arc<RwLock<CpuMiner>> = Arc::new(CpuMiner::new().into());
    let gpu_miner: Arc<RwLock<GpuMiner>> = Arc::new(GpuMiner::new().into());

    let app_config_raw = AppConfig::new();
    let app_config = Arc::new(RwLock::new(app_config_raw.clone()));

    let telemetry_manager: TelemetryManager = TelemetryManager::new(
        node_manager.clone(),
        cpu_miner.clone(),
        gpu_miner.clone(),
        app_config.clone(),
        app_in_memory_config.clone(),
        Some(Network::default()),
        p2pool_manager.clone(),
    );

    let feedback = Feedback::new(app_in_memory_config.clone(), app_config.clone());
    // let mm_proxy_config = if app_config_raw.p2pool_enabled {
    //     MergeMiningProxyConfig::new_with_p2pool(mm_proxy_port, p2pool_config.grpc_port, None)
    // } else {
    //     MergeMiningProxyConfig::new(
    //         mm_proxy_port,
    //         p2pool_config.grpc_port,
    //         base_node_grpc_port,
    //         None,
    //     )
    // };
    let mm_proxy_manager = MmProxyManager::new();
    let app_state = UniverseAppState {
        is_getting_miner_metrics: Arc::new(AtomicBool::new(false)),
        is_getting_p2pool_stats: Arc::new(AtomicBool::new(false)),
        is_getting_wallet_balance: Arc::new(AtomicBool::new(false)),
        is_setup_finished: Arc::new(RwLock::new(false)),
        config: app_config.clone(),
        in_memory_config: app_in_memory_config.clone(),
        shutdown: shutdown.clone(),
        tari_address: Arc::new(RwLock::new(TariAddress::default())),
        cpu_miner: cpu_miner.clone(),
        gpu_miner: gpu_miner.clone(),
        cpu_miner_config: cpu_config.clone(),
        mm_proxy_manager: mm_proxy_manager.clone(),
        node_manager,
        wallet_manager,
        p2pool_manager,
        telemetry_manager: Arc::new(RwLock::new(telemetry_manager)),
        feedback: Arc::new(RwLock::new(feedback)),
        airdrop_access_token: Arc::new(RwLock::new(None)),
    };

    let systray = SystemtrayManager::current().get_systray().clone();

    let app = tauri::Builder::default()
        .system_tray(systray)
        .on_system_tray_event(|app, event| {
            SystemtrayManager::current().handle_system_tray_event(app.clone(), event)
        })
        .plugin(tauri_plugin_single_instance::init(|app, argv, cwd| {
            println!("{}, {argv:?}, {cwd}", app.package_info().name);

            app.emit_all("single-instance", Payload { args: argv, cwd })
                .unwrap();
        }))
        .manage(app_state.clone())
        .setup(|app| {
            tari_common::initialize_logging(
                &app.path_resolver()
                    .app_config_dir()
                    .unwrap()
                    .join("universe")
                    .join("log4rs_config_universe.yml"),
                &app.path_resolver().app_log_dir().unwrap(),
                include_str!("../log4rs_sample.yml"),
            )
            .expect("Could not set up logging");

            let config_path = app.path_resolver().app_config_dir().unwrap();
            let thread_config = tauri::async_runtime::spawn(async move {
                app_config.write().await.load_or_create(config_path).await
            });

            match tauri::async_runtime::block_on(thread_config).unwrap() {
                Ok(_) => {}
                Err(e) => {
                    error!(target: LOG_TARGET, "Error setting up app state: {:?}", e);
                }
            };

            let config_path = app.path_resolver().app_config_dir().unwrap();
            let address = app.state::<UniverseAppState>().tari_address.clone();
            let thread = tauri::async_runtime::spawn(async move {
                match InternalWallet::load_or_create(config_path).await {
                    Ok(wallet) => {
                        cpu_config.write().await.tari_address = wallet.get_tari_address();
                        wallet_manager2
                            .set_view_private_key_and_spend_key(
                                wallet.get_view_key(),
                                wallet.get_spend_key(),
                            )
                            .await;
                        let mut lock = address.write().await;
                        *lock = wallet.get_tari_address();
                        Ok(())
                        //app.state::<UniverseAppState>().tari_address = wallet.get_tari_address();
                    }
                    Err(e) => {
                        error!(target: LOG_TARGET, "Error loading internal wallet: {:?}", e);
                        // TODO: If this errors, the application does not exit properly.
                        // So temporarily we are going to kill it here

                        Err(e)
                    }
                }
            });

            match tauri::async_runtime::block_on(thread).expect("Could not start task") {
                Ok(_) => {
                    // let mut lock = app.state::<UniverseAppState>().tari_address.write().await;
                    // *lock = address;
                    Ok(())
                }
                Err(e) => {
                    error!(target: LOG_TARGET, "Error setting up internal wallet: {:?}", e);
                    Err(e.into())
                }
            }
        })
        .invoke_handler(tauri::generate_handler![
            setup_application,
            start_mining,
            stop_mining,
            set_p2pool_enabled,
            set_mode,
            open_log_dir,
            get_seed_words,
            get_applications_versions,
            send_feedback,
            update_applications,
            log_web_message,
            set_allow_telemetry,
            set_airdrop_access_token,
            get_app_id,
            get_app_in_memory_config,
            set_monero_address,
            update_applications,
            reset_settings,
            set_gpu_mining_enabled,
            set_cpu_mining_enabled,
            restart_application,
            resolve_application_language,
            set_application_language,
            get_miner_metrics,
            get_app_config,
            get_p2pool_stats,
            get_tari_wallet_details,
            exit_application,
            set_should_always_use_system_language
        ])
        .build(tauri::generate_context!())
        .inspect_err(
            |e| error!(target: LOG_TARGET, "Error while building tauri application: {:?}", e),
        )
        .expect("error while running tauri application");

    info!(
        target: LOG_TARGET,
        "Starting Tari Universe version: {}",
        app.package_info().version
    );

    let mut downloaded: u64 = 0;
    app.run(move |_app_handle, event| match event {
        tauri::RunEvent::Updater(updater_event) => match updater_event {
            UpdaterEvent::Error(e) => {
                error!(target: LOG_TARGET, "Updater error: {:?}", e);
            }
            UpdaterEvent::DownloadProgress { chunk_length, content_length } => {
                downloaded += chunk_length as u64;
                if let Some(window) = _app_handle.get_window("main") {
                    drop(window.emit("update-progress", UpdateProgressRustEvent { chunk_length, content_length, downloaded }).inspect_err(|e| error!(target: LOG_TARGET, "Could not emit event 'update-progress': {:?}", e))
                    );
                }
            }
            UpdaterEvent::Downloaded => {
                shutdown.trigger();
            }
            _ => {
                info!(target: LOG_TARGET, "Updater event: {:?}", updater_event);
            }
        },
        tauri::RunEvent::ExitRequested { api: _, .. } => {
            // api.prevent_exit();
            info!(target: LOG_TARGET, "App shutdown caught");
            let _unused = block_on(stop_all_miners(app_state.clone(), 2));
            info!(target: LOG_TARGET, "App shutdown complete");
        }
        tauri::RunEvent::Exit => {
            info!(target: LOG_TARGET, "App shutdown caught");
            let _unused = block_on(stop_all_miners(app_state.clone(), 2));
            info!(target: LOG_TARGET, "Tari Universe v{} shut down successfully", _app_handle.package_info().version);
        }
        RunEvent::MainEventsCleared => {
            // no need to handle
        }
        RunEvent::WindowEvent { label, event, .. } => {
            trace!(target: LOG_TARGET, "Window event: {:?} {:?}", label, event);
        }
        _ => {
            debug!(target: LOG_TARGET, "Unhandled event: {:?}", event);
        }
    });
}<|MERGE_RESOLUTION|>--- conflicted
+++ resolved
@@ -473,19 +473,13 @@
     //drop binary resolver to release the lock
     drop(binary_resolver);
 
-<<<<<<< HEAD
-    let tmp_gpu_error = state
-=======
     let _unused = state
->>>>>>> 68fa3c67
         .gpu_miner
         .write()
         .await
         .detect(config_dir.clone())
         .await
         .inspect_err(|e| error!(target: LOG_TARGET, "Could not detect gpu miner: {:?}", e));
-
-    drop(tmp_gpu_error);
 
     for _i in 0..2 {
         match state
