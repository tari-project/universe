// Copyright 2024. The Tari Project
//
// Redistribution and use in source and binary forms, with or without modification, are permitted provided that the
// following conditions are met:
//
// 1. Redistributions of source code must retain the above copyright notice, this list of conditions and the following
// disclaimer.
//
// 2. Redistributions in binary form must reproduce the above copyright notice, this list of conditions and the
// following disclaimer in the documentation and/or other materials provided with the distribution.
//
// 3. Neither the name of the copyright holder nor the names of its contributors may be used to endorse or promote
// products derived from this software without specific prior written permission.
//
// THIS SOFTWARE IS PROVIDED BY THE COPYRIGHT HOLDERS AND CONTRIBUTORS "AS IS" AND ANY EXPRESS OR IMPLIED WARRANTIES,
// INCLUDING, BUT NOT LIMITED TO, THE IMPLIED WARRANTIES OF MERCHANTABILITY AND FITNESS FOR A PARTICULAR PURPOSE ARE
// DISCLAIMED. IN NO EVENT SHALL THE COPYRIGHT HOLDER OR CONTRIBUTORS BE LIABLE FOR ANY DIRECT, INDIRECT, INCIDENTAL,
// SPECIAL, EXEMPLARY, OR CONSEQUENTIAL DAMAGES (INCLUDING, BUT NOT LIMITED TO, PROCUREMENT OF SUBSTITUTE GOODS OR
// SERVICES; LOSS OF USE, DATA, OR PROFITS; OR BUSINESS INTERRUPTION) HOWEVER CAUSED AND ON ANY THEORY OF LIABILITY,
// WHETHER IN CONTRACT, STRICT LIABILITY, OR TORT (INCLUDING NEGLIGENCE OR OTHERWISE) ARISING IN ANY WAY OUT OF THE
// USE OF THIS SOFTWARE, EVEN IF ADVISED OF THE POSSIBILITY OF SUCH DAMAGE.

// Prevents additional console window on Windows in release, DO NOT REMOVE!!
#![cfg_attr(not(debug_assertions), windows_subsystem = "windows")]

use auto_launcher::AutoLauncher;
use hardware::hardware_status_monitor::HardwareStatusMonitor;
use log::trace;
use log::{debug, error, info, warn};
use p2pool::models::Connections;
use std::fs::{create_dir_all, remove_dir_all, remove_file, File};
use tokio::sync::watch::{self};
use updates_manager::UpdatesManager;

use log4rs::config::RawConfig;
use serde::Serialize;
use std::sync::atomic::AtomicBool;
use std::sync::Arc;
use std::thread::sleep;
use std::time::{Duration, SystemTime};
use tari_common::configuration::Network;
use tari_common_types::tari_address::TariAddress;
use tari_shutdown::Shutdown;
use tauri::async_runtime::{block_on, JoinHandle};
use tauri::{Emitter, Manager, PhysicalPosition, PhysicalSize, RunEvent, WindowEvent};
use tauri_plugin_sentry::{minidump, sentry};
use tokio::sync::{Mutex, RwLock};
use tokio::time;
use utils::logging_utils::setup_logging;

use app_config::AppConfig;
use app_in_memory_config::AppInMemoryConfig;
use binaries::{binaries_list::Binaries, binaries_resolver::BinaryResolver};

use node_manager::NodeManagerError;
use progress_tracker::ProgressTracker;
use setup_status_event::SetupStatusEvent;
use telemetry_manager::TelemetryManager;

use crate::cpu_miner::CpuMiner;

use crate::app_config::WindowSettings;
use crate::commands::{CpuMinerConnection, MinerMetrics, TariWalletDetails};
#[allow(unused_imports)]
use crate::external_dependencies::ExternalDependencies;
use crate::feedback::Feedback;
use crate::gpu_miner::GpuMiner;
use crate::internal_wallet::InternalWallet;
use crate::mm_proxy_manager::{MmProxyManager, StartConfig};
use crate::node_manager::NodeManager;
use crate::p2pool::models::Stats;
use crate::p2pool_manager::{P2poolConfig, P2poolManager};
use crate::tor_manager::TorManager;
use crate::utils::auto_rollback::AutoRollback;
use crate::wallet_manager::WalletManager;
#[cfg(target_os = "macos")]
use utils::macos_utils::is_app_in_applications_folder;
use utils::shutdown_utils::stop_all_processes;

mod app_config;
mod app_in_memory_config;
mod auto_launcher;
mod binaries;
mod commands;
mod consts;
mod cpu_miner;
mod credential_manager;
mod download_utils;
mod external_dependencies;
mod feedback;
mod github;
mod gpu_miner;
mod gpu_miner_adapter;
mod hardware;
mod hardware_monitor;
mod internal_wallet;
mod mm_proxy_adapter;
mod mm_proxy_manager;
mod network_utils;
mod node_adapter;
mod node_manager;
mod notification_manager;
mod p2pool;
mod p2pool_adapter;
mod p2pool_manager;
mod port_allocator;
mod process_adapter;
mod process_killer;
mod process_utils;
mod process_watcher;
mod progress_tracker;
mod setup_status_event;
mod telemetry_manager;
mod tests;
mod tor_adapter;
mod tor_manager;
mod updates_manager;
mod user_listener;
mod utils;
mod wallet_adapter;
mod wallet_manager;
mod xmrig;
mod xmrig_adapter;

const LOG_TARGET: &str = "tari::universe::main";
#[cfg(not(any(feature = "release-ci", feature = "release-ci-beta")))]
const APPLICATION_FOLDER_ID: &str = "com.tari.universe.alpha";
#[cfg(all(feature = "release-ci", feature = "release-ci-beta"))]
const APPLICATION_FOLDER_ID: &str = "com.tari.universe.other";
#[cfg(all(feature = "release-ci", not(feature = "release-ci-beta")))]
const APPLICATION_FOLDER_ID: &str = "com.tari.universe";
#[cfg(all(feature = "release-ci-beta", not(feature = "release-ci")))]
const APPLICATION_FOLDER_ID: &str = "com.tari.universe.beta";

struct CpuMinerConfig {
    node_connection: CpuMinerConnection,
    tari_address: TariAddress,
    eco_mode_xmrig_options: Vec<String>,
    ludicrous_mode_xmrig_options: Vec<String>,
    custom_mode_xmrig_options: Vec<String>,
    eco_mode_cpu_percentage: Option<u32>,
    ludicrous_mode_cpu_percentage: Option<u32>,
}

#[derive(Debug, Serialize, Clone)]
#[allow(dead_code)]
struct CriticalProblemEvent {
    title: Option<String>,
    description: Option<String>,
}

#[allow(clippy::too_many_lines)]
async fn setup_inner(
    window: tauri::Window,
    state: tauri::State<'_, UniverseAppState>,
    app: tauri::AppHandle,
) -> Result<(), anyhow::Error> {
    app.emit(
        "message",
        SetupStatusEvent {
            event_type: "setup_status".to_string(),
            title: "starting-up".to_string(),
            title_params: None,
            progress: 0.0,
        },
    )
    .inspect_err(|e| error!(target: LOG_TARGET, "Could not emit event 'message': {:?}", e))?;

    #[cfg(target_os = "macos")]
    if !cfg!(dev) && !is_app_in_applications_folder() {
        app.emit(
            "critical_problem",
            CriticalProblemEvent {
                title: None,
                description: Some("not-installed-in-applications-directory".to_string()),
            },
        )
        .inspect_err(
            |e| error!(target: LOG_TARGET, "Could not emit event 'critical_problem': {:?}", e),
        )?;
        return Ok(());
    }

    state
        .updates_manager
        .init_periodic_updates(app.clone())
        .await?;

    let data_dir = app
        .path()
        .app_local_data_dir()
        .expect("Could not get data dir");
    let config_dir = app
        .path()
        .app_config_dir()
        .expect("Could not get config dir");
    let log_dir = app.path().app_log_dir().expect("Could not get log dir");

    #[cfg(target_os = "windows")]
    if cfg!(target_os = "windows") && !cfg!(dev) {
        ExternalDependencies::current()
            .read_registry_installed_applications()
            .await?;
        let is_missing = ExternalDependencies::current()
            .check_if_some_dependency_is_not_installed()
            .await;
        let external_dependencies = ExternalDependencies::current()
            .get_external_dependencies()
            .await;

        if is_missing {
            app.emit(
                    "missing-applications",
                    external_dependencies
                ).inspect_err(|e| error!(target: LOG_TARGET, "Could not emit event 'missing-applications': {:?}", e))?;
            return Ok(());
        }
    }

    let cpu_miner_config = state.cpu_miner_config.read().await;
    let app_config = state.config.read().await;
    let use_tor = app_config.use_tor();
    drop(app_config);
    let mm_proxy_manager = state.mm_proxy_manager.clone();

    let is_auto_launcher_enabled = state.config.read().await.should_auto_launch();
    AutoLauncher::current()
        .initialize_auto_launcher(is_auto_launcher_enabled)
        .await?;

    let (tx, rx) = watch::channel("".to_string());
    let progress = ProgressTracker::new(app.clone(), Some(tx));

    let last_binaries_update_timestamp = state.config.read().await.last_binaries_update_timestamp();
    let now = SystemTime::now();

    state
        .telemetry_manager
        .write()
        .await
        .initialize(state.airdrop_access_token.clone(), window.clone())
        .await?;

    let mut binary_resolver = BinaryResolver::current().write().await;
    let should_check_for_update = now
        .duration_since(last_binaries_update_timestamp)
        .unwrap_or(Duration::from_secs(0))
        > Duration::from_secs(60 * 60 * 6);

    if use_tor && !cfg!(target_os = "macos") {
        progress.set_max(5).await;
        progress
            .update("checking-latest-version-tor".to_string(), None, 0)
            .await;
        binary_resolver
            .initialize_binary_timeout(
                Binaries::Tor,
                progress.clone(),
                should_check_for_update,
                rx.clone(),
            )
            .await?;
        sleep(Duration::from_secs(1));
    }

    progress.set_max(10).await;
    progress
        .update("checking-latest-version-node".to_string(), None, 0)
        .await;
    binary_resolver
        .initialize_binary_timeout(
            Binaries::MinotariNode,
            progress.clone(),
            should_check_for_update,
            rx.clone(),
        )
        .await?;
    sleep(Duration::from_secs(1));

    progress.set_max(15).await;
    progress
        .update("checking-latest-version-mmproxy".to_string(), None, 0)
        .await;
    binary_resolver
        .initialize_binary_timeout(
            Binaries::MergeMiningProxy,
            progress.clone(),
            should_check_for_update,
            rx.clone(),
        )
        .await?;
    sleep(Duration::from_secs(1));

    progress.set_max(20).await;
    progress
        .update("checking-latest-version-wallet".to_string(), None, 0)
        .await;
    binary_resolver
        .initialize_binary_timeout(
            Binaries::Wallet,
            progress.clone(),
            should_check_for_update,
            rx.clone(),
        )
        .await?;
    sleep(Duration::from_secs(1));

    progress.set_max(25).await;
    progress
        .update("checking-latest-version-gpuminer".to_string(), None, 0)
        .await;
    binary_resolver
        .initialize_binary_timeout(
            Binaries::GpuMiner,
            progress.clone(),
            should_check_for_update,
            rx.clone(),
        )
        .await?;
    sleep(Duration::from_secs(1));

    progress.set_max(30).await;
    progress
        .update("checking-latest-version-xmrig".to_string(), None, 0)
        .await;
    binary_resolver
        .initialize_binary_timeout(
            Binaries::Xmrig,
            progress.clone(),
            should_check_for_update,
            rx.clone(),
        )
        .await?;
    sleep(Duration::from_secs(1));

    progress.set_max(35).await;
    progress
        .update("checking-latest-version-sha-p2pool".to_string(), None, 0)
        .await;
    binary_resolver
        .initialize_binary_timeout(
            Binaries::ShaP2pool,
            progress.clone(),
            should_check_for_update,
            rx.clone(),
        )
        .await?;
    sleep(Duration::from_secs(1));

    if should_check_for_update {
        state
            .config
            .write()
            .await
            .set_last_binaries_update_timestamp(now)
            .await?;
    }

    //drop binary resolver to release the lock
    drop(binary_resolver);

    let _unused = state
        .gpu_miner
        .write()
        .await
        .detect(config_dir.clone())
        .await
        .inspect_err(|e| error!(target: LOG_TARGET, "Could not detect gpu miner: {:?}", e));

    HardwareStatusMonitor::current().initialize().await?;

    let mut tor_control_port = None;
    if use_tor && !cfg!(target_os = "macos") {
        state
            .tor_manager
            .ensure_started(
                state.shutdown.to_signal(),
                data_dir.clone(),
                config_dir.clone(),
                log_dir.clone(),
            )
            .await?;
        tor_control_port = state.tor_manager.get_control_port().await?;
    }
    for _i in 0..2 {
        match state
            .node_manager
            .ensure_started(
                state.shutdown.to_signal(),
                data_dir.clone(),
                config_dir.clone(),
                log_dir.clone(),
                use_tor,
                tor_control_port,
            )
            .await
        {
            Ok(_) => {}
            Err(e) => {
                if let NodeManagerError::ExitCode(code) = e {
                    if code == 114 {
                        warn!(target: LOG_TARGET, "Database for node is corrupt or needs a reset, deleting and trying again.");
                        state.node_manager.clean_data_folder(&data_dir).await?;
                        continue;
                    }
                }
                error!(target: LOG_TARGET, "Could not start node manager: {:?}", e);

                app.exit(-1);
                return Err(e.into());
            }
        }
    }
    info!(target: LOG_TARGET, "Node has started and is ready");

    progress.set_max(40).await;
    progress
        .update("waiting-for-wallet".to_string(), None, 0)
        .await;
    state
        .wallet_manager
        .ensure_started(
            state.shutdown.to_signal(),
            data_dir.clone(),
            config_dir.clone(),
            log_dir.clone(),
        )
        .await?;

    progress.set_max(75).await;
    progress
        .update("preparing-for-initial-sync".to_string(), None, 0)
        .await;
    state.node_manager.wait_synced(progress.clone()).await?;

    if state.config.read().await.p2pool_enabled() {
        progress.set_max(85).await;
        progress
            .update("starting-p2pool".to_string(), None, 0)
            .await;

        let base_node_grpc = state.node_manager.get_grpc_port().await?;
        let p2pool_config = P2poolConfig::builder()
            .with_base_node(base_node_grpc)
            .with_stats_server_port(state.config.read().await.p2pool_stats_server_port())
            .build()?;

        state
            .p2pool_manager
            .ensure_started(
                state.shutdown.to_signal(),
                p2pool_config,
                data_dir.clone(),
                config_dir.clone(),
                log_dir.clone(),
            )
            .await?;
    }

    progress.set_max(100).await;
    progress
        .update("starting-mmproxy".to_string(), None, 0)
        .await;

    let base_node_grpc_port = state.node_manager.get_grpc_port().await?;

    let mut telemetry_id = state
        .telemetry_manager
        .read()
        .await
        .get_unique_string()
        .await;
    if telemetry_id.is_empty() {
        telemetry_id = "unknown_miner_tari_universe".to_string();
    }

    let config = state.config.read().await;
    let p2pool_port = state.p2pool_manager.grpc_port().await;
    mm_proxy_manager
        .start(StartConfig {
            base_node_grpc_port,
            p2pool_port,
            app_shutdown: state.shutdown.to_signal().clone(),
            base_path: data_dir.clone(),
            config_path: config_dir.clone(),
            log_path: log_dir.clone(),
            tari_address: cpu_miner_config.tari_address.clone(),
            coinbase_extra: telemetry_id,
            p2pool_enabled: config.p2pool_enabled(),
            monero_nodes: config.mmproxy_monero_nodes().clone(),
            use_monero_fail: config.mmproxy_use_monero_fail(),
        })
        .await?;
    mm_proxy_manager.wait_ready().await?;
    *state.is_setup_finished.write().await = true;
    drop(
        app.clone()
            .emit(
                "message",
                SetupStatusEvent {
                    event_type: "setup_status".to_string(),
                    title: "application-started".to_string(),
                    title_params: None,
                    progress: 1.0,
                },
            )
            .inspect_err(|e| error!(target: LOG_TARGET, "Could not emit event 'message': {:?}", e)),
    );

    let move_handle = app.clone();
    tauri::async_runtime::spawn(async move {
        let mut interval: time::Interval = time::interval(Duration::from_secs(1));
        loop {
            let app_state = move_handle.state::<UniverseAppState>().clone();

            if app_state.shutdown.is_triggered() {
                break;
            }

            interval.tick().await;
            if let Ok(metrics_ret) = commands::get_miner_metrics(app_state).await {
                drop(move_handle.clone().emit("miner_metrics", metrics_ret));
            }
        }
    });

    let app_handle_clone: tauri::AppHandle = app.clone();
    tauri::async_runtime::spawn(async move {
        let mut interval: time::Interval = time::interval(Duration::from_secs(30));
        let mut has_send_error = false;

        loop {
            let state = app_handle_clone.state::<UniverseAppState>().inner();
            if state.shutdown.is_triggered() {
                break;
            }

            interval.tick().await;
            let check_if_orphan = state
                .node_manager
                .check_if_is_orphan_chain(!has_send_error)
                .await;
            match check_if_orphan {
                Ok(is_stuck) => {
                    if is_stuck {
                        error!(target: LOG_TARGET, "Miner is stuck on orphan chain");
                    }
                    if is_stuck && !has_send_error {
                        has_send_error = true;
                    }
                    drop(app_handle_clone.emit("is_stuck", is_stuck));
                }
                Err(ref e) => {
                    error!(target: LOG_TARGET, "{}", e);
                }
            }
        }
    });

    Ok(())
}

#[derive(Clone)]
struct UniverseAppState {
    stop_start_mutex: Arc<Mutex<()>>,
    is_getting_wallet_balance: Arc<AtomicBool>,
    is_getting_p2pool_stats: Arc<AtomicBool>,
    is_getting_p2pool_connections: Arc<AtomicBool>,
    is_getting_miner_metrics: Arc<AtomicBool>,
    is_getting_transaction_history: Arc<AtomicBool>,
    is_setup_finished: Arc<RwLock<bool>>,
    config: Arc<RwLock<AppConfig>>,
    in_memory_config: Arc<RwLock<AppInMemoryConfig>>,
    shutdown: Shutdown,
    tari_address: Arc<RwLock<TariAddress>>,
    cpu_miner: Arc<RwLock<CpuMiner>>,
    gpu_miner: Arc<RwLock<GpuMiner>>,
    cpu_miner_config: Arc<RwLock<CpuMinerConfig>>,
    mm_proxy_manager: MmProxyManager,
    node_manager: NodeManager,
    wallet_manager: WalletManager,
    telemetry_manager: Arc<RwLock<TelemetryManager>>,
    feedback: Arc<RwLock<Feedback>>,
    airdrop_access_token: Arc<RwLock<Option<String>>>,
    p2pool_manager: P2poolManager,
    tor_manager: TorManager,
    updates_manager: UpdatesManager,
    cached_p2pool_stats: Arc<RwLock<Option<Option<Stats>>>>,
    cached_p2pool_connections: Arc<RwLock<Option<Option<Connections>>>>,
    cached_wallet_details: Arc<RwLock<Option<TariWalletDetails>>>,
    cached_miner_metrics: Arc<RwLock<Option<MinerMetrics>>>,
    setup_counter: Arc<RwLock<AutoRollback<bool>>>,
}

#[derive(Clone, serde::Serialize)]
struct Payload {
    args: Vec<String>,
    cwd: String,
}

#[allow(clippy::too_many_lines)]
fn main() {
    let _unused = fix_path_env::fix();
    // TODO: Integrate sentry into logs. Because we are using Tari's logging infrastructure, log4rs
    // sets the logger and does not expose a way to add sentry into it.

    let client = sentry::init((
        "https://edd6b9c1494eb7fda6ee45590b80bcee@o4504839079002112.ingest.us.sentry.io/4507979991285760",
        sentry::ClientOptions {
            release: sentry::release_name!(),
            attach_stacktrace: true,
            ..Default::default()
        },
    ));
    let _guard = minidump::init(&client);

    let shutdown = Shutdown::new();

    // NOTE: Nothing is started at this point, so ports are not known. You can only start settings ports
    // and addresses once the different services have been started.
    // A better way is to only provide the config when we start the service.
    let node_manager = NodeManager::new();
    let wallet_manager = WalletManager::new(node_manager.clone());
    let wallet_manager2 = wallet_manager.clone();
    let p2pool_manager = P2poolManager::new();

    let cpu_config = Arc::new(RwLock::new(CpuMinerConfig {
        node_connection: CpuMinerConnection::BuiltInProxy,
        tari_address: TariAddress::default(),
        eco_mode_xmrig_options: vec![],
        ludicrous_mode_xmrig_options: vec![],
        custom_mode_xmrig_options: vec![],
        eco_mode_cpu_percentage: None,
        ludicrous_mode_cpu_percentage: None,
    }));

    let app_in_memory_config =
        Arc::new(RwLock::new(app_in_memory_config::AppInMemoryConfig::init()));

    let cpu_miner: Arc<RwLock<CpuMiner>> = Arc::new(CpuMiner::new().into());
    let gpu_miner: Arc<RwLock<GpuMiner>> = Arc::new(GpuMiner::new().into());

    let app_config_raw = AppConfig::new();
    let app_config = Arc::new(RwLock::new(app_config_raw.clone()));

    let telemetry_manager: TelemetryManager = TelemetryManager::new(
        node_manager.clone(),
        cpu_miner.clone(),
        gpu_miner.clone(),
        app_config.clone(),
        app_in_memory_config.clone(),
        Some(Network::default()),
        p2pool_manager.clone(),
    );

    let updates_manager = UpdatesManager::new(app_config.clone(), shutdown.to_signal());

    let feedback = Feedback::new(app_in_memory_config.clone(), app_config.clone());

    let mm_proxy_manager = MmProxyManager::new();
    let app_state = UniverseAppState {
        stop_start_mutex: Arc::new(Mutex::new(())),
        is_getting_miner_metrics: Arc::new(AtomicBool::new(false)),
        is_getting_p2pool_stats: Arc::new(AtomicBool::new(false)),
        is_getting_p2pool_connections: Arc::new(AtomicBool::new(false)),
        is_getting_wallet_balance: Arc::new(AtomicBool::new(false)),
        is_setup_finished: Arc::new(RwLock::new(false)),
        is_getting_transaction_history: Arc::new(AtomicBool::new(false)),
        config: app_config.clone(),
        in_memory_config: app_in_memory_config.clone(),
        shutdown: shutdown.clone(),
        tari_address: Arc::new(RwLock::new(TariAddress::default())),
        cpu_miner: cpu_miner.clone(),
        gpu_miner: gpu_miner.clone(),
        cpu_miner_config: cpu_config.clone(),
        mm_proxy_manager: mm_proxy_manager.clone(),
        node_manager,
        wallet_manager,
        p2pool_manager,
        telemetry_manager: Arc::new(RwLock::new(telemetry_manager)),
        feedback: Arc::new(RwLock::new(feedback)),
        airdrop_access_token: Arc::new(RwLock::new(None)),
        tor_manager: TorManager::new(),
        updates_manager,
        cached_p2pool_stats: Arc::new(RwLock::new(None)),
        cached_p2pool_connections: Arc::new(RwLock::new(None)),
        cached_wallet_details: Arc::new(RwLock::new(None)),
        cached_miner_metrics: Arc::new(RwLock::new(None)),
        setup_counter: Arc::new(RwLock::new(AutoRollback::new(false))),
    };

    let app = tauri::Builder::default()
        .plugin(tauri_plugin_process::init())
        .plugin(tauri_plugin_sentry::init_with_no_injection(&client))
        .plugin(tauri_plugin_os::init())
        .plugin(tauri_plugin_notification::init())
        .plugin(tauri_plugin_shell::init())
        .plugin(tauri_plugin_single_instance::init(|app, argv, cwd| {
            println!("{}, {argv:?}, {cwd}", app.package_info().name);

            app.emit("single-instance", Payload { args: argv, cwd })
                .unwrap_or_else(
                    |e| error!(target: LOG_TARGET, "Could not emit single-instance event: {:?}", e),
                );
        }))
        .plugin(tauri_plugin_updater::Builder::new().build())
        .manage(app_state.clone())
        .setup(|app| {
            let config_path = app
                .path()
                .app_config_dir()
                .expect("Could not get config dir");

            // Remove this after it's been rolled out for a few versions
            let log_path = app.path().app_log_dir().map_err(|e| e.to_string())?;
            let logs_cleared_file = log_path.join("logs_cleared");
            if !logs_cleared_file.exists() {
                match remove_dir_all(&log_path) {
                    Ok(()) => {
                        create_dir_all(&log_path).map_err(|e| e.to_string())?;
                        File::create(&logs_cleared_file).map_err(|e| e.to_string())?;
                    },
                    Err(e) => warn!(target: LOG_TARGET, "Could not clear log folder: {}", e)
                }
            }

            let contents = setup_logging(
                &log_path
                    .join("universe")
                    .join("configs")
                    .join("log4rs_config_universe.yml"),
                &app.path().app_log_dir().expect("Could not get log dir"),
                include_str!("../log4rs/universe_sample.yml"),
            )
            .expect("Could not set up logging");
            let config: RawConfig = serde_yaml::from_str(&contents)
                .expect("Could not parse the contents of the log file as yaml");
            log4rs::init_raw_config(config).expect("Could not initialize logging");

            let splash_window = app
                .get_webview_window("splashscreen")
                .expect("Main window not found");

            // The start of needed restart operations. Break this out into a module if we need n+1
            let tcp_tor_toggled_file = config_path.join("tcp_tor_toggled");
            if tcp_tor_toggled_file.exists() {
                let network = Network::default().as_key_str();

                let node_peer_db = config_path.join("node").join(network).join("peer_db");
                let wallet_peer_db = config_path.join("wallet").join(network).join("peer_db");

                // They may not exist. This could be first run.
                if node_peer_db.exists() {
                    if let Err(e) = remove_dir_all(node_peer_db) {
                        warn!(target: LOG_TARGET, "Could not clear peer data folder: {}", e);
                    }
                }

                if wallet_peer_db.exists() {
                    if let Err(e) = remove_dir_all(wallet_peer_db) {
                        warn!(target: LOG_TARGET, "Could not clear peer data folder: {}", e);
                    }
                }

                remove_file(tcp_tor_toggled_file).map_err(|e| {
                    error!(target: LOG_TARGET, "Could not remove tcp_tor_toggled file: {}", e);
                    e.to_string()
                })?;
            }

            let cpu_config2 = cpu_config.clone();
            let thread_config: JoinHandle<Result<(), anyhow::Error>> =
                tauri::async_runtime::spawn(async move {
                    let mut app_conf = app_config.write().await;
                    app_conf.load_or_create(config_path).await?;

                    let mut cpu_conf = cpu_config2.write().await;
                    cpu_conf.eco_mode_cpu_percentage = app_conf.eco_mode_cpu_threads();
                    cpu_conf.ludicrous_mode_cpu_percentage = app_conf.ludicrous_mode_cpu_threads();
                    cpu_conf.eco_mode_xmrig_options = app_conf.eco_mode_cpu_options().clone();
                    cpu_conf.ludicrous_mode_xmrig_options =
                        app_conf.ludicrous_mode_cpu_options().clone();
                    cpu_conf.custom_mode_xmrig_options = app_conf.custom_mode_cpu_options().clone();

                    // Set splashscreen windows position and size here so it won't jump around
                    if let Some(w_settings) = app_conf.window_settings() {
                        let window_position = PhysicalPosition::new(w_settings.x, w_settings.y);
                        let window_size = PhysicalSize::new(w_settings.width, w_settings.height);

                        if let Err(e) = splash_window.set_position(window_position).and_then(|_| splash_window.set_size(window_size)) {
                            error!(target: LOG_TARGET, "Could not set splashscreen window position or size: {:?}", e);
                        }
                    }
                    Ok(())
                });

            match tauri::async_runtime::block_on(thread_config) {
                Ok(_) => {}
                Err(e) => {
                    error!(target: LOG_TARGET, "Error setting up app state: {:?}", e);
                }
            };

            let config_path = app
                .path()
                .app_config_dir()
                .expect("Could not get config dir");
            let address = app.state::<UniverseAppState>().tari_address.clone();
            let thread = tauri::async_runtime::spawn(async move {
                match InternalWallet::load_or_create(config_path).await {
                    Ok(wallet) => {
                        cpu_config.write().await.tari_address = wallet.get_tari_address();
                        wallet_manager2
                            .set_view_private_key_and_spend_key(
                                wallet.get_view_key(),
                                wallet.get_spend_key(),
                            )
                            .await;
                        let mut lock = address.write().await;
                        *lock = wallet.get_tari_address();
                        Ok(())
                        //app.state::<UniverseAppState>().tari_address = wallet.get_tari_address();
                    }
                    Err(e) => {
                        error!(target: LOG_TARGET, "Error loading internal wallet: {:?}", e);
                        // TODO: If this errors, the application does not exit properly.
                        // So temporarily we are going to kill it here

                        Err(e)
                    }
                }
            });

            match tauri::async_runtime::block_on(thread).expect("Could not start task") {
                Ok(_) => {
                    // let mut lock = app.state::<UniverseAppState>().tari_address.write().await;
                    // *lock = address;
                    Ok(())
                }
                Err(e) => {
                    error!(target: LOG_TARGET, "Error setting up internal wallet: {:?}", e);
                    Err(e.into())
                }
            }
        })
        .invoke_handler(tauri::generate_handler![
            commands::close_splashscreen,
            commands::download_and_start_installer,
            commands::exit_application,
            commands::fetch_tor_bridges,
            commands::get_app_config,
            commands::get_app_in_memory_config,
            commands::get_applications_versions,
            commands::get_external_dependencies,
            commands::get_max_consumption_levels,
            commands::get_miner_metrics,
            commands::get_monero_seed_words,
            commands::get_network,
            commands::get_p2pool_stats,
            commands::get_paper_wallet_details,
            commands::get_seed_words,
            commands::get_tari_wallet_details,
            commands::get_tor_config,
            commands::get_tor_entry_guards,
            commands::get_transaction_history,
            commands::import_seed_words,
            commands::log_web_message,
            commands::open_log_dir,
            commands::reset_settings,
            commands::resolve_application_language,
            commands::restart_application,
            commands::send_feedback,
            commands::set_airdrop_access_token,
            commands::set_allow_telemetry,
            commands::set_application_language,
            commands::set_auto_update,
            commands::set_cpu_mining_enabled,
            commands::set_display_mode,
            commands::set_excluded_gpu_devices,
            commands::set_gpu_mining_enabled,
            commands::set_mine_on_app_start,
            commands::set_mode,
            commands::set_monero_address,
            commands::set_monerod_config,
            commands::set_p2pool_enabled,
            commands::set_show_experimental_settings,
            commands::set_should_always_use_system_language,
            commands::set_should_auto_launch,
            commands::set_tor_config,
            commands::set_use_tor,
            commands::set_visual_mode,
            commands::setup_application,
            commands::start_mining,
            commands::stop_mining,
            commands::update_applications,
            commands::get_p2pool_connections,
            commands::set_p2pool_stats_server_port,
            commands::get_used_p2pool_stats_server_port,
<<<<<<< HEAD
            commands::get_network,
            commands::trigger_notification
=======
            commands::proceed_with_update,
            commands::set_pre_release,
            commands::check_for_updates,
            commands::try_update,
>>>>>>> 47fae27a
        ])
        .build(tauri::generate_context!())
        .inspect_err(
            |e| error!(target: LOG_TARGET, "Error while building tauri application: {:?}", e),
        )
        .expect("error while running tauri application");

    info!(
        target: LOG_TARGET,
        "Starting Tari Universe version: {}",
        app.package_info().version
    );

    app.run(move |app_handle, event| match event {
        tauri::RunEvent::ExitRequested { api: _, .. } => {
            info!(target: LOG_TARGET, "App shutdown request caught");
            let _unused = block_on(stop_all_processes(app_handle.clone(), true));
            info!(target: LOG_TARGET, "App shutdown complete");
        }
        tauri::RunEvent::Exit => {
            info!(target: LOG_TARGET, "App shutdown caught");
            let _unused = block_on(stop_all_processes(app_handle.clone(), true));
            info!(target: LOG_TARGET, "Tari Universe v{} shut down successfully", app_handle.package_info().version);
        }
        RunEvent::MainEventsCleared => {
            // no need to handle
        }
        RunEvent::WindowEvent { label, event, .. } => {
            trace!(target: LOG_TARGET, "Window event: {:?} {:?}", label, event);
            if let WindowEvent::CloseRequested { .. } = event {
                if let Some(window) = app_handle.get_webview_window(&label) {
                    if let (Ok(window_position), Ok(window_size)) = (window.outer_position(), window.inner_size()) {
                        let window_settings = WindowSettings {
                            x: window_position.x,
                            y: window_position.y,
                            width: window_size.width,
                            height: window_size.height,
                        };
                        let mut app_config = block_on(app_state.config.write());
                        if let Err(e) = block_on(app_config.set_window_settings(window_settings.clone())) {
                            error!(target: LOG_TARGET, "Could not set window settings: {:?}", e);
                        }
                    } else {
                        error!(target: LOG_TARGET, "Could not get window position or size");
                    }
                } else {
                    error!(target: LOG_TARGET, "Could not get main window");
                }
            }
        }
        _ => {
            debug!(target: LOG_TARGET, "Unhandled event: {:?}", event);
        }
    });
}<|MERGE_RESOLUTION|>--- conflicted
+++ resolved
@@ -896,15 +896,12 @@
             commands::get_p2pool_connections,
             commands::set_p2pool_stats_server_port,
             commands::get_used_p2pool_stats_server_port,
-<<<<<<< HEAD
-            commands::get_network,
-            commands::trigger_notification
-=======
             commands::proceed_with_update,
             commands::set_pre_release,
             commands::check_for_updates,
             commands::try_update,
->>>>>>> 47fae27a
+            commands::get_network,
+            commands::trigger_notification
         ])
         .build(tauri::generate_context!())
         .inspect_err(
