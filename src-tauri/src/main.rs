// Copyright 2024. The Tari Project
//
// Redistribution and use in source and binary forms, with or without modification, are permitted provided that the
// following conditions are met:
//
// 1. Redistributions of source code must retain the above copyright notice, this list of conditions and the following
// disclaimer.
//
// 2. Redistributions in binary form must reproduce the above copyright notice, this list of conditions and the
// following disclaimer in the documentation and/or other materials provided with the distribution.
//
// 3. Neither the name of the copyright holder nor the names of its contributors may be used to endorse or promote
// products derived from this software without specific prior written permission.
//
// THIS SOFTWARE IS PROVIDED BY THE COPYRIGHT HOLDERS AND CONTRIBUTORS "AS IS" AND ANY EXPRESS OR IMPLIED WARRANTIES,
// INCLUDING, BUT NOT LIMITED TO, THE IMPLIED WARRANTIES OF MERCHANTABILITY AND FITNESS FOR A PARTICULAR PURPOSE ARE
// DISCLAIMED. IN NO EVENT SHALL THE COPYRIGHT HOLDER OR CONTRIBUTORS BE LIABLE FOR ANY DIRECT, INDIRECT, INCIDENTAL,
// SPECIAL, EXEMPLARY, OR CONSEQUENTIAL DAMAGES (INCLUDING, BUT NOT LIMITED TO, PROCUREMENT OF SUBSTITUTE GOODS OR
// SERVICES; LOSS OF USE, DATA, OR PROFITS; OR BUSINESS INTERRUPTION) HOWEVER CAUSED AND ON ANY THEORY OF LIABILITY,
// WHETHER IN CONTRACT, STRICT LIABILITY, OR TORT (INCLUDING NEGLIGENCE OR OTHERWISE) ARISING IN ANY WAY OUT OF THE
// USE OF THIS SOFTWARE, EVEN IF ADVISED OF THE POSSIBILITY OF SUCH DAMAGE.

// Prevents additional console window on Windows in release, DO NOT REMOVE!!
#![cfg_attr(not(debug_assertions), windows_subsystem = "windows")]

use app_in_memory_config::AppInMemoryConfig;
use commands::CpuMinerStatus;
use cpu_miner::CpuMinerConfig;
use events_emitter::EventsEmitter;
use gpu_miner_adapter::GpuMinerStatus;
use gpu_miner_sha::GpuMinerSha;
use log::{error, info, warn};
use mining_status_manager::MiningStatusManager;
use node::local_node_adapter::LocalNodeAdapter;
use node::node_adapter::BaseNodeStatus;
use node::node_manager::NodeType;
use p2pool::models::Connections;
use pool_status_watcher::{PoolStatus, PoolStatusWatcher};
use process_stats_collector::ProcessStatsCollectorBuilder;

use node::remote_node_adapter::RemoteNodeAdapter;

use setup::setup_manager::SetupManager;
use std::fs::{remove_dir_all, remove_file};
use std::path::Path;
use systemtray_manager::SystemTrayManager;
use tasks_tracker::TasksTrackers;
use tauri_plugin_cli::CliExt;
use telemetry_service::TelemetryService;
use tokio::sync::watch::{self};
use tor_control_client::TorStatus;
use updates_manager::UpdatesManager;
use utils::system_status::SystemStatus;
use websocket_events_manager::WebsocketEventsManager;
use websocket_manager::{WebsocketManager, WebsocketManagerStatusMessage, WebsocketMessage};

use log4rs::config::RawConfig;
use std::fs;
use std::sync::atomic::{AtomicBool, Ordering};
use std::sync::Arc;
use tari_common::configuration::Network;
use tauri::async_runtime::block_on;
use tauri::{Manager, RunEvent};
use tauri_plugin_sentry::{minidump, sentry};
use tokio::sync::RwLock;
use utils::logging_utils::setup_logging;

#[cfg(all(feature = "exchange-ci", not(feature = "release-ci")))]
use app_in_memory_config::EXCHANGE_ID;

use telemetry_manager::TelemetryManager;

use crate::consts::DB_FILE_NAME;
use crate::cpu_miner::CpuMiner;

use crate::commands::CpuMinerConnection;
use crate::database::store::DatabaseConnection;
use crate::feedback::Feedback;
use crate::gpu_miner::GpuMiner;
use crate::mm_proxy_manager::MmProxyManager;
use crate::node::node_manager::NodeManager;
use crate::ootle::commands as ootle_commands;
use crate::ootle::ootle_wallet_adapter::OotleWalletState;
use crate::ootle::ootle_wallet_manager::OotleWalletManager;
use crate::p2pool::models::P2poolStats;
use crate::p2pool_manager::P2poolManager;
use crate::tapplets::commands as tapplet_commands;
use crate::tapplets::tapplet_manager::TappletManager;
use crate::tor_manager::TorManager;
use crate::wallet::wallet_manager::WalletManager;
use crate::wallet::wallet_types::WalletState;

mod ab_test_selector;
mod airdrop;
mod app_in_memory_config;
mod auto_launcher;
mod binaries;
mod commands;
mod configs;
mod consts;
mod cpu_miner;
mod credential_manager;
mod database;
mod download_utils;
mod events;
mod events_emitter;
mod events_manager;
mod feedback;
mod gpu_devices;
mod gpu_miner;
mod gpu_miner_adapter;
mod gpu_miner_sha;
mod gpu_miner_sha_adapter;
mod gpu_miner_sha_websocket;
mod gpu_status_file;
mod hardware;
mod internal_wallet;
mod mining_status_manager;
mod mm_proxy_adapter;
mod mm_proxy_manager;
mod network_utils;
mod node;
mod ootle;
mod p2pool;
mod p2pool_adapter;
mod p2pool_manager;
mod pin;
mod pool_status_watcher;
mod port_allocator;
mod process_adapter;
mod process_adapter_utils;
mod process_killer;
mod process_stats_collector;
mod process_utils;
mod process_watcher;
mod progress_trackers;
mod release_notes;
mod requests;
mod setup;
mod system_dependencies;
mod systemtray_manager;
mod tapplets;
mod tasks_tracker;
mod telemetry_manager;
mod telemetry_service;
mod tests;
mod tor_adapter;
mod tor_control_client;
mod tor_manager;
mod updates_manager;
mod utils;
mod wallet;
mod websocket_events_manager;
mod websocket_manager;
mod xmrig;
mod xmrig_adapter;

const LOG_TARGET: &str = "tari::universe::main";
const RESTART_EXIT_CODE: i32 = i32::MAX;
const IGNORED_SENTRY_ERRORS: [&str; 2] = [
    "Failed to initialize gtk backend",
    "SIGABRT / SI_TKILL / 0x0",
];

#[cfg(not(any(
    feature = "release-ci",
    feature = "release-ci-beta",
    feature = "exchange-ci"
)))]
const APPLICATION_FOLDER_ID: &str = "com.tari.universe.alpha";
#[cfg(all(feature = "release-ci", feature = "release-ci-beta"))]
const APPLICATION_FOLDER_ID: &str = "com.tari.universe.other";
#[cfg(all(feature = "release-ci", not(feature = "release-ci-beta")))]
const APPLICATION_FOLDER_ID: &str = "com.tari.universe";
#[cfg(all(feature = "release-ci-beta", not(feature = "release-ci")))]
const APPLICATION_FOLDER_ID: &str = "com.tari.universe.beta";

#[derive(Clone)]
struct UniverseAppState {
    node_status_watch_rx: Arc<watch::Receiver<BaseNodeStatus>>,
    #[allow(dead_code)]
    wallet_state_watch_rx: Arc<watch::Receiver<Option<WalletState>>>,
    cpu_miner_status_watch_rx: Arc<watch::Receiver<CpuMinerStatus>>,
    gpu_latest_status: Arc<watch::Receiver<GpuMinerStatus>>,
    p2pool_latest_status: Arc<watch::Receiver<Option<P2poolStats>>>,
    is_getting_p2pool_connections: Arc<AtomicBool>,
    in_memory_config: Arc<RwLock<AppInMemoryConfig>>,
    cpu_miner: Arc<RwLock<CpuMiner>>,
    gpu_miner: Arc<RwLock<GpuMiner>>,
    gpu_miner_sha: Arc<RwLock<GpuMinerSha>>,
    cpu_miner_config: Arc<RwLock<CpuMinerConfig>>,
    mm_proxy_manager: MmProxyManager,
    node_manager: NodeManager,
    wallet_manager: WalletManager,
    telemetry_manager: Arc<RwLock<TelemetryManager>>,
    telemetry_service: Arc<RwLock<TelemetryService>>,
    feedback: Arc<RwLock<Feedback>>,
    p2pool_manager: P2poolManager,
    tor_manager: TorManager,
    updates_manager: UpdatesManager,
    cached_p2pool_connections: Arc<RwLock<Option<Option<Connections>>>>,
    systemtray_manager: Arc<RwLock<SystemTrayManager>>,
    mining_status_manager: Arc<RwLock<MiningStatusManager>>,
    websocket_message_tx: Arc<tokio::sync::mpsc::Sender<WebsocketMessage>>,
    websocket_manager_status_rx: Arc<watch::Receiver<WebsocketManagerStatusMessage>>,
    websocket_manager: Arc<RwLock<WebsocketManager>>,
    websocket_event_manager: Arc<RwLock<WebsocketEventsManager>>,
    tapplet_manager: TappletManager,
    ootle_wallet_state_watch_rx: Arc<watch::Receiver<Option<OotleWalletState>>>,
    ootle_wallet_manager: OotleWalletManager,
}

#[derive(Clone, serde::Serialize, serde::Deserialize)]
struct FEPayload {
    token: Option<String>,
}

#[allow(clippy::too_many_lines)]
fn main() {
    #[cfg(target_os = "linux")]
    {
        if std::path::Path::new("/dev/dri").exists()
            && std::env::var("WAYLAND_DISPLAY").is_err()
            && std::env::var("XDG_SESSION_TYPE").unwrap_or_default() == "x11"
        {
            std::env::set_var("WEBKIT_DISABLE_DMABUF_RENDERER", "1");
        }
    }
    let _unused = fix_path_env::fix();
    // TODO: Integrate sentry into logs. Because we are using Tari's logging infrastructure, log4rs
    // sets the logger and does not expose a way to add sentry into it.

    #[cfg(debug_assertions)]
    {
        if cfg!(tokio_unstable) {
            console_subscriber::init();
        } else {
            println!(
                "Tokio console disabled. To enable, run with: RUSTFLAGS=\"--cfg tokio_unstable\""
            );
        }
    }

    let client = sentry::init((
        "https://edd6b9c1494eb7fda6ee45590b80bcee@o4504839079002112.ingest.us.sentry.io/4507979991285760",
        sentry::ClientOptions {
            release: sentry::release_name!(),
            attach_stacktrace: true,
            before_send: Some(Arc::new(|event| {
                if event.logentry.as_ref().is_some_and(|entry| {
                    IGNORED_SENTRY_ERRORS.iter().any(|ignored| entry.message.starts_with(ignored))
                }) {
                    None
                } else {
                    Some(event)
                }
            })),
            ..Default::default()
        },
    ));
    let _guard = minidump::init(&client);

    let mut stats_collector = ProcessStatsCollectorBuilder::new();
    // NOTE: Nothing is started at this point, so ports are not known. You can only start settings ports
    // and addresses once the different services have been started.
    // A better way is to only provide the config when we start the service.
    let (base_node_watch_tx, base_node_watch_rx) = watch::channel(BaseNodeStatus::default());
    let (local_node_watch_tx, local_node_watch_rx) = watch::channel(BaseNodeStatus::default());
    let (remote_node_watch_tx, remote_node_watch_rx) = watch::channel(BaseNodeStatus::default());
    let node_manager = NodeManager::new(
        &mut stats_collector,
        LocalNodeAdapter::new(local_node_watch_tx.clone()),
        RemoteNodeAdapter::new(remote_node_watch_tx.clone()),
        // This value is later overriden when retrieved from config
        NodeType::Local,
        base_node_watch_tx,
        local_node_watch_rx,
        remote_node_watch_rx,
    );
    let (wallet_state_watch_tx, wallet_state_watch_rx) =
        watch::channel::<Option<WalletState>>(None);
    let (websocket_message_tx, websocket_message_rx) =
        tokio::sync::mpsc::channel::<WebsocketMessage>(500);

    //NOTE DONT use websocket_state_tx anywhere else than WebsocketManager
    let (websocket_manager_status_tx, websocket_manager_status_rx) =
        watch::channel::<WebsocketManagerStatusMessage>(WebsocketManagerStatusMessage::Stopped);

    let (gpu_status_tx, gpu_status_rx) = watch::channel(GpuMinerStatus::default());
    let (cpu_miner_status_watch_tx, cpu_miner_status_watch_rx) =
        watch::channel::<CpuMinerStatus>(CpuMinerStatus::default());
    let wallet_manager = WalletManager::new(
        node_manager.clone(),
        wallet_state_watch_tx,
        &mut stats_collector,
        base_node_watch_rx.clone(),
    );
    let (p2pool_stats_tx, p2pool_stats_rx) = watch::channel(None);
    let p2pool_manager = P2poolManager::new(p2pool_stats_tx, &mut stats_collector);

    let cpu_config = Arc::new(RwLock::new(CpuMinerConfig {
        node_connection: CpuMinerConnection::BuiltInProxy,
        pool_host_name: None,
        pool_port: None,
        monero_address: "".to_string(),
        pool_status_url: None,
    }));

    let app_in_memory_config = Arc::new(RwLock::new(AppInMemoryConfig::default()));
    let cpu_miner: Arc<RwLock<CpuMiner>> = Arc::new(
        CpuMiner::new(
            &mut stats_collector,
            cpu_miner_status_watch_tx,
            base_node_watch_rx.clone(),
        )
        .into(),
    );
    let gpu_miner: Arc<RwLock<GpuMiner>> = Arc::new(
        GpuMiner::new(
            gpu_status_tx.clone(),
            base_node_watch_rx.clone(),
            &mut stats_collector,
        )
        .into(),
    );

    let gpu_miner_sha: Arc<RwLock<GpuMinerSha>> =
        Arc::new(GpuMinerSha::new(&mut stats_collector, gpu_status_tx.clone()).into());

    let (tor_watch_tx, tor_watch_rx) = watch::channel(TorStatus::default());
    let tor_manager = TorManager::new(tor_watch_tx, &mut stats_collector);
    let mm_proxy_manager = MmProxyManager::new(&mut stats_collector);

    let (ootle_wallet_state_watch_tx, ootle_wallet_state_watch_rx) =
        watch::channel::<Option<OotleWalletState>>(None);
    let ootle_wallet_manager =
        OotleWalletManager::new(ootle_wallet_state_watch_tx, &mut stats_collector);

    let telemetry_manager: TelemetryManager = TelemetryManager::new(
        cpu_miner_status_watch_rx.clone(),
        app_in_memory_config.clone(),
        Some(Network::default()),
        gpu_status_rx.clone(),
        base_node_watch_rx.clone(),
        p2pool_stats_rx.clone(),
        tor_watch_rx.clone(),
        stats_collector.build(),
        node_manager.clone(),
    );

    let websocket_manager = Arc::new(RwLock::new(WebsocketManager::new(
        app_in_memory_config.clone(),
        websocket_message_rx,
        websocket_manager_status_tx.clone(),
        websocket_manager_status_rx.clone(),
    )));

    let websocket_events_manager = WebsocketEventsManager::new(
        cpu_miner_status_watch_rx.clone(),
        gpu_status_rx.clone(),
        base_node_watch_rx.clone(),
        websocket_message_tx.clone(),
    );

    let updates_manager = UpdatesManager::new();
    let telemetry_service = TelemetryService::new(app_in_memory_config.clone());

    let feedback = Feedback::new(app_in_memory_config.clone());

    let mining_status_manager = MiningStatusManager::new(
        cpu_miner_status_watch_rx.clone(),
        gpu_status_rx.clone(),
        base_node_watch_rx.clone(),
        app_in_memory_config.clone(),
    );
    let tapplet_manager = TappletManager::new();

    let app_state = UniverseAppState {
        is_getting_p2pool_connections: Arc::new(AtomicBool::new(false)),
        node_status_watch_rx: Arc::new(base_node_watch_rx),
        wallet_state_watch_rx: Arc::new(wallet_state_watch_rx.clone()),
        cpu_miner_status_watch_rx: Arc::new(cpu_miner_status_watch_rx),
        gpu_latest_status: Arc::new(gpu_status_rx),
        p2pool_latest_status: Arc::new(p2pool_stats_rx),
        in_memory_config: app_in_memory_config.clone(),
        cpu_miner: cpu_miner.clone(),
        gpu_miner: gpu_miner.clone(),
        gpu_miner_sha: gpu_miner_sha.clone(),
        cpu_miner_config: cpu_config.clone(),
        mm_proxy_manager: mm_proxy_manager.clone(),
        node_manager,
        wallet_manager,
        p2pool_manager,
        telemetry_manager: Arc::new(RwLock::new(telemetry_manager)),
        telemetry_service: Arc::new(RwLock::new(telemetry_service)),
        feedback: Arc::new(RwLock::new(feedback)),
        tor_manager,
        updates_manager,
        tapplet_manager: tapplet_manager.clone(),
        cached_p2pool_connections: Arc::new(RwLock::new(None)),
        systemtray_manager: Arc::new(RwLock::new(SystemTrayManager::new())),
        mining_status_manager: Arc::new(RwLock::new(mining_status_manager)),
        websocket_message_tx: Arc::new(websocket_message_tx),
        websocket_manager_status_rx: Arc::new(websocket_manager_status_rx.clone()),
        websocket_manager,
        websocket_event_manager: Arc::new(RwLock::new(websocket_events_manager)),
        ootle_wallet_state_watch_rx: Arc::new(ootle_wallet_state_watch_rx.clone()),
        ootle_wallet_manager,
    };
    let app_state_clone = app_state.clone();
    #[allow(
        deprecated,
        reason = "This is a temporary fix until the new tauri API is released"
    )]
    let app = tauri::Builder::default()
        .plugin(tauri_plugin_clipboard_manager::init())
        .plugin(tauri_plugin_process::init())
        .plugin(tauri_plugin_sentry::init_with_no_injection(&client))
        .plugin(tauri_plugin_os::init())
        .plugin(tauri_plugin_shell::init())
        .plugin(tauri_plugin_single_instance::init(|app, argv, cwd| {
            println!("{}, {argv:?}, {cwd}", app.package_info().name);

            match app.get_webview_window("main") {
                Some(w) => {
                    let _unused = w.show().map_err(|err| {
                        error!(
                            target: LOG_TARGET,
                            "Couldn't show the main window {err:?}"
                        )
                    });
                    let _unused = w.set_focus();
                }
                None => {
                    error!(target: LOG_TARGET, "Could not find main window");
                }
            };
        }))
        .plugin(tauri_plugin_updater::Builder::new().build())
        .plugin(tauri_plugin_cli::init())
        .plugin(tauri_plugin_http::init())
        .plugin(tauri_plugin_dialog::init())
        .setup(|app| {
            let config_path = app
                .path()
                .app_config_dir()
                .expect("Could not get config dir");

            // Initialize database with improved error handling
            let app_data_dir = app
                .path()
                .app_data_dir()
                .expect("Could not get app data dir");
            let db_path = app_data_dir.join(DB_FILE_NAME);
            let db_path_str = db_path.to_str().expect("Could not get db path");

            // Use the improved initialization function with proper error handling
            let pool = block_on(database::initialize_database(db_path_str)).map_err(|e| {
                error!(target: LOG_TARGET, "Failed to initialize database: {}", e);
                format!("Database initialization failed: {}", e)
            })?;

            app.manage(DatabaseConnection(Arc::new(pool)));
            app.manage(tapplet_manager);

            // Remove this after it's been rolled out for a few versions
            let log_path = app.path().app_log_dir().map_err(|e| e.to_string())?;
            let logs_cleared_file = log_path.join("logs_cleared");
            if logs_cleared_file.exists() {
                remove_file(&logs_cleared_file).map_err(|e| e.to_string())?;
            }

            let contents = setup_logging(
                &log_path
                    .join("universe")
                    .join("configs")
                    .join("log4rs_config_universe.yml"),
                &app.path().app_log_dir().expect("Could not get log dir"),
                include_str!("../log4rs/universe_sample.yml"),
            )
            .expect("Could not set up logging");
            let config: RawConfig = serde_yaml::from_str(&contents)
                .expect("Could not parse the contents of the log file as yaml");
            log4rs::init_raw_config(config).expect("Could not initialize logging");

            // Do this after logging has started otherwise we can't actually see any errors
            app.manage(app_state_clone);
            match app.cli().matches() {
                Ok(matches) => {
                    if let Some(backup_path) = matches.args.get("import-backup") {
                        if let Some(backup_path) = backup_path.value.as_str() {
                            info!(
                                target: LOG_TARGET,
                                "Trying to copy backup to existing db: {backup_path:?}"
                            );
                            let backup_path = Path::new(backup_path);
                            if backup_path.exists() {
                                let existing_db = app
                                    .path()
                                    .app_local_data_dir()
                                    .map_err(Box::new)?
                                    .join("node")
                                    .join(
                                        Network::get_current_or_user_setting_or_default()
                                            .to_string(),
                                    )
                                    .join("data")
                                    .join("base_node")
                                    .join("db");

                                info!(target: LOG_TARGET, "Existing db path: {existing_db:?}");
                                let _unused = fs::remove_dir_all(&existing_db).inspect_err(|e| {
                                    warn!(
                                        target: LOG_TARGET,
                                        "Could not remove existing db when importing backup: {e:?}"
                                    )
                                });
                                let _unused = fs::create_dir_all(&existing_db).inspect_err(|e| {
                                    error!(
                                        target: LOG_TARGET,
                                        "Could not create existing db when importing backup: {e:?}"
                                    )
                                });
                                let _unused = fs::copy(backup_path, existing_db.join("data.mdb"))
                                    .inspect_err(|e| {
                                        error!(
                                            target: LOG_TARGET,
                                            "Could not copy backup to existing db: {e:?}"
                                        )
                                    });
                            } else {
                                warn!(
                                    target: LOG_TARGET,
                                    "Backup file does not exist: {backup_path:?}"
                                );
                            }
                        }
                    }
                }
                Err(e) => {
                    error!(target: LOG_TARGET, "Could not get cli matches: {e:?}");
                    return Err(Box::new(e));
                }
            };
            // The start of needed restart operations. Break this out into a module if we need n+1
            let tcp_tor_toggled_file = config_path.join("tcp_tor_toggled");
            if tcp_tor_toggled_file.exists() {
                let network = Network::default().as_key_str();

                let local_data_dir = app
                    .path()
                    .app_local_data_dir()
                    .expect("Could not get local data dir");

                let node_peer_db = local_data_dir.join("node").join(network).join("peer_db");
                let wallet_peer_db = local_data_dir.join("wallet").join(network).join("peer_db");

                // They may not exist. This could be first run.
                if node_peer_db.exists() {
                    if let Err(e) = remove_dir_all(node_peer_db) {
                        warn!(
                            target: LOG_TARGET,
                            "Could not clear peer data folder: {e}"
                        );
                    }
                }

                if wallet_peer_db.exists() {
                    if let Err(e) = remove_dir_all(wallet_peer_db) {
                        warn!(
                            target: LOG_TARGET,
                            "Could not clear peer data folder: {e}"
                        );
                    }
                }

                remove_file(tcp_tor_toggled_file).map_err(|e| {
                    error!(
                        target: LOG_TARGET,
                        "Could not remove tcp_tor_toggled file: {e}"
                    );
                    e.to_string()
                })?;
            }

            Ok(())
        })
        .invoke_handler(tauri::generate_handler![
            commands::download_and_start_installer,
            commands::exit_application,
            commands::fetch_tor_bridges,
            commands::get_app_in_memory_config,
            commands::get_applications_versions,
            commands::get_monero_seed_words,
            commands::get_network,
            commands::get_p2pool_stats,
            commands::get_paper_wallet_details,
            commands::get_seed_words,
            commands::get_tor_config,
            commands::get_tor_entry_guards,
            commands::get_transactions,
            commands::import_seed_words,
            commands::revert_to_internal_wallet,
            commands::log_web_message,
            commands::open_log_dir,
            commands::reset_settings,
            commands::restart_application,
            commands::send_feedback,
            commands::set_allow_telemetry,
            commands::send_data_telemetry_service, // TODO: Unused
            commands::set_application_language,
            commands::set_auto_update,
            commands::set_cpu_mining_enabled,
            commands::set_display_mode,
            commands::set_gpu_mining_enabled,
            commands::set_mine_on_app_start,
            commands::set_monero_address,
            commands::set_monerod_config,
            commands::set_external_tari_address,
            commands::confirm_exchange_address,
            commands::select_exchange_miner,
            commands::set_p2pool_enabled,
            commands::set_show_experimental_settings,
            commands::set_should_always_use_system_language,
            commands::set_should_auto_launch,
            commands::set_tor_config,
            commands::set_use_tor,
            commands::set_visual_mode,
            commands::start_cpu_mining,
            commands::start_gpu_mining,
            commands::stop_cpu_mining,
            commands::stop_gpu_mining,
            commands::toggle_cpu_pool_mining,
            commands::toggle_gpu_pool_mining,
            commands::get_p2pool_connections,
            commands::set_p2pool_stats_server_port,
            commands::get_used_p2pool_stats_server_port,
            commands::proceed_with_update,
            commands::set_pre_release,
            commands::check_for_updates,
            commands::try_update,
            commands::toggle_device_exclusion,
            commands::get_network,
            commands::sign_ws_data, // TODO: Unused
            commands::set_airdrop_tokens,
            commands::get_airdrop_tokens,
            commands::set_selected_engine,
            commands::frontend_ready,
            commands::start_mining_status,
            commands::stop_mining_status,
            commands::websocket_connect,
            commands::websocket_get_status,
            commands::websocket_close,
            commands::reconnect,
            commands::send_one_sided_to_stealth_address,
            commands::verify_address_for_send,
            commands::validate_minotari_amount,
            commands::trigger_phases_restart,
            commands::set_node_type,
            commands::set_allow_notifications,
            commands::get_bridge_envs,
            commands::parse_tari_address,
            commands::refresh_wallet_history,
            commands::get_base_node_status,
            commands::create_pin,
            commands::forgot_pin,
            commands::set_seed_backed_up,
            commands::select_mining_mode,
            commands::update_custom_mining_mode,
            commands::encode_payment_id_to_address,
            commands::save_wxtm_address,
            commands::set_security_warning_dismissed,
            commands::change_cpu_pool,
            commands::change_gpu_pool,
            commands::update_selected_gpu_pool_config,
            commands::update_selected_cpu_pool_config,
            commands::reset_gpu_pool_config,
            commands::reset_cpu_pool_config,
            commands::restart_phases,
<<<<<<< HEAD
            commands::get_ootle_wallet_state,
            ootle_commands::ootle_list_accounts,
            ootle_commands::ootle_create_account,
            ootle_commands::ootle_get_balances,
            ootle_commands::ootle_create_free_test_coins,
            ootle_commands::ootle_make_json_rpc_request,
            tapplet_commands::start_tari_tapplet_binary,
            tapplet_commands::start_dev_tapplet,
            tapplet_commands::start_tapplet,
            tapplet_commands::fetch_registered_tapplets,
            tapplet_commands::insert_tapp_registry_db,
            tapplet_commands::read_tapp_registry_db,
            tapplet_commands::get_assets_server_addr,
            tapplet_commands::download_and_extract_tapp,
            tapplet_commands::read_installed_tapp_db,
            tapplet_commands::delete_installed_tapplet,
            tapplet_commands::add_dev_tapplet,
            tapplet_commands::read_dev_tapplets_db,
            tapplet_commands::delete_dev_tapplet,
            tapplet_commands::update_installed_tapplet,
            tapplet_commands::stop_tapplet,
            tapplet_commands::restart_tapplet,
            tapplet_commands::is_tapplet_server_running,
            tapplet_commands::emit_tapplet_notification,
=======
            commands::list_connected_peers
>>>>>>> fe4edf24
        ])
        .build(tauri::generate_context!())
        .inspect_err(|e| {
            error!(
                target: LOG_TARGET,
                "Error while building tauri application: {e:?}"
            )
        })
        .expect("error while running tauri application");

    info!(
        target: LOG_TARGET,
        "Starting Tari Universe version: {}",
        app.package_info().version
    );

    let power_monitor = SystemStatus::current().start_listener();

    let is_restart_requested = Arc::new(AtomicBool::new(false));
    let is_restart_requested_clone = is_restart_requested.clone();

    app.run(move |app_handle, event| {
        // We can only receive system events from the event loop so this needs to be here
        let _unused = SystemStatus::current()
            .receive_power_event(&power_monitor)
            .inspect_err(|e| error!(target: LOG_TARGET, "Could not receive power event: {e:?}"));

        match event {
            tauri::RunEvent::Ready => {
                info!(target: LOG_TARGET, "RunEvent Ready");
                let handle_clone = app_handle.clone();
                let state = handle_clone.state::<UniverseAppState>();

                block_on(state.updates_manager.initial_try_update(&handle_clone));

                tauri::async_runtime::spawn(async move {
                    SetupManager::get_instance()
                        .start_setup(handle_clone.clone())
                        .await;
                    SetupManager::spawn_sleep_mode_handler().await;
                });
            }
            tauri::RunEvent::ExitRequested { api: _, code, .. } => {
                info!(
                    target: LOG_TARGET,
                    "App shutdown request caught with code: {code:#?}"
                );
                if let Some(exit_code) = code {
                    if exit_code == RESTART_EXIT_CODE {
                        // RunEvent does not hold the exit code so we store it separately
                        is_restart_requested.store(true, Ordering::SeqCst);
                    }
                }
                block_on(TasksTrackers::current().stop_all_processes());
                info!(target: LOG_TARGET, "App shutdown complete");
            }
            tauri::RunEvent::Exit => {
                info!(target: LOG_TARGET, "App shutdown caught");
                block_on(TasksTrackers::current().stop_all_processes());
                if is_restart_requested_clone.load(Ordering::SeqCst) {
                    app_handle.cleanup_before_exit();
                    let env = app_handle.env();
                    tauri::process::restart(&env); // this will call exit(0) so we'll not return to the event loop
                }
                info!(
                    target: LOG_TARGET,
                    "Tari Universe v{} shut down successfully",
                    app_handle.package_info().version
                );
            }
            RunEvent::MainEventsCleared => {
                // no need to handle
            }
            _ => {}
        };
    });
}<|MERGE_RESOLUTION|>--- conflicted
+++ resolved
@@ -677,7 +677,7 @@
             commands::reset_gpu_pool_config,
             commands::reset_cpu_pool_config,
             commands::restart_phases,
-<<<<<<< HEAD
+            commands::list_connected_peers,
             commands::get_ootle_wallet_state,
             ootle_commands::ootle_list_accounts,
             ootle_commands::ootle_create_account,
@@ -702,9 +702,6 @@
             tapplet_commands::restart_tapplet,
             tapplet_commands::is_tapplet_server_running,
             tapplet_commands::emit_tapplet_notification,
-=======
-            commands::list_connected_peers
->>>>>>> fe4edf24
         ])
         .build(tauri::generate_context!())
         .inspect_err(|e| {
