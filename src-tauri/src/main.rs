--- conflicted
+++ resolved
@@ -715,12 +715,9 @@
             commands::get_tari_wallet_address,
             commands::get_tari_wallet_balance,
             commands::get_bridge_envs,
-<<<<<<< HEAD
             commands::parse_tari_address,
-            commands::refresh_wallet_history
-=======
+            commands::refresh_wallet_history,
             commands::get_universal_miner_initialized_exchange_id,
->>>>>>> a2c93b97
         ])
         .build(tauri::generate_context!())
         .inspect_err(|e| {
