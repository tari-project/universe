// Copyright 2024. The Tari Project
//
// Redistribution and use in source and binary forms, with or without modification, are permitted provided that the
// following conditions are met:
//
// 1. Redistributions of source code must retain the above copyright notice, this list of conditions and the following
// disclaimer.
//
// 2. Redistributions in binary form must reproduce the above copyright notice, this list of conditions and the
// following disclaimer in the documentation and/or other materials provided with the distribution.
//
// 3. Neither the name of the copyright holder nor the names of its contributors may be used to endorse or promote
// products derived from this software without specific prior written permission.
//
// THIS SOFTWARE IS PROVIDED BY THE COPYRIGHT HOLDERS AND CONTRIBUTORS "AS IS" AND ANY EXPRESS OR IMPLIED WARRANTIES,
// INCLUDING, BUT NOT LIMITED TO, THE IMPLIED WARRANTIES OF MERCHANTABILITY AND FITNESS FOR A PARTICULAR PURPOSE ARE
// DISCLAIMED. IN NO EVENT SHALL THE COPYRIGHT HOLDER OR CONTRIBUTORS BE LIABLE FOR ANY DIRECT, INDIRECT, INCIDENTAL,
// SPECIAL, EXEMPLARY, OR CONSEQUENTIAL DAMAGES (INCLUDING, BUT NOT LIMITED TO, PROCUREMENT OF SUBSTITUTE GOODS OR
// SERVICES; LOSS OF USE, DATA, OR PROFITS; OR BUSINESS INTERRUPTION) HOWEVER CAUSED AND ON ANY THEORY OF LIABILITY,
// WHETHER IN CONTRACT, STRICT LIABILITY, OR TORT (INCLUDING NEGLIGENCE OR OTHERWISE) ARISING IN ANY WAY OUT OF THE
// USE OF THIS SOFTWARE, EVEN IF ADVISED OF THE POSSIBILITY OF SUCH DAMAGE.

// Prevents additional console window on Windows in release, DO NOT REMOVE!!
#![cfg_attr(not(debug_assertions), windows_subsystem = "windows")]

use auto_launcher::AutoLauncher;
use hardware::hardware_status_monitor::HardwareStatusMonitor;
use log::trace;
use log::{debug, error, info, warn};
use p2pool::models::Connections;
<<<<<<< HEAD
use serde_json::json;
use std::fs::{remove_dir_all, remove_file};
use std::ops::Deref;
use telemetry_service::TelemetryService;
=======
use std::fs::{create_dir_all, remove_dir_all, remove_file, File};
>>>>>>> e5e81da0
use tokio::sync::watch::{self};
use updates_manager::UpdatesManager;

use log4rs::config::RawConfig;
use serde::Serialize;
use std::sync::atomic::AtomicBool;
use std::sync::Arc;
use std::thread::sleep;
use std::time::{Duration, SystemTime};
use tari_common::configuration::Network;
use tari_common_types::tari_address::TariAddress;
use tari_shutdown::Shutdown;
use tauri::async_runtime::{block_on, JoinHandle};
use tauri::{Emitter, Manager, PhysicalPosition, PhysicalSize, RunEvent, WindowEvent};
use tauri_plugin_sentry::{minidump, sentry};
use tokio::sync::{Mutex, RwLock};
use tokio::time;
use utils::logging_utils::setup_logging;

use app_config::AppConfig;
use app_in_memory_config::AppInMemoryConfig;
use binaries::{binaries_list::Binaries, binaries_resolver::BinaryResolver};

use node_manager::NodeManagerError;
use progress_tracker::ProgressTracker;
use setup_status_event::SetupStatusEvent;
use telemetry_manager::TelemetryManager;

use crate::cpu_miner::CpuMiner;

use crate::app_config::WindowSettings;
use crate::commands::{CpuMinerConnection, MinerMetrics, TariWalletDetails};
#[allow(unused_imports)]
use crate::external_dependencies::ExternalDependencies;
use crate::feedback::Feedback;
use crate::gpu_miner::GpuMiner;
use crate::internal_wallet::InternalWallet;
use crate::mm_proxy_manager::{MmProxyManager, StartConfig};
use crate::node_manager::NodeManager;
use crate::p2pool::models::Stats;
use crate::p2pool_manager::{P2poolConfig, P2poolManager};
use crate::tor_manager::TorManager;
use crate::utils::auto_rollback::AutoRollback;
use crate::wallet_manager::WalletManager;
#[cfg(target_os = "macos")]
use utils::macos_utils::is_app_in_applications_folder;
use utils::shutdown_utils::stop_all_processes;

mod app_config;
mod app_in_memory_config;
mod auto_launcher;
mod binaries;
mod commands;
mod consts;
mod cpu_miner;
mod credential_manager;
mod download_utils;
mod external_dependencies;
mod feedback;
mod github;
mod gpu_miner;
mod gpu_miner_adapter;
mod hardware;
mod hardware_monitor;
mod internal_wallet;
mod mm_proxy_adapter;
mod mm_proxy_manager;
mod network_utils;
mod node_adapter;
mod node_manager;
mod p2pool;
mod p2pool_adapter;
mod p2pool_manager;
mod port_allocator;
mod process_adapter;
mod process_killer;
mod process_utils;
mod process_watcher;
mod progress_tracker;
mod setup_status_event;
mod telemetry_manager;
mod telemetry_service;
mod tests;
mod tor_adapter;
mod tor_manager;
mod updates_manager;
mod user_listener;
mod utils;
mod wallet_adapter;
mod wallet_manager;
mod xmrig;
mod xmrig_adapter;

const LOG_TARGET: &str = "tari::universe::main";
#[cfg(not(any(feature = "release-ci", feature = "release-ci-beta")))]
const APPLICATION_FOLDER_ID: &str = "com.tari.universe.alpha";
#[cfg(all(feature = "release-ci", feature = "release-ci-beta"))]
const APPLICATION_FOLDER_ID: &str = "com.tari.universe.other";
#[cfg(all(feature = "release-ci", not(feature = "release-ci-beta")))]
const APPLICATION_FOLDER_ID: &str = "com.tari.universe";
#[cfg(all(feature = "release-ci-beta", not(feature = "release-ci")))]
const APPLICATION_FOLDER_ID: &str = "com.tari.universe.beta";

struct CpuMinerConfig {
    node_connection: CpuMinerConnection,
    tari_address: TariAddress,
    eco_mode_xmrig_options: Vec<String>,
    ludicrous_mode_xmrig_options: Vec<String>,
    custom_mode_xmrig_options: Vec<String>,
    eco_mode_cpu_percentage: Option<u32>,
    ludicrous_mode_cpu_percentage: Option<u32>,
}

#[derive(Debug, Serialize, Clone)]
#[allow(dead_code)]
struct CriticalProblemEvent {
    title: Option<String>,
    description: Option<String>,
}

#[allow(clippy::too_many_lines)]
async fn setup_inner(
    window: tauri::Window,
    state: tauri::State<'_, UniverseAppState>,
    app: tauri::AppHandle,
) -> Result<(), anyhow::Error> {
    app.emit(
        "message",
        SetupStatusEvent {
            event_type: "setup_status".to_string(),
            title: "starting-up".to_string(),
            title_params: None,
            progress: 0.0,
        },
    )
    .inspect_err(|e| error!(target: LOG_TARGET, "Could not emit event 'message': {:?}", e))?;

    #[cfg(target_os = "macos")]
    if !cfg!(dev) && !is_app_in_applications_folder() {
        app.emit(
            "critical_problem",
            CriticalProblemEvent {
                title: None,
                description: Some("not-installed-in-applications-directory".to_string()),
            },
        )
        .inspect_err(
            |e| error!(target: LOG_TARGET, "Could not emit event 'critical_problem': {:?}", e),
        )?;
        return Ok(());
    }

    state
        .updates_manager
        .init_periodic_updates(app.clone())
        .await?;

    let data_dir = app
        .path()
        .app_local_data_dir()
        .expect("Could not get data dir");
    let config_dir = app
        .path()
        .app_config_dir()
        .expect("Could not get config dir");
    let log_dir = app.path().app_log_dir().expect("Could not get log dir");

    #[cfg(target_os = "windows")]
    if cfg!(target_os = "windows") && !cfg!(dev) {
        ExternalDependencies::current()
            .read_registry_installed_applications()
            .await?;
        let is_missing = ExternalDependencies::current()
            .check_if_some_dependency_is_not_installed()
            .await;
        let external_dependencies = ExternalDependencies::current()
            .get_external_dependencies()
            .await;

        if is_missing {
            app.emit(
                    "missing-applications",
                    external_dependencies
                ).inspect_err(|e| error!(target: LOG_TARGET, "Could not emit event 'missing-applications': {:?}", e))?;
            return Ok(());
        }
    }

    let cpu_miner_config = state.cpu_miner_config.read().await;
    let app_config = state.config.read().await;
    let use_tor = app_config.use_tor();
    drop(app_config);
    let mm_proxy_manager = state.mm_proxy_manager.clone();

    let is_auto_launcher_enabled = state.config.read().await.should_auto_launch();
    AutoLauncher::current()
        .initialize_auto_launcher(is_auto_launcher_enabled)
        .await?;

    let (tx, rx) = watch::channel("".to_string());
    let progress = ProgressTracker::new(app.clone(), Some(tx));

    let last_binaries_update_timestamp = state.config.read().await.last_binaries_update_timestamp();
    let now = SystemTime::now();

    state
        .telemetry_manager
        .write()
        .await
        .initialize(state.airdrop_access_token.clone(), window.clone())
        .await?;

    let app_version = app.package_info().version.clone();
    state
        .telemetry_service
        .write()
        .await
        .init(app_version.to_string())
        .await?;
    let telemetry_service = state.telemetry_service.clone();
    let telemetry_service = telemetry_service.read().await;
    let telemetry_service = telemetry_service.deref();

    let mut binary_resolver = BinaryResolver::current().write().await;
    let should_check_for_update = now
        .duration_since(last_binaries_update_timestamp)
        .unwrap_or(Duration::from_secs(0))
        > Duration::from_secs(60 * 60 * 6);

    if use_tor && !cfg!(target_os = "macos") {
        telemetry_service
            .send(
                "checking-latest-version-tor".to_string(),
                json!({
                    "service": "tor_manager",
                    "percentage": 0,
                }),
            )
            .await?;
        progress.set_max(5).await;
        progress
            .update("checking-latest-version-tor".to_string(), None, 0)
            .await;
        binary_resolver
            .initialize_binary_timeout(
                Binaries::Tor,
                progress.clone(),
                should_check_for_update,
                rx.clone(),
            )
            .await?;
        sleep(Duration::from_secs(1));
    }

    drop(
        telemetry_service
            .send(
                "checking-latest-version-node".to_string(),
                json!({
                    "service": "node_manager",
                    "percentage": 5,
                }),
            )
            .await,
    );
    progress.set_max(10).await;
    progress
        .update("checking-latest-version-node".to_string(), None, 0)
        .await;
    binary_resolver
        .initialize_binary_timeout(
            Binaries::MinotariNode,
            progress.clone(),
            should_check_for_update,
            rx.clone(),
        )
        .await?;
    sleep(Duration::from_secs(1));

    drop(
        telemetry_service
            .send(
                "checking-latest-version-mmproxy".to_string(),
                json!({
                    "service": "mmproxy",
                    "percentage": 10,
                }),
            )
            .await,
    );
    progress.set_max(15).await;
    progress
        .update("checking-latest-version-mmproxy".to_string(), None, 0)
        .await;
    binary_resolver
        .initialize_binary_timeout(
            Binaries::MergeMiningProxy,
            progress.clone(),
            should_check_for_update,
            rx.clone(),
        )
        .await?;
    sleep(Duration::from_secs(1));

    drop(
        telemetry_service
            .send(
                "checking-latest-version-wallet".to_string(),
                json!({
                    "service": "wallet",
                    "percentage": 15,
                }),
            )
            .await,
    );
    progress.set_max(20).await;
    progress
        .update("checking-latest-version-wallet".to_string(), None, 0)
        .await;
    binary_resolver
        .initialize_binary_timeout(
            Binaries::Wallet,
            progress.clone(),
            should_check_for_update,
            rx.clone(),
        )
        .await?;
    sleep(Duration::from_secs(1));

    drop(
        telemetry_service
            .send(
                "checking-latest-version-gpuminer".to_string(),
                json!({
                    "service": "gpuminer",
                    "percentage":20,
                }),
            )
            .await,
    );
    progress.set_max(25).await;
    progress
        .update("checking-latest-version-gpuminer".to_string(), None, 0)
        .await;
    binary_resolver
        .initialize_binary_timeout(
            Binaries::GpuMiner,
            progress.clone(),
            should_check_for_update,
            rx.clone(),
        )
        .await?;
    sleep(Duration::from_secs(1));

    drop(
        telemetry_service
            .send(
                "checking-latest-version-xmrig".to_string(),
                json!({
                    "service": "xmrig",
                    "percentage":25,
                }),
            )
            .await,
    );
    progress.set_max(30).await;
    progress
        .update("checking-latest-version-xmrig".to_string(), None, 0)
        .await;
    binary_resolver
        .initialize_binary_timeout(
            Binaries::Xmrig,
            progress.clone(),
            should_check_for_update,
            rx.clone(),
        )
        .await?;
    sleep(Duration::from_secs(1));

    drop(
        telemetry_service
            .send(
                "checking-latest-version-sha-p2pool".to_string(),
                json!({
                    "service": "sha_p2pool",
                    "percentage":30,
                }),
            )
            .await,
    );
    progress.set_max(35).await;
    progress
        .update("checking-latest-version-sha-p2pool".to_string(), None, 0)
        .await;
    binary_resolver
        .initialize_binary_timeout(
            Binaries::ShaP2pool,
            progress.clone(),
            should_check_for_update,
            rx.clone(),
        )
        .await?;
    sleep(Duration::from_secs(1));

    if should_check_for_update {
        state
            .config
            .write()
            .await
            .set_last_binaries_update_timestamp(now)
            .await?;
    }

    //drop binary resolver to release the lock
    drop(binary_resolver);

    let _unused = state
        .gpu_miner
        .write()
        .await
        .detect(config_dir.clone())
        .await
        .inspect_err(|e| error!(target: LOG_TARGET, "Could not detect gpu miner: {:?}", e));

    HardwareStatusMonitor::current().initialize().await?;

    let mut tor_control_port = None;
    if use_tor && !cfg!(target_os = "macos") {
        state
            .tor_manager
            .ensure_started(
                state.shutdown.to_signal(),
                data_dir.clone(),
                config_dir.clone(),
                log_dir.clone(),
            )
            .await?;
        tor_control_port = state.tor_manager.get_control_port().await?;
    }
    for _i in 0..2 {
        match state
            .node_manager
            .ensure_started(
                state.shutdown.to_signal(),
                data_dir.clone(),
                config_dir.clone(),
                log_dir.clone(),
                use_tor,
                tor_control_port,
            )
            .await
        {
            Ok(_) => {}
            Err(e) => {
                if let NodeManagerError::ExitCode(code) = e {
                    if code == 114 {
                        warn!(target: LOG_TARGET, "Database for node is corrupt or needs a reset, deleting and trying again.");
                        state.node_manager.clean_data_folder(&data_dir).await?;
                        continue;
                    }
                }
                error!(target: LOG_TARGET, "Could not start node manager: {:?}", e);

                app.exit(-1);
                return Err(e.into());
            }
        }
    }
    info!(target: LOG_TARGET, "Node has started and is ready");

    drop(
        telemetry_service
            .send(
                "waiting-for-wallet".to_string(),
                json!({
                    "service": "wallet",
                    "percentage":35,
                }),
            )
            .await,
    );
    progress.set_max(40).await;
    progress
        .update("waiting-for-wallet".to_string(), None, 0)
        .await;
    state
        .wallet_manager
        .ensure_started(
            state.shutdown.to_signal(),
            data_dir.clone(),
            config_dir.clone(),
            log_dir.clone(),
        )
        .await?;

    drop(
        telemetry_service
            .send(
                "preparing-for-initial-sync".to_string(),
                json!({
                    "service": "initial_sync",
                    "percentage":40,
                }),
            )
            .await,
    );
    progress.set_max(75).await;
    progress
        .update("preparing-for-initial-sync".to_string(), None, 0)
        .await;
    state.node_manager.wait_synced(progress.clone()).await?;

    if state.config.read().await.p2pool_enabled() {
        drop(
            telemetry_service
                .send(
                    "starting-p2pool".to_string(),
                    json!({
                        "service": "starting_p2pool",
                        "percentage":75,
                    }),
                )
                .await,
        );
        progress.set_max(85).await;
        progress
            .update("starting-p2pool".to_string(), None, 0)
            .await;

        let base_node_grpc = state.node_manager.get_grpc_port().await?;
        let p2pool_config = P2poolConfig::builder()
            .with_base_node(base_node_grpc)
            .with_stats_server_port(state.config.read().await.p2pool_stats_server_port())
            .build()?;

        state
            .p2pool_manager
            .ensure_started(
                state.shutdown.to_signal(),
                p2pool_config,
                data_dir.clone(),
                config_dir.clone(),
                log_dir.clone(),
            )
            .await?;
    }

    drop(
        telemetry_service
            .send(
                "starting-mmproxy".to_string(),
                json!({
                    "service": "starting_mmproxy",
                    "percentage":85,
                }),
            )
            .await,
    );
    progress.set_max(100).await;
    progress
        .update("starting-mmproxy".to_string(), None, 0)
        .await;

    let base_node_grpc_port = state.node_manager.get_grpc_port().await?;

    let mut telemetry_id = state
        .telemetry_manager
        .read()
        .await
        .get_unique_string()
        .await;
    if telemetry_id.is_empty() {
        telemetry_id = "unknown_miner_tari_universe".to_string();
    }

    let config = state.config.read().await;
    let p2pool_port = state.p2pool_manager.grpc_port().await;
    mm_proxy_manager
        .start(StartConfig {
            base_node_grpc_port,
            p2pool_port,
            app_shutdown: state.shutdown.to_signal().clone(),
            base_path: data_dir.clone(),
            config_path: config_dir.clone(),
            log_path: log_dir.clone(),
            tari_address: cpu_miner_config.tari_address.clone(),
            coinbase_extra: telemetry_id,
            p2pool_enabled: config.p2pool_enabled(),
            monero_nodes: config.mmproxy_monero_nodes().clone(),
            use_monero_fail: config.mmproxy_use_monero_fail(),
        })
        .await?;
    mm_proxy_manager.wait_ready().await?;
    *state.is_setup_finished.write().await = true;
    drop(
        telemetry_service
            .send(
                "setup-finished".to_string(),
                json!({
                    "service": "setup_finished",
                    "percentage":100,
                }),
            )
            .await,
    );
    drop(
        app.clone()
            .emit(
                "message",
                SetupStatusEvent {
                    event_type: "setup_status".to_string(),
                    title: "application-started".to_string(),
                    title_params: None,
                    progress: 1.0,
                },
            )
            .inspect_err(|e| error!(target: LOG_TARGET, "Could not emit event 'message': {:?}", e)),
    );

    let move_handle = app.clone();
    tauri::async_runtime::spawn(async move {
        let mut interval: time::Interval = time::interval(Duration::from_secs(1));
        loop {
            let app_state = move_handle.state::<UniverseAppState>().clone();

            if app_state.shutdown.is_triggered() {
                break;
            }

            interval.tick().await;
            if let Ok(metrics_ret) = commands::get_miner_metrics(app_state).await {
                drop(move_handle.clone().emit("miner_metrics", metrics_ret));
            }
        }
    });

    let app_handle_clone: tauri::AppHandle = app.clone();
    tauri::async_runtime::spawn(async move {
        let mut interval: time::Interval = time::interval(Duration::from_secs(30));
        let mut has_send_error = false;

        loop {
            let state = app_handle_clone.state::<UniverseAppState>().inner();
            if state.shutdown.is_triggered() {
                break;
            }

            interval.tick().await;
            let check_if_orphan = state
                .node_manager
                .check_if_is_orphan_chain(!has_send_error)
                .await;
            match check_if_orphan {
                Ok(is_stuck) => {
                    if is_stuck {
                        error!(target: LOG_TARGET, "Miner is stuck on orphan chain");
                    }
                    if is_stuck && !has_send_error {
                        has_send_error = true;
                    }
                    drop(app_handle_clone.emit("is_stuck", is_stuck));
                }
                Err(ref e) => {
                    error!(target: LOG_TARGET, "{}", e);
                }
            }
        }
    });

    Ok(())
}

#[derive(Clone)]
struct UniverseAppState {
    stop_start_mutex: Arc<Mutex<()>>,
    is_getting_wallet_balance: Arc<AtomicBool>,
    is_getting_p2pool_stats: Arc<AtomicBool>,
    is_getting_p2pool_connections: Arc<AtomicBool>,
    is_getting_miner_metrics: Arc<AtomicBool>,
    is_getting_transaction_history: Arc<AtomicBool>,
    is_setup_finished: Arc<RwLock<bool>>,
    config: Arc<RwLock<AppConfig>>,
    in_memory_config: Arc<RwLock<AppInMemoryConfig>>,
    shutdown: Shutdown,
    tari_address: Arc<RwLock<TariAddress>>,
    cpu_miner: Arc<RwLock<CpuMiner>>,
    gpu_miner: Arc<RwLock<GpuMiner>>,
    cpu_miner_config: Arc<RwLock<CpuMinerConfig>>,
    mm_proxy_manager: MmProxyManager,
    node_manager: NodeManager,
    wallet_manager: WalletManager,
    telemetry_manager: Arc<RwLock<TelemetryManager>>,
    telemetry_service: Arc<RwLock<TelemetryService>>,
    feedback: Arc<RwLock<Feedback>>,
    airdrop_access_token: Arc<RwLock<Option<String>>>,
    p2pool_manager: P2poolManager,
    tor_manager: TorManager,
    updates_manager: UpdatesManager,
    cached_p2pool_stats: Arc<RwLock<Option<Option<Stats>>>>,
    cached_p2pool_connections: Arc<RwLock<Option<Option<Connections>>>>,
    cached_wallet_details: Arc<RwLock<Option<TariWalletDetails>>>,
    cached_miner_metrics: Arc<RwLock<Option<MinerMetrics>>>,
    setup_counter: Arc<RwLock<AutoRollback<bool>>>,
}

#[derive(Clone, serde::Serialize)]
struct Payload {
    args: Vec<String>,
    cwd: String,
}

#[allow(clippy::too_many_lines)]
fn main() {
    let _unused = fix_path_env::fix();
    // TODO: Integrate sentry into logs. Because we are using Tari's logging infrastructure, log4rs
    // sets the logger and does not expose a way to add sentry into it.

    let client = sentry::init((
        "https://edd6b9c1494eb7fda6ee45590b80bcee@o4504839079002112.ingest.us.sentry.io/4507979991285760",
        sentry::ClientOptions {
            release: sentry::release_name!(),
            attach_stacktrace: true,
            ..Default::default()
        },
    ));
    let _guard = minidump::init(&client);

    let shutdown = Shutdown::new();

    // NOTE: Nothing is started at this point, so ports are not known. You can only start settings ports
    // and addresses once the different services have been started.
    // A better way is to only provide the config when we start the service.
    let node_manager = NodeManager::new();
    let wallet_manager = WalletManager::new(node_manager.clone());
    let wallet_manager2 = wallet_manager.clone();
    let p2pool_manager = P2poolManager::new();

    let cpu_config = Arc::new(RwLock::new(CpuMinerConfig {
        node_connection: CpuMinerConnection::BuiltInProxy,
        tari_address: TariAddress::default(),
        eco_mode_xmrig_options: vec![],
        ludicrous_mode_xmrig_options: vec![],
        custom_mode_xmrig_options: vec![],
        eco_mode_cpu_percentage: None,
        ludicrous_mode_cpu_percentage: None,
    }));

    let app_in_memory_config =
        Arc::new(RwLock::new(app_in_memory_config::AppInMemoryConfig::init()));

    let cpu_miner: Arc<RwLock<CpuMiner>> = Arc::new(CpuMiner::new().into());
    let gpu_miner: Arc<RwLock<GpuMiner>> = Arc::new(GpuMiner::new().into());

    let app_config_raw = AppConfig::new();
    let app_config = Arc::new(RwLock::new(app_config_raw.clone()));

    let telemetry_manager: TelemetryManager = TelemetryManager::new(
        node_manager.clone(),
        cpu_miner.clone(),
        gpu_miner.clone(),
        app_config.clone(),
        app_in_memory_config.clone(),
        Some(Network::default()),
        p2pool_manager.clone(),
    );

<<<<<<< HEAD
    let telemetry_service = TelemetryService::new(
        app_config_raw.anon_id().to_string(),
        "0.0.0".to_string(),
        app_config.clone(),
        app_in_memory_config.clone(),
    );
=======
    let updates_manager = UpdatesManager::new(app_config.clone(), shutdown.to_signal());
>>>>>>> e5e81da0

    let feedback = Feedback::new(app_in_memory_config.clone(), app_config.clone());

    let mm_proxy_manager = MmProxyManager::new();
    let app_state = UniverseAppState {
        stop_start_mutex: Arc::new(Mutex::new(())),
        is_getting_miner_metrics: Arc::new(AtomicBool::new(false)),
        is_getting_p2pool_stats: Arc::new(AtomicBool::new(false)),
        is_getting_p2pool_connections: Arc::new(AtomicBool::new(false)),
        is_getting_wallet_balance: Arc::new(AtomicBool::new(false)),
        is_setup_finished: Arc::new(RwLock::new(false)),
        is_getting_transaction_history: Arc::new(AtomicBool::new(false)),
        config: app_config.clone(),
        in_memory_config: app_in_memory_config.clone(),
        shutdown: shutdown.clone(),
        tari_address: Arc::new(RwLock::new(TariAddress::default())),
        cpu_miner: cpu_miner.clone(),
        gpu_miner: gpu_miner.clone(),
        cpu_miner_config: cpu_config.clone(),
        mm_proxy_manager: mm_proxy_manager.clone(),
        node_manager,
        wallet_manager,
        p2pool_manager,
        telemetry_manager: Arc::new(RwLock::new(telemetry_manager)),
        telemetry_service: Arc::new(RwLock::new(telemetry_service)),
        feedback: Arc::new(RwLock::new(feedback)),
        airdrop_access_token: Arc::new(RwLock::new(None)),
        tor_manager: TorManager::new(),
        updates_manager,
        cached_p2pool_stats: Arc::new(RwLock::new(None)),
        cached_p2pool_connections: Arc::new(RwLock::new(None)),
        cached_wallet_details: Arc::new(RwLock::new(None)),
        cached_miner_metrics: Arc::new(RwLock::new(None)),
        setup_counter: Arc::new(RwLock::new(AutoRollback::new(false))),
    };

    let app = tauri::Builder::default()
        .plugin(tauri_plugin_process::init())
        .plugin(tauri_plugin_sentry::init_with_no_injection(&client))
        .plugin(tauri_plugin_os::init())
        .plugin(tauri_plugin_shell::init())
        .plugin(tauri_plugin_single_instance::init(|app, argv, cwd| {
            println!("{}, {argv:?}, {cwd}", app.package_info().name);

            app.emit("single-instance", Payload { args: argv, cwd })
                .unwrap_or_else(
                    |e| error!(target: LOG_TARGET, "Could not emit single-instance event: {:?}", e),
                );
        }))
        .plugin(tauri_plugin_updater::Builder::new().build())
        .manage(app_state.clone())
        .setup(|app| {
            let config_path = app
                .path()
                .app_config_dir()
                .expect("Could not get config dir");

            // Remove this after it's been rolled out for a few versions
            let log_path = app.path().app_log_dir().map_err(|e| e.to_string())?;
            let logs_cleared_file = log_path.join("logs_cleared");
            if !logs_cleared_file.exists() {
                match remove_dir_all(&log_path) {
                    Ok(()) => {
                        create_dir_all(&log_path).map_err(|e| e.to_string())?;
                        File::create(&logs_cleared_file).map_err(|e| e.to_string())?;
                    },
                    Err(e) => warn!(target: LOG_TARGET, "Could not clear log folder: {}", e)
                }
            }

            let contents = setup_logging(
                &log_path
                    .join("universe")
                    .join("configs")
                    .join("log4rs_config_universe.yml"),
                &app.path().app_log_dir().expect("Could not get log dir"),
                include_str!("../log4rs/universe_sample.yml"),
            )
            .expect("Could not set up logging");
            let config: RawConfig = serde_yaml::from_str(&contents)
                .expect("Could not parse the contents of the log file as yaml");
            log4rs::init_raw_config(config).expect("Could not initialize logging");

            let splash_window = app
                .get_webview_window("splashscreen")
                .expect("Main window not found");

            // The start of needed restart operations. Break this out into a module if we need n+1
            let tcp_tor_toggled_file = config_path.join("tcp_tor_toggled");
            if tcp_tor_toggled_file.exists() {
                let network = Network::default().as_key_str();

                let node_peer_db = config_path.join("node").join(network).join("peer_db");
                let wallet_peer_db = config_path.join("wallet").join(network).join("peer_db");

                // They may not exist. This could be first run.
                if node_peer_db.exists() {
                    if let Err(e) = remove_dir_all(node_peer_db) {
                        warn!(target: LOG_TARGET, "Could not clear peer data folder: {}", e);
                    }
                }

                if wallet_peer_db.exists() {
                    if let Err(e) = remove_dir_all(wallet_peer_db) {
                        warn!(target: LOG_TARGET, "Could not clear peer data folder: {}", e);
                    }
                }

                remove_file(tcp_tor_toggled_file).map_err(|e| {
                    error!(target: LOG_TARGET, "Could not remove tcp_tor_toggled file: {}", e);
                    e.to_string()
                })?;
            }

            let cpu_config2 = cpu_config.clone();
            let thread_config: JoinHandle<Result<(), anyhow::Error>> =
                tauri::async_runtime::spawn(async move {
                    let mut app_conf = app_config.write().await;
                    app_conf.load_or_create(config_path).await?;

                    let mut cpu_conf = cpu_config2.write().await;
                    cpu_conf.eco_mode_cpu_percentage = app_conf.eco_mode_cpu_threads();
                    cpu_conf.ludicrous_mode_cpu_percentage = app_conf.ludicrous_mode_cpu_threads();
                    cpu_conf.eco_mode_xmrig_options = app_conf.eco_mode_cpu_options().clone();
                    cpu_conf.ludicrous_mode_xmrig_options =
                        app_conf.ludicrous_mode_cpu_options().clone();
                    cpu_conf.custom_mode_xmrig_options = app_conf.custom_mode_cpu_options().clone();

                    // Set splashscreen windows position and size here so it won't jump around
                    if let Some(w_settings) = app_conf.window_settings() {
                        let window_position = PhysicalPosition::new(w_settings.x, w_settings.y);
                        let window_size = PhysicalSize::new(w_settings.width, w_settings.height);

                        if let Err(e) = splash_window.set_position(window_position).and_then(|_| splash_window.set_size(window_size)) {
                            error!(target: LOG_TARGET, "Could not set splashscreen window position or size: {:?}", e);
                        }
                    }
                    Ok(())
                });

            match tauri::async_runtime::block_on(thread_config) {
                Ok(_) => {}
                Err(e) => {
                    error!(target: LOG_TARGET, "Error setting up app state: {:?}", e);
                }
            };

            let config_path = app
                .path()
                .app_config_dir()
                .expect("Could not get config dir");
            let address = app.state::<UniverseAppState>().tari_address.clone();
            let thread = tauri::async_runtime::spawn(async move {
                match InternalWallet::load_or_create(config_path).await {
                    Ok(wallet) => {
                        cpu_config.write().await.tari_address = wallet.get_tari_address();
                        wallet_manager2
                            .set_view_private_key_and_spend_key(
                                wallet.get_view_key(),
                                wallet.get_spend_key(),
                            )
                            .await;
                        let mut lock = address.write().await;
                        *lock = wallet.get_tari_address();
                        Ok(())
                        //app.state::<UniverseAppState>().tari_address = wallet.get_tari_address();
                    }
                    Err(e) => {
                        error!(target: LOG_TARGET, "Error loading internal wallet: {:?}", e);
                        // TODO: If this errors, the application does not exit properly.
                        // So temporarily we are going to kill it here

                        Err(e)
                    }
                }
            });

            match tauri::async_runtime::block_on(thread).expect("Could not start task") {
                Ok(_) => {
                    // let mut lock = app.state::<UniverseAppState>().tari_address.write().await;
                    // *lock = address;
                    Ok(())
                }
                Err(e) => {
                    error!(target: LOG_TARGET, "Error setting up internal wallet: {:?}", e);
                    Err(e.into())
                }
            }
        })
        .invoke_handler(tauri::generate_handler![
            commands::close_splashscreen,
            commands::download_and_start_installer,
            commands::exit_application,
            commands::fetch_tor_bridges,
            commands::get_app_config,
            commands::get_app_in_memory_config,
            commands::get_applications_versions,
            commands::get_external_dependencies,
            commands::get_max_consumption_levels,
            commands::get_miner_metrics,
            commands::get_monero_seed_words,
            commands::get_network,
            commands::get_p2pool_stats,
            commands::get_paper_wallet_details,
            commands::get_seed_words,
            commands::get_tari_wallet_details,
            commands::get_tor_config,
            commands::get_tor_entry_guards,
            commands::get_transaction_history,
            commands::import_seed_words,
            commands::log_web_message,
            commands::open_log_dir,
            commands::reset_settings,
            commands::resolve_application_language,
            commands::restart_application,
            commands::send_feedback,
            commands::set_airdrop_access_token,
            commands::set_allow_telemetry,
            commands::send_data_telemetry_service,
            commands::set_application_language,
            commands::set_auto_update,
            commands::set_cpu_mining_enabled,
            commands::set_display_mode,
            commands::set_excluded_gpu_devices,
            commands::set_gpu_mining_enabled,
            commands::set_mine_on_app_start,
            commands::set_mode,
            commands::set_monero_address,
            commands::set_monerod_config,
            commands::set_p2pool_enabled,
            commands::set_show_experimental_settings,
            commands::set_should_always_use_system_language,
            commands::set_should_auto_launch,
            commands::set_tor_config,
            commands::set_use_tor,
            commands::set_visual_mode,
            commands::setup_application,
            commands::start_mining,
            commands::stop_mining,
            commands::update_applications,
            commands::get_p2pool_connections,
            commands::set_p2pool_stats_server_port,
            commands::get_used_p2pool_stats_server_port,
            commands::proceed_with_update,
            commands::set_pre_release,
            commands::check_for_updates,
            commands::try_update,
        ])
        .build(tauri::generate_context!())
        .inspect_err(
            |e| error!(target: LOG_TARGET, "Error while building tauri application: {:?}", e),
        )
        .expect("error while running tauri application");

    info!(
        target: LOG_TARGET,
        "Starting Tari Universe version: {}",
        app.package_info().version
    );

    app.run(move |app_handle, event| match event {
        tauri::RunEvent::ExitRequested { api: _, .. } => {
            info!(target: LOG_TARGET, "App shutdown request caught");
            let _unused = block_on(stop_all_processes(app_handle.clone(), true));
            info!(target: LOG_TARGET, "App shutdown complete");
        }
        tauri::RunEvent::Exit => {
            info!(target: LOG_TARGET, "App shutdown caught");
            let _unused = block_on(stop_all_processes(app_handle.clone(), true));
            info!(target: LOG_TARGET, "Tari Universe v{} shut down successfully", app_handle.package_info().version);
        }
        RunEvent::MainEventsCleared => {
            // no need to handle
        }
        RunEvent::WindowEvent { label, event, .. } => {
            trace!(target: LOG_TARGET, "Window event: {:?} {:?}", label, event);
            if let WindowEvent::CloseRequested { .. } = event {
                if let Some(window) = app_handle.get_webview_window(&label) {
                    if let (Ok(window_position), Ok(window_size)) = (window.outer_position(), window.inner_size()) {
                        let window_settings = WindowSettings {
                            x: window_position.x,
                            y: window_position.y,
                            width: window_size.width,
                            height: window_size.height,
                        };
                        let mut app_config = block_on(app_state.config.write());
                        if let Err(e) = block_on(app_config.set_window_settings(window_settings.clone())) {
                            error!(target: LOG_TARGET, "Could not set window settings: {:?}", e);
                        }
                    } else {
                        error!(target: LOG_TARGET, "Could not get window position or size");
                    }
                } else {
                    error!(target: LOG_TARGET, "Could not get main window");
                }
            }
        }
        _ => {
            debug!(target: LOG_TARGET, "Unhandled event: {:?}", event);
        }
    });
}<|MERGE_RESOLUTION|>--- conflicted
+++ resolved
@@ -28,14 +28,10 @@
 use log::trace;
 use log::{debug, error, info, warn};
 use p2pool::models::Connections;
-<<<<<<< HEAD
 use serde_json::json;
-use std::fs::{remove_dir_all, remove_file};
+use std::fs::{create_dir_all, remove_dir_all, remove_file, File};
 use std::ops::Deref;
 use telemetry_service::TelemetryService;
-=======
-use std::fs::{create_dir_all, remove_dir_all, remove_file, File};
->>>>>>> e5e81da0
 use tokio::sync::watch::{self};
 use updates_manager::UpdatesManager;
 
@@ -801,17 +797,13 @@
         Some(Network::default()),
         p2pool_manager.clone(),
     );
-
-<<<<<<< HEAD
     let telemetry_service = TelemetryService::new(
         app_config_raw.anon_id().to_string(),
         "0.0.0".to_string(),
         app_config.clone(),
         app_in_memory_config.clone(),
     );
-=======
     let updates_manager = UpdatesManager::new(app_config.clone(), shutdown.to_signal());
->>>>>>> e5e81da0
 
     let feedback = Feedback::new(app_in_memory_config.clone(), app_config.clone());
 
