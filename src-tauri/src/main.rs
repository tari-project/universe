// Copyright 2024. The Tari Project
//
// Redistribution and use in source and binary forms, with or without modification, are permitted provided that the
// following conditions are met:
//
// 1. Redistributions of source code must retain the above copyright notice, this list of conditions and the following
// disclaimer.
//
// 2. Redistributions in binary form must reproduce the above copyright notice, this list of conditions and the
// following disclaimer in the documentation and/or other materials provided with the distribution.
//
// 3. Neither the name of the copyright holder nor the names of its contributors may be used to endorse or promote
// products derived from this software without specific prior written permission.
//
// THIS SOFTWARE IS PROVIDED BY THE COPYRIGHT HOLDERS AND CONTRIBUTORS "AS IS" AND ANY EXPRESS OR IMPLIED WARRANTIES,
// INCLUDING, BUT NOT LIMITED TO, THE IMPLIED WARRANTIES OF MERCHANTABILITY AND FITNESS FOR A PARTICULAR PURPOSE ARE
// DISCLAIMED. IN NO EVENT SHALL THE COPYRIGHT HOLDER OR CONTRIBUTORS BE LIABLE FOR ANY DIRECT, INDIRECT, INCIDENTAL,
// SPECIAL, EXEMPLARY, OR CONSEQUENTIAL DAMAGES (INCLUDING, BUT NOT LIMITED TO, PROCUREMENT OF SUBSTITUTE GOODS OR
// SERVICES; LOSS OF USE, DATA, OR PROFITS; OR BUSINESS INTERRUPTION) HOWEVER CAUSED AND ON ANY THEORY OF LIABILITY,
// WHETHER IN CONTRACT, STRICT LIABILITY, OR TORT (INCLUDING NEGLIGENCE OR OTHERWISE) ARISING IN ANY WAY OUT OF THE
// USE OF THIS SOFTWARE, EVEN IF ADVISED OF THE POSSIBILITY OF SUCH DAMAGE.

// Prevents additional console window on Windows in release, DO NOT REMOVE!!
#![cfg_attr(not(debug_assertions), windows_subsystem = "windows")]

use app_in_memory_config::AppInMemoryConfig;
use commands::CpuMinerStatus;
use cpu_miner::CpuMinerConfig;
use events_emitter::EventsEmitter;
use gpu_miner_adapter::GpuMinerStatus;
use gpu_miner_sha::GpuMinerSha;
use log::{error, info, warn};
use mining_status_manager::MiningStatusManager;
use node::local_node_adapter::LocalNodeAdapter;
use node::node_adapter::BaseNodeStatus;
use node::node_manager::NodeType;
use p2pool::models::Connections;
use pool_status_watcher::{PoolStatus, PoolStatusWatcher};
use process_stats_collector::ProcessStatsCollectorBuilder;

use node::remote_node_adapter::RemoteNodeAdapter;

use setup::setup_manager::SetupManager;
use std::fs::{remove_dir_all, remove_file};
use std::path::Path;
use systemtray_manager::SystemTrayManager;
use tasks_tracker::TasksTrackers;
use tauri_plugin_cli::CliExt;
use telemetry_service::TelemetryService;
use tokio::sync::watch::{self};
use tor_control_client::TorStatus;
use updates_manager::UpdatesManager;
use utils::system_status::SystemStatus;
use websocket_events_manager::WebsocketEventsManager;
use websocket_manager::{WebsocketManager, WebsocketManagerStatusMessage, WebsocketMessage};

use log4rs::config::RawConfig;
use std::fs;
use std::sync::atomic::{AtomicBool, Ordering};
use std::sync::Arc;
use tari_common::configuration::Network;
use tauri::async_runtime::block_on;
use tauri::{Manager, RunEvent};
use tauri_plugin_sentry::{minidump, sentry};
use tokio::sync::RwLock;
use utils::logging_utils::setup_logging;

#[cfg(all(feature = "exchange-ci", not(feature = "release-ci")))]
use app_in_memory_config::EXCHANGE_ID;

use telemetry_manager::TelemetryManager;

use crate::consts::DB_FILE_NAME;
use crate::cpu_miner::CpuMiner;

use crate::commands::CpuMinerConnection;
use crate::database::store::DatabaseConnection;
use crate::feedback::Feedback;
use crate::gpu_miner::GpuMiner;
use crate::mm_proxy_manager::{MmProxyManager, StartConfig};
use crate::node::node_manager::NodeManager;
use crate::ootle::commands as ootle_commands;
use crate::ootle::ootle_wallet_adapter::OotleWalletState;
use crate::ootle::ootle_wallet_manager::OotleWalletManager;
use crate::p2pool::models::P2poolStats;
use crate::p2pool_manager::P2poolManager;
use crate::tapplets::commands as tapplet_commands;
use crate::tapplets::tapplet_manager::TappletManager;
use crate::tor_manager::TorManager;
use crate::wallet::wallet_manager::WalletManager;
use crate::wallet::wallet_types::WalletState;

mod ab_test_selector;
mod airdrop;
mod app_in_memory_config;
mod auto_launcher;
mod binaries;
mod commands;
mod configs;
mod consts;
mod cpu_miner;
mod credential_manager;
mod database;
mod download_utils;
mod events;
mod events_emitter;
mod events_manager;
mod external_dependencies;
mod feedback;
mod gpu_devices;
mod gpu_miner;
mod gpu_miner_adapter;
mod gpu_miner_sha;
mod gpu_miner_sha_adapter;
mod gpu_miner_sha_websocket;
mod gpu_status_file;
mod hardware;
mod internal_wallet;
mod mining_status_manager;
mod mm_proxy_adapter;
mod mm_proxy_manager;
mod network_utils;
mod node;
mod ootle;
mod p2pool;
mod p2pool_adapter;
mod p2pool_manager;
mod pin;
mod pool_status_watcher;
mod port_allocator;
mod process_adapter;
mod process_adapter_utils;
mod process_killer;
mod process_stats_collector;
mod process_utils;
mod process_watcher;
mod progress_trackers;
mod release_notes;
mod requests;
mod setup;
mod systemtray_manager;
mod tapplets;
mod tasks_tracker;
mod telemetry_manager;
mod telemetry_service;
mod tests;
mod tor_adapter;
mod tor_control_client;
mod tor_manager;
mod updates_manager;
mod utils;
mod wallet;
mod websocket_events_manager;
mod websocket_manager;
mod xmrig;
mod xmrig_adapter;

const LOG_TARGET: &str = "tari::universe::main";
const RESTART_EXIT_CODE: i32 = i32::MAX;
const IGNORED_SENTRY_ERRORS: [&str; 2] = [
    "Failed to initialize gtk backend",
    "SIGABRT / SI_TKILL / 0x0",
];

#[cfg(not(any(
    feature = "release-ci",
    feature = "release-ci-beta",
    feature = "exchange-ci"
)))]
const APPLICATION_FOLDER_ID: &str = "com.tari.universe.alpha";
#[cfg(all(feature = "release-ci", feature = "release-ci-beta"))]
const APPLICATION_FOLDER_ID: &str = "com.tari.universe.other";
#[cfg(all(feature = "release-ci", not(feature = "release-ci-beta")))]
const APPLICATION_FOLDER_ID: &str = "com.tari.universe";
#[cfg(all(feature = "release-ci-beta", not(feature = "release-ci")))]
const APPLICATION_FOLDER_ID: &str = "com.tari.universe.beta";

#[derive(Clone)]
struct UniverseAppState {
    node_status_watch_rx: Arc<watch::Receiver<BaseNodeStatus>>,
    #[allow(dead_code)]
    wallet_state_watch_rx: Arc<watch::Receiver<Option<WalletState>>>,
    cpu_miner_status_watch_rx: Arc<watch::Receiver<CpuMinerStatus>>,
    gpu_latest_status: Arc<watch::Receiver<GpuMinerStatus>>,
    p2pool_latest_status: Arc<watch::Receiver<Option<P2poolStats>>>,
    is_getting_p2pool_connections: Arc<AtomicBool>,
    in_memory_config: Arc<RwLock<AppInMemoryConfig>>,
    cpu_miner: Arc<RwLock<CpuMiner>>,
    gpu_miner: Arc<RwLock<GpuMiner>>,
    gpu_miner_sha: Arc<RwLock<GpuMinerSha>>,
    cpu_miner_config: Arc<RwLock<CpuMinerConfig>>,
    mm_proxy_manager: MmProxyManager,
    node_manager: NodeManager,
    wallet_manager: WalletManager,
    telemetry_manager: Arc<RwLock<TelemetryManager>>,
    telemetry_service: Arc<RwLock<TelemetryService>>,
    feedback: Arc<RwLock<Feedback>>,
    p2pool_manager: P2poolManager,
    tor_manager: TorManager,
    updates_manager: UpdatesManager,
    cached_p2pool_connections: Arc<RwLock<Option<Option<Connections>>>>,
    systemtray_manager: Arc<RwLock<SystemTrayManager>>,
    mining_status_manager: Arc<RwLock<MiningStatusManager>>,
    websocket_message_tx: Arc<tokio::sync::mpsc::Sender<WebsocketMessage>>,
    websocket_manager_status_rx: Arc<watch::Receiver<WebsocketManagerStatusMessage>>,
    websocket_manager: Arc<RwLock<WebsocketManager>>,
    websocket_event_manager: Arc<RwLock<WebsocketEventsManager>>,
    tapplet_manager: TappletManager,
    ootle_wallet_state_watch_rx: Arc<watch::Receiver<Option<OotleWalletState>>>,
    ootle_wallet_manager: OotleWalletManager,
}

#[derive(Clone, serde::Serialize, serde::Deserialize)]
struct FEPayload {
    token: Option<String>,
}

#[allow(clippy::too_many_lines)]
fn main() {
    #[cfg(target_os = "linux")]
    {
        if std::path::Path::new("/dev/dri").exists()
            && std::env::var("WAYLAND_DISPLAY").is_err()
            && std::env::var("XDG_SESSION_TYPE").unwrap_or_default() == "x11"
        {
            std::env::set_var("WEBKIT_DISABLE_DMABUF_RENDERER", "1");
        }
    }
    let _unused = fix_path_env::fix();
    // TODO: Integrate sentry into logs. Because we are using Tari's logging infrastructure, log4rs
    // sets the logger and does not expose a way to add sentry into it.

    #[cfg(debug_assertions)]
    {
        if cfg!(tokio_unstable) {
            console_subscriber::init();
        } else {
            println!(
                "Tokio console disabled. To enable, run with: RUSTFLAGS=\"--cfg tokio_unstable\""
            );
        }
    }

    let client = sentry::init((
        "https://edd6b9c1494eb7fda6ee45590b80bcee@o4504839079002112.ingest.us.sentry.io/4507979991285760",
        sentry::ClientOptions {
            release: sentry::release_name!(),
            attach_stacktrace: true,
            before_send: Some(Arc::new(|event| {
                if event.logentry.as_ref().is_some_and(|entry| {
                    IGNORED_SENTRY_ERRORS.iter().any(|ignored| entry.message.starts_with(ignored))
                }) {
                    None
                } else {
                    Some(event)
                }
            })),
            ..Default::default()
        },
    ));
    let _guard = minidump::init(&client);

    let mut stats_collector = ProcessStatsCollectorBuilder::new();
    // NOTE: Nothing is started at this point, so ports are not known. You can only start settings ports
    // and addresses once the different services have been started.
    // A better way is to only provide the config when we start the service.
    let (base_node_watch_tx, base_node_watch_rx) = watch::channel(BaseNodeStatus::default());
    let (local_node_watch_tx, local_node_watch_rx) = watch::channel(BaseNodeStatus::default());
    let (remote_node_watch_tx, remote_node_watch_rx) = watch::channel(BaseNodeStatus::default());
    let node_manager = NodeManager::new(
        &mut stats_collector,
        LocalNodeAdapter::new(local_node_watch_tx.clone()),
        RemoteNodeAdapter::new(remote_node_watch_tx.clone()),
        // This value is later overriden when retrieved from config
        NodeType::Local,
        base_node_watch_tx,
        local_node_watch_rx,
        remote_node_watch_rx,
    );
    let (wallet_state_watch_tx, wallet_state_watch_rx) =
        watch::channel::<Option<WalletState>>(None);
    let (websocket_message_tx, websocket_message_rx) =
        tokio::sync::mpsc::channel::<WebsocketMessage>(500);

    //NOTE DONT use websocket_state_tx anywhere else than WebsocketManager
    let (websocket_manager_status_tx, websocket_manager_status_rx) =
        watch::channel::<WebsocketManagerStatusMessage>(WebsocketManagerStatusMessage::Stopped);

    let (gpu_status_tx, gpu_status_rx) = watch::channel(GpuMinerStatus::default());
    let (cpu_miner_status_watch_tx, cpu_miner_status_watch_rx) =
        watch::channel::<CpuMinerStatus>(CpuMinerStatus::default());
    let wallet_manager = WalletManager::new(
        node_manager.clone(),
        wallet_state_watch_tx,
        &mut stats_collector,
        base_node_watch_rx.clone(),
    );
    let (p2pool_stats_tx, p2pool_stats_rx) = watch::channel(None);
    let p2pool_manager = P2poolManager::new(p2pool_stats_tx, &mut stats_collector);

    let cpu_config = Arc::new(RwLock::new(CpuMinerConfig {
        node_connection: CpuMinerConnection::BuiltInProxy,
        pool_host_name: None,
        pool_port: None,
        monero_address: "".to_string(),
        pool_status_url: None,
    }));

    let app_in_memory_config = Arc::new(RwLock::new(AppInMemoryConfig::default()));
    let cpu_miner: Arc<RwLock<CpuMiner>> = Arc::new(
        CpuMiner::new(
            &mut stats_collector,
            cpu_miner_status_watch_tx,
            base_node_watch_rx.clone(),
        )
        .into(),
    );
    let gpu_miner: Arc<RwLock<GpuMiner>> = Arc::new(
        GpuMiner::new(
            gpu_status_tx.clone(),
            base_node_watch_rx.clone(),
            &mut stats_collector,
        )
        .into(),
    );

    let gpu_miner_sha: Arc<RwLock<GpuMinerSha>> =
        Arc::new(GpuMinerSha::new(&mut stats_collector, gpu_status_tx.clone()).into());

    let (tor_watch_tx, tor_watch_rx) = watch::channel(TorStatus::default());
    let tor_manager = TorManager::new(tor_watch_tx, &mut stats_collector);
    let mm_proxy_manager = MmProxyManager::new(&mut stats_collector);

    let (ootle_wallet_state_watch_tx, ootle_wallet_state_watch_rx) =
        watch::channel::<Option<OotleWalletState>>(None);
    let ootle_wallet_manager =
        OotleWalletManager::new(ootle_wallet_state_watch_tx, &mut stats_collector);

    let telemetry_manager: TelemetryManager = TelemetryManager::new(
        cpu_miner_status_watch_rx.clone(),
        app_in_memory_config.clone(),
        Some(Network::default()),
        gpu_status_rx.clone(),
        base_node_watch_rx.clone(),
        p2pool_stats_rx.clone(),
        tor_watch_rx.clone(),
        stats_collector.build(),
        node_manager.clone(),
    );

    let websocket_manager = Arc::new(RwLock::new(WebsocketManager::new(
        app_in_memory_config.clone(),
        websocket_message_rx,
        websocket_manager_status_tx.clone(),
        websocket_manager_status_rx.clone(),
    )));

    let websocket_events_manager = WebsocketEventsManager::new(
        cpu_miner_status_watch_rx.clone(),
        gpu_status_rx.clone(),
        base_node_watch_rx.clone(),
        websocket_message_tx.clone(),
    );

    let updates_manager = UpdatesManager::new();
    let telemetry_service = TelemetryService::new(app_in_memory_config.clone());

    let feedback = Feedback::new(app_in_memory_config.clone());

    let mining_status_manager = MiningStatusManager::new(
        cpu_miner_status_watch_rx.clone(),
        gpu_status_rx.clone(),
        base_node_watch_rx.clone(),
        app_in_memory_config.clone(),
    );
    let tapplet_manager = TappletManager::new();

    let app_state = UniverseAppState {
        is_getting_p2pool_connections: Arc::new(AtomicBool::new(false)),
        node_status_watch_rx: Arc::new(base_node_watch_rx),
        wallet_state_watch_rx: Arc::new(wallet_state_watch_rx.clone()),
        cpu_miner_status_watch_rx: Arc::new(cpu_miner_status_watch_rx),
        gpu_latest_status: Arc::new(gpu_status_rx),
        p2pool_latest_status: Arc::new(p2pool_stats_rx),
        in_memory_config: app_in_memory_config.clone(),
        cpu_miner: cpu_miner.clone(),
        gpu_miner: gpu_miner.clone(),
        gpu_miner_sha: gpu_miner_sha.clone(),
        cpu_miner_config: cpu_config.clone(),
        mm_proxy_manager: mm_proxy_manager.clone(),
        node_manager,
        wallet_manager,
        p2pool_manager,
        telemetry_manager: Arc::new(RwLock::new(telemetry_manager)),
        telemetry_service: Arc::new(RwLock::new(telemetry_service)),
        feedback: Arc::new(RwLock::new(feedback)),
        tor_manager,
        updates_manager,
        tapplet_manager: tapplet_manager.clone(),
        cached_p2pool_connections: Arc::new(RwLock::new(None)),
        systemtray_manager: Arc::new(RwLock::new(SystemTrayManager::new())),
        mining_status_manager: Arc::new(RwLock::new(mining_status_manager)),
        websocket_message_tx: Arc::new(websocket_message_tx),
        websocket_manager_status_rx: Arc::new(websocket_manager_status_rx.clone()),
        websocket_manager,
        websocket_event_manager: Arc::new(RwLock::new(websocket_events_manager)),
        ootle_wallet_state_watch_rx: Arc::new(ootle_wallet_state_watch_rx.clone()),
        ootle_wallet_manager,
    };
    let app_state_clone = app_state.clone();
    #[allow(
        deprecated,
        reason = "This is a temporary fix until the new tauri API is released"
    )]
    let app = tauri::Builder::default()
        .plugin(tauri_plugin_clipboard_manager::init())
        .plugin(tauri_plugin_process::init())
        .plugin(tauri_plugin_sentry::init_with_no_injection(&client))
        .plugin(tauri_plugin_os::init())
        .plugin(tauri_plugin_shell::init())
        .plugin(tauri_plugin_single_instance::init(|app, argv, cwd| {
            println!("{}, {argv:?}, {cwd}", app.package_info().name);

            match app.get_webview_window("main") {
                Some(w) => {
                    let _unused = w.show().map_err(|err| {
                        error!(
                            target: LOG_TARGET,
                            "Couldn't show the main window {err:?}"
                        )
                    });
                    let _unused = w.set_focus();
                }
                None => {
                    error!(target: LOG_TARGET, "Could not find main window");
                }
            };
        }))
        .plugin(tauri_plugin_updater::Builder::new().build())
        .plugin(tauri_plugin_cli::init())
        .plugin(tauri_plugin_http::init())
        .setup(|app| {
            let config_path = app
                .path()
                .app_config_dir()
                .expect("Could not get config dir");

            // TODO move if needed to better place
            let app_data_dir = app
                .path()
                .app_data_dir()
                .expect("Could not get app data dir");
            let db_path = app_data_dir.join(DB_FILE_NAME);
            app.manage(DatabaseConnection(Arc::new(std::sync::Mutex::new(
                database::establish_connection(db_path.to_str().unwrap_or_default()),
            ))));
            app.manage(tapplet_manager);

            // Remove this after it's been rolled out for a few versions
            let log_path = app.path().app_log_dir().map_err(|e| e.to_string())?;
            let logs_cleared_file = log_path.join("logs_cleared");
            if logs_cleared_file.exists() {
                remove_file(&logs_cleared_file).map_err(|e| e.to_string())?;
            }

            let contents = setup_logging(
                &log_path
                    .join("universe")
                    .join("configs")
                    .join("log4rs_config_universe.yml"),
                &app.path().app_log_dir().expect("Could not get log dir"),
                include_str!("../log4rs/universe_sample.yml"),
            )
            .expect("Could not set up logging");
            let config: RawConfig = serde_yaml::from_str(&contents)
                .expect("Could not parse the contents of the log file as yaml");
            log4rs::init_raw_config(config).expect("Could not initialize logging");

            // Do this after logging has started otherwise we can't actually see any errors
            app.manage(app_state_clone);
            match app.cli().matches() {
                Ok(matches) => {
                    if let Some(backup_path) = matches.args.get("import-backup") {
                        if let Some(backup_path) = backup_path.value.as_str() {
                            info!(
                                target: LOG_TARGET,
                                "Trying to copy backup to existing db: {backup_path:?}"
                            );
                            let backup_path = Path::new(backup_path);
                            if backup_path.exists() {
                                let existing_db = app
                                    .path()
                                    .app_local_data_dir()
                                    .map_err(Box::new)?
                                    .join("node")
                                    .join(
                                        Network::get_current_or_user_setting_or_default()
                                            .to_string(),
                                    )
                                    .join("data")
                                    .join("base_node")
                                    .join("db");

                                info!(target: LOG_TARGET, "Existing db path: {existing_db:?}");
                                let _unused = fs::remove_dir_all(&existing_db).inspect_err(|e| {
                                    warn!(
                                        target: LOG_TARGET,
                                        "Could not remove existing db when importing backup: {e:?}"
                                    )
                                });
                                let _unused = fs::create_dir_all(&existing_db).inspect_err(|e| {
                                    error!(
                                        target: LOG_TARGET,
                                        "Could not create existing db when importing backup: {e:?}"
                                    )
                                });
                                let _unused = fs::copy(backup_path, existing_db.join("data.mdb"))
                                    .inspect_err(|e| {
                                        error!(
                                            target: LOG_TARGET,
                                            "Could not copy backup to existing db: {e:?}"
                                        )
                                    });
                            } else {
                                warn!(
                                    target: LOG_TARGET,
                                    "Backup file does not exist: {backup_path:?}"
                                );
                            }
                        }
                    }
                }
                Err(e) => {
                    error!(target: LOG_TARGET, "Could not get cli matches: {e:?}");
                    return Err(Box::new(e));
                }
            };
            // The start of needed restart operations. Break this out into a module if we need n+1
            let tcp_tor_toggled_file = config_path.join("tcp_tor_toggled");
            if tcp_tor_toggled_file.exists() {
                let network = Network::default().as_key_str();

                let local_data_dir = app
                    .path()
                    .app_local_data_dir()
                    .expect("Could not get local data dir");

                let node_peer_db = local_data_dir.join("node").join(network).join("peer_db");
                let wallet_peer_db = local_data_dir.join("wallet").join(network).join("peer_db");

                // They may not exist. This could be first run.
                if node_peer_db.exists() {
                    if let Err(e) = remove_dir_all(node_peer_db) {
                        warn!(
                            target: LOG_TARGET,
                            "Could not clear peer data folder: {e}"
                        );
                    }
                }

                if wallet_peer_db.exists() {
                    if let Err(e) = remove_dir_all(wallet_peer_db) {
                        warn!(
                            target: LOG_TARGET,
                            "Could not clear peer data folder: {e}"
                        );
                    }
                }

                remove_file(tcp_tor_toggled_file).map_err(|e| {
                    error!(
                        target: LOG_TARGET,
                        "Could not remove tcp_tor_toggled file: {e}"
                    );
                    e.to_string()
                })?;
            }

            Ok(())
        })
        .invoke_handler(tauri::generate_handler![
            commands::close_splashscreen, // TODO: Unused
            commands::download_and_start_installer,
            commands::exit_application,
            commands::fetch_tor_bridges,
            commands::get_app_in_memory_config,
            commands::get_applications_versions,
            commands::get_external_dependencies,
            commands::get_monero_seed_words,
            commands::get_network,
            commands::get_p2pool_stats,
            commands::get_paper_wallet_details,
            commands::get_seed_words,
            commands::get_tor_config,
            commands::get_tor_entry_guards,
            commands::get_transactions,
            commands::import_seed_words,
            commands::revert_to_internal_wallet,
            commands::log_web_message,
            commands::open_log_dir,
            commands::reset_settings,
            commands::restart_application,
            commands::send_feedback,
            commands::set_allow_telemetry,
            commands::send_data_telemetry_service, // TODO: Unused
            commands::set_application_language,
            commands::set_auto_update,
            commands::set_cpu_mining_enabled,
            commands::set_display_mode,
            commands::set_gpu_mining_enabled,
            commands::set_mine_on_app_start,
            commands::set_monero_address,
            commands::set_monerod_config,
            commands::set_external_tari_address,
            commands::confirm_exchange_address,
            commands::select_exchange_miner,
            commands::set_p2pool_enabled,
            commands::set_show_experimental_settings,
            commands::set_should_always_use_system_language,
            commands::set_should_auto_launch,
            commands::set_tor_config,
            commands::set_use_tor,
            commands::set_visual_mode,
            commands::start_cpu_mining,
            commands::start_gpu_mining,
            commands::stop_cpu_mining,
            commands::stop_gpu_mining,
            commands::toggle_cpu_pool_mining,
            commands::toggle_gpu_pool_mining,
            commands::get_p2pool_connections,
            commands::set_p2pool_stats_server_port,
            commands::get_used_p2pool_stats_server_port,
            commands::proceed_with_update,
            commands::set_pre_release,
            commands::check_for_updates,
            commands::try_update,
            commands::toggle_device_exclusion,
            commands::get_network,
            commands::sign_ws_data, // TODO: Unused
            commands::set_airdrop_tokens,
            commands::get_airdrop_tokens,
            commands::set_selected_engine,
            commands::frontend_ready,
            commands::start_mining_status,
            commands::stop_mining_status,
            commands::websocket_connect,
            commands::websocket_close,
            commands::reconnect,
            commands::send_one_sided_to_stealth_address,
            commands::verify_address_for_send,
            commands::validate_minotari_amount,
            commands::trigger_phases_restart,
            commands::set_node_type,
            commands::set_allow_notifications,
            commands::get_bridge_envs,
            commands::parse_tari_address,
            commands::refresh_wallet_history,
            commands::get_base_node_status,
            commands::create_pin,
            commands::forgot_pin,
            commands::set_seed_backed_up,
            commands::select_mining_mode,
            commands::update_custom_mining_mode,
            commands::encode_payment_id_to_address,
            commands::save_wxtm_address,
<<<<<<< HEAD
            commands::set_security_warning_dismissed,
            commands::change_cpu_pool,
            commands::change_gpu_pool,
            commands::update_selected_gpu_pool_config,
            commands::update_selected_cpu_pool_config,
            commands::reset_gpu_pool_config,
            commands::reset_cpu_pool_config,
=======
            commands::save_wxtm_address,
            commands::get_ootle_wallet_state,
            ootle_commands::ootle_list_accounts,
            ootle_commands::ootle_create_account,
            ootle_commands::ootle_get_balances,
            ootle_commands::ootle_create_free_test_coins,
            tapplet_commands::start_tari_tapplet_binary,
            tapplet_commands::start_dev_tapplet,
            tapplet_commands::update_csp_policy,
            tapplet_commands::fetch_registered_tapplets,
            tapplet_commands::insert_tapp_registry_db,
            tapplet_commands::read_tapp_registry_db,
            tapplet_commands::get_assets_server_addr,
            tapplet_commands::download_and_extract_tapp,
            tapplet_commands::insert_installed_tapp_db,
            tapplet_commands::read_installed_tapp_db,
            tapplet_commands::update_installed_tapp_db,
            tapplet_commands::delete_installed_tapplet,
            tapplet_commands::add_dev_tapplet,
            tapplet_commands::read_dev_tapplets_db,
            tapplet_commands::delete_dev_tapplet,
            tapplet_commands::update_installed_tapplet,
            tapplet_commands::stop_tapplet,
            tapplet_commands::restart_tapplet,
            tapplet_commands::is_tapplet_server_running,
>>>>>>> 72fe3c04
        ])
        .build(tauri::generate_context!())
        .inspect_err(|e| {
            error!(
                target: LOG_TARGET,
                "Error while building tauri application: {e:?}"
            )
        })
        .expect("error while running tauri application");

    info!(
        target: LOG_TARGET,
        "Starting Tari Universe version: {}",
        app.package_info().version
    );

    let power_monitor = SystemStatus::current().start_listener();

    let is_restart_requested = Arc::new(AtomicBool::new(false));
    let is_restart_requested_clone = is_restart_requested.clone();

    app.run(move |app_handle, event| {
        // We can only receive system events from the event loop so this needs to be here
        let _unused = SystemStatus::current()
            .receive_power_event(&power_monitor)
            .inspect_err(|e| error!(target: LOG_TARGET, "Could not receive power event: {e:?}"));

        match event {
            tauri::RunEvent::Ready => {
                info!(target: LOG_TARGET, "RunEvent Ready");
                let handle_clone = app_handle.clone();
                tauri::async_runtime::spawn(async move {
                    SetupManager::get_instance()
                        .start_setup(handle_clone.clone())
                        .await;
                    SetupManager::spawn_sleep_mode_handler().await;
                });
            }
            tauri::RunEvent::ExitRequested { api: _, code, .. } => {
                info!(
                    target: LOG_TARGET,
                    "App shutdown request caught with code: {code:#?}"
                );
                if let Some(exit_code) = code {
                    if exit_code == RESTART_EXIT_CODE {
                        // RunEvent does not hold the exit code so we store it separately
                        is_restart_requested.store(true, Ordering::SeqCst);
                    }
                }
                block_on(TasksTrackers::current().stop_all_processes());
                info!(target: LOG_TARGET, "App shutdown complete");
            }
            tauri::RunEvent::Exit => {
                info!(target: LOG_TARGET, "App shutdown caught");
                block_on(TasksTrackers::current().stop_all_processes());
                if is_restart_requested_clone.load(Ordering::SeqCst) {
                    app_handle.cleanup_before_exit();
                    let env = app_handle.env();
                    tauri::process::restart(&env); // this will call exit(0) so we'll not return to the event loop
                }
                info!(
                    target: LOG_TARGET,
                    "Tari Universe v{} shut down successfully",
                    app_handle.package_info().version
                );
            }
            RunEvent::MainEventsCleared => {
                // no need to handle
            }
            _ => {}
        };
    });
}<|MERGE_RESOLUTION|>--- conflicted
+++ resolved
@@ -663,7 +663,6 @@
             commands::update_custom_mining_mode,
             commands::encode_payment_id_to_address,
             commands::save_wxtm_address,
-<<<<<<< HEAD
             commands::set_security_warning_dismissed,
             commands::change_cpu_pool,
             commands::change_gpu_pool,
@@ -671,8 +670,6 @@
             commands::update_selected_cpu_pool_config,
             commands::reset_gpu_pool_config,
             commands::reset_cpu_pool_config,
-=======
-            commands::save_wxtm_address,
             commands::get_ootle_wallet_state,
             ootle_commands::ootle_list_accounts,
             ootle_commands::ootle_create_account,
@@ -697,7 +694,6 @@
             tapplet_commands::stop_tapplet,
             tapplet_commands::restart_tapplet,
             tapplet_commands::is_tapplet_server_running,
->>>>>>> 72fe3c04
         ])
         .build(tauri::generate_context!())
         .inspect_err(|e| {
