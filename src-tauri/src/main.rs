// Copyright 2024. The Tari Project
//
// Redistribution and use in source and binary forms, with or without modification, are permitted provided that the
// following conditions are met:
//
// 1. Redistributions of source code must retain the above copyright notice, this list of conditions and the following
// disclaimer.
//
// 2. Redistributions in binary form must reproduce the above copyright notice, this list of conditions and the
// following disclaimer in the documentation and/or other materials provided with the distribution.
//
// 3. Neither the name of the copyright holder nor the names of its contributors may be used to endorse or promote
// products derived from this software without specific prior written permission.
//
// THIS SOFTWARE IS PROVIDED BY THE COPYRIGHT HOLDERS AND CONTRIBUTORS "AS IS" AND ANY EXPRESS OR IMPLIED WARRANTIES,
// INCLUDING, BUT NOT LIMITED TO, THE IMPLIED WARRANTIES OF MERCHANTABILITY AND FITNESS FOR A PARTICULAR PURPOSE ARE
// DISCLAIMED. IN NO EVENT SHALL THE COPYRIGHT HOLDER OR CONTRIBUTORS BE LIABLE FOR ANY DIRECT, INDIRECT, INCIDENTAL,
// SPECIAL, EXEMPLARY, OR CONSEQUENTIAL DAMAGES (INCLUDING, BUT NOT LIMITED TO, PROCUREMENT OF SUBSTITUTE GOODS OR
// SERVICES; LOSS OF USE, DATA, OR PROFITS; OR BUSINESS INTERRUPTION) HOWEVER CAUSED AND ON ANY THEORY OF LIABILITY,
// WHETHER IN CONTRACT, STRICT LIABILITY, OR TORT (INCLUDING NEGLIGENCE OR OTHERWISE) ARISING IN ANY WAY OUT OF THE
// USE OF THIS SOFTWARE, EVEN IF ADVISED OF THE POSSIBILITY OF SUCH DAMAGE.

// Prevents additional console window on Windows in release, DO NOT REMOVE!!
#![cfg_attr(not(debug_assertions), windows_subsystem = "windows")]

use app_in_memory_config::AppInMemoryConfig;
use events_emitter::EventsEmitter;
use log::{error, info, warn};
use mining_status_manager::MiningStatusManager;
use node::local_node_adapter::LocalNodeAdapter;
use node::node_adapter::BaseNodeStatus;
use node::node_manager::NodeType;
use process_stats_collector::ProcessStatsCollectorBuilder;

use node::remote_node_adapter::RemoteNodeAdapter;

use setup::setup_manager::SetupManager;
use std::fs::{remove_dir_all, remove_file};
use std::path::Path;
use tasks_tracker::TasksTrackers;
use tauri_plugin_cli::CliExt;
use telemetry_service::TelemetryService;
use tokio::sync::watch::{self};
use tor_control_client::TorStatus;
use updates_manager::UpdatesManager;
use utils::system_status::SystemStatus;
use websocket_events_manager::WebsocketEventsManager;
use websocket_manager::{WebsocketManager, WebsocketManagerStatusMessage, WebsocketMessage};

use log4rs::config::RawConfig;
use std::fs;
use std::sync::atomic::{AtomicBool, Ordering};
use std::sync::Arc;
use tari_common::configuration::Network;
use tauri::async_runtime::block_on;
use tauri::{Manager, RunEvent};
use tauri_plugin_sentry::{minidump, sentry};
use tokio::sync::RwLock;
use utils::logging_utils::setup_logging;

#[cfg(all(feature = "exchange-ci", not(feature = "release-ci")))]
use app_in_memory_config::EXCHANGE_ID;

#[cfg(target_os = "macos")]
use tauri::AppHandle;

use telemetry_manager::TelemetryManager;

use crate::commands::WAS_SHUTDOWN_INFORMATION_DIALOG_SHOWN;
use crate::configs::config_core::ConfigCore;
use crate::configs::config_ui::ConfigUI;
use crate::configs::trait_config::ConfigImpl;
use crate::feedback::Feedback;
use crate::mining::cpu::manager::CpuManager;
use crate::mining::cpu::CpuMinerStatus;
use crate::mining::gpu::consts::GpuMinerStatus;
use crate::mining::gpu::manager::GpuManager;
use crate::mm_proxy_manager::MmProxyManager;
use crate::node::node_manager::NodeManager;
use crate::systemtray_manager::SystemTrayManager;
use crate::tor_manager::TorManager;
use crate::wallet::wallet_manager::WalletManager;
use crate::wallet::wallet_types::WalletState;

mod ab_test_selector;
mod airdrop;
mod app_in_memory_config;
mod auto_launcher;
mod binaries;
mod commands;
mod configs;
mod consts;
mod credential_manager;
mod download_utils;
mod event_scheduler;
mod events;
mod events_emitter;
mod events_manager;
mod feedback;
mod hardware;
mod internal_wallet;
mod mining;
mod mining_status_manager;
mod mm_proxy_adapter;
mod mm_proxy_manager;
mod network_utils;
mod node;
mod pin;
mod port_allocator;
mod process_adapter;
mod process_adapter_utils;
mod process_killer;
mod process_stats_collector;
mod process_utils;
mod process_watcher;
mod progress_trackers;
mod release_notes;
mod requests;
mod setup;
mod system_dependencies;
mod systemtray_manager;
mod tapplets;
mod tasks_tracker;
mod telemetry_manager;
mod telemetry_service;
mod tests;
mod tor_adapter;
mod tor_control_client;
mod tor_manager;
mod updates_manager;
mod utils;
mod wallet;
mod websocket_events_manager;
mod websocket_manager;

const LOG_TARGET: &str = "tari::universe::main";
const RESTART_EXIT_CODE: i32 = i32::MAX;
const IGNORED_SENTRY_ERRORS: [&str; 2] = [
    "Failed to initialize gtk backend",
    "SIGABRT / SI_TKILL / 0x0",
];

#[cfg(not(any(
    feature = "release-ci",
    feature = "release-ci-beta",
    feature = "exchange-ci"
)))]
const APPLICATION_FOLDER_ID: &str = "com.tari.universe.alpha";
#[cfg(all(feature = "release-ci", feature = "release-ci-beta"))]
const APPLICATION_FOLDER_ID: &str = "com.tari.universe.other";
#[cfg(all(feature = "release-ci", not(feature = "release-ci-beta")))]
const APPLICATION_FOLDER_ID: &str = "com.tari.universe";
#[cfg(all(feature = "release-ci-beta", not(feature = "release-ci")))]
const APPLICATION_FOLDER_ID: &str = "com.tari.universe.beta";

#[derive(Clone)]
struct UniverseAppState {
    node_status_watch_rx: Arc<watch::Receiver<BaseNodeStatus>>,
    #[allow(dead_code)]
    wallet_state_watch_rx: Arc<watch::Receiver<Option<WalletState>>>,
    in_memory_config: Arc<RwLock<AppInMemoryConfig>>,
    mm_proxy_manager: MmProxyManager,
    node_manager: NodeManager,
    wallet_manager: WalletManager,
    telemetry_manager: Arc<RwLock<TelemetryManager>>,
    telemetry_service: Arc<RwLock<TelemetryService>>,
    feedback: Arc<RwLock<Feedback>>,
    tor_manager: TorManager,
    updates_manager: UpdatesManager,
    mining_status_manager: Arc<RwLock<MiningStatusManager>>,
    websocket_message_tx: Arc<tokio::sync::mpsc::Sender<WebsocketMessage>>,
    websocket_manager_status_rx: Arc<watch::Receiver<WebsocketManagerStatusMessage>>,
    websocket_manager: Arc<RwLock<WebsocketManager>>,
    websocket_event_manager: Arc<RwLock<WebsocketEventsManager>>,
}

#[allow(clippy::too_many_lines)]
fn main() {
    #[cfg(target_os = "linux")]
    {
        if std::path::Path::new("/dev/dri").exists()
            && std::env::var("WAYLAND_DISPLAY").is_err()
            && std::env::var("XDG_SESSION_TYPE").unwrap_or_default() == "x11"
        {
            std::env::set_var("WEBKIT_DISABLE_DMABUF_RENDERER", "1");
        }
    }
    let _unused = fix_path_env::fix();
    // TODO: Integrate sentry into logs. Because we are using Tari's logging infrastructure, log4rs
    // sets the logger and does not expose a way to add sentry into it.

    #[cfg(debug_assertions)]
    {
        if cfg!(tokio_unstable) {
            console_subscriber::init();
        } else {
            println!(
                "Tokio console disabled. To enable, run with: RUSTFLAGS=\"--cfg tokio_unstable\""
            );
        }
    }

    let client = sentry::init((
        "https://70e065b9de2a94787f17fca4ae83b3ce@o4509670823428096.ingest.de.sentry.io/4509674716135504",
        sentry::ClientOptions {
            release: sentry::release_name!(),
            attach_stacktrace: true,
            before_send: Some(Arc::new(|event| {
                if event.logentry.as_ref().is_some_and(|entry| {
                    IGNORED_SENTRY_ERRORS.iter().any(|ignored| entry.message.starts_with(ignored))
                }) {
                    None
                } else {
                    Some(event)
                }
            })),
            ..Default::default()
        },
    ));
    let _guard = minidump::init(&client);

    let mut stats_collector = ProcessStatsCollectorBuilder::new();
    // NOTE: Nothing is started at this point, so ports are not known. You can only start settings ports
    // and addresses once the different services have been started.
    // A better way is to only provide the config when we start the service.
    let (base_node_watch_tx, base_node_watch_rx) = watch::channel(BaseNodeStatus::default());
    let (local_node_watch_tx, local_node_watch_rx) = watch::channel(BaseNodeStatus::default());
    let (remote_node_watch_tx, remote_node_watch_rx) = watch::channel(BaseNodeStatus::default());
    let node_manager = NodeManager::new(
        &mut stats_collector,
        LocalNodeAdapter::new(local_node_watch_tx.clone()),
        RemoteNodeAdapter::new(remote_node_watch_tx.clone()),
        // This value is later overriden when retrieved from config
        NodeType::Local,
        base_node_watch_tx,
        local_node_watch_rx,
        remote_node_watch_rx,
    );
    let (wallet_state_watch_tx, wallet_state_watch_rx) =
        watch::channel::<Option<WalletState>>(None);
    let (websocket_message_tx, websocket_message_rx) =
        tokio::sync::mpsc::channel::<WebsocketMessage>(500);

    //NOTE DONT use websocket_state_tx anywhere else than WebsocketManager
    let (websocket_manager_status_tx, websocket_manager_status_rx) =
        watch::channel::<WebsocketManagerStatusMessage>(WebsocketManagerStatusMessage::Stopped);

    let (gpu_status_tx, gpu_status_rx) = watch::channel(GpuMinerStatus::default());
    let (cpu_miner_status_watch_tx, cpu_miner_status_watch_rx) =
        watch::channel::<CpuMinerStatus>(CpuMinerStatus::default());
    let wallet_manager = WalletManager::new(
        node_manager.clone(),
        wallet_state_watch_tx,
        &mut stats_collector,
        base_node_watch_rx.clone(),
    );

    let app_in_memory_config = Arc::new(RwLock::new(AppInMemoryConfig::default()));

    block_on(GpuManager::initialize(
        stats_collector.take_gpu_miner(),
        gpu_status_tx.clone(),
        Some(base_node_watch_rx.clone()),
    ));

    block_on(CpuManager::initialize(
        stats_collector.take_cpu_miner(),
        cpu_miner_status_watch_tx.clone(),
        Some(base_node_watch_rx.clone()),
    ));

    let (tor_watch_tx, tor_watch_rx) = watch::channel(TorStatus::default());
    let tor_manager = TorManager::new(tor_watch_tx, &mut stats_collector);
    let mm_proxy_manager = MmProxyManager::new(&mut stats_collector);

    let telemetry_manager: TelemetryManager = TelemetryManager::new(
        cpu_miner_status_watch_rx.clone(),
        app_in_memory_config.clone(),
        Some(Network::default()),
        gpu_status_rx.clone(),
        base_node_watch_rx.clone(),
        tor_watch_rx.clone(),
        stats_collector.build(),
        node_manager.clone(),
    );

    let websocket_manager = Arc::new(RwLock::new(WebsocketManager::new(
        app_in_memory_config.clone(),
        websocket_message_rx,
        websocket_manager_status_tx.clone(),
        websocket_manager_status_rx.clone(),
    )));

    let websocket_events_manager = WebsocketEventsManager::new(
        cpu_miner_status_watch_rx.clone(),
        gpu_status_rx.clone(),
        base_node_watch_rx.clone(),
        websocket_message_tx.clone(),
    );

    let updates_manager = UpdatesManager::new();
    let telemetry_service = TelemetryService::new(app_in_memory_config.clone());

    let feedback = Feedback::new(app_in_memory_config.clone());

    let mining_status_manager = MiningStatusManager::new(
        cpu_miner_status_watch_rx.clone(),
        gpu_status_rx.clone(),
        base_node_watch_rx.clone(),
        app_in_memory_config.clone(),
    );
    let app_state = UniverseAppState {
        node_status_watch_rx: Arc::new(base_node_watch_rx),
        wallet_state_watch_rx: Arc::new(wallet_state_watch_rx.clone()),
        in_memory_config: app_in_memory_config.clone(),
        mm_proxy_manager: mm_proxy_manager.clone(),
        node_manager,
        wallet_manager,
        telemetry_manager: Arc::new(RwLock::new(telemetry_manager)),
        telemetry_service: Arc::new(RwLock::new(telemetry_service)),
        feedback: Arc::new(RwLock::new(feedback)),
        tor_manager,
        updates_manager,
        mining_status_manager: Arc::new(RwLock::new(mining_status_manager)),
        websocket_message_tx: Arc::new(websocket_message_tx),
        websocket_manager_status_rx: Arc::new(websocket_manager_status_rx.clone()),
        websocket_manager,
        websocket_event_manager: Arc::new(RwLock::new(websocket_events_manager)),
    };
    let app_state_clone = app_state.clone();
    #[allow(
        deprecated,
        reason = "This is a temporary fix until the new tauri API is released"
    )]
    let app = tauri::Builder::default()
        .plugin(tauri_plugin_clipboard_manager::init())
        .plugin(tauri_plugin_process::init())
        .plugin(tauri_plugin_sentry::init_with_no_injection(&client))
        .plugin(tauri_plugin_os::init())
        .plugin(tauri_plugin_shell::init())
        .plugin(tauri_plugin_single_instance::init(|app, argv, cwd| {
            println!("{}, {argv:?}, {cwd}", app.package_info().name);

            match app.get_webview_window("main") {
                Some(w) => {
                    let _unused = w.show().map_err(|err| {
                        error!(
                            target: LOG_TARGET,
                            "Couldn't show the main window {err:?}"
                        )
                    });
                    let _unused = w.set_focus();
                }
                None => {
                    error!(target: LOG_TARGET, "Could not find main window");
                }
            };
        }))
        .plugin(tauri_plugin_updater::Builder::new().build())
        .plugin(tauri_plugin_cli::init())
        .plugin(tauri_plugin_http::init())
        .on_window_event(|window, event| {
            if let tauri::WindowEvent::CloseRequested { api, .. } = event {
                api.prevent_close();
                block_on(async {
                    if *ConfigUI::content().await.close_experience_selected()
                        || WAS_SHUTDOWN_INFORMATION_DIALOG_SHOWN.load(Ordering::SeqCst)
                    {
                        if *ConfigCore::content().await.tasktray_mode() {
                            info!(target: LOG_TARGET, "Close requested - hiding to tray");
                            SystemTrayManager::hide_to_tray(window);
                        } else {
                            info!(target: LOG_TARGET, "Close requested - quitting");
                        }
                    }
                })
            }
        })
        .setup(|app| {
            let config_path = app
                .path()
                .app_config_dir()
                .expect("Could not get config dir");

            // Remove this after it's been rolled out for a few versions
            let log_path = app.path().app_log_dir().map_err(|e| e.to_string())?;
            let logs_cleared_file = log_path.join("logs_cleared");
            if logs_cleared_file.exists() {
                remove_file(&logs_cleared_file).map_err(|e| e.to_string())?;
            }

            let contents = setup_logging(
                &log_path
                    .join("universe")
                    .join("configs")
                    .join("log4rs_config_universe.yml"),
                &app.path().app_log_dir().expect("Could not get log dir"),
                include_str!("../log4rs/universe_sample.yml"),
            )
            .expect("Could not set up logging");
            let config: RawConfig = serde_yaml::from_str(&contents)
                .expect("Could not parse the contents of the log file as yaml");
            log4rs::init_raw_config(config).expect("Could not initialize logging");

            // Do this after logging has started otherwise we can't actually see any errors
            app.manage(app_state_clone);
            match app.cli().matches() {
                Ok(matches) => {
                    if let Some(backup_path) = matches.args.get("import-backup") {
                        if let Some(backup_path) = backup_path.value.as_str() {
                            info!(
                                target: LOG_TARGET,
                                "Trying to copy backup to existing db: {backup_path:?}"
                            );
                            let backup_path = Path::new(backup_path);
                            if backup_path.exists() {
                                let existing_db = app
                                    .path()
                                    .app_local_data_dir()
                                    .map_err(Box::new)?
                                    .join("node")
                                    .join(
                                        Network::get_current_or_user_setting_or_default()
                                            .to_string(),
                                    )
                                    .join("data")
                                    .join("base_node")
                                    .join("db");

                                info!(target: LOG_TARGET, "Existing db path: {existing_db:?}");
                                let _unused = fs::remove_dir_all(&existing_db).inspect_err(|e| {
                                    warn!(
                                        target: LOG_TARGET,
                                        "Could not remove existing db when importing backup: {e:?}"
                                    )
                                });
                                let _unused = fs::create_dir_all(&existing_db).inspect_err(|e| {
                                    error!(
                                        target: LOG_TARGET,
                                        "Could not create existing db when importing backup: {e:?}"
                                    )
                                });
                                let _unused = fs::copy(backup_path, existing_db.join("data.mdb"))
                                    .inspect_err(|e| {
                                        error!(
                                            target: LOG_TARGET,
                                            "Could not copy backup to existing db: {e:?}"
                                        )
                                    });
                            } else {
                                warn!(
                                    target: LOG_TARGET,
                                    "Backup file does not exist: {backup_path:?}"
                                );
                            }
                        }
                    }
                }
                Err(e) => {
                    error!(target: LOG_TARGET, "Could not get cli matches: {e:?}");
                    return Err(Box::new(e));
                }
            };
            // The start of needed restart operations. Break this out into a module if we need n+1
            let tcp_tor_toggled_file = config_path.join("tcp_tor_toggled");
            if tcp_tor_toggled_file.exists() {
                let network = Network::default().as_key_str();

                let local_data_dir = app
                    .path()
                    .app_local_data_dir()
                    .expect("Could not get local data dir");

                let node_peer_db = local_data_dir.join("node").join(network).join("peer_db");
                let wallet_peer_db = local_data_dir.join("wallet").join(network).join("peer_db");

                // They may not exist. This could be first run.
                if node_peer_db.exists() {
                    if let Err(e) = remove_dir_all(node_peer_db) {
                        warn!(
                            target: LOG_TARGET,
                            "Could not clear peer data folder: {e}"
                        );
                    }
                }

                if wallet_peer_db.exists() {
                    if let Err(e) = remove_dir_all(wallet_peer_db) {
                        warn!(
                            target: LOG_TARGET,
                            "Could not clear peer data folder: {e}"
                        );
                    }
                }

                remove_file(tcp_tor_toggled_file).map_err(|e| {
                    error!(
                        target: LOG_TARGET,
                        "Could not remove tcp_tor_toggled file: {e}"
                    );
                    e.to_string()
                })?;
            }

            Ok(())
        })
        .invoke_handler(tauri::generate_handler![
            commands::download_and_start_installer,
            commands::exit_application,
            commands::fetch_tor_bridges,
            commands::get_app_in_memory_config,
            commands::get_applications_versions,
            commands::get_monero_seed_words,
            commands::get_network,
            commands::get_paper_wallet_details,
            commands::get_seed_words,
            commands::get_tor_config,
            commands::get_transactions,
            commands::import_seed_words,
            commands::revert_to_internal_wallet,
            commands::log_web_message,
            commands::open_log_dir,
            commands::reset_settings,
            commands::restart_application,
            commands::send_feedback,
            commands::set_allow_telemetry,
            commands::set_application_language,
            commands::set_auto_update,
            commands::set_cpu_mining_enabled,
            commands::set_display_mode,
            commands::set_gpu_mining_enabled,
            commands::set_mine_on_app_start,
            commands::set_monero_address,
            commands::set_monerod_config,
            commands::set_external_tari_address,
            commands::confirm_exchange_address,
            commands::select_exchange_miner,
            commands::set_show_experimental_settings,
            commands::set_should_always_use_system_language,
            commands::set_should_auto_launch,
            commands::set_tor_config,
            commands::set_use_tor,
            commands::set_visual_mode,
            commands::start_cpu_mining,
            commands::start_gpu_mining,
            commands::stop_cpu_mining,
            commands::stop_gpu_mining,
            commands::toggle_cpu_pool_mining,
            commands::toggle_gpu_pool_mining,
            commands::proceed_with_update,
            commands::set_pre_release,
            commands::toggle_device_exclusion,
            commands::set_airdrop_tokens,
            commands::get_airdrop_tokens,
            commands::set_selected_engine,
            commands::frontend_ready,
            commands::start_mining_status,
            commands::stop_mining_status,
            commands::websocket_get_status,
            commands::reconnect,
            commands::send_one_sided_to_stealth_address,
            commands::verify_address_for_send,
            commands::validate_minotari_amount,
            commands::trigger_phases_restart,
            commands::set_node_type,
            commands::set_allow_notifications,
            commands::launch_builtin_tapplet,
            commands::get_bridge_envs,
            commands::parse_tari_address,
            commands::refresh_wallet_history,
            commands::get_base_node_status,
            commands::create_pin,
            commands::forgot_pin,
            commands::set_seed_backed_up,
            commands::select_mining_mode,
            commands::update_custom_mining_mode,
            commands::encode_payment_id_to_address,
            commands::save_wxtm_address,
            commands::set_security_warning_dismissed,
            commands::change_cpu_pool,
            commands::change_gpu_pool,
            commands::update_selected_gpu_pool_config,
            commands::update_selected_cpu_pool_config,
            commands::reset_gpu_pool_config,
            commands::reset_cpu_pool_config,
            commands::restart_phases,
            commands::list_connected_peers,
            commands::switch_gpu_miner,
            commands::set_feedback_fields,
            commands::set_mode_mining_time,
            commands::set_eco_alert_needed,
<<<<<<< HEAD
            commands::toggle_tasktray_mode,
            commands::set_close_experience_selected,
            commands::hide_to_tray,
            commands::mark_shutdown_information_dialog_as_shown
=======
            // Scheduler commands
            commands::add_scheduler_in_event,
            commands::add_scheduler_between_event,
            commands::remove_scheduler_event,
            commands::pause_scheduler_event,
            commands::resume_scheduler_event,
>>>>>>> 58d5f17f
        ])
        .build(tauri::generate_context!())
        .inspect_err(|e| {
            error!(
                target: LOG_TARGET,
                "Error while building tauri application: {e:?}"
            )
        })
        .expect("error while running tauri application");

    info!(
        target: LOG_TARGET,
        "Starting Tari Universe version: {}",
        app.package_info().version
    );

    let power_monitor = SystemStatus::current().start_listener();

    let is_restart_requested = Arc::new(AtomicBool::new(false));
    let is_restart_requested_clone = is_restart_requested.clone();

    app.run(move |app_handle, event| {
        // We can only receive system events from the event loop so this needs to be here
        let _unused = SystemStatus::current()
            .receive_power_event(&power_monitor)
            .inspect_err(|e| error!(target: LOG_TARGET, "Could not receive power event: {e:?}"));

        match event {
            tauri::RunEvent::Ready => {
                info!(target: LOG_TARGET, "RunEvent Ready");
                let handle_clone = app_handle.clone();
                let state = handle_clone.state::<UniverseAppState>();

                block_on(state.updates_manager.initial_try_update(&handle_clone));

                tauri::async_runtime::spawn(async move {
                    SetupManager::get_instance()
                        .start_setup(handle_clone.clone())
                        .await;
                    SetupManager::spawn_sleep_mode_handler().await;
                });
            }
            tauri::RunEvent::ExitRequested { api: _, code, .. } => {
                info!(
                    target: LOG_TARGET,
                    "App shutdown request [ExitRequested] caught with code: {code:#?}"
                );
                let app_handle_clone = app_handle.clone();
                if let Some(exit_code) = code {
                    if exit_code == RESTART_EXIT_CODE {
                        // RunEvent does not hold the exit code so we store it separately
                        is_restart_requested.store(true, Ordering::SeqCst);
                    }
                }

                let closing_task = tauri::async_runtime::spawn(async move {
                    let state = app_handle_clone.state::<UniverseAppState>();

                    let _unused = GpuManager::write().await.stop_mining().await;
                    let _unused = CpuManager::write().await.stop_mining().await;

                    TasksTrackers::current().stop_all_processes().await;
                    GpuManager::read().await.on_app_exit().await;
                    CpuManager::read().await.on_app_exit().await;
                    state.tor_manager.on_app_exit().await;
                    state.wallet_manager.on_app_exit().await;
                    state.node_manager.on_app_exit().await;
                });

                block_on(closing_task).unwrap_or_else(|e| {
                    error!(target: LOG_TARGET, "Could not join closing task: {e:?}");
                });

                info!(target: LOG_TARGET, "All processes stopped");
            }
            tauri::RunEvent::Exit => {
                info!(target: LOG_TARGET, "App shutdown [Exit] caught");
                if is_restart_requested_clone.load(Ordering::SeqCst) {
                    app_handle.cleanup_before_exit();
                    let env = app_handle.env();
                    tauri::process::restart(&env); // this will call exit(0) so we'll not return to the event loop
                }
                info!(
                    target: LOG_TARGET,
                    "Tari Universe v{} shut down successfully",
                    app_handle.package_info().version
                );
            }
            RunEvent::MainEventsCleared => {
                // no need to handle
            }
            _ => {}
        };
    });
}<|MERGE_RESOLUTION|>--- conflicted
+++ resolved
@@ -589,19 +589,16 @@
             commands::set_feedback_fields,
             commands::set_mode_mining_time,
             commands::set_eco_alert_needed,
-<<<<<<< HEAD
             commands::toggle_tasktray_mode,
             commands::set_close_experience_selected,
             commands::hide_to_tray,
-            commands::mark_shutdown_information_dialog_as_shown
-=======
+            commands::mark_shutdown_information_dialog_as_shown,
             // Scheduler commands
             commands::add_scheduler_in_event,
             commands::add_scheduler_between_event,
             commands::remove_scheduler_event,
             commands::pause_scheduler_event,
-            commands::resume_scheduler_event,
->>>>>>> 58d5f17f
+            commands::resume_scheduler_event
         ])
         .build(tauri::generate_context!())
         .inspect_err(|e| {
