// Copyright 2024. The Tari Project
//
// Redistribution and use in source and binary forms, with or without modification, are permitted provided that the
// following conditions are met:
//
// 1. Redistributions of source code must retain the above copyright notice, this list of conditions and the following
// disclaimer.
//
// 2. Redistributions in binary form must reproduce the above copyright notice, this list of conditions and the
// following disclaimer in the documentation and/or other materials provided with the distribution.
//
// 3. Neither the name of the copyright holder nor the names of its contributors may be used to endorse or promote
// products derived from this software without specific prior written permission.
//
// THIS SOFTWARE IS PROVIDED BY THE COPYRIGHT HOLDERS AND CONTRIBUTORS "AS IS" AND ANY EXPRESS OR IMPLIED WARRANTIES,
// INCLUDING, BUT NOT LIMITED TO, THE IMPLIED WARRANTIES OF MERCHANTABILITY AND FITNESS FOR A PARTICULAR PURPOSE ARE
// DISCLAIMED. IN NO EVENT SHALL THE COPYRIGHT HOLDER OR CONTRIBUTORS BE LIABLE FOR ANY DIRECT, INDIRECT, INCIDENTAL,
// SPECIAL, EXEMPLARY, OR CONSEQUENTIAL DAMAGES (INCLUDING, BUT NOT LIMITED TO, PROCUREMENT OF SUBSTITUTE GOODS OR
// SERVICES; LOSS OF USE, DATA, OR PROFITS; OR BUSINESS INTERRUPTION) HOWEVER CAUSED AND ON ANY THEORY OF LIABILITY,
// WHETHER IN CONTRACT, STRICT LIABILITY, OR TORT (INCLUDING NEGLIGENCE OR OTHERWISE) ARISING IN ANY WAY OUT OF THE
// USE OF THIS SOFTWARE, EVEN IF ADVISED OF THE POSSIBILITY OF SUCH DAMAGE.

// Prevents additional console window on Windows in release, DO NOT REMOVE!!
#![cfg_attr(not(debug_assertions), windows_subsystem = "windows")]

use commands::CpuMinerStatus;
use cpu_miner::CpuMinerConfig;
use events_manager::EventsManager;
use gpu_miner_adapter::GpuMinerStatus;
use log::{error, info, warn};
use mining_status_manager::MiningStatusManager;
use node::local_node_adapter::LocalNodeAdapter;
use node::node_adapter::BaseNodeStatus;
use node::node_manager::NodeType;
use p2pool::models::Connections;
use pool_status_watcher::{PoolStatus, PoolStatusWatcher};
use process_stats_collector::ProcessStatsCollectorBuilder;

use node::remote_node_adapter::RemoteNodeAdapter;

use setup::setup_manager::SetupManager;
use std::fs::{remove_dir_all, remove_file};
use std::path::Path;
use systemtray_manager::SystemTrayManager;
use tasks_tracker::TasksTrackers;
use tauri_plugin_cli::CliExt;
use telemetry_service::TelemetryService;
use tokio::sync::watch::{self};
use tor_control_client::TorStatus;
use updates_manager::UpdatesManager;
use utils::system_status::SystemStatus;
use wallet_adapter::WalletState;
use websocket_events_manager::WebsocketEventsManager;
use websocket_manager::{WebsocketManager, WebsocketManagerStatusMessage, WebsocketMessage};

use log4rs::config::RawConfig;
use std::fs;
use std::sync::atomic::{AtomicBool, Ordering};
use std::sync::Arc;
use std::time::{Duration, SystemTime};
use tari_common::configuration::Network;
use tari_common_types::tari_address::TariAddress;
use tauri::async_runtime::block_on;
use tauri::{Manager, RunEvent};
use tauri_plugin_sentry::{minidump, sentry};
use tokio::select;
use tokio::sync::{Mutex, RwLock};
use tokio::time;
use utils::logging_utils::setup_logging;

use app_in_memory_config::AppInMemoryConfig;
#[cfg(all(feature = "exchange-ci", not(feature = "release-ci")))]
use app_in_memory_config::EXCHANGE_ID;

use progress_tracker_old::ProgressTracker;
use telemetry_manager::TelemetryManager;

use crate::cpu_miner::CpuMiner;

use crate::commands::CpuMinerConnection;
#[cfg(target_os = "windows")]
use crate::external_dependencies::{ExternalDependencies, RequiredExternalDependency};
use crate::feedback::Feedback;
use crate::gpu_miner::GpuMiner;
use crate::mm_proxy_manager::{MmProxyManager, StartConfig};
use crate::node::node_manager::NodeManager;
use crate::p2pool::models::P2poolStats;
use crate::p2pool_manager::P2poolManager;
use crate::spend_wallet_manager::SpendWalletManager;
use crate::tor_manager::TorManager;
use crate::wallet_manager::WalletManager;

mod ab_test_selector;
mod airdrop;
mod app_in_memory_config;
mod auto_launcher;
mod binaries;
mod commands;
mod configs;
mod consts;
mod cpu_miner;
mod credential_manager;
mod download_utils;
mod events;
mod events_emitter;
mod events_manager;
mod external_dependencies;
mod feedback;
mod github;
mod gpu_miner;
mod gpu_miner_adapter;
mod gpu_status_file;
mod hardware;
mod internal_wallet;
mod mining_status_manager;
mod mm_proxy_adapter;
mod mm_proxy_manager;
mod network_utils;
mod node;
mod p2pool;
mod p2pool_adapter;
mod p2pool_manager;
mod pool_status_watcher;
mod port_allocator;
mod process_adapter;
mod process_killer;
mod process_stats_collector;
mod process_utils;
mod process_watcher;
mod progress_tracker_old;
mod progress_trackers;
mod release_notes;
mod setup;
mod spend_wallet_adapter;
mod spend_wallet_manager;
mod systemtray_manager;
mod tapplets;
mod tasks_tracker;
mod telemetry_manager;
mod telemetry_service;
mod tests;
mod tor_adapter;
mod tor_control_client;
mod tor_manager;
mod updates_manager;
mod utils;
mod wallet_adapter;
mod wallet_manager;
mod websocket_events_manager;
mod websocket_manager;
mod xmrig;
mod xmrig_adapter;

const LOG_TARGET: &str = "tari::universe::main";
const RESTART_EXIT_CODE: i32 = i32::MAX;
#[cfg(not(any(
    feature = "release-ci",
    feature = "release-ci-beta",
    feature = "exchange-ci"
)))]
const APPLICATION_FOLDER_ID: &str = "com.tari.universe.alpha";
#[cfg(all(feature = "release-ci", feature = "release-ci-beta"))]
const APPLICATION_FOLDER_ID: &str = "com.tari.universe.other";
#[cfg(all(feature = "release-ci", not(feature = "release-ci-beta")))]
const APPLICATION_FOLDER_ID: &str = "com.tari.universe";
#[cfg(all(feature = "release-ci-beta", not(feature = "release-ci")))]
const APPLICATION_FOLDER_ID: &str = "com.tari.universe.beta";
#[cfg(all(feature = "exchange-ci", not(feature = "release-ci")))]
const APPLICATION_FOLDER_ID: &str = const_format::formatcp!("com.tari.universe.{}", EXCHANGE_ID);

#[allow(clippy::too_many_lines)]
async fn initialize_frontend_updates(app: &tauri::AppHandle) -> Result<(), anyhow::Error> {
    let move_app = app.clone();
    TasksTrackers::current().common.get_task_tracker().await.spawn(async move {
        let app_state = move_app.state::<UniverseAppState>().clone();

        let mut node_status_watch_rx = (*app_state.node_status_watch_rx).clone();
        let mut shutdown_signal = TasksTrackers::current().common.get_signal().await;

        let init_node_status = *node_status_watch_rx.borrow();
        let _ = EventsManager::handle_base_node_update(&move_app, init_node_status).await;

        let mut latest_updated_block_height = init_node_status.block_height;
        loop {
            select! {
                _ = node_status_watch_rx.changed() => {
                    let node_status = *node_status_watch_rx.borrow();
                    let initial_sync_finished = app_state.wallet_manager.is_initial_scan_completed();

                    if node_status.block_height > latest_updated_block_height && initial_sync_finished {
                        while latest_updated_block_height < node_status.block_height {
                            latest_updated_block_height += 1;
                            let _ = EventsManager::handle_new_block_height(&move_app, latest_updated_block_height).await;
                        }
                    }
                    if node_status.block_height > latest_updated_block_height && !initial_sync_finished {
                        let _ = EventsManager::handle_base_node_update(&move_app, node_status).await;
                        latest_updated_block_height = node_status.block_height;
                    }
                },
                _ = shutdown_signal.wait() => {
                    break;
                },
            }
        }
    });

    let move_app = app.clone();

    TasksTrackers::current().node_phase.get_task_tracker().await.spawn(async move {
        let app_state = move_app.state::<UniverseAppState>().clone();
        let mut shutdown_signal = TasksTrackers::current().node_phase.get_signal().await;
        let mut interval = time::interval(Duration::from_secs(10));

        loop {
            select! {
                _ = interval.tick() => {
                    if let Ok(connected_peers) = app_state
                        .node_manager
                        .list_connected_peers()
                        .await {
                            let _ = EventsManager::handle_connected_peers_update(&move_app, connected_peers).await;
                        } else {
                            let err_msg = "Error getting connected peers";
                            error!(target: LOG_TARGET, "{}", err_msg);
                        }
                },
                _ = shutdown_signal.wait() => {
                    break;
                },
            }
        }
    });

    Ok(())
}

#[derive(Clone)]
struct UniverseAppState {
    cpu_miner_timestamp_mutex: Arc<Mutex<SystemTime>>,
    cpu_miner_stop_start_mutex: Arc<Mutex<()>>,
    gpu_miner_stop_start_mutex: Arc<Mutex<()>>,
    node_status_watch_rx: Arc<watch::Receiver<BaseNodeStatus>>,
    #[allow(dead_code)]
    wallet_state_watch_rx: Arc<watch::Receiver<Option<WalletState>>>,
    cpu_miner_status_watch_rx: Arc<watch::Receiver<CpuMinerStatus>>,
    gpu_latest_status: Arc<watch::Receiver<GpuMinerStatus>>,
    p2pool_latest_status: Arc<watch::Receiver<Option<P2poolStats>>>,
    is_getting_p2pool_connections: Arc<AtomicBool>,
    is_getting_transactions_history: Arc<AtomicBool>,
    is_getting_coinbase_history: Arc<AtomicBool>,
    in_memory_config: Arc<RwLock<AppInMemoryConfig>>,
    tari_address: Arc<RwLock<TariAddress>>,
    cpu_miner: Arc<RwLock<CpuMiner>>,
    gpu_miner: Arc<RwLock<GpuMiner>>,
    cpu_miner_config: Arc<RwLock<CpuMinerConfig>>,
    mm_proxy_manager: MmProxyManager,
    node_manager: NodeManager,
    wallet_manager: WalletManager,
    spend_wallet_manager: Arc<RwLock<SpendWalletManager>>,
    telemetry_manager: Arc<RwLock<TelemetryManager>>,
    telemetry_service: Arc<RwLock<TelemetryService>>,
    feedback: Arc<RwLock<Feedback>>,
    p2pool_manager: P2poolManager,
    tor_manager: TorManager,
    updates_manager: UpdatesManager,
    cached_p2pool_connections: Arc<RwLock<Option<Option<Connections>>>>,
    systemtray_manager: Arc<RwLock<SystemTrayManager>>,
    mining_status_manager: Arc<RwLock<MiningStatusManager>>,
    websocket_message_tx: Arc<tokio::sync::mpsc::Sender<WebsocketMessage>>,
    websocket_manager_status_rx: Arc<watch::Receiver<WebsocketManagerStatusMessage>>,
    websocket_manager: Arc<RwLock<WebsocketManager>>,
    websocket_event_manager: Arc<RwLock<WebsocketEventsManager>>,
}

#[derive(Clone, serde::Serialize, serde::Deserialize)]
struct FEPayload {
    token: Option<String>,
}

#[allow(clippy::too_many_lines)]
fn main() {
    let _unused = fix_path_env::fix();
    // TODO: Integrate sentry into logs. Because we are using Tari's logging infrastructure, log4rs
    // sets the logger and does not expose a way to add sentry into it.

    #[cfg(debug_assertions)]
    {
        if cfg!(tokio_unstable) {
            console_subscriber::init();
        } else {
            println!(
                "Tokio console disabled. To enable, run with: RUSTFLAGS=\"--cfg tokio_unstable\""
            );
        }
    }

    let client = sentry::init((
        "https://edd6b9c1494eb7fda6ee45590b80bcee@o4504839079002112.ingest.us.sentry.io/4507979991285760",
        sentry::ClientOptions {
            release: sentry::release_name!(),
            attach_stacktrace: true,
            ..Default::default()
        },
    ));
    let _guard = minidump::init(&client);

    let mut stats_collector = ProcessStatsCollectorBuilder::new();
    // NOTE: Nothing is started at this point, so ports are not known. You can only start settings ports
    // and addresses once the different services have been started.
    // A better way is to only provide the config when we start the service.
    let (base_node_watch_tx, base_node_watch_rx) = watch::channel(BaseNodeStatus::default());
    let (local_node_watch_tx, local_node_watch_rx) = watch::channel(BaseNodeStatus::default());
    let (remote_node_watch_tx, remote_node_watch_rx) = watch::channel(BaseNodeStatus::default());
    let node_manager = NodeManager::new(
        &mut stats_collector,
        LocalNodeAdapter::new(local_node_watch_tx.clone()),
        RemoteNodeAdapter::new(remote_node_watch_tx.clone()),
        // This value is later overriden when retrieved from config
        NodeType::Local,
        base_node_watch_tx,
        local_node_watch_rx,
        remote_node_watch_rx,
    );
    let (wallet_state_watch_tx, wallet_state_watch_rx) =
        watch::channel::<Option<WalletState>>(None);
    let (websocket_message_tx, websocket_message_rx) =
        tokio::sync::mpsc::channel::<WebsocketMessage>(500);

    //NOTE DONT use websocket_state_tx anywhere else than WebsocketManager
    let (websocket_manager_status_tx, websocket_manager_status_rx) =
        watch::channel::<WebsocketManagerStatusMessage>(WebsocketManagerStatusMessage::Stopped);

    let (gpu_status_tx, gpu_status_rx) = watch::channel(GpuMinerStatus::default());
    let (cpu_miner_status_watch_tx, cpu_miner_status_watch_rx) =
        watch::channel::<CpuMinerStatus>(CpuMinerStatus::default());
    let wallet_manager = WalletManager::new(
        node_manager.clone(),
        wallet_state_watch_tx,
        &mut stats_collector,
    );
    let spend_wallet_manager = SpendWalletManager::new(node_manager.clone());
    let (p2pool_stats_tx, p2pool_stats_rx) = watch::channel(None);
    let p2pool_manager = P2poolManager::new(p2pool_stats_tx, &mut stats_collector);

    let cpu_config = Arc::new(RwLock::new(CpuMinerConfig {
        node_connection: CpuMinerConnection::BuiltInProxy,
        eco_mode_xmrig_options: vec![],
        ludicrous_mode_xmrig_options: vec![],
        custom_mode_xmrig_options: vec![],
        eco_mode_cpu_percentage: None,
        ludicrous_mode_cpu_percentage: None,
        pool_host_name: None,
        pool_port: None,
        monero_address: "".to_string(),
        pool_status_url: None,
    }));

    let app_in_memory_config =
        Arc::new(RwLock::new(app_in_memory_config::AppInMemoryConfig::init()));

    let cpu_miner: Arc<RwLock<CpuMiner>> = Arc::new(
        CpuMiner::new(
            &mut stats_collector,
            cpu_miner_status_watch_tx,
            base_node_watch_rx.clone(),
        )
        .into(),
    );
    let gpu_miner: Arc<RwLock<GpuMiner>> = Arc::new(
        GpuMiner::new(
            gpu_status_tx,
            base_node_watch_rx.clone(),
            &mut stats_collector,
        )
        .into(),
    );

    let (tor_watch_tx, tor_watch_rx) = watch::channel(TorStatus::default());
    let tor_manager = TorManager::new(tor_watch_tx, &mut stats_collector);
    let mm_proxy_manager = MmProxyManager::new(&mut stats_collector);

    let telemetry_manager: TelemetryManager = TelemetryManager::new(
        cpu_miner_status_watch_rx.clone(),
        app_in_memory_config.clone(),
        Some(Network::default()),
        gpu_status_rx.clone(),
        base_node_watch_rx.clone(),
        p2pool_stats_rx.clone(),
        tor_watch_rx.clone(),
        stats_collector.build(),
        node_manager.clone(),
    );

    let websocket_manager = Arc::new(RwLock::new(WebsocketManager::new(
        app_in_memory_config.clone(),
        websocket_message_rx,
        websocket_manager_status_tx.clone(),
        websocket_manager_status_rx.clone(),
    )));

    let websocket_events_manager = WebsocketEventsManager::new(
        cpu_miner_status_watch_rx.clone(),
        gpu_status_rx.clone(),
        base_node_watch_rx.clone(),
        websocket_message_tx.clone(),
    );

    let updates_manager = UpdatesManager::new();
    let telemetry_service = TelemetryService::new(app_in_memory_config.clone());

    let feedback = Feedback::new(app_in_memory_config.clone());

    let mining_status_manager = MiningStatusManager::new(
        cpu_miner_status_watch_rx.clone(),
        gpu_status_rx.clone(),
        base_node_watch_rx.clone(),
        app_in_memory_config.clone(),
    );
    let app_state = UniverseAppState {
        cpu_miner_timestamp_mutex: Arc::new(Mutex::new(SystemTime::now())),
        cpu_miner_stop_start_mutex: Arc::new(Mutex::new(())),
        gpu_miner_stop_start_mutex: Arc::new(Mutex::new(())),
        is_getting_p2pool_connections: Arc::new(AtomicBool::new(false)),
        node_status_watch_rx: Arc::new(base_node_watch_rx),
        wallet_state_watch_rx: Arc::new(wallet_state_watch_rx.clone()),
        cpu_miner_status_watch_rx: Arc::new(cpu_miner_status_watch_rx),
        gpu_latest_status: Arc::new(gpu_status_rx),
        p2pool_latest_status: Arc::new(p2pool_stats_rx),
        is_getting_transactions_history: Arc::new(AtomicBool::new(false)),
        is_getting_coinbase_history: Arc::new(AtomicBool::new(false)),
        in_memory_config: app_in_memory_config.clone(),
        tari_address: Arc::new(RwLock::new(TariAddress::default())),
        cpu_miner: cpu_miner.clone(),
        gpu_miner: gpu_miner.clone(),
        cpu_miner_config: cpu_config.clone(),
        mm_proxy_manager: mm_proxy_manager.clone(),
        node_manager,
        wallet_manager,
        spend_wallet_manager: Arc::new(RwLock::new(spend_wallet_manager)),
        p2pool_manager,
        telemetry_manager: Arc::new(RwLock::new(telemetry_manager)),
        telemetry_service: Arc::new(RwLock::new(telemetry_service)),
        feedback: Arc::new(RwLock::new(feedback)),
        tor_manager,
        updates_manager,
        cached_p2pool_connections: Arc::new(RwLock::new(None)),
        systemtray_manager: Arc::new(RwLock::new(SystemTrayManager::new())),
        mining_status_manager: Arc::new(RwLock::new(mining_status_manager)),
        websocket_message_tx: Arc::new(websocket_message_tx),
        websocket_manager_status_rx: Arc::new(websocket_manager_status_rx.clone()),
        websocket_manager,
        websocket_event_manager: Arc::new(RwLock::new(websocket_events_manager)),
    };
    let app_state_clone = app_state.clone();
    #[allow(deprecated, reason = "This is a temporary fix until the new tauri API is released")]
    let app = tauri::Builder::default()
        .plugin(tauri_plugin_clipboard_manager::init())
        .plugin(tauri_plugin_process::init())
        .plugin(tauri_plugin_sentry::init_with_no_injection(&client))
        .plugin(tauri_plugin_os::init())
        .plugin(tauri_plugin_shell::init())
        .plugin(tauri_plugin_single_instance::init(|app, argv, cwd| {
            println!("{}, {argv:?}, {cwd}", app.package_info().name);

            match app.get_webview_window("main") {
                Some(w) => {
                    let _unused = w.show().map_err(|err| error!(target: LOG_TARGET, "Couldn't show the main window {:?}", err));
                    let _unused = w.set_focus();
                },
                None => {
                    error!(target: LOG_TARGET, "Could not find main window");
                }
            };
        }))
        .plugin(tauri_plugin_updater::Builder::new().build())
        .plugin(tauri_plugin_cli::init())
        .plugin(tauri_plugin_http::init())
        .setup(|app| {
            let config_path = app
                .path()
                .app_config_dir()
                .expect("Could not get config dir");

            // Remove this after it's been rolled out for a few versions
            let log_path = app.path().app_log_dir().map_err(|e| e.to_string())?;
            let logs_cleared_file = log_path.join("logs_cleared");
            if logs_cleared_file.exists() {
                remove_file(&logs_cleared_file).map_err(|e| e.to_string())?;
            }

            let contents = setup_logging(
                &log_path
                    .join("universe")
                    .join("configs")
                    .join("log4rs_config_universe.yml"),
                &app.path().app_log_dir().expect("Could not get log dir"),
                include_str!("../log4rs/universe_sample.yml"),
            )
            .expect("Could not set up logging");
            let config: RawConfig = serde_yaml::from_str(&contents)
                .expect("Could not parse the contents of the log file as yaml");
            log4rs::init_raw_config(config).expect("Could not initialize logging");

            // Do this after logging has started otherwise we can't actually see any errors
            app.manage(app_state_clone);
            match app.cli().matches() {
                Ok(matches) => {
                    if let Some(backup_path) = matches.args.get("import-backup") {
                        if let Some(backup_path)  = backup_path.value.as_str() {
                            info!(target: LOG_TARGET, "Trying to copy backup to existing db: {:?}", backup_path);
                            let backup_path = Path::new(backup_path);
                            if backup_path.exists() {
                               let existing_db = app.path()
                                    .app_local_data_dir()
                                    .map_err(Box::new)?
                                    .join("node")
                                    .join(Network::get_current_or_user_setting_or_default().to_string())
                                    .join("data").join("base_node").join("db");

                                info!(target: LOG_TARGET, "Existing db path: {:?}", existing_db);
                                let _unused = fs::remove_dir_all(&existing_db).inspect_err(|e| warn!(target: LOG_TARGET, "Could not remove existing db when importing backup: {:?}", e));
                                let _unused=fs::create_dir_all(&existing_db).inspect_err(|e| error!(target: LOG_TARGET, "Could not create existing db when importing backup: {:?}", e));
                                let _unused = fs::copy(backup_path, existing_db.join("data.mdb")).inspect_err(|e| error!(target: LOG_TARGET, "Could not copy backup to existing db: {:?}", e));
                            } else {
                                warn!(target: LOG_TARGET, "Backup file does not exist: {:?}", backup_path);
                            }
                        }
                    }
                },
                Err(e) => {
                    error!(target: LOG_TARGET, "Could not get cli matches: {:?}", e);
                   return Err(Box::new(e));
                }
            };
            // The start of needed restart operations. Break this out into a module if we need n+1
            let tcp_tor_toggled_file = config_path.join("tcp_tor_toggled");
            if tcp_tor_toggled_file.exists() {
                let network = Network::default().as_key_str();

                let node_peer_db = config_path.join("node").join(network).join("peer_db");
                let wallet_peer_db = config_path.join("wallet").join(network).join("peer_db");

                // They may not exist. This could be first run.
                if node_peer_db.exists() {
                    if let Err(e) = remove_dir_all(node_peer_db) {
                        warn!(target: LOG_TARGET, "Could not clear peer data folder: {}", e);
                    }
                }

                if wallet_peer_db.exists() {
                    if let Err(e) = remove_dir_all(wallet_peer_db) {
                        warn!(target: LOG_TARGET, "Could not clear peer data folder: {}", e);
                    }
                }

                remove_file(tcp_tor_toggled_file).map_err(|e| {
                    error!(target: LOG_TARGET, "Could not remove tcp_tor_toggled file: {}", e);
                    e.to_string()
                })?;
            }

            Ok(())
        })
        .invoke_handler(tauri::generate_handler![
            commands::close_splashscreen,
            commands::download_and_start_installer,
            commands::exit_application,
            commands::fetch_tor_bridges,
            commands::get_app_in_memory_config,
            commands::get_applications_versions,
            commands::get_external_dependencies,
            commands::get_max_consumption_levels,
            commands::get_monero_seed_words,
            commands::get_network,
            commands::get_p2pool_stats,
            commands::get_paper_wallet_details,
            commands::get_seed_words,
            commands::get_tor_config,
            commands::get_tor_entry_guards,
            commands::get_transactions_history,
            commands::get_coinbase_transactions,
            commands::import_seed_words,
            commands::log_web_message,
            commands::open_log_dir,
            commands::reset_settings,
            commands::restart_application,
            commands::send_feedback,
            commands::set_allow_telemetry,
            commands::send_data_telemetry_service,
            commands::set_application_language,
            commands::set_auto_update,
            commands::set_cpu_mining_enabled,
            commands::set_display_mode,
            commands::set_gpu_mining_enabled,
            commands::set_mine_on_app_start,
            commands::set_mode,
            commands::set_monero_address,
            commands::set_monerod_config,
            commands::set_tari_address,
            commands::confirm_exchange_address,
            commands::set_p2pool_enabled,
            commands::set_show_experimental_settings,
            commands::set_should_always_use_system_language,
            commands::set_should_auto_launch,
            commands::set_tor_config,
            commands::set_use_tor,
            commands::set_visual_mode,
            commands::start_cpu_mining,
            commands::start_gpu_mining,
            commands::stop_cpu_mining,
            commands::stop_gpu_mining,
            commands::update_applications,
            commands::get_p2pool_connections,
            commands::set_p2pool_stats_server_port,
            commands::get_used_p2pool_stats_server_port,
            commands::proceed_with_update,
            commands::set_pre_release,
            commands::check_for_updates,
            commands::try_update,
            commands::toggle_device_exclusion,
            commands::get_network,
            commands::sign_ws_data,
            commands::set_airdrop_tokens,
            commands::get_airdrop_tokens,
            commands::set_selected_engine,
            commands::frontend_ready,
            commands::start_mining_status,
            commands::stop_mining_status,
            commands::websocket_connect,
            commands::websocket_close,
            commands::reconnect,
            commands::send_one_sided_to_stealth_address,
            commands::verify_address_for_send,
            commands::validate_minotari_amount,
            commands::trigger_phases_restart,
            commands::set_node_type,
            commands::set_warmup_seen,
<<<<<<< HEAD
            commands::launch_builtin_tapplet,
            commands::get_tari_wallet_address,
            commands::get_tari_wallet_balance,
            commands::get_bridge_envs
=======
            commands::set_allow_notifications
>>>>>>> a2b33096
        ])
        .build(tauri::generate_context!())
        .inspect_err(
            |e| error!(target: LOG_TARGET, "Error while building tauri application: {:?}", e),
        )
        .expect("error while running tauri application");

    info!(
        target: LOG_TARGET,
        "Starting Tari Universe version: {}",
        app.package_info().version
    );

    let power_monitor = SystemStatus::current().start_listener();

    let is_restart_requested = Arc::new(AtomicBool::new(false));
    let is_restart_requested_clone = is_restart_requested.clone();

    app.run(move |app_handle, event| {
        // We can only receive system events from the event loop so this needs to be here
        let _unused = SystemStatus::current().receive_power_event(&power_monitor).inspect_err(|e| {
            error!(target: LOG_TARGET, "Could not receive power event: {:?}", e)
        });



        match event {
        tauri::RunEvent::Ready  => {
            info!(target: LOG_TARGET, "RunEvent Ready");
            let handle_clone = app_handle.clone();
            tauri::async_runtime::spawn(async move {
                SetupManager::get_instance().start_setup(handle_clone.clone()).await;
                SetupManager::spawn_sleep_mode_handler(handle_clone.clone()).await;
            });
        }
        tauri::RunEvent::ExitRequested { api: _, code, .. } => {
            info!(target: LOG_TARGET, "App shutdown request caught with code: {:#?}", code);
            if let Some(exit_code) = code {
                if exit_code == RESTART_EXIT_CODE {
                    // RunEvent does not hold the exit code so we store it separately
                    is_restart_requested.store(true, Ordering::SeqCst);
                }
            }
            block_on(TasksTrackers::current().stop_all_processes());
            info!(target: LOG_TARGET, "App shutdown complete");
        }
        tauri::RunEvent::Exit => {
            info!(target: LOG_TARGET, "App shutdown caught");
            block_on(TasksTrackers::current().stop_all_processes());
            if is_restart_requested_clone.load(Ordering::SeqCst) {
                app_handle.cleanup_before_exit();
                let env = app_handle.env();
                tauri::process::restart(&env); // this will call exit(0) so we'll not return to the event loop
            }
            info!(target: LOG_TARGET, "Tari Universe v{} shut down successfully", app_handle.package_info().version);
        }
        RunEvent::MainEventsCleared => {
            // no need to handle
        }
        _ => {}
    };
    });
}<|MERGE_RESOLUTION|>--- conflicted
+++ resolved
@@ -636,14 +636,11 @@
             commands::trigger_phases_restart,
             commands::set_node_type,
             commands::set_warmup_seen,
-<<<<<<< HEAD
+            commands::set_allow_notifications,
             commands::launch_builtin_tapplet,
             commands::get_tari_wallet_address,
             commands::get_tari_wallet_balance,
             commands::get_bridge_envs
-=======
-            commands::set_allow_notifications
->>>>>>> a2b33096
         ])
         .build(tauri::generate_context!())
         .inspect_err(
