--- conflicted
+++ resolved
@@ -151,19 +151,16 @@
 
 const LOG_TARGET: &str = "tari::universe::main";
 const RESTART_EXIT_CODE: i32 = i32::MAX;
-<<<<<<< HEAD
 const IGNORED_SENTRY_ERRORS: [&str; 2] = [
     "Failed to initialize gtk backend",
     "SIGABRT / SI_TKILL / 0x0",
 ];
-#[cfg(not(any(feature = "release-ci", feature = "release-ci-beta")))]
-=======
+
 #[cfg(not(any(
     feature = "release-ci",
     feature = "release-ci-beta",
     feature = "exchange-ci"
 )))]
->>>>>>> 24304d21
 const APPLICATION_FOLDER_ID: &str = "com.tari.universe.alpha";
 #[cfg(all(feature = "release-ci", feature = "release-ci-beta"))]
 const APPLICATION_FOLDER_ID: &str = "com.tari.universe.other";
