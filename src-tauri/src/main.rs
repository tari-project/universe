// Prevents additional console window on Windows in release, DO NOT REMOVE!!
#![cfg_attr(not(debug_assertions), windows_subsystem = "windows")]

mod cpu_miner;
mod mm_proxy_manager;
mod process_watcher;
mod xmrig;
mod xmrig_adapter;

mod binary_resolver;
mod download_utils;
mod github;
mod internal_wallet;
mod merge_mining_adapter;
mod minotari_node_adapter;
mod node_manager;
mod process_adapter;
mod wallet_manager;

mod wallet_adapter;

use crate::cpu_miner::CpuMiner;
use crate::internal_wallet::InternalWallet;
use crate::mm_proxy_manager::MmProxyManager;
use crate::node_manager::NodeManager;
<<<<<<< HEAD
use crate::wallet_adapter::WalletBalance;
use crate::wallet_manager::WalletManager;
=======
>>>>>>> ef35e977
use log::{debug, error, info, warn};
use serde::Serialize;
use std::sync::Arc;
use std::thread::sleep;
use std::{panic, process};
use tari_common_types::tari_address::TariAddress;
use tari_core::transactions::tari_amount::MicroMinotari;
use tari_shutdown::Shutdown;
use tauri::{api, RunEvent, UpdaterEvent};
use tokio::sync::RwLock;

#[tauri::command]
async fn init<'r>(
    state: tauri::State<'r, UniverseAppState>,
    app: tauri::AppHandle,
) -> Result<(), String> {
    state
        .node_manager
        .ensure_started(
            state.shutdown.to_signal(),
            app.path_resolver().app_local_data_dir().unwrap(),
        )
        .await
        .map_err(|e| e.to_string())?;

    state
        .wallet_manager
        .ensure_started(
            state.shutdown.to_signal(),
            app.path_resolver().app_local_data_dir().unwrap(),
        )
        .await
        .map_err(|e| e.to_string())?;
    Ok(())
}

#[tauri::command]
async fn start_mining<'r>(
    _window: tauri::Window,
    state: tauri::State<'r, UniverseAppState>,
    app: tauri::AppHandle,
) -> Result<(), String> {
    let config = state.cpu_miner_config.read().await;
    state
        .node_manager
        .ensure_started(
            state.shutdown.to_signal(),
            app.path_resolver().app_local_data_dir().unwrap(),
        )
        .await
        .map_err(|e| e.to_string())?;
    let mm_proxy_manager = state.mm_proxy_manager.read().await;
    state
        .cpu_miner
        .write()
        .await
        .start(
            state.shutdown.to_signal(),
            &config,
            &mm_proxy_manager,
            app.path_resolver().app_local_data_dir().unwrap(),
        )
        .await
        .map_err(|e| {
            dbg!(e.to_string());
            e.to_string()
        })?;
    dbg!("command start finished");
    Ok(())
}

#[tauri::command]
async fn stop_mining<'r>(state: tauri::State<'r, UniverseAppState>) -> Result<(), String> {
    state
        .cpu_miner
        .write()
        .await
        .stop()
        .await
        .map_err(|e| e.to_string())?;

    // stop the mmproxy. TODO: change it so that the cpu miner stops this dependency.
    state
        .mm_proxy_manager
        .write()
        .await
        .stop()
        .await
        .map_err(|e| e.to_string())?;

    // state.node_manager.stop().await.map_err(|e| e.to_string())?;
    Ok(())
}

// Learn more about Tauri commands at https://tauri.app/v1/guides/features/command
#[tauri::command]
async fn status(state: tauri::State<'_, UniverseAppState>) -> Result<AppStatus, String> {
    let cpu_miner = state.cpu_miner.read().await;
<<<<<<< HEAD
    let (_sha_hash_rate, randomx_hash_rate, block_reward) = match state
        .node_manager
        .get_network_hash_rate_and_block_reward()
        .await
    {
        Ok((sha_hash_rate, randomx_hash_rate, block_reward)) => {
            (sha_hash_rate, randomx_hash_rate, block_reward)
        }
        Err(e) => {
            warn!(target: LOG_TARGET, "Error getting network hash rate and block reward: {:?}", e);
            (0, 0, MicroMinotari(0))
        }
    };
=======
    let (sha_hash_rate, randomx_hash_rate, block_reward, block_height, block_time, is_synced ) = state
        .node_manager
        .get_network_hash_rate_and_block_reward()
        .await.unwrap_or_else(|e| {
        warn!(target: LOG_TARGET, "Error getting network hash rate and block reward: {:?}", e);
        (0, 0, MicroMinotari(0), 0, 0, false)
    }
    );
>>>>>>> ef35e977
    let cpu = match cpu_miner
        .status(randomx_hash_rate, block_reward)
        .await
        .map_err(|e| e.to_string())
    {
        Ok(cpu) => cpu,
        Err(e) => {
            eprintln!("Error getting cpu miner status: {:?}", e);
            return Err(e);
        }
    };
<<<<<<< HEAD

    let wallet_balance = state
        .wallet_manager
        .get_balance()
        .await
        .map_err(|e| e.to_string())?;
    Ok(AppStatus {
        cpu,
        wallet_balance,
=======
    Ok(AppStatus {
        cpu,
        base_node: BaseNodeStatus {
            block_height,
            block_time,
            is_synced,
        },
>>>>>>> ef35e977
    })
}

#[derive(Debug, Serialize)]
pub struct AppStatus {
    // TODO: add each application version.
    cpu: CpuMinerStatus,
<<<<<<< HEAD
    wallet_balance: WalletBalance,
=======
    base_node: BaseNodeStatus,
}

#[derive(Debug, Serialize)]
pub struct BaseNodeStatus {
    block_height: u64,
    block_time: u64,
    is_synced: bool,
>>>>>>> ef35e977
}

#[derive(Debug, Serialize)]
pub struct CpuMinerStatus {
    pub is_mining: bool,
    pub hash_rate: f64,
    pub cpu_usage: u32,
    pub cpu_brand: String,
    pub estimated_earnings: u64,
    pub connection: CpuMinerConnectionStatus,
}

#[derive(Debug, Serialize)]
pub struct CpuMinerConnectionStatus {
    pub is_connected: bool,
    // pub error: Option<String>,
}

pub enum CpuMinerConnection {
    BuiltInProxy,
}

struct CpuMinerConfig {
    node_connection: CpuMinerConnection,
    tari_address: TariAddress,
}

struct UniverseAppState {
    shutdown: Shutdown,
    cpu_miner: RwLock<CpuMiner>,
    cpu_miner_config: Arc<RwLock<CpuMinerConfig>>,
    mm_proxy_manager: Arc<RwLock<MmProxyManager>>,
    node_manager: NodeManager,
    wallet_manager: WalletManager,
}

pub const LOG_TARGET: &str = "tari::universe::main";

fn main() {
    let default_hook = panic::take_hook();
    panic::set_hook(Box::new(move |info| {
        default_hook(info);
        process::exit(1);
    }));
    let mut shutdown = Shutdown::new();

    let mm_proxy_manager = Arc::new(RwLock::new(MmProxyManager::new()));
    let node_manager = NodeManager::new();
    let wallet_manager = WalletManager::new(node_manager.clone());
    let wallet_manager2 = wallet_manager.clone();

    let cpu_config = Arc::new(RwLock::new(CpuMinerConfig {
        node_connection: CpuMinerConnection::BuiltInProxy,
        tari_address: TariAddress::default(),
    }));
    let app_state = UniverseAppState {
        shutdown: shutdown.clone(),
        cpu_miner: CpuMiner::new().into(),
        cpu_miner_config: cpu_config.clone(),
        mm_proxy_manager: mm_proxy_manager.clone(),
        node_manager,
        wallet_manager,
    };

    let app = tauri::Builder::default()
        .manage(app_state)
        .setup(|app| {
            tari_common::initialize_logging(
                &app.path_resolver()
                    .app_config_dir()
                    .unwrap()
                    .join("log4rs_config.yml"),
                &app.path_resolver().app_log_dir().unwrap(),
                include_str!("../log4rs_sample.yml"),
            )
            .expect("Could not set up logging");

            let config_path = app.path_resolver().app_config_dir().unwrap();
            let thread = tauri::async_runtime::spawn(async move {
                match InternalWallet::load_or_create(config_path).await {
                    Ok(wallet) => {
                        cpu_config.write().await.tari_address = wallet.get_tari_address();
                        wallet_manager2
                            .set_view_private_key_and_spend_key(
                                wallet.get_view_key(),
                                wallet.get_spend_key(),
                            )
                            .await;
                    }
                    Err(e) => {
                        error!(target: LOG_TARGET, "Error loading internal wallet: {:?}", e);
                        // TODO: If this errors, the application does not exit properly.
                        // So temporarily we are going to kill it here

                        return Err(e);
                    }
                };
                Ok(())
            });
            match tauri::async_runtime::block_on(thread).unwrap() {
                Ok(_) => Ok(()),
                Err(e) => {
                    error!(target: LOG_TARGET, "Error setting up internal wallet: {:?}", e);
                    Err(e.into())
                }
            }
        })
        .invoke_handler(tauri::generate_handler![
            init,
            status,
            start_mining,
            stop_mining
        ])
        .build(tauri::generate_context!())
        .expect("error while running tauri application");

    info!(
        target: LOG_TARGET,
        "Starting Tari Universe version: {}",
        app.package_info().version
    );

    println!(
        "Logs stored at {:?}",
        app.path_resolver().app_log_dir().unwrap()
    );

    app.run(move |_app_handle, event| match event {
        tauri::RunEvent::Updater(updater_event) => match updater_event {
            UpdaterEvent::Error(e) => {
                error!(target: LOG_TARGET, "Updater error: {:?}", e);
            }
            _ => {
                info!(target: LOG_TARGET, "Updater event: {:?}", updater_event);
            }
        },
        tauri::RunEvent::ExitRequested { api: _, .. } => {
            // api.prevent_exit();
            info!(target: LOG_TARGET, "App shutdown caught");
            shutdown.trigger();
            // TODO: Find a better way of knowing that all miners have stopped
            sleep(std::time::Duration::from_secs(3));
            info!(target: LOG_TARGET, "App shutdown complete");
        }
        RunEvent::MainEventsCleared => {
            // no need to handle
        }
        _ => {
            debug!(target: LOG_TARGET, "Unhandled event: {:?}", event);
        }
    });
}<|MERGE_RESOLUTION|>--- conflicted
+++ resolved
@@ -23,11 +23,8 @@
 use crate::internal_wallet::InternalWallet;
 use crate::mm_proxy_manager::MmProxyManager;
 use crate::node_manager::NodeManager;
-<<<<<<< HEAD
 use crate::wallet_adapter::WalletBalance;
 use crate::wallet_manager::WalletManager;
-=======
->>>>>>> ef35e977
 use log::{debug, error, info, warn};
 use serde::Serialize;
 use std::sync::Arc;
@@ -126,22 +123,7 @@
 #[tauri::command]
 async fn status(state: tauri::State<'_, UniverseAppState>) -> Result<AppStatus, String> {
     let cpu_miner = state.cpu_miner.read().await;
-<<<<<<< HEAD
-    let (_sha_hash_rate, randomx_hash_rate, block_reward) = match state
-        .node_manager
-        .get_network_hash_rate_and_block_reward()
-        .await
-    {
-        Ok((sha_hash_rate, randomx_hash_rate, block_reward)) => {
-            (sha_hash_rate, randomx_hash_rate, block_reward)
-        }
-        Err(e) => {
-            warn!(target: LOG_TARGET, "Error getting network hash rate and block reward: {:?}", e);
-            (0, 0, MicroMinotari(0))
-        }
-    };
-=======
-    let (sha_hash_rate, randomx_hash_rate, block_reward, block_height, block_time, is_synced ) = state
+    let (_sha_hash_rate, randomx_hash_rate, block_reward, block_height, block_time, is_synced ) = state
         .node_manager
         .get_network_hash_rate_and_block_reward()
         .await.unwrap_or_else(|e| {
@@ -149,7 +131,6 @@
         (0, 0, MicroMinotari(0), 0, 0, false)
     }
     );
->>>>>>> ef35e977
     let cpu = match cpu_miner
         .status(randomx_hash_rate, block_reward)
         .await
@@ -161,17 +142,13 @@
             return Err(e);
         }
     };
-<<<<<<< HEAD
 
     let wallet_balance = state
         .wallet_manager
         .get_balance()
         .await
         .map_err(|e| e.to_string())?;
-    Ok(AppStatus {
-        cpu,
-        wallet_balance,
-=======
+
     Ok(AppStatus {
         cpu,
         base_node: BaseNodeStatus {
@@ -179,7 +156,7 @@
             block_time,
             is_synced,
         },
->>>>>>> ef35e977
+        wallet_balance
     })
 }
 
@@ -187,10 +164,8 @@
 pub struct AppStatus {
     // TODO: add each application version.
     cpu: CpuMinerStatus,
-<<<<<<< HEAD
+    base_node: BaseNodeStatus,
     wallet_balance: WalletBalance,
-=======
-    base_node: BaseNodeStatus,
 }
 
 #[derive(Debug, Serialize)]
@@ -198,7 +173,6 @@
     block_height: u64,
     block_time: u64,
     is_synced: bool,
->>>>>>> ef35e977
 }
 
 #[derive(Debug, Serialize)]
