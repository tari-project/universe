--- conflicted
+++ resolved
@@ -32,10 +32,6 @@
 use node_manager::NodeManagerError;
 use progress_tracker::ProgressTracker;
 use setup_status_event::SetupStatusEvent;
-<<<<<<< HEAD
-=======
-use systemtray_manager::SystemtrayManager;
->>>>>>> 5d654ae3
 use telemetry_manager::TelemetryManager;
 
 use crate::cpu_miner::CpuMiner;
@@ -51,10 +47,6 @@
 use crate::p2pool_manager::{P2poolConfig, P2poolManager};
 use crate::tor_manager::TorManager;
 use crate::utils::auto_rollback::AutoRollback;
-<<<<<<< HEAD
-=======
-
->>>>>>> 5d654ae3
 use crate::wallet_manager::WalletManager;
 #[cfg(target_os = "macos")]
 use utils::macos_utils::is_app_in_applications_folder;
@@ -113,11 +105,7 @@
 #[cfg(all(feature = "release-ci-beta", not(feature = "release-ci")))]
 const APPLICATION_FOLDER_ID: &str = "com.tari.universe.beta";
 
-<<<<<<< HEAD
 struct CpuMinerConfig {
-=======
-pub struct CpuMinerConfig {
->>>>>>> 5d654ae3
     node_connection: CpuMinerConnection,
     tari_address: TariAddress,
     eco_mode_xmrig_options: Vec<String>,
@@ -510,10 +498,7 @@
 
     Ok(())
 }
-<<<<<<< HEAD
-
-=======
->>>>>>> 5d654ae3
+
 #[derive(Clone)]
 struct UniverseAppState {
     stop_start_mutex: Arc<Mutex<()>>,
@@ -786,6 +771,7 @@
             commands::get_max_consumption_levels,
             commands::get_miner_metrics,
             commands::get_monero_seed_words,
+            commands::get_network,
             commands::get_p2pool_stats,
             commands::get_paper_wallet_details,
             commands::get_seed_words,
@@ -823,10 +809,6 @@
             commands::start_mining,
             commands::stop_mining,
             commands::update_applications,
-<<<<<<< HEAD
-=======
-            commands::get_network
->>>>>>> 5d654ae3
         ])
         .build(tauri::generate_context!())
         .inspect_err(
@@ -839,12 +821,7 @@
         "Starting Tari Universe version: {}",
         app.package_info().version
     );
-<<<<<<< HEAD
-
-    // let mut downloaded: u64 = 0;
-=======
-    let mut downloaded: u64 = 0;
->>>>>>> 5d654ae3
+
     app.run(move |app_handle, event| match event {
         tauri::RunEvent::ExitRequested { api: _, .. } => {
             info!(target: LOG_TARGET, "App shutdown request caught");
