// Prevents additional console window on Windows in release, DO NOT REMOVE!!
#![cfg_attr(not(debug_assertions), windows_subsystem = "windows")]

mod app_config;
mod binary_resolver;
mod consts;
mod cpu_miner;
mod download_utils;
mod github;
mod gpu_miner;
mod hardware_monitor;
mod internal_wallet;
mod mm_proxy_adapter;
mod mm_proxy_manager;
mod network_utils;
mod node_adapter;
mod node_manager;
mod p2pool;
mod p2pool_adapter;
mod p2pool_manager;
mod process_adapter;
mod process_killer;
mod process_utils;
mod process_watcher;
mod telemetry_manager;
mod user_listener;
mod wallet_adapter;
mod wallet_manager;
mod xmrig;
mod xmrig_adapter;

use crate::cpu_miner::CpuMiner;
use crate::gpu_miner::GpuMiner;
use crate::internal_wallet::InternalWallet;
use crate::mm_proxy_adapter::MergeMiningProxyConfig;
use crate::mm_proxy_manager::{MmProxyManager, StartConfig};
use crate::node_manager::NodeManager;
use crate::p2pool::models::Stats;
use crate::p2pool_manager::{P2poolConfig, P2poolManager};
use crate::user_listener::UserListener;
use crate::wallet_adapter::WalletBalance;
use crate::wallet_manager::WalletManager;
use crate::xmrig_adapter::XmrigAdapter;
use app_config::{AppConfig, MiningMode};
use binary_resolver::{Binaries, BinaryResolver};
use futures_lite::future::block_on;
use hardware_monitor::{HardwareMonitor, HardwareStatus};
use log::{debug, error, info, warn};
use node_manager::NodeManagerError;
use progress_tracker::ProgressTracker;
use serde::Serialize;
use setup_status_event::SetupStatusEvent;
use std::sync::Arc;
use std::thread::sleep;
use std::time::{Duration, SystemTime};
use std::{panic, process};
use tari_common::configuration::Network;
use tari_common_types::tari_address::TariAddress;
use tari_core::transactions::tari_amount::MicroMinotari;
use tari_shutdown::Shutdown;
use tauri::{Manager, RunEvent, UpdaterEvent};
<<<<<<< HEAD
use tokio::runtime::Handle;
=======
use telemetry_manager::TelemetryManager;
>>>>>>> 04d2aa25
use tokio::sync::RwLock;
use wallet_manager::WalletManagerError;

mod progress_tracker;
mod setup_status_event;

#[tauri::command]
async fn set_mode<'r>(
    mode: String,
    state: tauri::State<'r, UniverseAppState>,
) -> Result<(), String> {
    let _ = state.config.write().await.set_mode(mode).await;
    Ok(())
}

#[tauri::command]
async fn set_user_inactivity_timeout<'r>(
    timeout: u64,
    _window: tauri::Window,
    state: tauri::State<'r, UniverseAppState>,
    _app: tauri::AppHandle,
) -> Result<(), String> {
    let _ = state
        .config
        .write()
        .await
        .set_user_inactivity_timeout(Duration::from_secs(timeout))
        .await;

    Ok(())
}

#[tauri::command]
async fn set_telemetry_mode<'r>(
    telemetry_mode: bool,
    _window: tauri::Window,
    state: tauri::State<'r, UniverseAppState>,
    _app: tauri::AppHandle,
) -> Result<(), String> {
    let _ = state
        .config
        .write()
        .await
        .set_allow_telemetry(telemetry_mode)
        .await
        .map_err(|e| e.to_string());
    Ok(())
}

#[tauri::command]
async fn set_airdrop_access_token<'r>(
    token: String,
    _window: tauri::Window,
    state: tauri::State<'r, UniverseAppState>,
    _app: tauri::AppHandle,
) -> Result<(), String> {
    let mut write_lock = state.airdrop_access_token.write().await;
    *write_lock = Some(token);
    Ok(())
}

#[tauri::command]
async fn setup_application<'r>(
    window: tauri::Window,
    state: tauri::State<'r, UniverseAppState>,
    app: tauri::AppHandle,
) -> Result<(), String> {
    setup_inner(window, state, app).await.map_err(|e| {
        warn!(target: LOG_TARGET, "Error setting up application: {:?}", e);
        e.to_string()
    })
}

async fn setup_inner<'r>(
    window: tauri::Window,
    state: tauri::State<'r, UniverseAppState>,
    app: tauri::AppHandle,
) -> Result<(), anyhow::Error> {
    let _ = window.emit(
        "message",
        SetupStatusEvent {
            event_type: "setup_status".to_string(),
            title: "starting-up".to_string(),
            progress: 0.0,
        },
    );
    let data_dir = app.path_resolver().app_local_data_dir().unwrap();
    let cache_dir = app.path_resolver().app_cache_dir().unwrap();
    let log_dir = app.path_resolver().app_log_dir().unwrap();

    let cpu_miner_config = state.cpu_miner_config.read().await;
    let mm_proxy_manager = state.mm_proxy_manager.clone();

    let progress = ProgressTracker::new(window.clone());

    let last_binaries_update_timestamp = state.config.read().await.last_binaries_update_timestamp;
    let now = SystemTime::now();

    state
        .telemetry_manager
        .write()
        .await
        .initialize(state.airdrop_access_token.clone())
        .await?;

    BinaryResolver::current()
        .read_current_highest_version(Binaries::MinotariNode, progress.clone())
        .await?;
    BinaryResolver::current()
        .read_current_highest_version(Binaries::MergeMiningProxy, progress.clone())
        .await?;
    BinaryResolver::current()
        .read_current_highest_version(Binaries::Wallet, progress.clone())
        .await?;
    BinaryResolver::current()
        .read_current_highest_version(Binaries::ShaP2pool, progress.clone())
        .await?;

    if now
        .duration_since(last_binaries_update_timestamp)
        .unwrap_or(Duration::from_secs(0))
        > Duration::from_secs(60 * 10)
    // 10 minutes
    {
        state
            .config
            .write()
            .await
            .set_last_binaries_update_timestamp(now)
            .await?;

        progress.set_max(10).await;
        progress
            .update("checking-latest-version-node".to_string(), 0)
            .await;
        BinaryResolver::current()
            .ensure_latest(Binaries::MinotariNode, progress.clone())
            .await?;
        sleep(Duration::from_secs(1));

        progress.set_max(15).await;
        progress
            .update("checking-latest-version-mmproxy".to_string(), 0)
            .await;
        sleep(Duration::from_secs(1));
        BinaryResolver::current()
            .ensure_latest(Binaries::MergeMiningProxy, progress.clone())
            .await?;
        progress.set_max(20).await;
        progress
            .update("checking-latest-version-wallet".to_string(), 0)
            .await;
        sleep(Duration::from_secs(1));
        BinaryResolver::current()
            .ensure_latest(Binaries::Wallet, progress.clone())
            .await?;

        progress.set_max(30).await;
        progress
            .update("checking-latest-version-xmrig".to_string(), 0)
            .await;
        sleep(Duration::from_secs(1));
        XmrigAdapter::ensure_latest(cache_dir, false, progress.clone()).await?;

        progress.set_max(35).await;
        progress
            .update("Checking for latest version of sha-p2pool".to_string(), 0)
            .await;
        sleep(Duration::from_secs(1));
        BinaryResolver::current()
            .ensure_latest(Binaries::ShaP2pool, progress.clone())
            .await?;
    }

    for _i in 0..2 {
        match state
            .node_manager
            .ensure_started(
                state.shutdown.to_signal(),
                data_dir.clone(),
                log_dir.clone(),
            )
            .await
        {
            Ok(_) => {}
            Err(e) => {
                if let NodeManagerError::ExitCode(code) = e {
                    if code == 114 {
                        warn!(target: LOG_TARGET, "Database for node is corrupt or needs a reset, deleting and trying again.");
                        state.node_manager.clean_data_folder(&data_dir).await?;
                        continue;
                    }
                }
                error!(target: LOG_TARGET, "Could not start node manager: {:?}", e);

                app.exit(-1);
                return Err(e.into());
            }
        }
    }

    info!(target: LOG_TARGET, "Node has started and is ready");

    progress.set_max(40).await;
    progress.update("waiting-for-wallet".to_string(), 0).await;
    state
        .wallet_manager
        .ensure_started(
            state.shutdown.to_signal(),
            data_dir.clone(),
            log_dir.clone(),
        )
        .await?;

    progress.set_max(55).await;
    progress.update("waiting-for-node".to_string(), 0).await;
    state.node_manager.wait_synced(progress.clone()).await?;

    progress.set_max(70).await;
    progress.update("Starting P2Pool".to_string(), 0).await;
    state
        .p2pool_manager
        .ensure_started(state.shutdown.to_signal(), data_dir, log_dir)
        .await?;

    progress.set_max(75).await;
    progress.update("starting-mmproxy".to_string(), 0).await;

    let base_node_grpc_port = state.node_manager.get_grpc_port().await?;

    let mut telemetry_id = state
        .telemetry_manager
        .read()
        .await
        .get_unique_string()
        .await;
    if telemetry_id.is_empty() {
        telemetry_id = "unknown_miner_tari_universe".to_string();
    }

    mm_proxy_manager
        .start(StartConfig::new(
            state.shutdown.to_signal().clone(),
            app.path_resolver().app_local_data_dir().unwrap().clone(),
            app.path_resolver().app_log_dir().unwrap().clone(),
            cpu_miner_config.tari_address.clone(),
            base_node_grpc_port,
<<<<<<< HEAD
            analytics_id,
        ))
=======
            telemetry_id,
        )
>>>>>>> 04d2aa25
        .await?;
    mm_proxy_manager.wait_ready().await?;

    _ = window.emit(
        "message",
        SetupStatusEvent {
            event_type: "setup_status".to_string(),
            title: "application-started".to_string(),
            progress: 1.0,
        },
    );

    Ok(())
}

#[tauri::command]
async fn set_p2pool_enabled<'r>(
    p2pool_enabled: bool,
    state: tauri::State<'r, UniverseAppState>,
) -> Result<(), String> {
    let _ = state
        .config
        .write()
        .await
        .set_p2pool_enabled(p2pool_enabled)
        .await;

    let origin_config = state.mm_proxy_manager.config().await;
    let p2pool_config = state.p2pool_manager.config();
    if origin_config.p2pool_enabled != p2pool_enabled {
        let config = if p2pool_enabled {
            MergeMiningProxyConfig::new_with_p2pool(
                origin_config.port,
                p2pool_config.grpc_port,
                None,
            )
        } else {
            let base_node_grpc_port = state
                .node_manager
                .get_grpc_port()
                .await
                .map_err(|error| error.to_string())?;
            MergeMiningProxyConfig::new(origin_config.port, base_node_grpc_port, None)
        };
        state
            .mm_proxy_manager
            .change_config(config)
            .await
            .map_err(|error| error.to_string())?;
    }

    Ok(())
}

#[tauri::command]
async fn set_auto_mining<'r>(
    auto_mining: bool,
    window: tauri::Window,
    state: tauri::State<'r, UniverseAppState>,
) -> Result<(), String> {
    let mut config = state.config.write().await;
    let _ = config.set_auto_mining(auto_mining).await;
    let timeout = config.get_user_inactivity_timeout();
    let mut user_listener = state.user_listener.write().await;

    if auto_mining {
        user_listener.start_listening_to_mouse_poisition_change(timeout, window);
    } else {
        user_listener.stop_listening_to_mouse_poisition_change();
    }

    Ok(())
}

#[tauri::command]
async fn get_seed_words<'r>(
    _window: tauri::Window,
    _state: tauri::State<'r, UniverseAppState>,
    app: tauri::AppHandle,
) -> Result<Vec<String>, String> {
    let config_path = app.path_resolver().app_config_dir().unwrap();
    let internal_wallet = InternalWallet::load_or_create(config_path)
        .await
        .map_err(|e| e.to_string())?;
    let seed_words = internal_wallet
        .decrypt_seed_words()
        .map_err(|e| e.to_string())?;
    let mut res = vec![];
    for i in 0..seed_words.len() {
        res.push(seed_words.get_word(i).unwrap().clone());
    }
    Ok(res)
}

#[tauri::command]
async fn start_mining<'r>(
    window: tauri::Window,
    state: tauri::State<'r, UniverseAppState>,
    app: tauri::AppHandle,
) -> Result<(), String> {
    let config = state.cpu_miner_config.read().await;
    let progress_tracker = ProgressTracker::new(window.clone());
    state
        .cpu_miner
        .write()
        .await
        .start(
            state.shutdown.to_signal(),
            &config,
            app.path_resolver().app_local_data_dir().unwrap(),
            app.path_resolver().app_cache_dir().unwrap(),
            app.path_resolver().app_log_dir().unwrap(),
            progress_tracker,
            state.config.read().await.get_mode(),
        )
        .await
        .map_err(|e| {
            dbg!(e.to_string());
            e.to_string()
        })?;
    Ok(())
}

#[tauri::command]
async fn stop_mining<'r>(state: tauri::State<'r, UniverseAppState>) -> Result<(), String> {
    state
        .cpu_miner
        .write()
        .await
        .stop()
        .await
        .map_err(|e| e.to_string())?;

    // stop the mmproxy. TODO: change it so that the cpu miner stops this dependency.
    // state
    //     .mm_proxy_manager
    //     .stop()
    //     .await
    //     .map_err(|e| e.to_string())?;

    // state.node_manager.stop().await.map_err(|e| e.to_string())?;
    Ok(())
}

#[tauri::command]
fn open_log_dir(app: tauri::AppHandle) {
    let log_dir = app.path_resolver().app_log_dir().unwrap();
    if let Err(e) = open::that(log_dir) {
        error!(target: LOG_TARGET, "Could not open log dir: {:?}", e);
    }
}

#[tauri::command]
async fn get_applications_versions(app: tauri::AppHandle) -> Result<ApplicationsVersions, String> {
    //TODO could be move to status command when XmrigAdapter will be implemented in BinaryResolver

    let default_message = "Failed to read version".to_string();

    let progress_tracker = ProgressTracker::new(app.get_window("main").unwrap().clone());

    let cache_dir = app.path_resolver().app_cache_dir().unwrap();

    let tari_universe_version = app.package_info().version.clone();
    let xmrig_version: String =
        XmrigAdapter::ensure_latest(cache_dir, false, progress_tracker.clone())
            .await
            .unwrap_or(default_message.clone());

    let minotari_node_version: semver::Version = BinaryResolver::current()
        .get_latest_version(Binaries::MinotariNode)
        .await;
    let mm_proxy_version: semver::Version = BinaryResolver::current()
        .get_latest_version(Binaries::MergeMiningProxy)
        .await;
    let wallet_version: semver::Version = BinaryResolver::current()
        .get_latest_version(Binaries::Wallet)
        .await;
    let sha_p2pool_version: semver::Version = BinaryResolver::current()
        .get_latest_version(Binaries::ShaP2pool)
        .await;

    Ok(ApplicationsVersions {
        tari_universe: tari_universe_version.to_string(),
        xmrig: xmrig_version,
        minotari_node: minotari_node_version.to_string(),
        mm_proxy: mm_proxy_version.to_string(),
        wallet: wallet_version.to_string(),
        sha_p2pool: sha_p2pool_version.to_string(),
    })
}

#[tauri::command]
async fn update_applications(
    app: tauri::AppHandle,
    state: tauri::State<'_, UniverseAppState>,
) -> Result<(), String> {
    let _ = state
        .config
        .write()
        .await
        .set_last_binaries_update_timestamp(SystemTime::now())
        .await;
    let progress_tracker = ProgressTracker::new(app.get_window("main").unwrap().clone());
    let cache_dir = app.path_resolver().app_cache_dir().unwrap();
    XmrigAdapter::ensure_latest(cache_dir, true, progress_tracker.clone())
        .await
        .map_err(|e| e.to_string())?;
    sleep(Duration::from_secs(1));
    BinaryResolver::current()
        .ensure_latest(Binaries::MinotariNode, progress_tracker.clone())
        .await
        .map_err(|e| e.to_string())?;
    sleep(Duration::from_secs(1));
    BinaryResolver::current()
        .ensure_latest(Binaries::MergeMiningProxy, progress_tracker.clone())
        .await
        .map_err(|e| e.to_string())?;
    sleep(Duration::from_secs(1));
    BinaryResolver::current()
        .ensure_latest(Binaries::Wallet, progress_tracker.clone())
        .await
        .map_err(|e| e.to_string())?;
    sleep(Duration::from_secs(1));
    Ok(())
}

// Learn more about Tauri commands at https://tauri.app/v1/guides/features/command
#[tauri::command]
async fn status(state: tauri::State<'_, UniverseAppState>) -> Result<AppStatus, String> {
    let mut cpu_miner = state.cpu_miner.write().await;
    let _gpu_miner = state.gpu_miner.write().await;
    let (_sha_hash_rate, randomx_hash_rate, block_reward, block_height, block_time, is_synced) =
        state
            .node_manager
            .get_network_hash_rate_and_block_reward()
            .await
            .unwrap_or_else(|e| {
                warn!(target: LOG_TARGET, "Error getting network hash rate and block reward: {}", e);
                (0, 0, MicroMinotari(0), 0, 0, false)
            });

    info!(target: LOG_TARGET, "Network hash rate: {}", randomx_hash_rate);

    let cpu = match cpu_miner
        .status(randomx_hash_rate, block_reward)
        .await
        .map_err(|e| e.to_string())
    {
        Ok(cpu) => cpu,
        Err(e) => {
            warn!(target: LOG_TARGET, "Error getting cpu miner status: {:?}", e);
            return Err(e);
        }
    };

    let wallet_balance = match state.wallet_manager.get_balance().await {
        Ok(w) => w,
        Err(e) => {
            if matches!(e, WalletManagerError::WalletNotStarted) {
                WalletBalance {
                    available_balance: MicroMinotari(0),
                    pending_incoming_balance: MicroMinotari(0),
                    pending_outgoing_balance: MicroMinotari(0),
                    timelocked_balance: MicroMinotari(0),
                }
            } else {
                warn!(target: LOG_TARGET, "Error getting wallet balance: {}", e);
                WalletBalance {
                    available_balance: MicroMinotari(0),
                    pending_incoming_balance: MicroMinotari(0),
                    pending_outgoing_balance: MicroMinotari(0),
                    timelocked_balance: MicroMinotari(0),
                }
            }
        }
    };

    let hardware_status = HardwareMonitor::current()
        .write()
        .await
        .read_hardware_parameters();

    let p2pool_stats = match state.p2pool_manager.stats().await {
        Ok(stats) => stats,
        Err(e) => {
            warn!(target: LOG_TARGET, "Error getting p2pool stats: {}", e);
            Stats::default()
        }
    };

    let config_guard = state.config.read().await;

    Ok(AppStatus {
        cpu,
        hardware_status,
        base_node: BaseNodeStatus {
            block_height,
            block_time,
            is_synced,
        },
        wallet_balance,
        mode: config_guard.mode.clone(),
        p2pool_enabled: config_guard.p2pool_enabled,
        p2pool_stats,
        auto_mining: config_guard.auto_mining,
        user_inactivity_timeout: config_guard.user_inactivity_timeout.as_secs(),
    })
}

#[tauri::command]
fn log_web_message(level: String, message: Vec<String>) {
    match level.as_str() {
        "error" => error!(target: LOG_TARGET_WEB, "{}", message.join(" ")),
        _ => info!(target: LOG_TARGET_WEB, "{}", message.join(" ")),
    }
}

#[derive(Debug, Serialize)]
pub struct AppStatus {
    cpu: CpuMinerStatus,
    hardware_status: HardwareStatus,
    base_node: BaseNodeStatus,
    wallet_balance: WalletBalance,
    mode: MiningMode,
    auto_mining: bool,
    p2pool_enabled: bool,
    p2pool_stats: Stats,
    user_inactivity_timeout: u64,
}

#[derive(Debug, Serialize)]
pub struct ApplicationsVersions {
    tari_universe: String,
    xmrig: String,
    minotari_node: String,
    mm_proxy: String,
    wallet: String,
    sha_p2pool: String,
}

#[derive(Debug, Serialize)]
pub struct BaseNodeStatus {
    block_height: u64,
    block_time: u64,
    is_synced: bool,
}
#[derive(Debug, Serialize)]
pub struct CpuMinerStatus {
    pub is_mining: bool,
    pub hash_rate: f64,
    pub estimated_earnings: u64,
    pub connection: CpuMinerConnectionStatus,
}

#[derive(Debug, Serialize)]
pub struct CpuMinerConnectionStatus {
    pub is_connected: bool,
    // pub error: Option<String>,
}

pub enum CpuMinerConnection {
    BuiltInProxy,
}

struct CpuMinerConfig {
    node_connection: CpuMinerConnection,
    tari_address: TariAddress,
}

struct UniverseAppState {
    config: Arc<RwLock<AppConfig>>,
    shutdown: Shutdown,
    cpu_miner: Arc<RwLock<CpuMiner>>,
    gpu_miner: Arc<RwLock<GpuMiner>>,
    cpu_miner_config: Arc<RwLock<CpuMinerConfig>>,
    user_listener: Arc<RwLock<UserListener>>,
    mm_proxy_manager: MmProxyManager,
    node_manager: NodeManager,
    wallet_manager: WalletManager,
<<<<<<< HEAD
    p2pool_manager: P2poolManager,
    analytics_manager: AnalyticsManager,
=======
    telemetry_manager: Arc<RwLock<TelemetryManager>>,
    airdrop_access_token: Arc<RwLock<Option<String>>>,
>>>>>>> 04d2aa25
}

#[derive(Clone, serde::Serialize)]
struct Payload {
    args: Vec<String>,
    cwd: String,
}

pub const LOG_TARGET: &str = "tari::universe::main";
pub const LOG_TARGET_WEB: &str = "tari::universe::web";

fn main() {
    let default_hook = panic::take_hook();
    panic::set_hook(Box::new(move |info| {
        default_hook(info);
        process::exit(1);
    }));
    let mut shutdown = Shutdown::new();

    let node_manager = NodeManager::new();
    let base_node_grpc_port = block_on(node_manager.get_grpc_port()).unwrap();
    let wallet_manager = WalletManager::new(node_manager.clone());
    let wallet_manager2 = wallet_manager.clone();
    let p2pool_config = Arc::new(
        P2poolConfig::builder()
            .with_base_node_address(format!("http://127.0.0.1:{base_node_grpc_port}"))
            .build(),
    );
    let p2pool_manager = P2poolManager::new(p2pool_config.clone());

    let cpu_config = Arc::new(RwLock::new(CpuMinerConfig {
        node_connection: CpuMinerConnection::BuiltInProxy,
        tari_address: TariAddress::default(),
    }));
<<<<<<< HEAD
    let app_config_raw = AppConfig::new();
    let app_config = Arc::new(RwLock::new(app_config_raw.clone()));
    let analytics = AnalyticsManager::new(app_config.clone());
    let mm_proxy_port = 18081u16;
    let mm_proxy_config = if app_config_raw.p2pool_enabled {
        MergeMiningProxyConfig::new_with_p2pool(mm_proxy_port, p2pool_config.grpc_port, None)
    } else {
        MergeMiningProxyConfig::new(mm_proxy_port, base_node_grpc_port, None)
    };
    let mm_proxy_manager = MmProxyManager::new(mm_proxy_config);
=======

    let app_config = Arc::new(RwLock::new(AppConfig::new()));

    let cpu_miner: Arc<RwLock<CpuMiner>> = Arc::new(CpuMiner::new().into());
    let gpu_miner: Arc<RwLock<GpuMiner>> = Arc::new(GpuMiner::new().into());

    let telemetry_manager: TelemetryManager = TelemetryManager::new(
        node_manager.clone(),
        cpu_miner.clone(),
        gpu_miner.clone(),
        app_config.clone(),
        Some(Network::default()),
    );

>>>>>>> 04d2aa25
    let app_state = UniverseAppState {
        config: app_config.clone(),
        shutdown: shutdown.clone(),
        cpu_miner: cpu_miner.clone(),
        gpu_miner: gpu_miner.clone(),
        cpu_miner_config: cpu_config.clone(),
        user_listener: Arc::new(RwLock::new(UserListener::new())),
        mm_proxy_manager: mm_proxy_manager.clone(),
        node_manager,
        wallet_manager,
<<<<<<< HEAD
        p2pool_manager,
        analytics_manager: analytics,
=======
        telemetry_manager: Arc::new(RwLock::new(telemetry_manager)),
        airdrop_access_token: Arc::new(RwLock::new(None)),
>>>>>>> 04d2aa25
    };

    let app = tauri::Builder::default()
        .plugin(tauri_plugin_single_instance::init(|app, argv, cwd| {
            println!("{}, {argv:?}, {cwd}", app.package_info().name);

            app.emit_all("single-instance", Payload { args: argv, cwd })
                .unwrap();
        }))
        .manage(app_state)
        .setup(|app| {
            tari_common::initialize_logging(
                &app.path_resolver()
                    .app_config_dir()
                    .unwrap()
                    .join("log4rs_config.yml"),
                &app.path_resolver().app_log_dir().unwrap(),
                include_str!("../log4rs_sample.yml"),
            )
            .expect("Could not set up logging");

            let config_path = app.path_resolver().app_config_dir().unwrap();
            let thread_config = tauri::async_runtime::spawn(async move {
                app_config.write().await.load_or_create(config_path).await
            });

            match tauri::async_runtime::block_on(thread_config).unwrap() {
                Ok(_) => {}
                Err(e) => {
                    error!(target: LOG_TARGET, "Error setting up app state: {:?}", e);
                }
            };

            let config_path = app.path_resolver().app_config_dir().unwrap();
            let thread = tauri::async_runtime::spawn(async move {
                match InternalWallet::load_or_create(config_path).await {
                    Ok(wallet) => {
                        cpu_config.write().await.tari_address = wallet.get_tari_address();
                        wallet_manager2
                            .set_view_private_key_and_spend_key(
                                wallet.get_view_key(),
                                wallet.get_spend_key(),
                            )
                            .await;
                    }
                    Err(e) => {
                        error!(target: LOG_TARGET, "Error loading internal wallet: {:?}", e);
                        // TODO: If this errors, the application does not exit properly.
                        // So temporarily we are going to kill it here

                        return Err(e);
                    }
                }
                Ok(())
            });
            match tauri::async_runtime::block_on(thread).unwrap() {
                Ok(_) => Ok(()),
                Err(e) => {
                    error!(target: LOG_TARGET, "Error setting up internal wallet: {:?}", e);
                    Err(e.into())
                }
            }
        })
        .invoke_handler(tauri::generate_handler![
            setup_application,
            status,
            start_mining,
            stop_mining,
            set_auto_mining,
            set_p2pool_enabled,
            set_mode,
            open_log_dir,
            get_seed_words,
            get_applications_versions,
            set_user_inactivity_timeout,
            update_applications,
            log_web_message,
            set_telemetry_mode,
            set_airdrop_access_token
        ])
        .build(tauri::generate_context!())
        .expect("error while running tauri application");

    info!(
        target: LOG_TARGET,
        "Starting Tari Universe version: {}",
        app.package_info().version
    );

    println!(
        "Logs stored at {:?}",
        app.path_resolver().app_log_dir().unwrap()
    );

    app.run(move |_app_handle, event| match event {
        tauri::RunEvent::Updater(updater_event) => match updater_event {
            UpdaterEvent::Error(e) => {
                error!(target: LOG_TARGET, "Updater error: {:?}", e);
            }
            UpdaterEvent::Downloaded => {
                shutdown.trigger();
            }
            _ => {
                info!(target: LOG_TARGET, "Updater event: {:?}", updater_event);
            }
        },
        tauri::RunEvent::ExitRequested { api: _, .. } | tauri::RunEvent::Exit => {
            // api.prevent_exit();
            info!(target: LOG_TARGET, "App shutdown caught");
            shutdown.trigger();
            // TODO: Find a better way of knowing that all miners have stopped
            sleep(std::time::Duration::from_secs(5));
            info!(target: LOG_TARGET, "App shutdown complete");
        }
        RunEvent::MainEventsCleared => {
            // no need to handle
        }
        _ => {
            debug!(target: LOG_TARGET, "Unhandled event: {:?}", event);
        }
    });
}<|MERGE_RESOLUTION|>--- conflicted
+++ resolved
@@ -59,11 +59,8 @@
 use tari_core::transactions::tari_amount::MicroMinotari;
 use tari_shutdown::Shutdown;
 use tauri::{Manager, RunEvent, UpdaterEvent};
-<<<<<<< HEAD
 use tokio::runtime::Handle;
-=======
 use telemetry_manager::TelemetryManager;
->>>>>>> 04d2aa25
 use tokio::sync::RwLock;
 use wallet_manager::WalletManagerError;
 
@@ -230,7 +227,7 @@
 
         progress.set_max(35).await;
         progress
-            .update("Checking for latest version of sha-p2pool".to_string(), 0)
+            .update("checking-latest-version-sha-p2pool".to_string(), 0)
             .await;
         sleep(Duration::from_secs(1));
         BinaryResolver::current()
@@ -283,7 +280,7 @@
     state.node_manager.wait_synced(progress.clone()).await?;
 
     progress.set_max(70).await;
-    progress.update("Starting P2Pool".to_string(), 0).await;
+    progress.update("starting-p2pool".to_string(), 0).await;
     state
         .p2pool_manager
         .ensure_started(state.shutdown.to_signal(), data_dir, log_dir)
@@ -311,13 +308,9 @@
             app.path_resolver().app_log_dir().unwrap().clone(),
             cpu_miner_config.tari_address.clone(),
             base_node_grpc_port,
-<<<<<<< HEAD
             analytics_id,
+            telemetry_id,
         ))
-=======
-            telemetry_id,
-        )
->>>>>>> 04d2aa25
         .await?;
     mm_proxy_manager.wait_ready().await?;
 
@@ -697,13 +690,9 @@
     mm_proxy_manager: MmProxyManager,
     node_manager: NodeManager,
     wallet_manager: WalletManager,
-<<<<<<< HEAD
-    p2pool_manager: P2poolManager,
-    analytics_manager: AnalyticsManager,
-=======
     telemetry_manager: Arc<RwLock<TelemetryManager>>,
     airdrop_access_token: Arc<RwLock<Option<String>>>,
->>>>>>> 04d2aa25
+    p2pool_manager: P2poolManager,
 }
 
 #[derive(Clone, serde::Serialize)]
@@ -738,10 +727,22 @@
         node_connection: CpuMinerConnection::BuiltInProxy,
         tari_address: TariAddress::default(),
     }));
-<<<<<<< HEAD
+
+    let app_config = Arc::new(RwLock::new(AppConfig::new()));
+
+    let cpu_miner: Arc<RwLock<CpuMiner>> = Arc::new(CpuMiner::new().into());
+    let gpu_miner: Arc<RwLock<GpuMiner>> = Arc::new(GpuMiner::new().into());
+
+    let telemetry_manager: TelemetryManager = TelemetryManager::new(
+        node_manager.clone(),
+        cpu_miner.clone(),
+        gpu_miner.clone(),
+        app_config.clone(),
+        Some(Network::default()),
+    );
+
     let app_config_raw = AppConfig::new();
     let app_config = Arc::new(RwLock::new(app_config_raw.clone()));
-    let analytics = AnalyticsManager::new(app_config.clone());
     let mm_proxy_port = 18081u16;
     let mm_proxy_config = if app_config_raw.p2pool_enabled {
         MergeMiningProxyConfig::new_with_p2pool(mm_proxy_port, p2pool_config.grpc_port, None)
@@ -749,22 +750,6 @@
         MergeMiningProxyConfig::new(mm_proxy_port, base_node_grpc_port, None)
     };
     let mm_proxy_manager = MmProxyManager::new(mm_proxy_config);
-=======
-
-    let app_config = Arc::new(RwLock::new(AppConfig::new()));
-
-    let cpu_miner: Arc<RwLock<CpuMiner>> = Arc::new(CpuMiner::new().into());
-    let gpu_miner: Arc<RwLock<GpuMiner>> = Arc::new(GpuMiner::new().into());
-
-    let telemetry_manager: TelemetryManager = TelemetryManager::new(
-        node_manager.clone(),
-        cpu_miner.clone(),
-        gpu_miner.clone(),
-        app_config.clone(),
-        Some(Network::default()),
-    );
-
->>>>>>> 04d2aa25
     let app_state = UniverseAppState {
         config: app_config.clone(),
         shutdown: shutdown.clone(),
@@ -775,13 +760,9 @@
         mm_proxy_manager: mm_proxy_manager.clone(),
         node_manager,
         wallet_manager,
-<<<<<<< HEAD
         p2pool_manager,
-        analytics_manager: analytics,
-=======
         telemetry_manager: Arc::new(RwLock::new(telemetry_manager)),
         airdrop_access_token: Arc::new(RwLock::new(None)),
->>>>>>> 04d2aa25
     };
 
     let app = tauri::Builder::default()
