--- conflicted
+++ resolved
@@ -4,16 +4,11 @@
 use ::sentry::integrations::anyhow::capture_anyhow;
 use auto_launcher::AutoLauncher;
 use external_dependencies::{ExternalDependencies, ExternalDependency, RequiredExternalDependency};
-<<<<<<< HEAD
 use keyring::Entry;
 use log::trace;
 use log::{debug, error, info, warn};
 use monero_address_creator::Seed as MoneroSeed;
-=======
-use log::trace;
-use log::{debug, error, info, warn};
 use regex::Regex;
->>>>>>> 0ad07b1d
 use sentry::protocol::Event;
 use sentry_tauri::sentry;
 use serde::Serialize;
@@ -2139,14 +2134,11 @@
             set_use_tor,
             get_transaction_history,
             import_seed_words,
-<<<<<<< HEAD
-            get_monero_seed_words
-=======
             set_auto_update,
             get_tor_config,
             set_tor_config,
-            fetch_tor_bridges
->>>>>>> 0ad07b1d
+            fetch_tor_bridges,
+            get_monero_seed_words
         ])
         .build(tauri::generate_context!())
         .inspect_err(
