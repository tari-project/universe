// Copyright 2024. The Tari Project
//
// Redistribution and use in source and binary forms, with or without modification, are permitted provided that the
// following conditions are met:
//
// 1. Redistributions of source code must retain the above copyright notice, this list of conditions and the following
// disclaimer.
//
// 2. Redistributions in binary form must reproduce the above copyright notice, this list of conditions and the
// following disclaimer in the documentation and/or other materials provided with the distribution.
//
// 3. Neither the name of the copyright holder nor the names of its contributors may be used to endorse or promote
// products derived from this software without specific prior written permission.
//
// THIS SOFTWARE IS PROVIDED BY THE COPYRIGHT HOLDERS AND CONTRIBUTORS "AS IS" AND ANY EXPRESS OR IMPLIED WARRANTIES,
// INCLUDING, BUT NOT LIMITED TO, THE IMPLIED WARRANTIES OF MERCHANTABILITY AND FITNESS FOR A PARTICULAR PURPOSE ARE
// DISCLAIMED. IN NO EVENT SHALL THE COPYRIGHT HOLDER OR CONTRIBUTORS BE LIABLE FOR ANY DIRECT, INDIRECT, INCIDENTAL,
// SPECIAL, EXEMPLARY, OR CONSEQUENTIAL DAMAGES (INCLUDING, BUT NOT LIMITED TO, PROCUREMENT OF SUBSTITUTE GOODS OR
// SERVICES; LOSS OF USE, DATA, OR PROFITS; OR BUSINESS INTERRUPTION) HOWEVER CAUSED AND ON ANY THEORY OF LIABILITY,
// WHETHER IN CONTRACT, STRICT LIABILITY, OR TORT (INCLUDING NEGLIGENCE OR OTHERWISE) ARISING IN ANY WAY OUT OF THE
// USE OF THIS SOFTWARE, EVEN IF ADVISED OF THE POSSIBILITY OF SUCH DAMAGE.

// Prevents additional console window on Windows in release, DO NOT REMOVE!!
#![cfg_attr(not(debug_assertions), windows_subsystem = "windows")]

use auto_launcher::AutoLauncher;
use gpu_miner_adapter::GpuMinerStatus;
use hardware::hardware_status_monitor::HardwareStatusMonitor;
use log::{debug, error, info, warn};
use node_adapter::BaseNodeStatus;
use p2pool::models::Connections;
use process_stats_collector::ProcessStatsCollectorBuilder;
use serde_json::json;
use std::fs::{remove_dir_all, remove_file};
use std::path::Path;
use systemtray_manager::SystemTrayManager;
use tauri_plugin_cli::CliExt;
use telemetry_service::TelemetryService;
use tokio::sync::watch::{self};
use updates_manager::UpdatesManager;
use wallet_adapter::WalletBalance;

use log4rs::config::RawConfig;
use serde::Serialize;
use std::fs;
use std::sync::atomic::AtomicBool;
use std::sync::Arc;
use std::thread::sleep;
use std::time::{Duration, SystemTime};
use tari_common::configuration::Network;
use tari_common_types::tari_address::TariAddress;
use tari_shutdown::Shutdown;
use tauri::async_runtime::{block_on, JoinHandle};
use tauri::{Emitter, Manager, RunEvent};
use tauri_plugin_sentry::{minidump, sentry};
use tokio::select;
use tokio::sync::{Mutex, RwLock};
use tokio::time;
use utils::logging_utils::setup_logging;

use app_config::AppConfig;
use app_in_memory_config::AppInMemoryConfig;
use binaries::{binaries_list::Binaries, binaries_resolver::BinaryResolver};

use events::SetupStatusEvent;
use node_manager::NodeManagerError;
use progress_tracker::ProgressTracker;
use telemetry_manager::TelemetryManager;

use crate::cpu_miner::CpuMiner;

use crate::commands::{CpuMinerConnection, MinerMetrics};
#[allow(unused_imports)]
use crate::external_dependencies::ExternalDependencies;
use crate::external_dependencies::RequiredExternalDependency;
use crate::feedback::Feedback;
use crate::gpu_miner::GpuMiner;
use crate::internal_wallet::InternalWallet;
use crate::mm_proxy_manager::{MmProxyManager, StartConfig};
use crate::node_manager::{NodeManager, STOP_ON_ERROR_CODES};
use crate::p2pool::models::P2poolStats;
use crate::p2pool_manager::{P2poolConfig, P2poolManager};
use crate::tor_manager::TorManager;
use crate::wallet_manager::WalletManager;
#[cfg(target_os = "macos")]
use utils::macos_utils::is_app_in_applications_folder;
use utils::shutdown_utils::stop_all_processes;

mod airdrop;
mod app_config;
mod app_in_memory_config;
mod auto_launcher;
mod binaries;
mod commands;
mod consts;
mod cpu_miner;
mod credential_manager;
mod download_utils;
mod events;
mod external_dependencies;
mod feedback;
mod github;
mod gpu_miner;
mod gpu_miner_adapter;
mod hardware;
mod internal_wallet;
mod mm_proxy_adapter;
mod mm_proxy_manager;
mod network_utils;
mod node_adapter;
mod node_manager;
mod p2pool;
mod p2pool_adapter;
mod p2pool_manager;
mod port_allocator;
mod process_adapter;
mod process_killer;
mod process_stats_collector;
mod process_utils;
mod process_watcher;
mod progress_tracker;
mod systemtray_manager;
mod telemetry_manager;
mod telemetry_service;
mod tests;
mod tor_adapter;
mod tor_manager;
mod updates_manager;
mod utils;
mod wallet_adapter;
mod wallet_manager;
mod xmrig;
mod xmrig_adapter;

const LOG_TARGET: &str = "tari::universe::main";
#[cfg(not(any(feature = "release-ci", feature = "release-ci-beta")))]
const APPLICATION_FOLDER_ID: &str = "com.tari.universe.alpha";
#[cfg(all(feature = "release-ci", feature = "release-ci-beta"))]
const APPLICATION_FOLDER_ID: &str = "com.tari.universe.other";
#[cfg(all(feature = "release-ci", not(feature = "release-ci-beta")))]
const APPLICATION_FOLDER_ID: &str = "com.tari.universe";
#[cfg(all(feature = "release-ci-beta", not(feature = "release-ci")))]
const APPLICATION_FOLDER_ID: &str = "com.tari.universe.beta";

struct CpuMinerConfig {
    node_connection: CpuMinerConnection,
    tari_address: TariAddress,
    eco_mode_xmrig_options: Vec<String>,
    ludicrous_mode_xmrig_options: Vec<String>,
    custom_mode_xmrig_options: Vec<String>,
    eco_mode_cpu_percentage: Option<u32>,
    ludicrous_mode_cpu_percentage: Option<u32>,
}

#[derive(Debug, Serialize, Clone)]
#[allow(dead_code)]
struct CriticalProblemEvent {
    title: Option<String>,
    description: Option<String>,
}

#[allow(clippy::too_many_lines)]
async fn setup_inner(
    state: tauri::State<'_, UniverseAppState>,
    app: tauri::AppHandle,
) -> Result<(), anyhow::Error> {
    app.emit(
        "setup_message",
        SetupStatusEvent {
            event_type: "setup_status".to_string(),
            title: "starting-up".to_string(),
            title_params: None,
            progress: 0.0,
        },
    )
    .inspect_err(|e| error!(target: LOG_TARGET, "Could not emit event 'setup_message': {:?}", e))?;

    #[cfg(target_os = "macos")]
    if !cfg!(dev) && !is_app_in_applications_folder() {
        app.emit(
            "critical_problem",
            CriticalProblemEvent {
                title: None,
                description: Some("not-installed-in-applications-directory".to_string()),
            },
        )
        .inspect_err(
            |e| error!(target: LOG_TARGET, "Could not emit event 'critical_problem': {:?}", e),
        )?;
        return Ok(());
    }

    state
        .updates_manager
        .init_periodic_updates(app.clone())
        .await?;

    let data_dir = app
        .path()
        .app_local_data_dir()
        .expect("Could not get data dir");
    let config_dir = app
        .path()
        .app_config_dir()
        .expect("Could not get config dir");
    let log_dir = app.path().app_log_dir().expect("Could not get log dir");

    #[cfg(target_os = "windows")]
    if cfg!(target_os = "windows") && !cfg!(dev) {
        ExternalDependencies::current()
            .read_registry_installed_applications()
            .await?;
        let is_missing = ExternalDependencies::current()
            .check_if_some_dependency_is_not_installed()
            .await;
        let external_dependencies = ExternalDependencies::current()
            .get_external_dependencies()
            .await;

        if is_missing {
            *state.missing_dependencies.write().await = Some(external_dependencies);
            return Ok(());
        }
    }

    let _unused = state
        .systemtray_manager
        .write()
        .await
        .initialize_tray(app.clone());

    let cpu_miner_config = state.cpu_miner_config.read().await;
    let app_config = state.config.read().await;
    let use_tor = app_config.use_tor();
    let p2pool_enabled = app_config.p2pool_enabled();
    drop(app_config);
    let mm_proxy_manager = state.mm_proxy_manager.clone();

    let is_auto_launcher_enabled = state.config.read().await.should_auto_launch();
    AutoLauncher::current()
        .initialize_auto_launcher(is_auto_launcher_enabled)
        .await?;

    let (tx, rx) = watch::channel("".to_string());
    let progress = ProgressTracker::new(app.clone(), Some(tx));

    let last_binaries_update_timestamp = state.config.read().await.last_binaries_update_timestamp();
    let now = SystemTime::now();

    state
        .telemetry_manager
        .write()
        .await
        .initialize(app.clone())
        .await?;

    let mut telemetry_id = state
        .telemetry_manager
        .read()
        .await
        .get_unique_string()
        .await;
    if telemetry_id.is_empty() {
        telemetry_id = "unknown_miner_tari_universe".to_string();
    }

    let app_version = app.package_info().version.clone();
    state
        .telemetry_service
        .write()
        .await
        .init(app_version.to_string(), telemetry_id.clone())
        .await?;
    let telemetry_service = state.telemetry_service.clone();
    let telemetry_service = &telemetry_service.read().await;

    let mut binary_resolver = BinaryResolver::current().write().await;
    let should_check_for_update = now
        .duration_since(last_binaries_update_timestamp)
        .unwrap_or(Duration::from_secs(0))
        > Duration::from_secs(60 * 60 * 6);

    if use_tor && !cfg!(target_os = "macos") {
        telemetry_service
            .send(
                "checking-latest-version-tor".to_string(),
                json!({
                    "service": "tor_manager",
                    "percentage": 0,
                }),
            )
            .await?;
        progress.set_max(5).await;
        progress
            .update("checking-latest-version-tor".to_string(), None, 0)
            .await;
        binary_resolver
            .initialize_binary_timeout(
                Binaries::Tor,
                progress.clone(),
                should_check_for_update,
                rx.clone(),
            )
            .await?;
        sleep(Duration::from_secs(1));
    }

    let _unused = telemetry_service
        .send(
            "checking-latest-version-node".to_string(),
            json!({
                "service": "node_manager",
                "percentage": 5,
            }),
        )
        .await;
    progress.set_max(10).await;
    progress
        .update("checking-latest-version-node".to_string(), None, 0)
        .await;
    binary_resolver
        .initialize_binary_timeout(
            Binaries::MinotariNode,
            progress.clone(),
            should_check_for_update,
            rx.clone(),
        )
        .await?;
    sleep(Duration::from_secs(1));

    let _unused = telemetry_service
        .send(
            "checking-latest-version-mmproxy".to_string(),
            json!({
                "service": "mmproxy",
                "percentage": 10,
            }),
        )
        .await;
    progress.set_max(15).await;
    progress
        .update("checking-latest-version-mmproxy".to_string(), None, 0)
        .await;
    binary_resolver
        .initialize_binary_timeout(
            Binaries::MergeMiningProxy,
            progress.clone(),
            should_check_for_update,
            rx.clone(),
        )
        .await?;
    sleep(Duration::from_secs(1));

    let _unused = telemetry_service
        .send(
            "checking-latest-version-wallet".to_string(),
            json!({
                "service": "wallet",
                "percentage": 15,
            }),
        )
        .await;
    progress.set_max(20).await;
    progress
        .update("checking-latest-version-wallet".to_string(), None, 0)
        .await;
    binary_resolver
        .initialize_binary_timeout(
            Binaries::Wallet,
            progress.clone(),
            should_check_for_update,
            rx.clone(),
        )
        .await?;
    sleep(Duration::from_secs(1));

    let _unused = telemetry_service
        .send(
            "checking-latest-version-gpuminer".to_string(),
            json!({
                "service": "gpuminer",
                "percentage":20,
            }),
        )
        .await;
    progress.set_max(25).await;
    progress
        .update("checking-latest-version-gpuminer".to_string(), None, 0)
        .await;
    binary_resolver
        .initialize_binary_timeout(
            Binaries::GpuMiner,
            progress.clone(),
            should_check_for_update,
            rx.clone(),
        )
        .await?;
    sleep(Duration::from_secs(1));

    let _unused = telemetry_service
        .send(
            "checking-latest-version-xmrig".to_string(),
            json!({
                "service": "xmrig",
                "percentage":25,
            }),
        )
        .await;
    progress.set_max(30).await;
    progress
        .update("checking-latest-version-xmrig".to_string(), None, 0)
        .await;
    binary_resolver
        .initialize_binary_timeout(
            Binaries::Xmrig,
            progress.clone(),
            should_check_for_update,
            rx.clone(),
        )
        .await?;
    sleep(Duration::from_secs(1));

    let _unused = telemetry_service
        .send(
            "checking-latest-version-sha-p2pool".to_string(),
            json!({
                "service": "sha_p2pool",
                "percentage":30,
            }),
        )
        .await;
    progress.set_max(35).await;
    progress
        .update("checking-latest-version-sha-p2pool".to_string(), None, 0)
        .await;
    binary_resolver
        .initialize_binary_timeout(
            Binaries::ShaP2pool,
            progress.clone(),
            should_check_for_update,
            rx.clone(),
        )
        .await?;
    sleep(Duration::from_secs(1));

    if should_check_for_update {
        state
            .config
            .write()
            .await
            .set_last_binaries_update_timestamp(now)
            .await?;
    }

    //drop binary resolver to release the lock
    drop(binary_resolver);

    let _unused = state
        .gpu_miner
        .write()
        .await
        .detect(config_dir.clone())
        .await
        .inspect_err(|e| error!(target: LOG_TARGET, "Could not detect gpu miner: {:?}", e));

    HardwareStatusMonitor::current().initialize().await?;

    let mut tor_control_port = None;
    if use_tor && !cfg!(target_os = "macos") {
        state
            .tor_manager
            .ensure_started(
                state.shutdown.to_signal(),
                data_dir.clone(),
                config_dir.clone(),
                log_dir.clone(),
            )
            .await?;
        tor_control_port = state.tor_manager.get_control_port().await?;
    }
    let _unused = telemetry_service
        .send(
            "waiting-for-minotari-node-to-start".to_string(),
            json!({
                "service": "minotari_node",
                "percentage":35,
            }),
        )
        .await;
    progress.set_max(37).await;
    progress
        .update("waiting-for-minotari-node-to-start".to_string(), None, 0)
        .await;
    for _i in 0..2 {
        match state
            .node_manager
            .ensure_started(
                state.shutdown.to_signal(),
                data_dir.clone(),
                config_dir.clone(),
                log_dir.clone(),
                use_tor,
                tor_control_port,
            )
            .await
        {
            Ok(_) => {}
            Err(e) => {
                if let NodeManagerError::ExitCode(code) = e {
                    if STOP_ON_ERROR_CODES.contains(&code) {
                        warn!(target: LOG_TARGET, "Database for node is corrupt or needs a reset, deleting and trying again.");
                        state.node_manager.clean_data_folder(&data_dir).await?;
                        let _unused = telemetry_service
                            .send(
                                "resetting-minotari-node-database".to_string(),
                                json!({
                                    "service": "minotari_node",
                                    "percentage":37,
                                }),
                            )
                            .await;
                        progress.set_max(38).await;
                        progress
                            .update("minotari-node-restarting".to_string(), None, 0)
                            .await;
                        continue;
                    }
                }
                error!(target: LOG_TARGET, "Could not start node manager: {:?}", e);

                app.exit(-1);
                return Err(e.into());
            }
        }
    }
    info!(target: LOG_TARGET, "Node has started and is ready");

    let _unused = telemetry_service
        .send(
            "waiting-for-wallet".to_string(),
            json!({
                "service": "wallet",
                "percentage":35,
            }),
        )
        .await;
    progress.set_max(40).await;
    progress
        .update("waiting-for-wallet".to_string(), None, 0)
        .await;
    state
        .wallet_manager
        .ensure_started(
            state.shutdown.to_signal(),
            data_dir.clone(),
            config_dir.clone(),
            log_dir.clone(),
        )
        .await?;

    let _unused = telemetry_service
        .send(
            "wallet-started".to_string(),
            json!({
                "service": "wallet",
                "percentage":40,
            }),
        )
        .await;
    progress.set_max(45).await;
    progress.update("wallet-started".to_string(), None, 0).await;
    progress
        .update("waiting-for-node".to_string(), None, 0)
        .await;
    let _unused = telemetry_service
        .send(
            "preparing-for-initial-sync".to_string(),
            json!({
                "service": "initial_sync",
                "percentage":45,
            }),
        )
        .await;
    progress.set_max(75).await;
    state.node_manager.wait_synced(progress.clone()).await?;
    let mut telemetry_id = state
        .telemetry_manager
        .read()
        .await
        .get_unique_string()
        .await;
    if telemetry_id.is_empty() {
        telemetry_id = "unknown_miner_tari_universe".to_string();
    }

    if p2pool_enabled {
        let _unused = telemetry_service
            .send(
                "starting-p2pool".to_string(),
                json!({
                    "service": "starting_p2pool",
                    "percentage":75,
                }),
            )
            .await;
        progress.set_max(85).await;
        progress
            .update("starting-p2pool".to_string(), None, 0)
            .await;

        let base_node_grpc = state.node_manager.get_grpc_port().await?;
        let p2pool_config = P2poolConfig::builder()
            .with_base_node(base_node_grpc)
            .with_stats_server_port(state.config.read().await.p2pool_stats_server_port())
            .build()?;

        state
            .p2pool_manager
            .ensure_started(
                state.shutdown.to_signal(),
                p2pool_config,
                data_dir.clone(),
                config_dir.clone(),
                log_dir.clone(),
            )
            .await?;
    }

    let _unused = telemetry_service
        .send(
            "starting-mmproxy".to_string(),
            json!({
                "service": "starting_mmproxy",
                "percentage":85,
            }),
        )
        .await;
    progress.set_max(100).await;
    progress
        .update("starting-mmproxy".to_string(), None, 0)
        .await;

    let base_node_grpc_port = state.node_manager.get_grpc_port().await?;

    let config = state.config.read().await;
    let p2pool_port = state.p2pool_manager.grpc_port().await;
    mm_proxy_manager
        .start(StartConfig {
            base_node_grpc_port,
            p2pool_port,
            app_shutdown: state.shutdown.to_signal().clone(),
            base_path: data_dir.clone(),
            config_path: config_dir.clone(),
            log_path: log_dir.clone(),
            tari_address: cpu_miner_config.tari_address.clone(),
            coinbase_extra: telemetry_id,
            p2pool_enabled,
            monero_nodes: config.mmproxy_monero_nodes().clone(),
            use_monero_fail: config.mmproxy_use_monero_fail(),
        })
        .await?;
    mm_proxy_manager.wait_ready().await?;
    *state.is_setup_finished.write().await = true;
    let _unused = telemetry_service
        .send(
            "setup-finished".to_string(),
            json!({
                "service": "setup_finished",
                "percentage":100,
            }),
        )
        .await;
    drop(
        app.clone()
            .emit(
                "setup_message",
                SetupStatusEvent {
                    event_type: "setup_status".to_string(),
                    title: "application-started".to_string(),
                    title_params: None,
                    progress: 1.0,
                },
            )
            .inspect_err(
                |e| error!(target: LOG_TARGET, "Could not emit event 'setup_message': {:?}", e),
            ),
    );

    let move_handle = app.clone();
    tauri::async_runtime::spawn(async move {
        let app_state = move_handle.state::<UniverseAppState>().clone();
        let mut interval: time::Interval = time::interval(Duration::from_secs(1));
        let mut shutdown_signal = app_state.shutdown.to_signal();
        loop {
            select! {
                _ = interval.tick() => {
                    if let Ok(metrics_ret) = commands::get_miner_metrics(app_state.clone()).await {
                        drop(move_handle.emit("miner_metrics", metrics_ret));
                    }
                },
                _ = shutdown_signal.wait() => {
                    break;
                },
            }
        }
    });

    let w_move_handle = app.clone();
    tauri::async_runtime::spawn(async move {
        let app_state = w_move_handle.state::<UniverseAppState>().clone();
        let mut interval = time::interval(Duration::from_secs(5));
        let mut shutdown_signal = app_state.shutdown.to_signal();

        loop {
            select! {
                _ = interval.tick() => {
                    if let Ok(wallet) = commands::emit_tari_wallet_details(app_state.clone()).await {
                        drop(w_move_handle.emit("wallet_details", wallet));
                    }
                },
                _ = shutdown_signal.wait() => {
                    break;
                },
            }
        }
    });

    let app_handle_clone: tauri::AppHandle = app.clone();
    tauri::async_runtime::spawn(async move {
        let mut interval: time::Interval = time::interval(Duration::from_secs(30));
        let mut has_send_error = false;

        loop {
            let state = app_handle_clone.state::<UniverseAppState>().inner();
            if state.shutdown.is_triggered() {
                break;
            }

            interval.tick().await;
            let check_if_orphan = state
                .node_manager
                .check_if_is_orphan_chain(!has_send_error)
                .await;
            match check_if_orphan {
                Ok(is_stuck) => {
                    if is_stuck {
                        error!(target: LOG_TARGET, "Miner is stuck on orphan chain");
                    }
                    if is_stuck && !has_send_error {
                        has_send_error = true;
                    }
                    drop(app_handle_clone.emit("is_stuck", is_stuck));
                }
                Err(ref e) => {
                    error!(target: LOG_TARGET, "{}", e);
                }
            }
        }
    });

    Ok(())
}

<<<<<<< HEAD
#[tauri::command]
async fn load_audio_config(
    _window: tauri::Window,
    state: tauri::State<'_, UniverseAppState>,
) -> Result<bool, String> {
    Ok(state.config.read().await.audio_enabled)
}

#[tauri::command]
async fn set_audio_config(
    audio_enabled: bool,
    state: tauri::State<'_, UniverseAppState>,
) -> Result<(), String> {
    state
        .config
        .write()
        .await
        .set_audio_enabled(audio_enabled)
        .await
        .inspect_err(|e| error!("error at set_audio_config {:?}", e))
        .map_err(|e| e.to_string())?;
    info!(target: LOG_TARGET, "Setting audio config to {}", audio_enabled);
    Ok(())
}

#[allow(clippy::struct_excessive_bools)]
#[derive(Debug, Serialize)]
pub struct AppStatus {
    cpu: CpuMinerStatus,
    gpu: GpuMinerStatus,
    hardware_status: HardwareStatus,
    base_node: BaseNodeStatus,
    wallet_balance: WalletBalance,
    mode: MiningMode,
    auto_mining: bool,
    p2pool_enabled: bool,
    p2pool_stats: HashMap<String, Stats>,
    tari_address_base58: String,
    tari_address_emoji: String,
    monero_address: String,
    cpu_mining_enabled: bool,
    gpu_mining_enabled: bool,
}

#[derive(Debug, Serialize)]
pub struct ApplicationsVersions {
    tari_universe: String,
    xmrig: String,
    minotari_node: String,
    mm_proxy: String,
    wallet: String,
    sha_p2pool: String,
}

#[derive(Debug, Serialize)]
pub struct BaseNodeStatus {
    block_height: u64,
    block_time: u64,
    is_synced: bool,
}
#[derive(Debug, Serialize)]
pub struct CpuMinerStatus {
    pub is_mining: bool,
    pub hash_rate: f64,
    pub estimated_earnings: u64,
    pub connection: CpuMinerConnectionStatus,
}

#[derive(Debug, Serialize)]
pub struct CpuMinerConnectionStatus {
    pub is_connected: bool,
    // pub error: Option<String>,
}

pub enum CpuMinerConnection {
    BuiltInProxy,
}

struct CpuMinerConfig {
    node_connection: CpuMinerConnection,
    tari_address: TariAddress,
}

=======
#[derive(Clone)]
>>>>>>> 332bb9ec
struct UniverseAppState {
    stop_start_mutex: Arc<Mutex<()>>,
    base_node_latest_status: Arc<watch::Receiver<BaseNodeStatus>>,
    wallet_latest_balance: Arc<watch::Receiver<Option<WalletBalance>>>,
    gpu_latest_status: Arc<watch::Receiver<GpuMinerStatus>>,
    p2pool_latest_status: Arc<watch::Receiver<Option<P2poolStats>>>,
    is_getting_p2pool_connections: Arc<AtomicBool>,
    is_getting_miner_metrics: Arc<AtomicBool>,
    is_getting_transaction_history: Arc<AtomicBool>,
    is_setup_finished: Arc<RwLock<bool>>,
    missing_dependencies: Arc<RwLock<Option<RequiredExternalDependency>>>,
    config: Arc<RwLock<AppConfig>>,
    in_memory_config: Arc<RwLock<AppInMemoryConfig>>,
    shutdown: Shutdown,
    tari_address: Arc<RwLock<TariAddress>>,
    cpu_miner: Arc<RwLock<CpuMiner>>,
    gpu_miner: Arc<RwLock<GpuMiner>>,
    cpu_miner_config: Arc<RwLock<CpuMinerConfig>>,
    mm_proxy_manager: MmProxyManager,
    node_manager: NodeManager,
    wallet_manager: WalletManager,
    telemetry_manager: Arc<RwLock<TelemetryManager>>,
    telemetry_service: Arc<RwLock<TelemetryService>>,
    feedback: Arc<RwLock<Feedback>>,
    p2pool_manager: P2poolManager,
    tor_manager: TorManager,
    updates_manager: UpdatesManager,
    cached_p2pool_connections: Arc<RwLock<Option<Option<Connections>>>>,
    cached_miner_metrics: Arc<RwLock<Option<MinerMetrics>>>,
    systemtray_manager: Arc<RwLock<SystemTrayManager>>,
}

#[derive(Clone, serde::Serialize)]
struct Payload {
    args: Vec<String>,
    cwd: String,
}

#[derive(Clone, serde::Serialize, serde::Deserialize)]
struct FEPayload {
    token: Option<String>,
}

#[derive(Clone, serde::Serialize)]
struct SetupPayload {
    setup_complete: bool,
}

#[allow(clippy::too_many_lines)]
fn main() {
    let _unused = fix_path_env::fix();
    // TODO: Integrate sentry into logs. Because we are using Tari's logging infrastructure, log4rs
    // sets the logger and does not expose a way to add sentry into it.

    let client = sentry::init((
        "https://edd6b9c1494eb7fda6ee45590b80bcee@o4504839079002112.ingest.us.sentry.io/4507979991285760",
        sentry::ClientOptions {
            release: sentry::release_name!(),
            attach_stacktrace: true,
            ..Default::default()
        },
    ));
    let _guard = minidump::init(&client);

    let shutdown = Shutdown::new();

    let mut stats_collector = ProcessStatsCollectorBuilder::new();
    // NOTE: Nothing is started at this point, so ports are not known. You can only start settings ports
    // and addresses once the different services have been started.
    // A better way is to only provide the config when we start the service.
    let (base_node_watch_tx, base_node_watch_rx) = watch::channel(BaseNodeStatus::default());
    let node_manager = NodeManager::new(base_node_watch_tx, &mut stats_collector);
    let (wallet_watch_tx, wallet_watch_rx) = watch::channel::<Option<WalletBalance>>(None);
    let wallet_manager =
        WalletManager::new(node_manager.clone(), wallet_watch_tx, &mut stats_collector);
    let wallet_manager2 = wallet_manager.clone();
    let (p2pool_stats_tx, p2pool_stats_rx) = watch::channel(None);
    let p2pool_manager = P2poolManager::new(p2pool_stats_tx, &mut stats_collector);

    let cpu_config = Arc::new(RwLock::new(CpuMinerConfig {
        node_connection: CpuMinerConnection::BuiltInProxy,
        tari_address: TariAddress::default(),
        eco_mode_xmrig_options: vec![],
        ludicrous_mode_xmrig_options: vec![],
        custom_mode_xmrig_options: vec![],
        eco_mode_cpu_percentage: None,
        ludicrous_mode_cpu_percentage: None,
    }));

    let app_in_memory_config =
        Arc::new(RwLock::new(app_in_memory_config::AppInMemoryConfig::init()));

    let (gpu_status_tx, gpu_status_rx) = watch::channel(GpuMinerStatus::default());
    let cpu_miner: Arc<RwLock<CpuMiner>> = Arc::new(CpuMiner::new(&mut stats_collector).into());
    let gpu_miner: Arc<RwLock<GpuMiner>> =
        Arc::new(GpuMiner::new(gpu_status_tx, &mut stats_collector).into());

    let app_config_raw = AppConfig::new();
    let app_config = Arc::new(RwLock::new(app_config_raw.clone()));
    let tor_manager = TorManager::new(&mut stats_collector);
    let mm_proxy_manager = MmProxyManager::new(&mut stats_collector);

    let telemetry_manager: TelemetryManager = TelemetryManager::new(
        cpu_miner.clone(),
        app_config.clone(),
        app_in_memory_config.clone(),
        Some(Network::default()),
        gpu_status_rx.clone(),
        base_node_watch_rx.clone(),
        p2pool_stats_rx.clone(),
        stats_collector.build(),
    );
    let telemetry_service = TelemetryService::new(app_config.clone(), app_in_memory_config.clone());
    let updates_manager = UpdatesManager::new(app_config.clone(), shutdown.to_signal());

    let feedback = Feedback::new(app_in_memory_config.clone(), app_config.clone());

    let app_state = UniverseAppState {
        stop_start_mutex: Arc::new(Mutex::new(())),
        is_getting_miner_metrics: Arc::new(AtomicBool::new(false)),
        is_getting_p2pool_connections: Arc::new(AtomicBool::new(false)),
        base_node_latest_status: Arc::new(base_node_watch_rx),
        wallet_latest_balance: Arc::new(wallet_watch_rx),
        gpu_latest_status: Arc::new(gpu_status_rx),
        p2pool_latest_status: Arc::new(p2pool_stats_rx),
        is_setup_finished: Arc::new(RwLock::new(false)),
        missing_dependencies: Arc::new(RwLock::new(None)),
        is_getting_transaction_history: Arc::new(AtomicBool::new(false)),
        config: app_config.clone(),
        in_memory_config: app_in_memory_config.clone(),
        shutdown: shutdown.clone(),
        tari_address: Arc::new(RwLock::new(TariAddress::default())),
        cpu_miner: cpu_miner.clone(),
        gpu_miner: gpu_miner.clone(),
        cpu_miner_config: cpu_config.clone(),
        mm_proxy_manager: mm_proxy_manager.clone(),
        node_manager,
        wallet_manager,
        p2pool_manager,
        telemetry_manager: Arc::new(RwLock::new(telemetry_manager)),
        telemetry_service: Arc::new(RwLock::new(telemetry_service)),
        feedback: Arc::new(RwLock::new(feedback)),
        tor_manager,
        updates_manager,
        cached_p2pool_connections: Arc::new(RwLock::new(None)),
        cached_miner_metrics: Arc::new(RwLock::new(None)),
        systemtray_manager: Arc::new(RwLock::new(SystemTrayManager::new())),
    };
    let app_state_clone = app_state.clone();
    let app = tauri::Builder::default()
        .plugin(tauri_plugin_clipboard_manager::init())
        .plugin(tauri_plugin_process::init())
        .plugin(tauri_plugin_sentry::init_with_no_injection(&client))
        .plugin(tauri_plugin_os::init())
        .plugin(tauri_plugin_shell::init())
        .plugin(tauri_plugin_single_instance::init(|app, argv, cwd| {
            println!("{}, {argv:?}, {cwd}", app.package_info().name);

            app.emit("single-instance", Payload { args: argv, cwd })
                .unwrap_or_else(
                    |e| error!(target: LOG_TARGET, "Could not emit single-instance event: {:?}", e),
                );
        }))
        .plugin(tauri_plugin_updater::Builder::new().build())
        .plugin(tauri_plugin_cli::init())
        .setup(|app| {
            let config_path = app
                .path()
                .app_config_dir()
                .expect("Could not get config dir");

            // Remove this after it's been rolled out for a few versions
            let log_path = app.path().app_log_dir().map_err(|e| e.to_string())?;
            let logs_cleared_file = log_path.join("logs_cleared");
            if logs_cleared_file.exists() {
                remove_file(&logs_cleared_file).map_err(|e| e.to_string())?;
            }

            let contents = setup_logging(
                &log_path
                    .join("universe")
                    .join("configs")
                    .join("log4rs_config_universe.yml"),
                &app.path().app_log_dir().expect("Could not get log dir"),
                include_str!("../log4rs/universe_sample.yml"),
            )
            .expect("Could not set up logging");
            let config: RawConfig = serde_yaml::from_str(&contents)
                .expect("Could not parse the contents of the log file as yaml");
            log4rs::init_raw_config(config).expect("Could not initialize logging");

            // Do this after logging has started otherwise we can't actually see any errors
            app.manage(app_state_clone);
            match app.cli().matches() {
                Ok(matches) => {
                    if let Some(backup_path) = matches.args.get("import-backup") {
                        if let Some(backup_path)  = backup_path.value.as_str() {
                            info!(target: LOG_TARGET, "Trying to copy backup to existing db: {:?}", backup_path);
                            let backup_path = Path::new(backup_path);
                            if backup_path.exists() {
                               let existing_db = app.path()
                                    .app_local_data_dir()
                                    .map_err(Box::new)?
                                    .join("node")
                                    .join(Network::get_current_or_user_setting_or_default().to_string())
                                    .join("data").join("base_node").join("db");

                                info!(target: LOG_TARGET, "Existing db path: {:?}", existing_db);
                                let _unused = fs::remove_dir_all(&existing_db).inspect_err(|e| warn!(target: LOG_TARGET, "Could not remove existing db when importing backup: {:?}", e));
                                let _unused=fs::create_dir_all(&existing_db).inspect_err(|e| error!(target: LOG_TARGET, "Could not create existing db when importing backup: {:?}", e));
                                let _unused = fs::copy(backup_path, existing_db.join("data.mdb")).inspect_err(|e| error!(target: LOG_TARGET, "Could not copy backup to existing db: {:?}", e));
                            } else {
                                warn!(target: LOG_TARGET, "Backup file does not exist: {:?}", backup_path);
                            }
                        }
                    }
                },
                Err(e) => {
                    error!(target: LOG_TARGET, "Could not get cli matches: {:?}", e);
                   return Err(Box::new(e));
                }
            };
            // The start of needed restart operations. Break this out into a module if we need n+1
            let tcp_tor_toggled_file = config_path.join("tcp_tor_toggled");
            if tcp_tor_toggled_file.exists() {
                let network = Network::default().as_key_str();

                let node_peer_db = config_path.join("node").join(network).join("peer_db");
                let wallet_peer_db = config_path.join("wallet").join(network).join("peer_db");

                // They may not exist. This could be first run.
                if node_peer_db.exists() {
                    if let Err(e) = remove_dir_all(node_peer_db) {
                        warn!(target: LOG_TARGET, "Could not clear peer data folder: {}", e);
                    }
                }

                if wallet_peer_db.exists() {
                    if let Err(e) = remove_dir_all(wallet_peer_db) {
                        warn!(target: LOG_TARGET, "Could not clear peer data folder: {}", e);
                    }
                }

                remove_file(tcp_tor_toggled_file).map_err(|e| {
                    error!(target: LOG_TARGET, "Could not remove tcp_tor_toggled file: {}", e);
                    e.to_string()
                })?;
            }

            let cpu_config2 = cpu_config.clone();
            let thread_config: JoinHandle<Result<(), anyhow::Error>> =
                tauri::async_runtime::spawn(async move {
                    let mut app_conf = app_config.write().await;
                    app_conf.load_or_create(config_path).await?;

                    let mut cpu_conf = cpu_config2.write().await;
                    cpu_conf.eco_mode_cpu_percentage = app_conf.eco_mode_cpu_threads();
                    cpu_conf.ludicrous_mode_cpu_percentage = app_conf.ludicrous_mode_cpu_threads();
                    cpu_conf.eco_mode_xmrig_options = app_conf.eco_mode_cpu_options().clone();
                    cpu_conf.ludicrous_mode_xmrig_options =
                        app_conf.ludicrous_mode_cpu_options().clone();
                    cpu_conf.custom_mode_xmrig_options = app_conf.custom_mode_cpu_options().clone();

                    Ok(())
                });

            match tauri::async_runtime::block_on(thread_config) {
                Ok(_) => {}
                Err(e) => {
                    error!(target: LOG_TARGET, "Error setting up app state: {:?}", e);
                }
            };

            let config_path = app
                .path()
                .app_config_dir()
                .expect("Could not get config dir");
            let address = app.state::<UniverseAppState>().tari_address.clone();
            let thread = tauri::async_runtime::spawn(async move {
                match InternalWallet::load_or_create(config_path).await {
                    Ok(wallet) => {
                        cpu_config.write().await.tari_address = wallet.get_tari_address();
                        wallet_manager2
                            .set_view_private_key_and_spend_key(
                                wallet.get_view_key(),
                                wallet.get_spend_key(),
                            )
                            .await;
                        let mut lock = address.write().await;
                        *lock = wallet.get_tari_address();
                        Ok(())
                        //app.state::<UniverseAppState>().tari_address = wallet.get_tari_address();
                    }
                    Err(e) => {
                        error!(target: LOG_TARGET, "Error loading internal wallet: {:?}", e);
                        // TODO: If this errors, the application does not exit properly.
                        // So temporarily we are going to kill it here

                        Err(e)
                    }
                }
            });

            match tauri::async_runtime::block_on(thread).expect("Could not start task") {
                Ok(_) => {
                    // let mut lock = app.state::<UniverseAppState>().tari_address.write().await;
                    // *lock = address;
                    Ok(())
                }
                Err(e) => {
                    error!(target: LOG_TARGET, "Error setting up internal wallet: {:?}", e);
                    Err(e.into())
                }
            }
        })
        .on_page_load(|webview, _ | {
            info!(target: LOG_TARGET, "Frontend is ready");
            let w = webview.clone();
            tauri::async_runtime::spawn(async move {
                let app_handle = w.app_handle();
                let state = app_handle.state::<UniverseAppState>().clone();
                let setup_complete_clone = state.is_setup_finished.read().await;
                let missing_dependencies = state.missing_dependencies.read().await;
                let setup_complete_value = *setup_complete_clone;

                let prog = ProgressTracker::new(app_handle.clone(), None);
                prog.send_last_action("".to_string()).await;

                time::sleep(Duration::from_secs(3)).await;
                app_handle.clone().emit("app_ready", SetupPayload { setup_complete: setup_complete_value }).expect("Could not emit event 'app_ready'");


                let has_missing = missing_dependencies.is_some();
                let external_dependencies = missing_dependencies.clone();
                if has_missing {
                    app_handle.clone().emit("missing-applications", external_dependencies).expect("Could not emit event 'missing-applications");
                }

            });
        })
        .invoke_handler(tauri::generate_handler![
<<<<<<< HEAD
            setup_application,
            status,
            start_mining,
            stop_mining,
            set_p2pool_enabled,
            set_mode,
            open_log_dir,
            get_seed_words,
            get_applications_versions,
            update_applications,
            log_web_message,
            set_telemetry_mode,
            get_telemetry_mode,
            set_airdrop_access_token,
            get_app_id,
            get_app_in_memory_config,
            set_monero_address,
            update_applications,
            reset_settings,
            set_gpu_mining_enabled,
            set_cpu_mining_enabled,
            restart_application,
            load_audio_config,
            set_audio_config
=======
            commands::close_splashscreen,
            commands::download_and_start_installer,
            commands::exit_application,
            commands::fetch_tor_bridges,
            commands::get_app_config,
            commands::get_app_in_memory_config,
            commands::get_applications_versions,
            commands::get_external_dependencies,
            commands::get_max_consumption_levels,
            commands::get_miner_metrics,
            commands::get_monero_seed_words,
            commands::get_network,
            commands::get_p2pool_stats,
            commands::get_paper_wallet_details,
            commands::get_seed_words,
            commands::emit_tari_wallet_details,
            commands::get_tor_config,
            commands::get_tor_entry_guards,
            commands::get_coinbase_transactions,
            commands::import_seed_words,
            commands::log_web_message,
            commands::open_log_dir,
            commands::reset_settings,
            commands::resolve_application_language,
            commands::restart_application,
            commands::send_feedback,
            commands::set_allow_telemetry,
            commands::send_data_telemetry_service,
            commands::set_application_language,
            commands::set_auto_update,
            commands::set_cpu_mining_enabled,
            commands::set_display_mode,
            commands::set_excluded_gpu_devices,
            commands::set_gpu_mining_enabled,
            commands::set_mine_on_app_start,
            commands::set_mode,
            commands::set_monero_address,
            commands::set_monerod_config,
            commands::set_p2pool_enabled,
            commands::set_show_experimental_settings,
            commands::set_should_always_use_system_language,
            commands::set_should_auto_launch,
            commands::set_tor_config,
            commands::set_use_tor,
            commands::set_visual_mode,
            commands::start_mining,
            commands::stop_mining,
            commands::update_applications,
            commands::get_p2pool_connections,
            commands::set_p2pool_stats_server_port,
            commands::get_used_p2pool_stats_server_port,
            commands::proceed_with_update,
            commands::set_pre_release,
            commands::check_for_updates,
            commands::try_update,
            commands::get_network,
            commands::sign_ws_data,
            commands::set_airdrop_tokens,
            commands::get_airdrop_tokens
>>>>>>> 332bb9ec
        ])
        .build(tauri::generate_context!())
        .inspect_err(
            |e| error!(target: LOG_TARGET, "Error while building tauri application: {:?}", e),
        )
        .expect("error while running tauri application");

    info!(
        target: LOG_TARGET,
        "Starting Tari Universe version: {}",
        app.package_info().version
    );
    app.run(move |app_handle, event| match event {
        tauri::RunEvent::Ready  => {
            info!(target: LOG_TARGET, "RunEvent Ready");
            let handle_clone = app_handle.clone();
            tauri::async_runtime::spawn(async move {
                let state = handle_clone.state::<UniverseAppState>().clone();
                let _res = setup_inner(state, handle_clone.clone())
                    .await
                    .inspect_err(|e| error!(target: LOG_TARGET, "Could not setup app: {:?}", e));
            });
        }
        tauri::RunEvent::ExitRequested { api: _, .. } => {
            info!(target: LOG_TARGET, "App shutdown request caught");
            let _unused = block_on(stop_all_processes(app_handle.clone(), true));
            info!(target: LOG_TARGET, "App shutdown complete");
        }
        tauri::RunEvent::Exit => {
            info!(target: LOG_TARGET, "App shutdown caught");
            let _unused = block_on(stop_all_processes(app_handle.clone(), true));
            info!(target: LOG_TARGET, "Tari Universe v{} shut down successfully", app_handle.package_info().version);
        }
        RunEvent::MainEventsCleared => {
            // no need to handle
        }
        _ => {
            debug!(target: LOG_TARGET, "Unhandled event: {:?}", event);
        }
    });
}<|MERGE_RESOLUTION|>--- conflicted
+++ resolved
@@ -761,93 +761,7 @@
     Ok(())
 }
 
-<<<<<<< HEAD
-#[tauri::command]
-async fn load_audio_config(
-    _window: tauri::Window,
-    state: tauri::State<'_, UniverseAppState>,
-) -> Result<bool, String> {
-    Ok(state.config.read().await.audio_enabled)
-}
-
-#[tauri::command]
-async fn set_audio_config(
-    audio_enabled: bool,
-    state: tauri::State<'_, UniverseAppState>,
-) -> Result<(), String> {
-    state
-        .config
-        .write()
-        .await
-        .set_audio_enabled(audio_enabled)
-        .await
-        .inspect_err(|e| error!("error at set_audio_config {:?}", e))
-        .map_err(|e| e.to_string())?;
-    info!(target: LOG_TARGET, "Setting audio config to {}", audio_enabled);
-    Ok(())
-}
-
-#[allow(clippy::struct_excessive_bools)]
-#[derive(Debug, Serialize)]
-pub struct AppStatus {
-    cpu: CpuMinerStatus,
-    gpu: GpuMinerStatus,
-    hardware_status: HardwareStatus,
-    base_node: BaseNodeStatus,
-    wallet_balance: WalletBalance,
-    mode: MiningMode,
-    auto_mining: bool,
-    p2pool_enabled: bool,
-    p2pool_stats: HashMap<String, Stats>,
-    tari_address_base58: String,
-    tari_address_emoji: String,
-    monero_address: String,
-    cpu_mining_enabled: bool,
-    gpu_mining_enabled: bool,
-}
-
-#[derive(Debug, Serialize)]
-pub struct ApplicationsVersions {
-    tari_universe: String,
-    xmrig: String,
-    minotari_node: String,
-    mm_proxy: String,
-    wallet: String,
-    sha_p2pool: String,
-}
-
-#[derive(Debug, Serialize)]
-pub struct BaseNodeStatus {
-    block_height: u64,
-    block_time: u64,
-    is_synced: bool,
-}
-#[derive(Debug, Serialize)]
-pub struct CpuMinerStatus {
-    pub is_mining: bool,
-    pub hash_rate: f64,
-    pub estimated_earnings: u64,
-    pub connection: CpuMinerConnectionStatus,
-}
-
-#[derive(Debug, Serialize)]
-pub struct CpuMinerConnectionStatus {
-    pub is_connected: bool,
-    // pub error: Option<String>,
-}
-
-pub enum CpuMinerConnection {
-    BuiltInProxy,
-}
-
-struct CpuMinerConfig {
-    node_connection: CpuMinerConnection,
-    tari_address: TariAddress,
-}
-
-=======
 #[derive(Clone)]
->>>>>>> 332bb9ec
 struct UniverseAppState {
     stop_start_mutex: Arc<Mutex<()>>,
     base_node_latest_status: Arc<watch::Receiver<BaseNodeStatus>>,
@@ -998,6 +912,7 @@
     };
     let app_state_clone = app_state.clone();
     let app = tauri::Builder::default()
+        .plugin(tauri_plugin_fs::init())
         .plugin(tauri_plugin_clipboard_manager::init())
         .plugin(tauri_plugin_process::init())
         .plugin(tauri_plugin_sentry::init_with_no_injection(&client))
@@ -1189,32 +1104,6 @@
             });
         })
         .invoke_handler(tauri::generate_handler![
-<<<<<<< HEAD
-            setup_application,
-            status,
-            start_mining,
-            stop_mining,
-            set_p2pool_enabled,
-            set_mode,
-            open_log_dir,
-            get_seed_words,
-            get_applications_versions,
-            update_applications,
-            log_web_message,
-            set_telemetry_mode,
-            get_telemetry_mode,
-            set_airdrop_access_token,
-            get_app_id,
-            get_app_in_memory_config,
-            set_monero_address,
-            update_applications,
-            reset_settings,
-            set_gpu_mining_enabled,
-            set_cpu_mining_enabled,
-            restart_application,
-            load_audio_config,
-            set_audio_config
-=======
             commands::close_splashscreen,
             commands::download_and_start_installer,
             commands::exit_application,
@@ -1274,7 +1163,6 @@
             commands::sign_ws_data,
             commands::set_airdrop_tokens,
             commands::get_airdrop_tokens
->>>>>>> 332bb9ec
         ])
         .build(tauri::generate_context!())
         .inspect_err(
