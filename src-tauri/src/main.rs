// Copyright 2024. The Tari Project
//
// Redistribution and use in source and binary forms, with or without modification, are permitted provided that the
// following conditions are met:
//
// 1. Redistributions of source code must retain the above copyright notice, this list of conditions and the following
// disclaimer.
//
// 2. Redistributions in binary form must reproduce the above copyright notice, this list of conditions and the
// following disclaimer in the documentation and/or other materials provided with the distribution.
//
// 3. Neither the name of the copyright holder nor the names of its contributors may be used to endorse or promote
// products derived from this software without specific prior written permission.
//
// THIS SOFTWARE IS PROVIDED BY THE COPYRIGHT HOLDERS AND CONTRIBUTORS "AS IS" AND ANY EXPRESS OR IMPLIED WARRANTIES,
// INCLUDING, BUT NOT LIMITED TO, THE IMPLIED WARRANTIES OF MERCHANTABILITY AND FITNESS FOR A PARTICULAR PURPOSE ARE
// DISCLAIMED. IN NO EVENT SHALL THE COPYRIGHT HOLDER OR CONTRIBUTORS BE LIABLE FOR ANY DIRECT, INDIRECT, INCIDENTAL,
// SPECIAL, EXEMPLARY, OR CONSEQUENTIAL DAMAGES (INCLUDING, BUT NOT LIMITED TO, PROCUREMENT OF SUBSTITUTE GOODS OR
// SERVICES; LOSS OF USE, DATA, OR PROFITS; OR BUSINESS INTERRUPTION) HOWEVER CAUSED AND ON ANY THEORY OF LIABILITY,
// WHETHER IN CONTRACT, STRICT LIABILITY, OR TORT (INCLUDING NEGLIGENCE OR OTHERWISE) ARISING IN ANY WAY OUT OF THE
// USE OF THIS SOFTWARE, EVEN IF ADVISED OF THE POSSIBILITY OF SUCH DAMAGE.

// Prevents additional console window on Windows in release, DO NOT REMOVE!!
#![cfg_attr(not(debug_assertions), windows_subsystem = "windows")]

use commands::CpuMinerStatus;
use cpu_miner::CpuMinerConfig;
use events_manager::EventsManager;
use gpu_miner_adapter::GpuMinerStatus;
use log::{error, info, warn};
use node::local_node_adapter::LocalNodeAdapter;
use node::node_adapter::BaseNodeStatus;
use node::node_manager::NodeType;
use p2pool::models::Connections;
use process_stats_collector::ProcessStatsCollectorBuilder;

use node::remote_node_adapter::RemoteNodeAdapter;

use setup::setup_manager::SetupManager;
use std::fs::{create_dir_all, remove_dir_all, remove_file, File};
use std::path::Path;
use systemtray_manager::{SystemTrayData, SystemTrayManager};
use tasks_tracker::TasksTrackers;
use tauri_plugin_cli::CliExt;
use telemetry_service::TelemetryService;
use tokio::sync::watch::{self};
use updates_manager::UpdatesManager;
use utils::locks_utils::try_write_with_retry;
use utils::system_status::SystemStatus;
use wallet_adapter::{ConnectivityStatus, WalletState};

use log4rs::config::RawConfig;
use std::fs;
use std::sync::atomic::{AtomicBool, Ordering};
use std::sync::Arc;
use std::time::Duration;
use tari_common::configuration::Network;
use tari_common_types::tari_address::TariAddress;
use tari_shutdown::Shutdown;
use tauri::async_runtime::block_on;
use tauri::{Manager, RunEvent};
use tauri_plugin_sentry::{minidump, sentry};
use tokio::select;
use tokio::sync::{Mutex, RwLock};
use tokio::time;
use utils::logging_utils::setup_logging;

use app_config::AppConfig;
use app_in_memory_config::AppInMemoryConfig;

use progress_tracker_old::ProgressTracker;
use telemetry_manager::TelemetryManager;

use crate::cpu_miner::CpuMiner;

use crate::commands::CpuMinerConnection;
#[cfg(target_os = "windows")]
use crate::external_dependencies::{ExternalDependencies, RequiredExternalDependency};
use crate::feedback::Feedback;
use crate::gpu_miner::GpuMiner;
use crate::mm_proxy_manager::{MmProxyManager, StartConfig};
use crate::node::node_manager::NodeManager;
use crate::p2pool::models::P2poolStats;
use crate::p2pool_manager::P2poolManager;
use crate::spend_wallet_manager::SpendWalletManager;
use crate::tor_manager::TorManager;
use crate::wallet_manager::WalletManager;
#[cfg(target_os = "macos")]
use utils::macos_utils::is_app_in_applications_folder;

mod airdrop;
mod app_config;
mod app_in_memory_config;
mod auto_launcher;
mod binaries;
mod commands;
mod configs;
mod consts;
mod cpu_miner;
mod credential_manager;
mod download_utils;
mod events;
mod events_emitter;
mod events_manager;
mod events_service;
mod external_dependencies;
mod feedback;
mod github;
mod gpu_miner;
mod gpu_miner_adapter;
mod gpu_status_file;
mod hardware;
mod internal_wallet;
mod mm_proxy_adapter;
mod mm_proxy_manager;
mod network_utils;
mod node;
mod p2pool;
mod p2pool_adapter;
mod p2pool_manager;
mod port_allocator;
mod process_adapter;
mod process_killer;
mod process_stats_collector;
mod process_utils;
mod process_watcher;
mod progress_tracker_old;
mod progress_trackers;
mod release_notes;
mod setup;
mod spend_wallet_adapter;
mod spend_wallet_manager;
mod systemtray_manager;
mod tasks_tracker;
mod telemetry_manager;
mod telemetry_service;
mod tests;
mod tor_adapter;
mod tor_control_client;
mod tor_manager;
mod updates_manager;
mod utils;
mod wallet_adapter;
mod wallet_manager;
mod xmrig;
mod xmrig_adapter;

const LOG_TARGET: &str = "tari::universe::main";
const RESTART_EXIT_CODE: i32 = i32::MAX;
#[cfg(not(any(feature = "release-ci", feature = "release-ci-beta")))]
const APPLICATION_FOLDER_ID: &str = "com.tari.universe.alpha";
#[cfg(all(feature = "release-ci", feature = "release-ci-beta"))]
const APPLICATION_FOLDER_ID: &str = "com.tari.universe.other";
#[cfg(all(feature = "release-ci", not(feature = "release-ci-beta")))]
const APPLICATION_FOLDER_ID: &str = "com.tari.universe";
#[cfg(all(feature = "release-ci-beta", not(feature = "release-ci")))]
const APPLICATION_FOLDER_ID: &str = "com.tari.universe.beta";

#[allow(clippy::too_many_lines)]
async fn initialize_frontend_updates(app: &tauri::AppHandle) -> Result<(), anyhow::Error> {
    let move_app = app.clone();
    TasksTrackers::current()
        .common
        .get_task_tracker()
        .await
        .spawn(async move {
            let app_state = move_app.state::<UniverseAppState>().clone();

            let _ = &app_state
                .events_manager
                .handle_internal_wallet_loaded_or_created(&move_app)
                .await;
        });

    let move_app = app.clone();
    TasksTrackers::current().common.get_task_tracker().await.spawn(async move {
        let app_state = move_app.state::<UniverseAppState>().clone();

        let mut node_status_watch_rx = (*app_state.node_status_watch_rx).clone();
        let mut gpu_status_watch_rx = (*app_state.gpu_latest_status).clone();
        let mut cpu_miner_status_watch_rx = (*app_state.cpu_miner_status_watch_rx).clone();
        let mut shutdown_signal = TasksTrackers::current().common.get_signal().await;
        let wallet_state_watch_rx = (*app_state.wallet_state_watch_rx).clone();

        let init_node_status = *node_status_watch_rx.borrow();
        let _ = &app_state.events_manager.handle_base_node_update(&move_app, init_node_status).await;

        let mut latest_updated_block_height = init_node_status.block_height;
        loop {
            select! {
                _ = node_status_watch_rx.changed() => {
                    let node_status = *node_status_watch_rx.borrow();
                    info!(target: LOG_TARGET, "Processing node status change. Node block height: {}, Latest updated block height: {}", node_status.block_height, latest_updated_block_height);

                    let initial_sync_finished = match &*wallet_state_watch_rx.borrow() {
                        Some(wallet_state) => {
                            if wallet_state.scanned_height >= latest_updated_block_height && latest_updated_block_height > 0 {
                                true // Scan is completed
                            } else if wallet_state.scanned_height == 0 {
                                // Special case: scanned_height is 0
                                if let Some(wallet_network) = &wallet_state.network {
                                    let is_online = matches!(wallet_network.status, ConnectivityStatus::Online(_));
                                    is_online
                                    // When wallet is online with 0 scanned height, the scan likely
                                    // completed before the wallet GRPC server started recording heights
                                } else {
                                    false
                                }
                            } else {
                                false // Still scanning
                            }
                        },
                        None => {
                            false // No wallet state available
                        }
                    };

                    if node_status.block_height > latest_updated_block_height && initial_sync_finished {
                        while latest_updated_block_height < node_status.block_height{
                            latest_updated_block_height += 1;
                            let _ = &app_state.events_manager.handle_new_block_height(&move_app, latest_updated_block_height).await;
                        }
                    }
                    if node_status.block_height > latest_updated_block_height && !initial_sync_finished {
                        let _ = &app_state.events_manager.handle_base_node_update(&move_app, node_status).await;
                        latest_updated_block_height = node_status.block_height;
                    }
                },
                _ = gpu_status_watch_rx.changed() => {
                    let gpu_status: GpuMinerStatus = gpu_status_watch_rx.borrow().clone();

                    let _ = &app_state.events_manager.handle_gpu_mining_update(&move_app, gpu_status).await;
                },
                _ = cpu_miner_status_watch_rx.changed() => {
                    let cpu_status = cpu_miner_status_watch_rx.borrow().clone();
                    let _ = &app_state.events_manager.handle_cpu_mining_update(&move_app, cpu_status.clone()).await;

                    // Update systemtray data
                    let gpu_status: GpuMinerStatus = gpu_status_watch_rx.borrow().clone();
                    let systray_data = SystemTrayData {
                        cpu_hashrate: cpu_status.hash_rate,
                        gpu_hashrate: gpu_status.hash_rate,
                        estimated_earning: (cpu_status.estimated_earnings
                            + gpu_status.estimated_earnings) as f64,
                    };

                    match try_write_with_retry(&app_state.systemtray_manager, 6).await {
                        Ok(mut sm) => {
                            sm.update_tray(systray_data);
                        },
                        Err(e) => {
                            let err_msg = format!("Failed to acquire systemtray_manager write lock: {}", e);
                            error!(target: LOG_TARGET, "{}", err_msg);
                            sentry::capture_message(&err_msg, sentry::Level::Error);
                        }
                    }
                }
                _ = shutdown_signal.wait() => {
                    break;
                },
            }
        }
    });

    let move_app = app.clone();

    TasksTrackers::current().common.get_task_tracker().await.spawn(async move {
        let app_state = move_app.state::<UniverseAppState>().clone();
        let mut shutdown_signal = TasksTrackers::current().common.get_signal().await;
        let mut interval = time::interval(Duration::from_secs(10));

        loop {
            select! {
                _ = interval.tick() => {
                    if let Ok(connected_peers) = app_state
                        .node_manager
                        .list_connected_peers()
                        .await {
                            let _ = &app_state.events_manager.handle_connected_peers_update(&move_app, connected_peers).await;
                        } else {
                            let err_msg = "Error getting connected peers";
                            error!(target: LOG_TARGET, "{}", err_msg);
                            sentry::capture_message(err_msg, sentry::Level::Error);
                        }
                },
                _ = shutdown_signal.wait() => {
                    break;
                },
            }
        }
    });

    Ok(())
}

// #[allow(clippy::too_many_lines)]
// #[allow(dead_code)]
// async fn setup_inner(
//     state: tauri::State<'_, UniverseAppState>,
//     app: tauri::AppHandle,
// ) -> Result<(), anyhow::Error> {
//     state.events_manager.handle_app_config_loaded(&app).await;

//     #[cfg(target_os = "macos")]
//     if !cfg!(dev) && !is_app_in_applications_folder() {
//         state
//             .events_manager
//             .handle_critical_problem(
//                 &app,
//                 None,
//                 Some("not-installed-in-applications-directory".to_string()),
//             )
//             .await;
//         return Ok(());
//     }

//     state
//         .updates_manager
//         .init_periodic_updates(app.clone())
//         .await?;

//     let data_dir = app
//         .path()
//         .app_local_data_dir()
//         .expect("Could not get data dir");
//     let config_dir = app
//         .path()
//         .app_config_dir()
//         .expect("Could not get config dir");
//     let log_dir = app.path().app_log_dir().expect("Could not get log dir");

//     #[cfg(target_os = "windows")]
//     if cfg!(target_os = "windows") && !cfg!(dev) {
//         ExternalDependencies::current()
//             .read_registry_installed_applications()
//             .await?;
//         let is_missing = ExternalDependencies::current()
//             .check_if_some_dependency_is_not_installed()
//             .await;
//         let external_dependencies = ExternalDependencies::current()
//             .get_external_dependencies()
//             .await;

//         if is_missing {
//             state
//                 .events_manager
//                 .handle_missing_application_files(&app, external_dependencies)
//                 .await;
//             return Ok(());
//         }
//     }

//     let _unused = state
//         .systemtray_manager
//         .write()
//         .await
//         .initialize_tray(app.clone());

//     let cpu_miner_config = state.cpu_miner_config.read().await;
//     let app_config = state.config.read().await;

//     let use_tor = app_config.use_tor();
//     let p2pool_enabled = app_config.p2pool_enabled();
//     let base_node_grpc_address = app_config.remote_base_node_address();
//     drop(app_config);

//     let mm_proxy_manager = state.mm_proxy_manager.clone();

//     let is_auto_launcher_enabled = state.config.read().await.should_auto_launch();
//     let _unused = AutoLauncher::current()
//         .initialize_auto_launcher(is_auto_launcher_enabled)
//         .await
//         .inspect_err(|e| error!(target: LOG_TARGET, "Could not initialize auto launcher: {:?}", e));

//     let (tx, rx) = watch::channel("".to_string());
//     let progress = ProgressTracker::new(app.clone(), Some(tx));
//     progress.set_max(1).await;

//     let last_binaries_update_timestamp = state.config.read().await.last_binaries_update_timestamp();
//     let now = SystemTime::now();

//     state
//         .telemetry_manager
//         .write()
//         .await
//         .initialize(app.clone())
//         .await?;

//     let mut telemetry_id = state
//         .telemetry_manager
//         .read()
//         .await
//         .get_unique_string()
//         .await;
//     if telemetry_id.is_empty() {
//         telemetry_id = "unknown_miner_tari_universe".to_string();
//     }

//     let app_version = app.package_info().version.clone();
//     state
//         .telemetry_service
//         .write()
//         .await
//         .init(app_version.to_string(), telemetry_id.clone())
//         .await?;
//     let telemetry_service = state.telemetry_service.clone();
//     let telemetry_service = &telemetry_service.read().await;

//     let mut binary_resolver = BinaryResolver::current().write().await;
//     let should_check_for_update = now
//         .duration_since(last_binaries_update_timestamp)
//         .unwrap_or(Duration::from_secs(0))
//         > Duration::from_secs(60 * 60 * 6);

//     telemetry_service
//         .send(
//             "benchmarking-network".to_string(),
//             json!({
//                 "service": "speedtest",
//                 "percentage": 0,
//             }),
//         )
//         .await?;
//     progress.set_max(5).await;
//     progress
//         .update("benchmarking-network".to_string(), None, 0)
//         .await;

//     NetworkStatus::current()
//         .run_speed_test_with_timeout(&app)
//         .await;

//     if use_tor && !cfg!(target_os = "macos") {
//         telemetry_service
//             .send(
//                 "checking-latest-version-tor".to_string(),
//                 json!({
//                     "service": "tor_manager",
//                     "percentage": 5,
//                 }),
//             )
//             .await?;
//         progress.set_max(10).await;
//         progress
//             .update("checking-latest-version-tor".to_string(), None, 0)
//             .await;
//         binary_resolver
//             .initialize_binary_timeout(
//                 Binaries::Tor,
//                 progress.clone(),
//                 should_check_for_update,
//                 rx.clone(),
//             )
//             .await?;
//         sleep(Duration::from_secs(1));
//     }

//     let _unused = telemetry_service
//         .send(
//             "checking-latest-version-node".to_string(),
//             json!({
//                 "service": "node_manager",
//                 "percentage": 10,
//             }),
//         )
//         .await;
//     progress.set_max(15).await;
//     progress
//         .update("checking-latest-version-node".to_string(), None, 0)
//         .await;
//     binary_resolver
//         .initialize_binary_timeout(
//             Binaries::MinotariNode,
//             progress.clone(),
//             should_check_for_update,
//             rx.clone(),
//         )
//         .await?;
//     sleep(Duration::from_secs(1));

//     let _unused = telemetry_service
//         .send(
//             "checking-latest-version-mmproxy".to_string(),
//             json!({
//                 "service": "mmproxy",
//                 "percentage": 15,
//             }),
//         )
//         .await;
//     progress.set_max(20).await;
//     progress
//         .update("checking-latest-version-mmproxy".to_string(), None, 0)
//         .await;
//     binary_resolver
//         .initialize_binary_timeout(
//             Binaries::MergeMiningProxy,
//             progress.clone(),
//             should_check_for_update,
//             rx.clone(),
//         )
//         .await?;
//     sleep(Duration::from_secs(1));

//     let _unused = telemetry_service
//         .send(
//             "checking-latest-version-wallet".to_string(),
//             json!({
//                 "service": "wallet",
//                 "percentage": 20,
//             }),
//         )
//         .await;
//     progress.set_max(25).await;
//     progress
//         .update("checking-latest-version-wallet".to_string(), None, 0)
//         .await;
//     binary_resolver
//         .initialize_binary_timeout(
//             Binaries::Wallet,
//             progress.clone(),
//             should_check_for_update,
//             rx.clone(),
//         )
//         .await?;
//     sleep(Duration::from_secs(1));

//     let _unused = telemetry_service
//         .send(
//             "checking-latest-version-gpuminer".to_string(),
//             json!({
//                 "service": "gpuminer",
//                 "percentage":25,
//             }),
//         )
//         .await;
//     progress.set_max(30).await;
//     progress
//         .update("checking-latest-version-gpuminer".to_string(), None, 0)
//         .await;
//     binary_resolver
//         .initialize_binary_timeout(
//             Binaries::GpuMiner,
//             progress.clone(),
//             should_check_for_update,
//             rx.clone(),
//         )
//         .await?;
//     sleep(Duration::from_secs(1));

//     let _unused = telemetry_service
//         .send(
//             "checking-latest-version-xmrig".to_string(),
//             json!({
//                 "service": "xmrig",
//                 "percentage":30,
//             }),
//         )
//         .await;
//     progress.set_max(35).await;
//     progress
//         .update("checking-latest-version-xmrig".to_string(), None, 0)
//         .await;
//     binary_resolver
//         .initialize_binary_timeout(
//             Binaries::Xmrig,
//             progress.clone(),
//             should_check_for_update,
//             rx.clone(),
//         )
//         .await?;
//     sleep(Duration::from_secs(1));

//     let _unused = telemetry_service
//         .send(
//             "checking-latest-version-sha-p2pool".to_string(),
//             json!({
//                 "service": "sha_p2pool",
//                 "percentage":35,
//             }),
//         )
//         .await;
//     progress.set_max(40).await;
//     progress
//         .update("checking-latest-version-sha-p2pool".to_string(), None, 0)
//         .await;
//     binary_resolver
//         .initialize_binary_timeout(
//             Binaries::ShaP2pool,
//             progress.clone(),
//             should_check_for_update,
//             rx.clone(),
//         )
//         .await?;
//     sleep(Duration::from_secs(1));

//     if should_check_for_update {
//         state
//             .config
//             .write()
//             .await
//             .set_last_binaries_update_timestamp(now)
//             .await?;
//     }

//     //drop binary resolver to release the lock
//     drop(binary_resolver);

//     let _unused = state
//         .gpu_miner
//         .write()
//         .await
//         .detect(
//             app.clone(),
//             config_dir.clone(),
//             state.config.read().await.gpu_engine(),
//         )
//         .await
//         .inspect_err(|e| error!(target: LOG_TARGET, "Could not detect gpu miner: {:?}", e));

//     HardwareStatusMonitor::current().initialize().await?;

//     let mut tor_control_port = None;
//     if use_tor && !cfg!(target_os = "macos") {
//         state
//             .tor_manager
//             .ensure_started(data_dir.clone(), config_dir.clone(), log_dir.clone())
//             .await?;
//         tor_control_port = state.tor_manager.get_control_port().await?;
//     }
//     let _unused = telemetry_service
//         .send(
//             "waiting-for-minotari-node-to-start".to_string(),
//             json!({
//                 "service": "minotari_node",
//                 "percentage":40,
//             }),
//         )
//         .await;
//     progress.set_max(45).await;
//     progress
//         .update("waiting-for-minotari-node-to-start".to_string(), None, 0)
//         .await;
//     for _i in 0..2 {
//         match state
//             .node_manager
//             .ensure_started(
//                 data_dir.clone(),
//                 config_dir.clone(),
//                 log_dir.clone(),
//                 use_tor,
//                 tor_control_port,
//                 base_node_grpc_address.clone(),
//             )
//             .await
//         {
//             Ok(_) => {}
//             Err(e) => {
//                 if let NodeManagerError::ExitCode(code) = e {
//                     if STOP_ON_ERROR_CODES.contains(&code) {
//                         warn!(target: LOG_TARGET, "Database for node is corrupt or needs a reset, deleting and trying again.");
//                         state.node_manager.clean_data_folder(&data_dir).await?;
//                         let _unused = telemetry_service
//                             .send(
//                                 "resetting-minotari-node-database".to_string(),
//                                 json!({
//                                     "service": "minotari_node",
//                                     "percentage":45,
//                                 }),
//                             )
//                             .await;
//                         progress.set_max(50).await;
//                         progress
//                             .update("minotari-node-restarting".to_string(), None, 0)
//                             .await;
//                         continue;
//                     }
//                 }
//                 error!(target: LOG_TARGET, "Could not start node manager: {:?}", e);

//                 app.exit(-1);
//                 return Err(e.into());
//             }
//         }
//     }
//     info!(target: LOG_TARGET, "Node has started and is ready");

//     let _unused = telemetry_service
//         .send(
//             "waiting-for-wallet".to_string(),
//             json!({
//                 "service": "wallet",
//                 "percentage":50,
//             }),
//         )
//         .await;
//     progress.set_max(55).await;
//     progress
//         .update("waiting-for-wallet".to_string(), None, 0)
//         .await;

//     // let binary_version_path = BinaryResolver::current()
//     //     .read()
//     //     .await
//     //     .resolve_path_to_binary_files(Binaries::Wallet)?;
//     // match OpenOptions::new()
//     //     .create_new(true)
//     //     .write(true)
//     //     .open(binary_version_path.clone()).await
//     // {
//     //     Ok(_) => {
//     //         println!("Lock acquired. Running executable...");
//     //         // Run your executable here
//     //         // ...
//     //         // Remove the lock file when exiting
//     //         std::fs::remove_file(binary_version_path)?;
//     //     },
//     //     Err(err) => {
//     //         eprintln!("Error creating lock file: {}", err);
//     //     }
//     // }

//     state
//         .wallet_manager
//         .ensure_started(
//             TasksTrackers::current().common.get_signal().await,
//             data_dir.clone(),
//             config_dir.clone(),
//             log_dir.clone(),
//         )
//         .await?;

//     let _unused = telemetry_service
//         .send(
//             "wallet-started".to_string(),
//             json!({
//                 "service": "wallet",
//                 "percentage":55,
//             }),
//         )
//         .await;
//     progress.set_max(60).await;
//     progress.update("wallet-started".to_string(), None, 0).await;
//     progress
//         .update("waiting-for-node".to_string(), None, 0)
//         .await;
//     let _unused = telemetry_service
//         .send(
//             "preparing-for-initial-sync".to_string(),
//             json!({
//                 "service": "initial_sync",
//                 "percentage":60,
//             }),
//         )
//         .await;
//     progress.set_max(75).await;
//     // state.node_manager.wait_synced(progress.clone()).await?;
//     let mut telemetry_id = state
//         .telemetry_manager
//         .read()
//         .await
//         .get_unique_string()
//         .await;
//     if telemetry_id.is_empty() {
//         telemetry_id = "unknown_miner_tari_universe".to_string();
//     }

//     // Benchmark if needed.
//     progress.set_max(77).await;
//     // let mut cpu_miner_config = state.cpu_miner_config.read().await.clone();
//     // Clear out so we use default.
//     let _unused = telemetry_service
//         .send(
//             "starting-benchmarking".to_string(),
//             json!({
//                 "service": "starting_benchmarking",
//                 "percentage":75,
//             }),
//         )
//         .await;

//     let mut cpu_miner = state.cpu_miner.write().await;
//     let benchmarked_hashrate = cpu_miner
//         .start_benchmarking(
//             Duration::from_secs(30),
//             data_dir.clone(),
//             config_dir.clone(),
//             log_dir.clone(),
//         )
//         .await?;
//     drop(cpu_miner);

//     if p2pool_enabled {
//         let _unused = telemetry_service
//             .send(
//                 "starting-p2pool".to_string(),
//                 json!({
//                     "service": "starting_p2pool",
//                     "percentage":77,
//                 }),
//             )
//             .await;
//         progress.set_max(85).await;
//         progress
//             .update("starting-p2pool".to_string(), None, 0)
//             .await;

//         let base_node_address = state.node_manager.get_grpc_address().await?;
//         let p2pool_config = P2poolConfig::builder()
//             .with_base_node(base_node_address.to_string())
//             .with_stats_server_port(state.config.read().await.p2pool_stats_server_port())
//             .with_cpu_benchmark_hashrate(Some(benchmarked_hashrate))
//             .build()?;

//         state
//             .p2pool_manager
//             .ensure_started(
//                 p2pool_config,
//                 data_dir.clone(),
//                 config_dir.clone(),
//                 log_dir.clone(),
//             )
//             .await?;
//     }

//     let _unused = telemetry_service
//         .send(
//             "starting-mmproxy".to_string(),
//             json!({
//                 "service": "starting_mmproxy",
//                 "percentage":85,
//             }),
//         )
//         .await;
//     progress.set_max(100).await;
//     progress
//         .update("starting-mmproxy".to_string(), None, 0)
//         .await;

//     let base_node_grpc_address = state.node_manager.get_grpc_address().await?;

//     let config = state.config.read().await;
//     let p2pool_port = state.p2pool_manager.grpc_port().await;
//     mm_proxy_manager
//         .start(StartConfig {
//             base_node_grpc_address,
//             p2pool_port,
//             base_path: data_dir.clone(),
//             config_path: config_dir.clone(),
//             log_path: log_dir.clone(),
//             tari_address: cpu_miner_config.tari_address.clone(),
//             coinbase_extra: telemetry_id,
//             p2pool_enabled,
//             monero_nodes: config.mmproxy_monero_nodes().clone(),
//             use_monero_fail: config.mmproxy_use_monero_fail(),
//         })
//         .await?;
//     mm_proxy_manager.wait_ready().await?;
//     drop(config);

//     let mut spend_wallet_manager = state.spend_wallet_manager.write().await;
//     spend_wallet_manager
//         .init(
//             TasksTrackers::current().common.get_signal().await,
//             data_dir,
//             config_dir,
//             log_dir,
//         )
//         .await?;
//     drop(spend_wallet_manager);

//     *state.is_setup_finished.write().await = true;
//     let _unused = telemetry_service
//         .send(
//             "setup-finished".to_string(),
//             json!({
//                 "service": "setup_finished",
//                 "percentage":100,
//             }),
//         )
//         .await;

//     initialize_frontend_updates(&app).await?;

//     let app_handle_clone: tauri::AppHandle = app.clone();
//     let mut shutdown_signal = TasksTrackers::current().common.get_signal().await;
//     TasksTrackers::current()
//         .common
//         .get_task_tracker()
//         .await
//         .spawn(async move {
//             let mut interval: time::Interval = time::interval(Duration::from_secs(30));
//             let mut has_send_error = false;

//             loop {
//                 tokio::select! {
//                     _ = interval.tick() => {
//                         let state = app_handle_clone.state::<UniverseAppState>().inner();
//                         let check_if_orphan = state
//                             .node_manager
//                             .check_if_is_orphan_chain(!has_send_error)
//                             .await;
//                         match check_if_orphan {
//                             Ok(is_stuck) => {
//                                 if is_stuck {
//                                     error!(target: LOG_TARGET, "Miner is stuck on orphan chain");
//                                 }
//                                 if is_stuck && !has_send_error {
//                                     has_send_error = true;
//                                 }
//                                 state
//                             .events_manager
//                             .handle_stuck_on_orphan_chain(&app_handle_clone, is_stuck)
//                             .await;
//                             }
//                             Err(ref e) => {
//                                 error!(target: LOG_TARGET, "{}", e);
//                             }
//                         }
//                     },
//                     _ = shutdown_signal.wait() => {
//                         info!(target: LOG_TARGET, "Stopping periodic orphan chain checks");
//                         break;
//                     }
//                 }
//             }
//         });

//     let app_handle_clone: tauri::AppHandle = app.clone();
//     tauri::async_runtime::spawn(async move {
//         let mut receiver = SystemStatus::current().get_sleep_mode_watcher();
//         let mut last_state = *receiver.borrow();
//         loop {
//             if receiver.changed().await.is_ok() {
//                 let current_state = *receiver.borrow();

//                 if last_state && !current_state {
//                     info!(target: LOG_TARGET, "System is no longer in sleep mode");
//                     let _unused = resume_all_processes(app_handle_clone.clone()).await;
//                 }

//                 if !last_state && current_state {
//                     info!(target: LOG_TARGET, "System entered sleep mode");
//                     TasksTrackers::current().stop_all_processes().await;
//                 }

//                 last_state = current_state;
//             } else {
//                 error!(target: LOG_TARGET, "Failed to receive sleep mode change");
//             }
//         }
//     });

//     let _unused = ReleaseNotes::current()
//         .handle_release_notes_event_emit(state.clone(), app)
//         .await;

//     Ok(())
// }

#[derive(Clone)]
struct UniverseAppState {
    stop_start_mutex: Arc<Mutex<()>>,
    node_status_watch_rx: Arc<watch::Receiver<BaseNodeStatus>>,
    #[allow(dead_code)]
    wallet_state_watch_rx: Arc<watch::Receiver<Option<WalletState>>>,
    cpu_miner_status_watch_rx: Arc<watch::Receiver<CpuMinerStatus>>,
    gpu_latest_status: Arc<watch::Receiver<GpuMinerStatus>>,
    p2pool_latest_status: Arc<watch::Receiver<Option<P2poolStats>>>,
    is_getting_p2pool_connections: Arc<AtomicBool>,
    is_getting_transactions_history: Arc<AtomicBool>,
    is_getting_coinbase_history: Arc<AtomicBool>,
    #[allow(dead_code)]
    is_setup_finished: Arc<RwLock<bool>>,
    config: Arc<RwLock<AppConfig>>,
    in_memory_config: Arc<RwLock<AppInMemoryConfig>>,
    tari_address: Arc<RwLock<TariAddress>>,
    cpu_miner: Arc<RwLock<CpuMiner>>,
    gpu_miner: Arc<RwLock<GpuMiner>>,
    cpu_miner_config: Arc<RwLock<CpuMinerConfig>>,
    mm_proxy_manager: MmProxyManager,
    node_manager: NodeManager,
    wallet_manager: WalletManager,
    spend_wallet_manager: Arc<RwLock<SpendWalletManager>>,
    telemetry_manager: Arc<RwLock<TelemetryManager>>,
    telemetry_service: Arc<RwLock<TelemetryService>>,
    feedback: Arc<RwLock<Feedback>>,
    p2pool_manager: P2poolManager,
    tor_manager: TorManager,
    updates_manager: UpdatesManager,
    cached_p2pool_connections: Arc<RwLock<Option<Option<Connections>>>>,
    systemtray_manager: Arc<RwLock<SystemTrayManager>>,
    events_manager: Arc<EventsManager>,
}

#[derive(Clone, serde::Serialize, serde::Deserialize)]
struct FEPayload {
    token: Option<String>,
}

#[allow(clippy::too_many_lines)]
fn main() {
    let _unused = fix_path_env::fix();
    // TODO: Integrate sentry into logs. Because we are using Tari's logging infrastructure, log4rs
    // sets the logger and does not expose a way to add sentry into it.

    let client = sentry::init((
        "https://edd6b9c1494eb7fda6ee45590b80bcee@o4504839079002112.ingest.us.sentry.io/4507979991285760",
        sentry::ClientOptions {
            release: sentry::release_name!(),
            attach_stacktrace: true,
            ..Default::default()
        },
    ));
    let _guard = minidump::init(&client);

    let shutdown = Shutdown::new();

    let mut stats_collector = ProcessStatsCollectorBuilder::new();
    // NOTE: Nothing is started at this point, so ports are not known. You can only start settings ports
    // and addresses once the different services have been started.
    // A better way is to only provide the config when we start the service.
    let (base_node_watch_tx, base_node_watch_rx) = watch::channel(BaseNodeStatus::default());
    let (local_node_watch_tx, local_node_watch_rx) = watch::channel(BaseNodeStatus::default());
    let (remote_node_watch_tx, remote_node_watch_rx) = watch::channel(BaseNodeStatus::default());
    let node_manager = NodeManager::new(
        &mut stats_collector,
        LocalNodeAdapter::new(local_node_watch_tx.clone()),
        RemoteNodeAdapter::new(remote_node_watch_tx.clone()),
        shutdown.to_signal(),
        // TODO: Decide who and how controls it
        NodeType::RemoteUntilLocal,
        base_node_watch_tx,
        local_node_watch_rx,
        remote_node_watch_rx,
    );
    let (wallet_state_watch_tx, wallet_state_watch_rx) =
        watch::channel::<Option<WalletState>>(None);
    let (gpu_status_tx, gpu_status_rx) = watch::channel(GpuMinerStatus::default());
    let (cpu_miner_status_watch_tx, cpu_miner_status_watch_rx) =
        watch::channel::<CpuMinerStatus>(CpuMinerStatus::default());
    let wallet_manager = WalletManager::new(
        node_manager.clone(),
        wallet_state_watch_tx,
        &mut stats_collector,
    );
    let spend_wallet_manager = SpendWalletManager::new(node_manager.clone());
    let (p2pool_stats_tx, p2pool_stats_rx) = watch::channel(None);
    let p2pool_manager = P2poolManager::new(p2pool_stats_tx, &mut stats_collector);

    let cpu_config = Arc::new(RwLock::new(CpuMinerConfig {
        node_connection: CpuMinerConnection::BuiltInProxy,
        tari_address: TariAddress::default(),
        eco_mode_xmrig_options: vec![],
        ludicrous_mode_xmrig_options: vec![],
        custom_mode_xmrig_options: vec![],
        eco_mode_cpu_percentage: None,
        ludicrous_mode_cpu_percentage: None,
    }));

    let app_in_memory_config =
        Arc::new(RwLock::new(app_in_memory_config::AppInMemoryConfig::init()));

    let cpu_miner: Arc<RwLock<CpuMiner>> = Arc::new(
        CpuMiner::new(
            &mut stats_collector,
            cpu_miner_status_watch_tx,
            base_node_watch_rx.clone(),
        )
        .into(),
    );
    let gpu_miner: Arc<RwLock<GpuMiner>> = Arc::new(
        GpuMiner::new(
            gpu_status_tx,
            base_node_watch_rx.clone(),
            &mut stats_collector,
        )
        .into(),
    );

    let app_config_raw = AppConfig::new();
    let app_config = Arc::new(RwLock::new(app_config_raw.clone()));
    let (tor_watch_tx, tor_watch_rx) = watch::channel(None);
    let tor_manager = TorManager::new(tor_watch_tx, &mut stats_collector);
    let mm_proxy_manager = MmProxyManager::new(&mut stats_collector);

    let telemetry_manager: TelemetryManager = TelemetryManager::new(
        cpu_miner_status_watch_rx.clone(),
        app_config.clone(),
        app_in_memory_config.clone(),
        Some(Network::default()),
        gpu_status_rx.clone(),
        base_node_watch_rx.clone(),
        p2pool_stats_rx.clone(),
        tor_watch_rx.clone(),
        stats_collector.build(),
    );

    let updates_manager = UpdatesManager::new();
    let telemetry_service = TelemetryService::new(app_in_memory_config.clone());

    let feedback = Feedback::new(app_in_memory_config.clone(), app_config.clone());

    let app_state = UniverseAppState {
        stop_start_mutex: Arc::new(Mutex::new(())),
        is_getting_p2pool_connections: Arc::new(AtomicBool::new(false)),
        node_status_watch_rx: Arc::new(base_node_watch_rx),
        wallet_state_watch_rx: Arc::new(wallet_state_watch_rx.clone()),
        cpu_miner_status_watch_rx: Arc::new(cpu_miner_status_watch_rx),
        gpu_latest_status: Arc::new(gpu_status_rx),
        p2pool_latest_status: Arc::new(p2pool_stats_rx),
        is_setup_finished: Arc::new(RwLock::new(false)),
        is_getting_transactions_history: Arc::new(AtomicBool::new(false)),
        is_getting_coinbase_history: Arc::new(AtomicBool::new(false)),
        config: app_config.clone(),
        in_memory_config: app_in_memory_config.clone(),
        tari_address: Arc::new(RwLock::new(TariAddress::default())),
        cpu_miner: cpu_miner.clone(),
        gpu_miner: gpu_miner.clone(),
        cpu_miner_config: cpu_config.clone(),
        mm_proxy_manager: mm_proxy_manager.clone(),
        node_manager,
        wallet_manager,
        spend_wallet_manager: Arc::new(RwLock::new(spend_wallet_manager)),
        p2pool_manager,
        telemetry_manager: Arc::new(RwLock::new(telemetry_manager)),
        telemetry_service: Arc::new(RwLock::new(telemetry_service)),
        feedback: Arc::new(RwLock::new(feedback)),
        tor_manager,
        updates_manager,
        cached_p2pool_connections: Arc::new(RwLock::new(None)),
        systemtray_manager: Arc::new(RwLock::new(SystemTrayManager::new())),
        events_manager: Arc::new(EventsManager::new(wallet_state_watch_rx)),
    };
    let app_state_clone = app_state.clone();
    #[allow(deprecated, reason = "This is a temporary fix until the new tauri API is released")]
    let app = tauri::Builder::default()
        .plugin(tauri_plugin_clipboard_manager::init())
        .plugin(tauri_plugin_process::init())
        .plugin(tauri_plugin_sentry::init_with_no_injection(&client))
        .plugin(tauri_plugin_os::init())
        .plugin(tauri_plugin_shell::init())
        .plugin(tauri_plugin_single_instance::init(|app, argv, cwd| {
            println!("{}, {argv:?}, {cwd}", app.package_info().name);

            match app.get_webview_window("main") {
                Some(w) => {
                    let _unused = w.show().map_err(|err| error!(target: LOG_TARGET, "Couldn't show the main window {:?}", err));
                    let _unused = w.set_focus();
                },
                None => {
                    error!(target: LOG_TARGET, "Could not find main window");
                }
            };
        }))
        .plugin(tauri_plugin_updater::Builder::new().build())
        .plugin(tauri_plugin_cli::init())
        .setup(|app| {
            let config_path = app
                .path()
                .app_config_dir()
                .expect("Could not get config dir");

            // Remove this after it's been rolled out for a few versions
            let log_path = app.path().app_log_dir().map_err(|e| e.to_string())?;
            let logs_cleared_file = log_path.join("logs_cleared");
            if logs_cleared_file.exists() {
                remove_file(&logs_cleared_file).map_err(|e| e.to_string())?;
            }

            let contents = setup_logging(
                &log_path
                    .join("universe")
                    .join("configs")
                    .join("log4rs_config_universe.yml"),
                &app.path().app_log_dir().expect("Could not get log dir"),
                include_str!("../log4rs/universe_sample.yml"),
            )
            .expect("Could not set up logging");
            let config: RawConfig = serde_yaml::from_str(&contents)
                .expect("Could not parse the contents of the log file as yaml");
            log4rs::init_raw_config(config).expect("Could not initialize logging");

            // Do this after logging has started otherwise we can't actually see any errors
            app.manage(app_state_clone);
            match app.cli().matches() {
                Ok(matches) => {
                    if let Some(backup_path) = matches.args.get("import-backup") {
                        if let Some(backup_path)  = backup_path.value.as_str() {
                            info!(target: LOG_TARGET, "Trying to copy backup to existing db: {:?}", backup_path);
                            let backup_path = Path::new(backup_path);
                            if backup_path.exists() {
                               let existing_db = app.path()
                                    .app_local_data_dir()
                                    .map_err(Box::new)?
                                    .join("node")
                                    .join(Network::get_current_or_user_setting_or_default().to_string())
                                    .join("data").join("base_node").join("db");

                                info!(target: LOG_TARGET, "Existing db path: {:?}", existing_db);
                                let _unused = fs::remove_dir_all(&existing_db).inspect_err(|e| warn!(target: LOG_TARGET, "Could not remove existing db when importing backup: {:?}", e));
                                let _unused=fs::create_dir_all(&existing_db).inspect_err(|e| error!(target: LOG_TARGET, "Could not create existing db when importing backup: {:?}", e));
                                let _unused = fs::copy(backup_path, existing_db.join("data.mdb")).inspect_err(|e| error!(target: LOG_TARGET, "Could not copy backup to existing db: {:?}", e));
                            } else {
                                warn!(target: LOG_TARGET, "Backup file does not exist: {:?}", backup_path);
                            }
                        }
                    }
                },
                Err(e) => {
                    error!(target: LOG_TARGET, "Could not get cli matches: {:?}", e);
                   return Err(Box::new(e));
                }
            };
            // The start of needed restart operations. Break this out into a module if we need n+1
            let tcp_tor_toggled_file = config_path.join("tcp_tor_toggled");
            if tcp_tor_toggled_file.exists() {
                let network = Network::default().as_key_str();

                let node_peer_db = config_path.join("node").join(network).join("peer_db");
                let wallet_peer_db = config_path.join("wallet").join(network).join("peer_db");

                // They may not exist. This could be first run.
                if node_peer_db.exists() {
                    if let Err(e) = remove_dir_all(node_peer_db) {
                        warn!(target: LOG_TARGET, "Could not clear peer data folder: {}", e);
                    }
                }

                if wallet_peer_db.exists() {
                    if let Err(e) = remove_dir_all(wallet_peer_db) {
                        warn!(target: LOG_TARGET, "Could not clear peer data folder: {}", e);
                    }
                }

                remove_file(tcp_tor_toggled_file).map_err(|e| {
                    error!(target: LOG_TARGET, "Could not remove tcp_tor_toggled file: {}", e);
                    e.to_string()
                })?;
            }

            // TODO: Remove this in a few versions
            // It exists for people who ran 0.9.803 and ended up on a fork
            // Everyone needs a clean node db for 0.9.804, so lets wipe the db once, write this file
            // and not require people to clear the db multiple times. Once we know nobody is on
            // a version 0.9.803 or before
            let feb_17_fork_reset = config_path.join("20250217-node-db-clean");
            if !feb_17_fork_reset.exists() {
                let network = Network::default().as_key_str();

                let node_data_db = config_path.join("node").join(network).join("data");

                // They may not exist. This could be first run.
                if node_data_db.exists() {
                    if let Err(e) = remove_dir_all(node_data_db) {
                        warn!(target: LOG_TARGET, "Could not clear peer data folder: {}", e);
                    }
                }

                create_dir_all(&config_path).map_err(|e| e.to_string())?;
                File::create(feb_17_fork_reset).map_err(|e| e.to_string())?;
            }

<<<<<<< HEAD

=======
>>>>>>> c43797f8
            Ok(())
        })
        .invoke_handler(tauri::generate_handler![
            commands::close_splashscreen,
            commands::download_and_start_installer,
            commands::exit_application,
            commands::fetch_tor_bridges,
            commands::get_app_in_memory_config,
            commands::get_applications_versions,
            commands::get_external_dependencies,
            commands::get_max_consumption_levels,
            commands::get_monero_seed_words,
            commands::get_network,
            commands::get_p2pool_stats,
            commands::get_paper_wallet_details,
            commands::get_seed_words,
            commands::get_tor_config,
            commands::get_tor_entry_guards,
            commands::get_transactions_history,
            commands::get_coinbase_transactions,
            commands::import_seed_words,
            commands::log_web_message,
            commands::open_log_dir,
            commands::reset_settings,
            commands::restart_application,
            commands::send_feedback,
            commands::set_allow_telemetry,
            commands::send_data_telemetry_service,
            commands::set_application_language,
            commands::set_auto_update,
            commands::set_cpu_mining_enabled,
            commands::set_display_mode,
            commands::set_gpu_mining_enabled,
            commands::set_mine_on_app_start,
            commands::set_mode,
            commands::set_monero_address,
            commands::set_monerod_config,
            commands::set_p2pool_enabled,
            commands::set_show_experimental_settings,
            commands::set_should_always_use_system_language,
            commands::set_should_auto_launch,
            commands::set_tor_config,
            commands::set_use_tor,
            commands::set_visual_mode,
            commands::start_mining,
            commands::stop_mining,
            commands::update_applications,
            commands::get_p2pool_connections,
            commands::set_p2pool_stats_server_port,
            commands::get_used_p2pool_stats_server_port,
            commands::proceed_with_update,
            commands::set_pre_release,
            commands::check_for_updates,
            commands::try_update,
            commands::toggle_device_exclusion,
            commands::get_network,
            commands::sign_ws_data,
            commands::set_airdrop_tokens,
            commands::get_airdrop_tokens,
            commands::set_selected_engine,
            commands::frontend_ready,
            commands::send_one_sided_to_stealth_address,
            commands::verify_address_for_send,
            commands::format_micro_minotari,
            commands::trigger_phases_restart,
        ])
        .build(tauri::generate_context!())
        .inspect_err(
            |e| error!(target: LOG_TARGET, "Error while building tauri application: {:?}", e),
        )
        .expect("error while running tauri application");

    info!(
        target: LOG_TARGET,
        "Starting Tari Universe version: {}",
        app.package_info().version
    );

    let power_monitor = SystemStatus::current().start_listener();

    let is_restart_requested = Arc::new(AtomicBool::new(false));
    let is_restart_requested_clone = is_restart_requested.clone();

    app.run(move |app_handle, event| {
        // We can only receive system events from the event loop so this needs to be here
        let _unused = SystemStatus::current().receive_power_event(&power_monitor).inspect_err(|e| {
            error!(target: LOG_TARGET, "Could not receive power event: {:?}", e)
        });

        match event {
        tauri::RunEvent::Ready  => {
            info!(target: LOG_TARGET, "RunEvent Ready");
            let handle_clone = app_handle.clone();
            tauri::async_runtime::spawn(async move {
                SetupManager::get_instance().start_setup(handle_clone.clone()).await;
                SetupManager::spawn_sleep_mode_handler(handle_clone.clone()).await;
            });
        }
        tauri::RunEvent::ExitRequested { api: _, code, .. } => {
            info!(target: LOG_TARGET, "App shutdown request caught with code: {:#?}", code);
            if let Some(exit_code) = code {
                if exit_code == RESTART_EXIT_CODE {
                    // RunEvent does not hold the exit code so we store it separately
                    is_restart_requested.store(true, Ordering::SeqCst);
                }
            }
            block_on(TasksTrackers::current().stop_all_processes());
            info!(target: LOG_TARGET, "App shutdown complete");
        }
        tauri::RunEvent::Exit => {
            info!(target: LOG_TARGET, "App shutdown caught");
            block_on(TasksTrackers::current().stop_all_processes());
            if is_restart_requested_clone.load(Ordering::SeqCst) {
                app_handle.cleanup_before_exit();
                let env = app_handle.env();
                tauri::process::restart(&env); // this will call exit(0) so we'll not return to the event loop
            }
            info!(target: LOG_TARGET, "Tari Universe v{} shut down successfully", app_handle.package_info().version);
        }
        RunEvent::MainEventsCleared => {
            // no need to handle
        }
        _ => {}
    };
    });
}<|MERGE_RESOLUTION|>--- conflicted
+++ resolved
@@ -1260,10 +1260,6 @@
                 File::create(feb_17_fork_reset).map_err(|e| e.to_string())?;
             }
 
-<<<<<<< HEAD
-
-=======
->>>>>>> c43797f8
             Ok(())
         })
         .invoke_handler(tauri::generate_handler![
