--- conflicted
+++ resolved
@@ -204,12 +204,9 @@
     websocket_manager_status_rx: Arc<watch::Receiver<WebsocketManagerStatusMessage>>,
     websocket_manager: Arc<RwLock<WebsocketManager>>,
     websocket_event_manager: Arc<RwLock<WebsocketEventsManager>>,
-<<<<<<< HEAD
+    tapplet_manager: TappletManager,
     ootle_wallet_state_watch_rx: Arc<watch::Receiver<Option<OotleWalletState>>>,
     ootle_wallet_manager: OotleWalletManager,
-=======
-    tapplet_manager: TappletManager,
->>>>>>> c01d1800
 }
 
 #[derive(Clone, serde::Serialize, serde::Deserialize)]
@@ -375,11 +372,8 @@
         base_node_watch_rx.clone(),
         app_in_memory_config.clone(),
     );
-<<<<<<< HEAD
-
-=======
     let tapplet_manager = TappletManager::new();
->>>>>>> c01d1800
+
     let app_state = UniverseAppState {
         is_getting_p2pool_connections: Arc::new(AtomicBool::new(false)),
         node_status_watch_rx: Arc::new(base_node_watch_rx),
@@ -672,13 +666,6 @@
             commands::update_custom_mining_mode,
             commands::encode_payment_id_to_address,
             commands::save_wxtm_address,
-<<<<<<< HEAD
-            commands::get_ootle_wallet_state,
-            ootle_commands::ootle_list_accounts,
-            ootle_commands::ootle_create_account,
-            ootle_commands::ootle_get_balances,
-            ootle_commands::ootle_create_free_test_coins,
-=======
             commands::update_csp_policy,
             commands::fetch_registered_tapplets,
             commands::insert_tapp_registry_db,
@@ -695,8 +682,13 @@
             commands::update_installed_tapplet,
             commands::stop_tapplet,
             commands::restart_tapplet,
-            commands::is_tapplet_server_running
->>>>>>> c01d1800
+            commands::is_tapplet_server_running,
+            commands::save_wxtm_address,
+            commands::get_ootle_wallet_state,
+            ootle_commands::ootle_list_accounts,
+            ootle_commands::ootle_create_account,
+            ootle_commands::ootle_get_balances,
+            ootle_commands::ootle_create_free_test_coins,
         ])
         .build(tauri::generate_context!())
         .inspect_err(|e| {
