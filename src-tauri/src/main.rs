// Copyright 2024. The Tari Project
//
// Redistribution and use in source and binary forms, with or without modification, are permitted provided that the
// following conditions are met:
//
// 1. Redistributions of source code must retain the above copyright notice, this list of conditions and the following
// disclaimer.
//
// 2. Redistributions in binary form must reproduce the above copyright notice, this list of conditions and the
// following disclaimer in the documentation and/or other materials provided with the distribution.
//
// 3. Neither the name of the copyright holder nor the names of its contributors may be used to endorse or promote
// products derived from this software without specific prior written permission.
//
// THIS SOFTWARE IS PROVIDED BY THE COPYRIGHT HOLDERS AND CONTRIBUTORS "AS IS" AND ANY EXPRESS OR IMPLIED WARRANTIES,
// INCLUDING, BUT NOT LIMITED TO, THE IMPLIED WARRANTIES OF MERCHANTABILITY AND FITNESS FOR A PARTICULAR PURPOSE ARE
// DISCLAIMED. IN NO EVENT SHALL THE COPYRIGHT HOLDER OR CONTRIBUTORS BE LIABLE FOR ANY DIRECT, INDIRECT, INCIDENTAL,
// SPECIAL, EXEMPLARY, OR CONSEQUENTIAL DAMAGES (INCLUDING, BUT NOT LIMITED TO, PROCUREMENT OF SUBSTITUTE GOODS OR
// SERVICES; LOSS OF USE, DATA, OR PROFITS; OR BUSINESS INTERRUPTION) HOWEVER CAUSED AND ON ANY THEORY OF LIABILITY,
// WHETHER IN CONTRACT, STRICT LIABILITY, OR TORT (INCLUDING NEGLIGENCE OR OTHERWISE) ARISING IN ANY WAY OUT OF THE
// USE OF THIS SOFTWARE, EVEN IF ADVISED OF THE POSSIBILITY OF SUCH DAMAGE.

// Prevents additional console window on Windows in release, DO NOT REMOVE!!
#![cfg_attr(not(debug_assertions), windows_subsystem = "windows")]

use app_in_memory_config::AppInMemoryConfig;
use commands::CpuMinerStatus;
use cpu_miner::CpuMinerConfig;
use events_emitter::EventsEmitter;
use log::{error, info, warn};
use mining_status_manager::MiningStatusManager;
use node::local_node_adapter::LocalNodeAdapter;
use node::node_adapter::BaseNodeStatus;
use node::node_manager::NodeType;
<<<<<<< HEAD
use p2pool::models::Connections;
=======
use pool_status_watcher::{PoolStatus, PoolStatusWatcher};
>>>>>>> 5629f345
use process_stats_collector::ProcessStatsCollectorBuilder;

use node::remote_node_adapter::RemoteNodeAdapter;

use setup::setup_manager::SetupManager;
use std::fs::{remove_dir_all, remove_file};
use std::path::Path;
use systemtray_manager::SystemTrayManager;
use tasks_tracker::TasksTrackers;
use tauri_plugin_cli::CliExt;
use telemetry_service::TelemetryService;
use tokio::sync::watch::{self};
use tor_control_client::TorStatus;
use updates_manager::UpdatesManager;
use utils::system_status::SystemStatus;
use websocket_events_manager::WebsocketEventsManager;
use websocket_manager::{WebsocketManager, WebsocketManagerStatusMessage, WebsocketMessage};

use log4rs::config::RawConfig;
use std::fs;
use std::sync::atomic::{AtomicBool, Ordering};
use std::sync::Arc;
use tari_common::configuration::Network;
use tauri::async_runtime::block_on;
use tauri::{Manager, RunEvent};
use tauri_plugin_sentry::{minidump, sentry};
use tokio::sync::RwLock;
use utils::logging_utils::setup_logging;

#[cfg(all(feature = "exchange-ci", not(feature = "release-ci")))]
use app_in_memory_config::EXCHANGE_ID;

use telemetry_manager::TelemetryManager;

use crate::cpu_miner::CpuMiner;

use crate::feedback::Feedback;
use crate::mining::cpu::CpuMinerConnection;
use crate::mining::gpu::consts::GpuMinerStatus;
use crate::mining::gpu::manager::GpuManager;
use crate::mm_proxy_manager::MmProxyManager;
use crate::node::node_manager::NodeManager;
use crate::tor_manager::TorManager;
use crate::wallet::wallet_manager::WalletManager;
use crate::wallet::wallet_types::WalletState;

mod ab_test_selector;
mod airdrop;
mod app_in_memory_config;
mod auto_launcher;
mod binaries;
mod commands;
mod configs;
mod consts;
mod cpu_miner;
mod credential_manager;
mod download_utils;
mod events;
mod events_emitter;
mod events_manager;
mod feedback;
mod hardware;
mod internal_wallet;
mod mining;
mod mining_status_manager;
mod mm_proxy_adapter;
mod mm_proxy_manager;
mod network_utils;
mod node;
mod pin;
mod port_allocator;
mod process_adapter;
mod process_adapter_utils;
mod process_killer;
mod process_stats_collector;
mod process_utils;
mod process_watcher;
mod progress_trackers;
mod release_notes;
mod requests;
mod setup;
mod system_dependencies;
mod systemtray_manager;
mod tapplets;
mod tasks_tracker;
mod telemetry_manager;
mod telemetry_service;
mod tests;
mod tor_adapter;
mod tor_control_client;
mod tor_manager;
mod updates_manager;
mod utils;
mod wallet;
mod websocket_events_manager;
mod websocket_manager;
mod xmrig;
mod xmrig_adapter;

const LOG_TARGET: &str = "tari::universe::main";
const RESTART_EXIT_CODE: i32 = i32::MAX;
const IGNORED_SENTRY_ERRORS: [&str; 2] = [
    "Failed to initialize gtk backend",
    "SIGABRT / SI_TKILL / 0x0",
];

#[cfg(not(any(
    feature = "release-ci",
    feature = "release-ci-beta",
    feature = "exchange-ci"
)))]
const APPLICATION_FOLDER_ID: &str = "com.tari.universe.alpha";
#[cfg(all(feature = "release-ci", feature = "release-ci-beta"))]
const APPLICATION_FOLDER_ID: &str = "com.tari.universe.other";
#[cfg(all(feature = "release-ci", not(feature = "release-ci-beta")))]
const APPLICATION_FOLDER_ID: &str = "com.tari.universe";
#[cfg(all(feature = "release-ci-beta", not(feature = "release-ci")))]
const APPLICATION_FOLDER_ID: &str = "com.tari.universe.beta";

#[derive(Clone)]
struct UniverseAppState {
    node_status_watch_rx: Arc<watch::Receiver<BaseNodeStatus>>,
    #[allow(dead_code)]
    wallet_state_watch_rx: Arc<watch::Receiver<Option<WalletState>>>,
    cpu_miner_status_watch_rx: Arc<watch::Receiver<CpuMinerStatus>>,
<<<<<<< HEAD
    p2pool_latest_status: Arc<watch::Receiver<Option<P2poolStats>>>,
    is_getting_p2pool_connections: Arc<AtomicBool>,
=======
    gpu_latest_status: Arc<watch::Receiver<GpuMinerStatus>>,
>>>>>>> 5629f345
    in_memory_config: Arc<RwLock<AppInMemoryConfig>>,
    cpu_miner: Arc<RwLock<CpuMiner>>,
    cpu_miner_config: Arc<RwLock<CpuMinerConfig>>,
    mm_proxy_manager: MmProxyManager,
    node_manager: NodeManager,
    wallet_manager: WalletManager,
    telemetry_manager: Arc<RwLock<TelemetryManager>>,
    telemetry_service: Arc<RwLock<TelemetryService>>,
    feedback: Arc<RwLock<Feedback>>,
    tor_manager: TorManager,
    updates_manager: UpdatesManager,
    systemtray_manager: Arc<RwLock<SystemTrayManager>>,
    mining_status_manager: Arc<RwLock<MiningStatusManager>>,
    websocket_message_tx: Arc<tokio::sync::mpsc::Sender<WebsocketMessage>>,
    websocket_manager_status_rx: Arc<watch::Receiver<WebsocketManagerStatusMessage>>,
    websocket_manager: Arc<RwLock<WebsocketManager>>,
    websocket_event_manager: Arc<RwLock<WebsocketEventsManager>>,
}

#[derive(Clone, serde::Serialize, serde::Deserialize)]
struct FEPayload {
    token: Option<String>,
}

#[allow(clippy::too_many_lines)]
fn main() {
    #[cfg(target_os = "linux")]
    {
        if std::path::Path::new("/dev/dri").exists()
            && std::env::var("WAYLAND_DISPLAY").is_err()
            && std::env::var("XDG_SESSION_TYPE").unwrap_or_default() == "x11"
        {
            std::env::set_var("WEBKIT_DISABLE_DMABUF_RENDERER", "1");
        }
    }
    let _unused = fix_path_env::fix();
    // TODO: Integrate sentry into logs. Because we are using Tari's logging infrastructure, log4rs
    // sets the logger and does not expose a way to add sentry into it.

    #[cfg(debug_assertions)]
    {
        if cfg!(tokio_unstable) {
            console_subscriber::init();
        } else {
            println!(
                "Tokio console disabled. To enable, run with: RUSTFLAGS=\"--cfg tokio_unstable\""
            );
        }
    }

    let client = sentry::init((
        "https://edd6b9c1494eb7fda6ee45590b80bcee@o4504839079002112.ingest.us.sentry.io/4507979991285760",
        sentry::ClientOptions {
            release: sentry::release_name!(),
            attach_stacktrace: true,
            before_send: Some(Arc::new(|event| {
                if event.logentry.as_ref().is_some_and(|entry| {
                    IGNORED_SENTRY_ERRORS.iter().any(|ignored| entry.message.starts_with(ignored))
                }) {
                    None
                } else {
                    Some(event)
                }
            })),
            ..Default::default()
        },
    ));
    let _guard = minidump::init(&client);

    let mut stats_collector = ProcessStatsCollectorBuilder::new();
    // NOTE: Nothing is started at this point, so ports are not known. You can only start settings ports
    // and addresses once the different services have been started.
    // A better way is to only provide the config when we start the service.
    let (base_node_watch_tx, base_node_watch_rx) = watch::channel(BaseNodeStatus::default());
    let (local_node_watch_tx, local_node_watch_rx) = watch::channel(BaseNodeStatus::default());
    let (remote_node_watch_tx, remote_node_watch_rx) = watch::channel(BaseNodeStatus::default());
    let node_manager = NodeManager::new(
        &mut stats_collector,
        LocalNodeAdapter::new(local_node_watch_tx.clone()),
        RemoteNodeAdapter::new(remote_node_watch_tx.clone()),
        // This value is later overriden when retrieved from config
        NodeType::Local,
        base_node_watch_tx,
        local_node_watch_rx,
        remote_node_watch_rx,
    );
    let (wallet_state_watch_tx, wallet_state_watch_rx) =
        watch::channel::<Option<WalletState>>(None);
    let (websocket_message_tx, websocket_message_rx) =
        tokio::sync::mpsc::channel::<WebsocketMessage>(500);

    //NOTE DONT use websocket_state_tx anywhere else than WebsocketManager
    let (websocket_manager_status_tx, websocket_manager_status_rx) =
        watch::channel::<WebsocketManagerStatusMessage>(WebsocketManagerStatusMessage::Stopped);

    let (gpu_status_tx, gpu_status_rx) = watch::channel(GpuMinerStatus::default());
    let (cpu_miner_status_watch_tx, cpu_miner_status_watch_rx) =
        watch::channel::<CpuMinerStatus>(CpuMinerStatus::default());
    let wallet_manager = WalletManager::new(
        node_manager.clone(),
        wallet_state_watch_tx,
        &mut stats_collector,
        base_node_watch_rx.clone(),
    );

    let cpu_config = Arc::new(RwLock::new(CpuMinerConfig {
        node_connection: CpuMinerConnection::Local,
        pool_host_name: None,
        pool_port: None,
        monero_address: "".to_string(),
        pool_status_url: None,
    }));

    let app_in_memory_config = Arc::new(RwLock::new(AppInMemoryConfig::default()));
    let cpu_miner: Arc<RwLock<CpuMiner>> = Arc::new(
        CpuMiner::new(
            &mut stats_collector,
            cpu_miner_status_watch_tx,
            base_node_watch_rx.clone(),
        )
        .into(),
    );

    let systray_manager = Arc::new(RwLock::new(SystemTrayManager::new()));

    block_on(GpuManager::initialize(
        stats_collector.take_gpu_miner(),
        gpu_status_tx.clone(),
        Some(base_node_watch_rx.clone()),
        Some(systray_manager.clone()),
    ));

    let (tor_watch_tx, tor_watch_rx) = watch::channel(TorStatus::default());
    let tor_manager = TorManager::new(tor_watch_tx, &mut stats_collector);
    let mm_proxy_manager = MmProxyManager::new(&mut stats_collector);

    let telemetry_manager: TelemetryManager = TelemetryManager::new(
        cpu_miner_status_watch_rx.clone(),
        app_in_memory_config.clone(),
        Some(Network::default()),
        gpu_status_rx.clone(),
        base_node_watch_rx.clone(),
        tor_watch_rx.clone(),
        stats_collector.build(),
        node_manager.clone(),
    );

    let websocket_manager = Arc::new(RwLock::new(WebsocketManager::new(
        app_in_memory_config.clone(),
        websocket_message_rx,
        websocket_manager_status_tx.clone(),
        websocket_manager_status_rx.clone(),
    )));

    let websocket_events_manager = WebsocketEventsManager::new(
        cpu_miner_status_watch_rx.clone(),
        gpu_status_rx.clone(),
        base_node_watch_rx.clone(),
        websocket_message_tx.clone(),
    );

    let updates_manager = UpdatesManager::new();
    let telemetry_service = TelemetryService::new(app_in_memory_config.clone());

    let feedback = Feedback::new(app_in_memory_config.clone());

    let mining_status_manager = MiningStatusManager::new(
        cpu_miner_status_watch_rx.clone(),
        gpu_status_rx.clone(),
        base_node_watch_rx.clone(),
        app_in_memory_config.clone(),
    );
    let app_state = UniverseAppState {
        node_status_watch_rx: Arc::new(base_node_watch_rx),
        wallet_state_watch_rx: Arc::new(wallet_state_watch_rx.clone()),
        cpu_miner_status_watch_rx: Arc::new(cpu_miner_status_watch_rx),
<<<<<<< HEAD
        p2pool_latest_status: Arc::new(p2pool_stats_rx),
=======
        gpu_latest_status: Arc::new(gpu_status_rx),
>>>>>>> 5629f345
        in_memory_config: app_in_memory_config.clone(),
        cpu_miner: cpu_miner.clone(),
        cpu_miner_config: cpu_config.clone(),
        mm_proxy_manager: mm_proxy_manager.clone(),
        node_manager,
        wallet_manager,
        telemetry_manager: Arc::new(RwLock::new(telemetry_manager)),
        telemetry_service: Arc::new(RwLock::new(telemetry_service)),
        feedback: Arc::new(RwLock::new(feedback)),
        tor_manager,
        updates_manager,
<<<<<<< HEAD
        cached_p2pool_connections: Arc::new(RwLock::new(None)),
        systemtray_manager: systray_manager.clone(),
=======
        systemtray_manager: Arc::new(RwLock::new(SystemTrayManager::new())),
>>>>>>> 5629f345
        mining_status_manager: Arc::new(RwLock::new(mining_status_manager)),
        websocket_message_tx: Arc::new(websocket_message_tx),
        websocket_manager_status_rx: Arc::new(websocket_manager_status_rx.clone()),
        websocket_manager,
        websocket_event_manager: Arc::new(RwLock::new(websocket_events_manager)),
    };
    let app_state_clone = app_state.clone();
    #[allow(
        deprecated,
        reason = "This is a temporary fix until the new tauri API is released"
    )]
    let app = tauri::Builder::default()
        .plugin(tauri_plugin_clipboard_manager::init())
        .plugin(tauri_plugin_process::init())
        .plugin(tauri_plugin_sentry::init_with_no_injection(&client))
        .plugin(tauri_plugin_os::init())
        .plugin(tauri_plugin_shell::init())
        .plugin(tauri_plugin_single_instance::init(|app, argv, cwd| {
            println!("{}, {argv:?}, {cwd}", app.package_info().name);

            match app.get_webview_window("main") {
                Some(w) => {
                    let _unused = w.show().map_err(|err| {
                        error!(
                            target: LOG_TARGET,
                            "Couldn't show the main window {err:?}"
                        )
                    });
                    let _unused = w.set_focus();
                }
                None => {
                    error!(target: LOG_TARGET, "Could not find main window");
                }
            };
        }))
        .plugin(tauri_plugin_updater::Builder::new().build())
        .plugin(tauri_plugin_cli::init())
        .plugin(tauri_plugin_http::init())
        .setup(|app| {
            let config_path = app
                .path()
                .app_config_dir()
                .expect("Could not get config dir");

            // Remove this after it's been rolled out for a few versions
            let log_path = app.path().app_log_dir().map_err(|e| e.to_string())?;
            let logs_cleared_file = log_path.join("logs_cleared");
            if logs_cleared_file.exists() {
                remove_file(&logs_cleared_file).map_err(|e| e.to_string())?;
            }

            let contents = setup_logging(
                &log_path
                    .join("universe")
                    .join("configs")
                    .join("log4rs_config_universe.yml"),
                &app.path().app_log_dir().expect("Could not get log dir"),
                include_str!("../log4rs/universe_sample.yml"),
            )
            .expect("Could not set up logging");
            let config: RawConfig = serde_yaml::from_str(&contents)
                .expect("Could not parse the contents of the log file as yaml");
            log4rs::init_raw_config(config).expect("Could not initialize logging");

            // Do this after logging has started otherwise we can't actually see any errors
            app.manage(app_state_clone);
            match app.cli().matches() {
                Ok(matches) => {
                    if let Some(backup_path) = matches.args.get("import-backup") {
                        if let Some(backup_path) = backup_path.value.as_str() {
                            info!(
                                target: LOG_TARGET,
                                "Trying to copy backup to existing db: {backup_path:?}"
                            );
                            let backup_path = Path::new(backup_path);
                            if backup_path.exists() {
                                let existing_db = app
                                    .path()
                                    .app_local_data_dir()
                                    .map_err(Box::new)?
                                    .join("node")
                                    .join(
                                        Network::get_current_or_user_setting_or_default()
                                            .to_string(),
                                    )
                                    .join("data")
                                    .join("base_node")
                                    .join("db");

                                info!(target: LOG_TARGET, "Existing db path: {existing_db:?}");
                                let _unused = fs::remove_dir_all(&existing_db).inspect_err(|e| {
                                    warn!(
                                        target: LOG_TARGET,
                                        "Could not remove existing db when importing backup: {e:?}"
                                    )
                                });
                                let _unused = fs::create_dir_all(&existing_db).inspect_err(|e| {
                                    error!(
                                        target: LOG_TARGET,
                                        "Could not create existing db when importing backup: {e:?}"
                                    )
                                });
                                let _unused = fs::copy(backup_path, existing_db.join("data.mdb"))
                                    .inspect_err(|e| {
                                        error!(
                                            target: LOG_TARGET,
                                            "Could not copy backup to existing db: {e:?}"
                                        )
                                    });
                            } else {
                                warn!(
                                    target: LOG_TARGET,
                                    "Backup file does not exist: {backup_path:?}"
                                );
                            }
                        }
                    }
                }
                Err(e) => {
                    error!(target: LOG_TARGET, "Could not get cli matches: {e:?}");
                    return Err(Box::new(e));
                }
            };
            // The start of needed restart operations. Break this out into a module if we need n+1
            let tcp_tor_toggled_file = config_path.join("tcp_tor_toggled");
            if tcp_tor_toggled_file.exists() {
                let network = Network::default().as_key_str();

                let local_data_dir = app
                    .path()
                    .app_local_data_dir()
                    .expect("Could not get local data dir");

                let node_peer_db = local_data_dir.join("node").join(network).join("peer_db");
                let wallet_peer_db = local_data_dir.join("wallet").join(network).join("peer_db");

                // They may not exist. This could be first run.
                if node_peer_db.exists() {
                    if let Err(e) = remove_dir_all(node_peer_db) {
                        warn!(
                            target: LOG_TARGET,
                            "Could not clear peer data folder: {e}"
                        );
                    }
                }

                if wallet_peer_db.exists() {
                    if let Err(e) = remove_dir_all(wallet_peer_db) {
                        warn!(
                            target: LOG_TARGET,
                            "Could not clear peer data folder: {e}"
                        );
                    }
                }

                remove_file(tcp_tor_toggled_file).map_err(|e| {
                    error!(
                        target: LOG_TARGET,
                        "Could not remove tcp_tor_toggled file: {e}"
                    );
                    e.to_string()
                })?;
            }

            Ok(())
        })
        .invoke_handler(tauri::generate_handler![
            commands::download_and_start_installer,
            commands::exit_application,
            commands::fetch_tor_bridges,
            commands::get_app_in_memory_config,
            commands::get_applications_versions,
            commands::get_monero_seed_words,
            commands::get_network,
            commands::get_paper_wallet_details,
            commands::get_seed_words,
            commands::get_tor_config,
            commands::get_transactions,
            commands::import_seed_words,
            commands::revert_to_internal_wallet,
            commands::log_web_message,
            commands::open_log_dir,
            commands::reset_settings,
            commands::restart_application,
            commands::send_feedback,
            commands::set_allow_telemetry,
            commands::set_application_language,
            commands::set_auto_update,
            commands::set_cpu_mining_enabled,
            commands::set_display_mode,
            commands::set_gpu_mining_enabled,
            commands::set_mine_on_app_start,
            commands::set_monero_address,
            commands::set_monerod_config,
            commands::set_external_tari_address,
            commands::confirm_exchange_address,
            commands::select_exchange_miner,
            commands::set_show_experimental_settings,
            commands::set_should_always_use_system_language,
            commands::set_should_auto_launch,
            commands::set_tor_config,
            commands::set_use_tor,
            commands::set_visual_mode,
            commands::start_cpu_mining,
            commands::start_gpu_mining,
            commands::stop_cpu_mining,
            commands::stop_gpu_mining,
            commands::toggle_cpu_pool_mining,
            commands::toggle_gpu_pool_mining,
            commands::proceed_with_update,
            commands::set_pre_release,
            commands::toggle_device_exclusion,
            commands::set_airdrop_tokens,
            commands::get_airdrop_tokens,
            commands::set_selected_engine,
            commands::frontend_ready,
            commands::start_mining_status,
            commands::stop_mining_status,
            commands::websocket_get_status,
            commands::reconnect,
            commands::send_one_sided_to_stealth_address,
            commands::verify_address_for_send,
            commands::validate_minotari_amount,
            commands::trigger_phases_restart,
            commands::set_node_type,
            commands::set_allow_notifications,
            commands::launch_builtin_tapplet,
            commands::get_bridge_envs,
            commands::parse_tari_address,
            commands::refresh_wallet_history,
            commands::get_base_node_status,
            commands::create_pin,
            commands::forgot_pin,
            commands::set_seed_backed_up,
            commands::select_mining_mode,
            commands::update_custom_mining_mode,
            commands::encode_payment_id_to_address,
            commands::save_wxtm_address,
            commands::set_security_warning_dismissed,
            commands::change_cpu_pool,
            commands::change_gpu_pool,
            commands::update_selected_gpu_pool_config,
            commands::update_selected_cpu_pool_config,
            commands::reset_gpu_pool_config,
            commands::reset_cpu_pool_config,
            commands::restart_phases,
            commands::list_connected_peers,
            commands::switch_gpu_miner,
            commands::set_feedback_fields,
        ])
        .build(tauri::generate_context!())
        .inspect_err(|e| {
            error!(
                target: LOG_TARGET,
                "Error while building tauri application: {e:?}"
            )
        })
        .expect("error while running tauri application");

    info!(
        target: LOG_TARGET,
        "Starting Tari Universe version: {}",
        app.package_info().version
    );

    let power_monitor = SystemStatus::current().start_listener();

    let is_restart_requested = Arc::new(AtomicBool::new(false));
    let is_restart_requested_clone = is_restart_requested.clone();

    app.run(move |app_handle, event| {
        // We can only receive system events from the event loop so this needs to be here
        let _unused = SystemStatus::current()
            .receive_power_event(&power_monitor)
            .inspect_err(|e| error!(target: LOG_TARGET, "Could not receive power event: {e:?}"));

        match event {
            tauri::RunEvent::Ready => {
                info!(target: LOG_TARGET, "RunEvent Ready");
                let handle_clone = app_handle.clone();
                let state = handle_clone.state::<UniverseAppState>();

                block_on(state.updates_manager.initial_try_update(&handle_clone));

                tauri::async_runtime::spawn(async move {
                    SetupManager::get_instance()
                        .start_setup(handle_clone.clone())
                        .await;
                    SetupManager::spawn_sleep_mode_handler().await;
                });
            }
            tauri::RunEvent::ExitRequested { api: _, code, .. } => {
                info!(
                    target: LOG_TARGET,
                    "App shutdown request [ExitRequested] caught with code: {code:#?}"
                );
                if let Some(exit_code) = code {
                    if exit_code == RESTART_EXIT_CODE {
                        // RunEvent does not hold the exit code so we store it separately
                        is_restart_requested.store(true, Ordering::SeqCst);
                    }
                }
                block_on(TasksTrackers::current().stop_all_processes());
                info!(target: LOG_TARGET, "App shutdown complete");
            }
            tauri::RunEvent::Exit => {
                info!(target: LOG_TARGET, "App shutdown [Exit] caught");
                block_on(TasksTrackers::current().stop_all_processes());
                if is_restart_requested_clone.load(Ordering::SeqCst) {
                    app_handle.cleanup_before_exit();
                    let env = app_handle.env();
                    tauri::process::restart(&env); // this will call exit(0) so we'll not return to the event loop
                }
                info!(
                    target: LOG_TARGET,
                    "Tari Universe v{} shut down successfully",
                    app_handle.package_info().version
                );
            }
            RunEvent::MainEventsCleared => {
                // no need to handle
            }
            _ => {}
        };
    });
}<|MERGE_RESOLUTION|>--- conflicted
+++ resolved
@@ -32,11 +32,7 @@
 use node::local_node_adapter::LocalNodeAdapter;
 use node::node_adapter::BaseNodeStatus;
 use node::node_manager::NodeType;
-<<<<<<< HEAD
-use p2pool::models::Connections;
-=======
 use pool_status_watcher::{PoolStatus, PoolStatusWatcher};
->>>>>>> 5629f345
 use process_stats_collector::ProcessStatsCollectorBuilder;
 
 use node::remote_node_adapter::RemoteNodeAdapter;
@@ -162,12 +158,7 @@
     #[allow(dead_code)]
     wallet_state_watch_rx: Arc<watch::Receiver<Option<WalletState>>>,
     cpu_miner_status_watch_rx: Arc<watch::Receiver<CpuMinerStatus>>,
-<<<<<<< HEAD
-    p2pool_latest_status: Arc<watch::Receiver<Option<P2poolStats>>>,
-    is_getting_p2pool_connections: Arc<AtomicBool>,
-=======
     gpu_latest_status: Arc<watch::Receiver<GpuMinerStatus>>,
->>>>>>> 5629f345
     in_memory_config: Arc<RwLock<AppInMemoryConfig>>,
     cpu_miner: Arc<RwLock<CpuMiner>>,
     cpu_miner_config: Arc<RwLock<CpuMinerConfig>>,
@@ -344,11 +335,7 @@
         node_status_watch_rx: Arc::new(base_node_watch_rx),
         wallet_state_watch_rx: Arc::new(wallet_state_watch_rx.clone()),
         cpu_miner_status_watch_rx: Arc::new(cpu_miner_status_watch_rx),
-<<<<<<< HEAD
-        p2pool_latest_status: Arc::new(p2pool_stats_rx),
-=======
         gpu_latest_status: Arc::new(gpu_status_rx),
->>>>>>> 5629f345
         in_memory_config: app_in_memory_config.clone(),
         cpu_miner: cpu_miner.clone(),
         cpu_miner_config: cpu_config.clone(),
@@ -360,12 +347,7 @@
         feedback: Arc::new(RwLock::new(feedback)),
         tor_manager,
         updates_manager,
-<<<<<<< HEAD
-        cached_p2pool_connections: Arc::new(RwLock::new(None)),
-        systemtray_manager: systray_manager.clone(),
-=======
         systemtray_manager: Arc::new(RwLock::new(SystemTrayManager::new())),
->>>>>>> 5629f345
         mining_status_manager: Arc::new(RwLock::new(mining_status_manager)),
         websocket_message_tx: Arc::new(websocket_message_tx),
         websocket_manager_status_rx: Arc::new(websocket_manager_status_rx.clone()),
