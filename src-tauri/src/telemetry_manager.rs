--- conflicted
+++ resolved
@@ -200,11 +200,8 @@
     pub download_speed: f64,
     pub upload_speed: f64,
     pub latency: f64,
-<<<<<<< HEAD
+    pub wallet_view_key_hashed: String,
     pub exchange_id: String,
-=======
-    pub wallet_view_key_hashed: String,
->>>>>>> b8c3f7bf
 }
 
 pub struct TelemetryManager {
@@ -329,17 +326,11 @@
                         let airdrop_access_token = airdrop_tokens.map(|tokens| tokens.token);
                         if allow_telemetry {
                             let airdrop_access_token_validated = airdrop::validate_jwt(airdrop_access_token).await;
-<<<<<<< HEAD
                             let memory_config = in_memory_config_cloned.read().await;
-                            let airdrop_api_url = memory_config.airdrop_api_url.clone();
                             let exchange_id = memory_config.exchange_id.clone();
-                            let telemetry_data = get_telemetry_data(&cpu_miner_status_watch_rx, &gpu_status, &node_status, &p2pool_status,
+                            let telemetry_data = cancellable_get_telemetry_data(app_handle.clone(),&cpu_miner_status_watch_rx, &gpu_status, &node_status, &p2pool_status,
                                 &tor_status, network, exchange_id, uptime, &stats_collector, &node_manager, &mut (shutdown_signal.clone())).await;
-=======
-                            let telemetry_data = cancellable_get_telemetry_data(app_handle.clone(),&cpu_miner_status_watch_rx, &gpu_status, &node_status, &p2pool_status,
-                                &tor_status, network, uptime, &stats_collector, &node_manager, &mut (shutdown_signal.clone())).await;
                             let airdrop_api_url = in_memory_config_cloned.read().await.airdrop_api_url.clone();
->>>>>>> b8c3f7bf
                             handle_telemetry_data(telemetry_data, airdrop_api_url, airdrop_access_token_validated, app_handle.clone(), &mut (shutdown_signal.clone())).await;
                         }
                     },
@@ -355,12 +346,8 @@
 }
 
 #[allow(clippy::too_many_arguments)]
-<<<<<<< HEAD
-async fn get_telemetry_data(
-=======
 async fn cancellable_get_telemetry_data(
     app_handle: tauri::AppHandle,
->>>>>>> b8c3f7bf
     cpu_miner_status_watch_rx: &watch::Receiver<CpuMinerStatus>,
     gpu_latest_miner_stats: &watch::Receiver<GpuMinerStatus>,
     node_latest_status: &watch::Receiver<BaseNodeStatus>,
@@ -373,11 +360,7 @@
     node_manager: &NodeManager,
     shutdown_signal: &mut ShutdownSignal,
 ) -> Result<TelemetryData, TelemetryManagerError> {
-<<<<<<< HEAD
-    tokio::select! {result = get_telemetry_data_inner(cpu_miner_status_watch_rx, gpu_latest_miner_stats, node_latest_status, p2pool_latest_status, tor_latest_status, network, started, stats_collector, node_manager, exchange_id) => {
-=======
-    tokio::select! {result = get_telemetry_data(app_handle.clone(),cpu_miner_status_watch_rx, gpu_latest_miner_stats, node_latest_status, p2pool_latest_status, tor_latest_status, network, started, stats_collector, node_manager) => {
->>>>>>> b8c3f7bf
+    tokio::select! {result = get_telemetry_data_inner(app_handle.clone(),cpu_miner_status_watch_rx, gpu_latest_miner_stats, node_latest_status, p2pool_latest_status, tor_latest_status, network, started, stats_collector, node_manager, exchange_id) => {
             result
         }
         _ = shutdown_signal.wait() => {
@@ -388,12 +371,8 @@
 }
 #[allow(clippy::too_many_lines)]
 #[allow(clippy::too_many_arguments)]
-<<<<<<< HEAD
 async fn get_telemetry_data_inner(
-=======
-async fn get_telemetry_data(
     app_handle: tauri::AppHandle,
->>>>>>> b8c3f7bf
     cpu_miner_status_watch_rx: &watch::Receiver<CpuMinerStatus>,
     gpu_latest_miner_stats: &watch::Receiver<GpuMinerStatus>,
     node_latest_status: &watch::Receiver<BaseNodeStatus>,
@@ -707,11 +686,8 @@
         download_speed,
         upload_speed,
         latency,
-<<<<<<< HEAD
+        wallet_view_key_hashed,
         exchange_id,
-=======
-        wallet_view_key_hashed,
->>>>>>> b8c3f7bf
     };
     Ok(data)
 }
