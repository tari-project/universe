--- conflicted
+++ resolved
@@ -29,12 +29,8 @@
 use crate::configs::trait_config::ConfigImpl;
 use crate::gpu_miner_adapter::GpuMinerStatus;
 use crate::hardware::hardware_status_monitor::HardwareStatusMonitor;
-<<<<<<< HEAD
 use crate::node::node_adapter::BaseNodeStatus;
-=======
-use crate::node_adapter::BaseNodeStatus;
-use crate::node_manager::NodeManager;
->>>>>>> f639a438
+use crate::node::node_manager::NodeManager;
 use crate::p2pool::models::P2poolStats;
 use crate::process_stats_collector::ProcessStatsCollector;
 use crate::process_utils::retry_with_backoff;
@@ -312,7 +308,7 @@
         let network = self.node_network;
         let in_memory_config_cloned = self.in_memory_config.clone();
         let stats_collector = self.process_stats_collector.clone();
-<<<<<<< HEAD
+        let node_manager = self.node_manager.clone();
         let mut shutdown_signal = TasksTrackers::current().common.get_signal().await;
         let mut interval = interval(timeout);
 
@@ -328,21 +324,7 @@
                         if allow_telemetry {
                             let airdrop_access_token_validated = airdrop::validate_jwt(airdrop_access_token).await;
                             let telemetry_data = get_telemetry_data(&cpu_miner_status_watch_rx, &gpu_status, &node_status, &p2pool_status,
-                                &tor_status, network, uptime, &stats_collector).await;
-=======
-        let node_manager = self.node_manager.clone();
-        tokio::spawn(async move {
-            tokio::select! {
-                _ = async {
-                    debug!(target: LOG_TARGET, "TelemetryManager::start_telemetry_process has  been started");
-                    loop {
-                        let telemetry_collection_enabled = config_cloned.read().await.allow_telemetry();
-                        let airdrop_access_token = config_cloned.read().await.airdrop_tokens().map(|tokens| tokens.token);
-                        if telemetry_collection_enabled {
-                            let airdrop_access_token_validated = airdrop::validate_jwt(airdrop_access_token).await;
-                            let telemetry_data = get_telemetry_data(&cpu_miner_status_watch_rx, &gpu_status, &node_status, &p2pool_status,
-                                &tor_status, &config, network, uptime, &stats_collector, &node_manager).await;
->>>>>>> f639a438
+                                &tor_status, network, uptime, &stats_collector, &node_manager).await;
                             let airdrop_api_url = in_memory_config_cloned.read().await.airdrop_api_url.clone();
                             handle_telemetry_data(telemetry_data, airdrop_api_url, airdrop_access_token_validated, app_handle.clone()).await;
                         }
