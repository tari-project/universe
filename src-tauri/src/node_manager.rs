// Copyright 2024. The Tari Project
//
// Redistribution and use in source and binary forms, with or without modification, are permitted provided that the
// following conditions are met:
//
// 1. Redistributions of source code must retain the above copyright notice, this list of conditions and the following
// disclaimer.
//
// 2. Redistributions in binary form must reproduce the above copyright notice, this list of conditions and the
// following disclaimer in the documentation and/or other materials provided with the distribution.
//
// 3. Neither the name of the copyright holder nor the names of its contributors may be used to endorse or promote
// products derived from this software without specific prior written permission.
//
// THIS SOFTWARE IS PROVIDED BY THE COPYRIGHT HOLDERS AND CONTRIBUTORS "AS IS" AND ANY EXPRESS OR IMPLIED WARRANTIES,
// INCLUDING, BUT NOT LIMITED TO, THE IMPLIED WARRANTIES OF MERCHANTABILITY AND FITNESS FOR A PARTICULAR PURPOSE ARE
// DISCLAIMED. IN NO EVENT SHALL THE COPYRIGHT HOLDER OR CONTRIBUTORS BE LIABLE FOR ANY DIRECT, INDIRECT, INCIDENTAL,
// SPECIAL, EXEMPLARY, OR CONSEQUENTIAL DAMAGES (INCLUDING, BUT NOT LIMITED TO, PROCUREMENT OF SUBSTITUTE GOODS OR
// SERVICES; LOSS OF USE, DATA, OR PROFITS; OR BUSINESS INTERRUPTION) HOWEVER CAUSED AND ON ANY THEORY OF LIABILITY,
// WHETHER IN CONTRACT, STRICT LIABILITY, OR TORT (INCLUDING NEGLIGENCE OR OTHERWISE) ARISING IN ANY WAY OUT OF THE
// USE OF THIS SOFTWARE, EVEN IF ADVISED OF THE POSSIBILITY OF SUCH DAMAGE.

use std::path::{Path, PathBuf};
use std::sync::Arc;
use std::time::{Duration, SystemTime};

use chrono::{NaiveDateTime, TimeZone, Utc};
use log::{error, info, warn};
use minotari_node_grpc_client::grpc::Peer;
use serde_json::json;
use tari_common::configuration::Network;
use tari_crypto::ristretto::RistrettoPublicKey;
use tari_shutdown::ShutdownSignal;
use tari_utilities::hex::Hex;
use tauri_plugin_sentry::sentry;
use tauri_plugin_sentry::sentry::protocol::Event;
use tokio::fs;
use tokio::sync::watch::Sender;
use tokio::sync::RwLock;

use crate::process_watcher::ProcessWatcherStats;

use crate::local_node_adapter::{
    BaseNodeStatus, MinotariNodeClient, MinotariNodeStatusMonitorError,
};
use crate::network_utils::{get_best_block_from_block_scan, get_block_info_from_block_scan};
use crate::process_adapter::ProcessAdapter;
use crate::process_stats_collector::ProcessStatsCollectorBuilder;
use crate::process_watcher::ProcessWatcher;
use crate::progress_trackers::progress_stepper::ChanneledStepUpdate;
<<<<<<< HEAD
use crate::{LocalNodeAdapter, RemoteNodeAdapter};
=======
use crate::tasks_tracker::TasksTrackers;
use async_trait::async_trait;
>>>>>>> 6867f1c0

const LOG_TARGET: &str = "tari::universe::minotari_node_manager";

#[derive(Debug, thiserror::Error)]
pub enum NodeManagerError {
    #[error("Node failed to start and was stopped with exit code: {}", .0)]
    ExitCode(i32),
    #[error("Node failed with an unknown error: {0}")]
    UnknownError(#[from] anyhow::Error),
    #[error("Node not started")]
    NodeNotStarted,
}

pub const STOP_ON_ERROR_CODES: [i32; 2] = [114, 102];

pub struct NodeIdentity {
    pub public_key: RistrettoPublicKey,
    pub public_address: Vec<String>,
}

#[derive(Clone)]
pub enum NodeType {
    Local,
    Remote,
    RemoteUntilLocal,
    LocalAfterRemote,
}

#[derive(Clone)]
pub struct NodeManager {
    node_type: Arc<RwLock<NodeType>>,
    local_node_watcher: Arc<RwLock<Option<ProcessWatcher<LocalNodeAdapter>>>>,
    remote_node_watcher: Arc<RwLock<Option<ProcessWatcher<RemoteNodeAdapter>>>>,
    shutdown: ShutdownSignal,
}

fn construct_process_watcher<T: ProcessAdapter>(
    stats_broadcast: Sender<ProcessWatcherStats>,
    node_adapter: T,
) -> ProcessWatcher<T> {
    let mut process_watcher = ProcessWatcher::new(node_adapter, stats_broadcast);
    process_watcher.poll_time = Duration::from_secs(5);
    process_watcher.health_timeout = Duration::from_secs(4);
    process_watcher.expected_startup_time = Duration::from_secs(30);

    process_watcher
}

impl NodeManager {
    pub fn new(
        stats_collector: &mut ProcessStatsCollectorBuilder,
        local_node_adapter: LocalNodeAdapter,
        remote_node_adapter: RemoteNodeAdapter,
        shutdown: ShutdownSignal,
        node_type: NodeType,
    ) -> Self {
        let stats_broadcast = stats_collector.take_minotari_node();

        let local_node_watcher = match node_type {
            NodeType::Local | NodeType::RemoteUntilLocal | NodeType::LocalAfterRemote => Some(
                construct_process_watcher(stats_broadcast.clone(), local_node_adapter),
            ),
            NodeType::Remote => None,
        };

        let remote_node_watcher = match node_type {
            NodeType::Remote | NodeType::RemoteUntilLocal | NodeType::LocalAfterRemote => Some(
                construct_process_watcher(stats_broadcast, remote_node_adapter),
            ),
            NodeType::Local => None,
        };

        Self {
            node_type: Arc::new(RwLock::new(node_type)),
            local_node_watcher: Arc::new(RwLock::new(local_node_watcher)),
            remote_node_watcher: Arc::new(RwLock::new(remote_node_watcher)),
            shutdown,
        }
    }

    pub async fn clean_data_folder(&self, base_path: &Path) -> Result<(), anyhow::Error> {
        fs::remove_dir_all(base_path.join("node")).await?;
        Ok(())
    }

    #[allow(clippy::too_many_arguments)]
    pub async fn ensure_started(
        &self,
        base_path: PathBuf,
        config_path: PathBuf,
        log_path: PathBuf,
        use_tor: bool,
        tor_control_port: Option<u16>,
        remote_grpc_address: Option<String>,
    ) -> Result<(), NodeManagerError> {
<<<<<<< HEAD
        println!("------------------------ensure_started start");
        let node_type = self.node_type.read().await;

        match &*node_type {
            NodeType::Local | NodeType::LocalAfterRemote => {
                let mut local_node_watcher = self.local_node_watcher.write().await;
                if let Some(local_node_watcher) = local_node_watcher.as_mut() {
                    local_node_watcher.adapter.use_tor(use_tor);
                    local_node_watcher
                        .adapter
                        .tor_control_port(tor_control_port);
                    local_node_watcher.stop_on_exit_codes = STOP_ON_ERROR_CODES.to_vec();
                    local_node_watcher
                        .start(
                            app_shutdown.clone(),
                            base_path.clone(),
                            config_path.clone(),
                            log_path.clone(),
                            crate::binaries::Binaries::MinotariNode,
                        )
                        .await?;
                }
            }
            NodeType::Remote => {
                let mut remote_node_watcher = self.remote_node_watcher.write().await;
                if let Some(remote_node_watcher) = remote_node_watcher.as_mut() {
                    remote_node_watcher.stop_on_exit_codes = STOP_ON_ERROR_CODES.to_vec();
                    if let Some(remote_grpc_address) = remote_grpc_address {
                        remote_node_watcher
                            .adapter
                            .set_grpc_address(remote_grpc_address)?;
                    }
                    remote_node_watcher
                        .start(
                            app_shutdown,
                            base_path,
                            config_path,
                            log_path,
                            crate::binaries::Binaries::MinotariNode,
                        )
                        .await?;
                }
            }
            NodeType::RemoteUntilLocal => {
                let mut remote_node_watcher = self.remote_node_watcher.write().await;
                let mut local_node_watcher = self.local_node_watcher.write().await;

                if let Some(remote_node_watcher) = remote_node_watcher.as_mut() {
                    remote_node_watcher.stop_on_exit_codes = STOP_ON_ERROR_CODES.to_vec();
                    if let Some(remote_grpc_address) = remote_grpc_address {
                        remote_node_watcher
                            .adapter
                            .set_grpc_address(remote_grpc_address)?;
                    }
                    remote_node_watcher
                        .start(
                            app_shutdown.clone(),
                            base_path.clone(),
                            config_path.clone(),
                            log_path.clone(),
                            crate::binaries::Binaries::MinotariNode,
                        )
                        .await?;
                }
                if let Some(local_node_watcher) = local_node_watcher.as_mut() {
                    local_node_watcher.adapter.use_tor(use_tor);
                    local_node_watcher
                        .adapter
                        .tor_control_port(tor_control_port);
                    local_node_watcher.stop_on_exit_codes = STOP_ON_ERROR_CODES.to_vec();
                    local_node_watcher
                        .start(
                            app_shutdown,
                            base_path,
                            config_path,
                            log_path,
                            crate::binaries::Binaries::MinotariNode,
                        )
                        .await?;
                }
                self.clone().switch_to_local_after_remote().await?;
            }
=======
        {
            let shutdown_signal = TasksTrackers::current().node_phase.get_signal().await;
            let task_tracker = TasksTrackers::current().node_phase.get_task_tracker().await;

            let mut process_watcher = self.watcher.write().await;

            process_watcher.adapter.use_tor(use_tor);
            process_watcher.adapter.tor_control_port(tor_control_port);
            process_watcher.stop_on_exit_codes = STOP_ON_ERROR_CODES.to_vec();
            if let Some(remote_grpc_address) = remote_grpc_address {
                process_watcher
                    .adapter
                    .set_grpc_address(remote_grpc_address)?;
            }
            process_watcher
                .start(
                    base_path,
                    config_path,
                    log_path,
                    crate::binaries::Binaries::MinotariNode,
                    shutdown_signal,
                    task_tracker,
                )
                .await?;
>>>>>>> 6867f1c0
        }

        self.wait_ready().await?;
        println!("------------------------ensure_started end");
        Ok(())
    }

    #[allow(dead_code)]
    pub async fn start(
        &self,
        base_path: PathBuf,
        config_path: PathBuf,
        log_path: PathBuf,
    ) -> Result<(), anyhow::Error> {
<<<<<<< HEAD
        println!("------------------------start - start");
        let node_type = self.node_type.read().await;
        match &*node_type {
            NodeType::Local | NodeType::LocalAfterRemote => {
                let mut local_node_watcher = self.local_node_watcher.write().await;
                if let Some(local_node_watcher) = local_node_watcher.as_mut() {
                    local_node_watcher
                        .start(
                            app_shutdown.clone(),
                            base_path.clone(),
                            config_path.clone(),
                            log_path.clone(),
                            crate::binaries::Binaries::MinotariNode,
                        )
                        .await?;
                }
            }
            NodeType::Remote => {
                let mut remote_node_watcher = self.remote_node_watcher.write().await;
                if let Some(remote_node_watcher) = remote_node_watcher.as_mut() {
                    remote_node_watcher
                        .start(
                            app_shutdown,
                            base_path,
                            config_path,
                            log_path,
                            crate::binaries::Binaries::MinotariNode,
                        )
                        .await?;
                }
            }
            NodeType::RemoteUntilLocal => {
                let mut remote_node_watcher = self.remote_node_watcher.write().await;
                if let Some(remote_node_watcher) = remote_node_watcher.as_mut() {
                    remote_node_watcher
                        .start(
                            app_shutdown.clone(),
                            base_path.clone(),
                            config_path.clone(),
                            log_path.clone(),
                            crate::binaries::Binaries::MinotariNode,
                        )
                        .await?;
                }
=======
        let shutdown_signal = TasksTrackers::current().node_phase.get_signal().await;
        let task_tracker = TasksTrackers::current().node_phase.get_task_tracker().await;

        let mut process_watcher = self.watcher.write().await;
        process_watcher
            .start(
                base_path,
                config_path,
                log_path,
                crate::binaries::Binaries::MinotariNode,
                shutdown_signal,
                task_tracker,
            )
            .await?;
>>>>>>> 6867f1c0

                let mut local_node_watcher = self.local_node_watcher.write().await;
                if let Some(local_node_watcher) = local_node_watcher.as_mut() {
                    local_node_watcher
                        .start(
                            app_shutdown,
                            base_path,
                            config_path,
                            log_path,
                            crate::binaries::Binaries::MinotariNode,
                        )
                        .await?;
                }

                self.clone().switch_to_local_after_remote().await?;
            }
        }

        println!("------------------------start - end");
        Ok(())
    }

    pub async fn get_current_node_client(&self) -> Result<MinotariNodeClient, anyhow::Error> {
        let node_type = self.node_type.read().await;
        match &*node_type {
            NodeType::Local => {
                let local_node_watcher = self.local_node_watcher.read().await;
                if let Some(local_node_watcher) = local_node_watcher.as_ref() {
                    local_node_watcher.adapter.get_node_client()
                } else {
                    None
                }
            }
            NodeType::Remote => {
                let remote_node_watcher = self.remote_node_watcher.read().await;
                if let Some(remote_node_watcher) = remote_node_watcher.as_ref() {
                    remote_node_watcher.adapter.get_node_client()
                } else {
                    None
                }
            }
            NodeType::RemoteUntilLocal | NodeType::LocalAfterRemote => {
                let remote_node_watcher = self.remote_node_watcher.read().await;
                if let Some(remote_node_watcher) = remote_node_watcher.as_ref() {
                    remote_node_watcher.adapter.get_node_client()
                } else {
                    let local_node_watcher = self.local_node_watcher.read().await;
                    if let Some(local_node_watcher) = local_node_watcher.as_ref() {
                        local_node_watcher.adapter.get_node_client()
                    } else {
                        None
                    }
                }
            }
        }
        .ok_or_else(|| anyhow::anyhow!("Node not started"))
    }

    ///////////////////////////
    async fn switch_to_local_after_remote(&self) -> Result<(), anyhow::Error> {
        let node_type = self.node_type.clone();
        let node_manager = self.clone();
        tokio::spawn(async move {
            tokio::time::sleep(Duration::from_secs(2)).await;
            println!("============= Checking local node client...");
            let local_node_client = {
                let local_node_watcher = node_manager.local_node_watcher.read().await;
                if let Some(local_node_watcher) = local_node_watcher.as_ref() {
                    local_node_watcher.adapter.get_node_client()
                } else {
                    None
                }
            };

            if let Some(local_node_client) = local_node_client {
                println!("============= Local node client found, waiting for sync...");
                match local_node_client
                    .wait_synced(vec![None, None, None], node_manager.shutdown.clone())
                    .await
                {
                    Ok(_) => {
                        println!("============= Local node synced, switching node type...");
                        {
                            let mut node_type = node_type.write().await;
                            *node_type = NodeType::LocalAfterRemote;
                        }
                        {
                            println!("============= Stopping local node watcher...");
                            let mut local_node_watcher =
                                node_manager.local_node_watcher.write().await;
                            if let Some(local_node_watcher) = local_node_watcher.as_mut() {
                                if let Err(e) = local_node_watcher.stop().await {
                                    error!("Failed to stop local node watcher: {}", e);
                                }
                            }
                        }
                        println!("============= Node switched to local.");
                    }
                    Err(MinotariNodeStatusMonitorError::NodeNotStarted) => {
                        println!("============= Local node not started.");
                    }
                    Err(e) => {
                        error!(
                            "NodeManagerError: {}",
                            NodeManagerError::UnknownError(e.into())
                        );
                    }
                }
            } else {
                println!("============= Local node client not found.");
            }
        });
        Ok(())
    }
    ///////////////////////////

    pub async fn get_identity(&self) -> Result<NodeIdentity, anyhow::Error> {
        println!("------------------------get_identity - start");
        let node_client = self.get_current_node_client().await?;

        println!("------------------------get_identity - end");
        node_client.get_identity().await.inspect_err(|e| {
            error!(target: LOG_TARGET, "Error getting node identity: {}", e);
        })
    }

    pub async fn get_grpc_address(&self) -> Result<String, anyhow::Error> {
        println!("------------------------get_grpc_address - start");
        let node_type = self.node_type.read().await;

        let grpc_address = match &*node_type {
            NodeType::Local | NodeType::LocalAfterRemote => {
                let process_watcher = self.local_node_watcher.read().await;
                process_watcher
                    .as_ref()
                    .and_then(|local_node_watcher| local_node_watcher.adapter.grpc_address())
            }
            NodeType::Remote | NodeType::RemoteUntilLocal => {
                let process_watcher = self.remote_node_watcher.read().await;
                process_watcher
                    .as_ref()
                    .and_then(|remote_node_watcher| remote_node_watcher.adapter.grpc_address())
            }
        };

        println!("------------------------get_grpc_address - end");
        if let Some((host, port)) = grpc_address {
            if host.starts_with("http") {
                return Ok(format!("{}:{}", host, port));
            } else {
                return Ok(format!("http://{}:{}", host, port));
            }
        }
        Err(anyhow::anyhow!("grpc_address not set"))
    }

    pub async fn wait_synced(
        &self,
        progress_trackers: Vec<Option<ChanneledStepUpdate>>,
    ) -> Result<(), anyhow::Error> {
        println!("------------------------wait_sync - start");
        self.wait_ready().await?;
        loop {
            let node_client = self.get_current_node_client().await?;
            match node_client
                .wait_synced(progress_trackers.clone(), self.shutdown.clone())
                .await
            {
                Ok(_) => {
                    println!("------------------------wait_sync - end");
                    return Ok(());
                }
                Err(e) => match e {
                    MinotariNodeStatusMonitorError::NodeNotStarted => {
                        continue;
                    }
                    _ => {
                        return Err(NodeManagerError::UnknownError(e.into()).into());
                    }
                },
            }
        }
    }

    pub async fn check_if_is_orphan_chain(
        &self,
        report_to_sentry: bool,
    ) -> Result<bool, anyhow::Error> {
        println!("--------------check_if_is_orphan_chain start");
        let node_client = self.get_current_node_client().await?;
        let BaseNodeStatus {
            is_synced,
            block_height: local_tip,
            ..
        } = node_client.get_network_state().await.map_err(|e| {
            if matches!(e, MinotariNodeStatusMonitorError::NodeNotStarted) {
                NodeManagerError::NodeNotStarted
            } else {
                NodeManagerError::UnknownError(e.into())
            }
        })?;
        if !is_synced {
            info!(target: LOG_TARGET, "Node is not synced, skipping orphan chain check");
            return Ok(false);
        }

        let network = Network::get_current_or_user_setting_or_default();
        let block_scan_tip = get_best_block_from_block_scan(network).await?;
        let heights: Vec<u64> = vec![
            block_scan_tip.saturating_sub(50),
            block_scan_tip.saturating_sub(100),
            block_scan_tip.saturating_sub(200),
        ];
        let mut block_scan_blocks: Vec<(u64, String)> = vec![];

        for height in &heights {
            let block_scan_block = get_block_info_from_block_scan(network, height).await?;
            block_scan_blocks.push(block_scan_block);
        }

        let local_blocks = node_client.get_historical_blocks(heights).await?;
        for block_scan_block in &block_scan_blocks {
            if !local_blocks
                .iter()
                .any(|local_block| block_scan_block.1 == local_block.1)
            {
                if report_to_sentry {
                    let error_msg = "Orphan chain detected".to_string();
                    let extra = vec![
                        (
                            "block_scan_block_height".to_string(),
                            json!(block_scan_block.0.to_string()),
                        ),
                        (
                            "block_scan_block_hash".to_string(),
                            json!(block_scan_block.1.clone()),
                        ),
                        (
                            "block_scan_tip_height".to_string(),
                            json!(block_scan_tip.to_string()),
                        ),
                        ("local_tip_height".to_string(), json!(local_tip.to_string())),
                    ];
                    sentry::capture_event(Event {
                        message: Some(error_msg),
                        level: sentry::Level::Error,
                        culprit: Some("orphan-chain".to_string()),
                        extra: extra.into_iter().collect(),
                        ..Default::default()
                    });
                }
                return Ok(true);
            }
        }

        println!("--------------check_if_is_orphan_chain end");
        Ok(false)
    }

    pub async fn wait_ready(&self) -> Result<(), NodeManagerError> {
        println!("--------------wait_ready start");
        let node_type = self.node_type.read().await;
        loop {
            match &*node_type {
                NodeType::Local | NodeType::LocalAfterRemote => {
                    let local_node_watcher = self.local_node_watcher.read().await;
                    if let Some(local_node_watcher) = local_node_watcher.as_ref() {
                        match local_node_watcher.wait_ready().await {
                            Ok(_) => (),
                            Err(e) => {
                                let mut local_node_watcher = self.local_node_watcher.write().await;
                                if let Some(local_node_watcher) = local_node_watcher.as_mut() {
                                    let exit_code = local_node_watcher.stop().await?;
                                    if exit_code != 0 {
                                        return Err(NodeManagerError::ExitCode(exit_code));
                                    }
                                }
                                return Err(NodeManagerError::UnknownError(e));
                            }
                        }
                    }
                }
                NodeType::Remote | NodeType::RemoteUntilLocal => {
                    let remote_node_watcher = self.remote_node_watcher.read().await;
                    if let Some(remote_node_watcher) = remote_node_watcher.as_ref() {
                        match remote_node_watcher.wait_ready().await {
                            Ok(_) => (),
                            Err(e) => {
                                let mut remote_node_watcher =
                                    self.remote_node_watcher.write().await;
                                if let Some(remote_node_watcher) = remote_node_watcher.as_mut() {
                                    let exit_code = remote_node_watcher.stop().await?;
                                    if exit_code != 0 {
                                        return Err(NodeManagerError::ExitCode(exit_code));
                                    }
                                }
                                return Err(NodeManagerError::UnknownError(e));
                            }
                        }
                    }
                }
            }

            match self.get_identity().await {
                Ok(_) => break,
                Err(_) => {
                    warn!(target: LOG_TARGET, "Node did not return get_identity, waiting...");
                    tokio::time::sleep(tokio::time::Duration::from_secs(1)).await;
                }
            }
        }
        println!("--------------wait_ready end");
        Ok(())
    }

    pub async fn list_connected_peers(&self) -> Result<Vec<String>, anyhow::Error> {
        println!("--------------list_connected_peers start");
        let node_client = self.get_current_node_client().await?;
        let peers_list = node_client
            .list_connected_peers()
            .await
            .unwrap_or_else(|e| {
                error!(target: LOG_TARGET, "Error list_connected_peers: {}", e);
                Vec::<Peer>::new()
            });
        let connected_peers = peers_list
            .iter()
            .filter(|peer| {
                let since = match NaiveDateTime::parse_from_str(
                    peer.addresses[0].last_seen.as_str(),
                    "%Y-%m-%d %H:%M:%S%.f",
                ) {
                    Ok(datetime) => datetime,
                    Err(_e) => {
                        return false;
                    }
                };
                let since = Utc.from_utc_datetime(&since);
                let duration = SystemTime::now()
                    .duration_since(since.into())
                    .unwrap_or_default();
                duration.as_secs() < 60
            })
            .cloned()
            .map(|peer| peer.addresses[0].address.to_hex())
            .collect::<Vec<String>>();

        println!("--------------list_connected_peers end");
        Ok(connected_peers)
    }
}<|MERGE_RESOLUTION|>--- conflicted
+++ resolved
@@ -48,12 +48,9 @@
 use crate::process_stats_collector::ProcessStatsCollectorBuilder;
 use crate::process_watcher::ProcessWatcher;
 use crate::progress_trackers::progress_stepper::ChanneledStepUpdate;
-<<<<<<< HEAD
 use crate::{LocalNodeAdapter, RemoteNodeAdapter};
-=======
 use crate::tasks_tracker::TasksTrackers;
 use async_trait::async_trait;
->>>>>>> 6867f1c0
 
 const LOG_TARGET: &str = "tari::universe::minotari_node_manager";
 
@@ -149,9 +146,10 @@
         tor_control_port: Option<u16>,
         remote_grpc_address: Option<String>,
     ) -> Result<(), NodeManagerError> {
-<<<<<<< HEAD
         println!("------------------------ensure_started start");
         let node_type = self.node_type.read().await;
+        let shutdown_signal = TasksTrackers::current().node_phase.get_signal().await;
+        let task_tracker = TasksTrackers::current().node_phase.get_task_tracker().await;
 
         match &*node_type {
             NodeType::Local | NodeType::LocalAfterRemote => {
@@ -164,11 +162,12 @@
                     local_node_watcher.stop_on_exit_codes = STOP_ON_ERROR_CODES.to_vec();
                     local_node_watcher
                         .start(
-                            app_shutdown.clone(),
                             base_path.clone(),
                             config_path.clone(),
                             log_path.clone(),
                             crate::binaries::Binaries::MinotariNode,
+                            shutdown_signal,
+                            task_tracker,
                         )
                         .await?;
                 }
@@ -184,11 +183,12 @@
                     }
                     remote_node_watcher
                         .start(
-                            app_shutdown,
                             base_path,
                             config_path,
                             log_path,
                             crate::binaries::Binaries::MinotariNode,
+                            shutdown_signal,
+                            task_tracker,
                         )
                         .await?;
                 }
@@ -206,11 +206,12 @@
                     }
                     remote_node_watcher
                         .start(
-                            app_shutdown.clone(),
                             base_path.clone(),
                             config_path.clone(),
                             log_path.clone(),
                             crate::binaries::Binaries::MinotariNode,
+                            shutdown_signal,
+                            task_tracker,
                         )
                         .await?;
                 }
@@ -222,42 +223,17 @@
                     local_node_watcher.stop_on_exit_codes = STOP_ON_ERROR_CODES.to_vec();
                     local_node_watcher
                         .start(
-                            app_shutdown,
                             base_path,
                             config_path,
                             log_path,
                             crate::binaries::Binaries::MinotariNode,
+                            shutdown_signal,
+                            task_tracker,
                         )
                         .await?;
                 }
                 self.clone().switch_to_local_after_remote().await?;
             }
-=======
-        {
-            let shutdown_signal = TasksTrackers::current().node_phase.get_signal().await;
-            let task_tracker = TasksTrackers::current().node_phase.get_task_tracker().await;
-
-            let mut process_watcher = self.watcher.write().await;
-
-            process_watcher.adapter.use_tor(use_tor);
-            process_watcher.adapter.tor_control_port(tor_control_port);
-            process_watcher.stop_on_exit_codes = STOP_ON_ERROR_CODES.to_vec();
-            if let Some(remote_grpc_address) = remote_grpc_address {
-                process_watcher
-                    .adapter
-                    .set_grpc_address(remote_grpc_address)?;
-            }
-            process_watcher
-                .start(
-                    base_path,
-                    config_path,
-                    log_path,
-                    crate::binaries::Binaries::MinotariNode,
-                    shutdown_signal,
-                    task_tracker,
-                )
-                .await?;
->>>>>>> 6867f1c0
         }
 
         self.wait_ready().await?;
@@ -272,8 +248,10 @@
         config_path: PathBuf,
         log_path: PathBuf,
     ) -> Result<(), anyhow::Error> {
-<<<<<<< HEAD
         println!("------------------------start - start");
+        let shutdown_signal = TasksTrackers::current().node_phase.get_signal().await;
+        let task_tracker = TasksTrackers::current().node_phase.get_task_tracker().await;
+
         let node_type = self.node_type.read().await;
         match &*node_type {
             NodeType::Local | NodeType::LocalAfterRemote => {
@@ -281,11 +259,12 @@
                 if let Some(local_node_watcher) = local_node_watcher.as_mut() {
                     local_node_watcher
                         .start(
-                            app_shutdown.clone(),
                             base_path.clone(),
                             config_path.clone(),
                             log_path.clone(),
                             crate::binaries::Binaries::MinotariNode,
+                            shutdown_signal,
+                            task_tracker,
                         )
                         .await?;
                 }
@@ -295,11 +274,12 @@
                 if let Some(remote_node_watcher) = remote_node_watcher.as_mut() {
                     remote_node_watcher
                         .start(
-                            app_shutdown,
                             base_path,
                             config_path,
                             log_path,
                             crate::binaries::Binaries::MinotariNode,
+                            shutdown_signal,
+                            task_tracker,
                         )
                         .await?;
                 }
@@ -309,40 +289,26 @@
                 if let Some(remote_node_watcher) = remote_node_watcher.as_mut() {
                     remote_node_watcher
                         .start(
-                            app_shutdown.clone(),
                             base_path.clone(),
                             config_path.clone(),
                             log_path.clone(),
                             crate::binaries::Binaries::MinotariNode,
-                        )
-                        .await?;
-                }
-=======
-        let shutdown_signal = TasksTrackers::current().node_phase.get_signal().await;
-        let task_tracker = TasksTrackers::current().node_phase.get_task_tracker().await;
-
-        let mut process_watcher = self.watcher.write().await;
-        process_watcher
-            .start(
-                base_path,
-                config_path,
-                log_path,
-                crate::binaries::Binaries::MinotariNode,
-                shutdown_signal,
-                task_tracker,
-            )
-            .await?;
->>>>>>> 6867f1c0
+                            shutdown_signal,
+                            task_tracker,
+                        )
+                        .await?;
+                }
 
                 let mut local_node_watcher = self.local_node_watcher.write().await;
                 if let Some(local_node_watcher) = local_node_watcher.as_mut() {
                     local_node_watcher
                         .start(
-                            app_shutdown,
                             base_path,
                             config_path,
                             log_path,
                             crate::binaries::Binaries::MinotariNode,
+                            shutdown_signal,
+                            task_tracker,
                         )
                         .await?;
                 }
