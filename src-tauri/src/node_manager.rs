use crate::node_adapter::MinotariNodeAdapter;
use crate::process_watcher::ProcessWatcher;
use crate::ProgressTracker;
use std::path::{Path, PathBuf};
use std::sync::Arc;
use tari_core::transactions::tari_amount::MicroMinotari;
use tari_crypto::ristretto::RistrettoPublicKey;
use tari_shutdown::ShutdownSignal;
use tokio::fs;
use tokio::sync::RwLock;

#[derive(Debug, thiserror::Error)]
pub enum NodeManagerError {
    #[error("Node failed to start and was stopped with exit code: {}", .0)]
    ExitCode(i32),
    #[error("Node failed with an unknown error: {0}")]
    UnknownError(#[from] anyhow::Error),
}

pub struct NodeManager {
    watcher: Arc<RwLock<ProcessWatcher<MinotariNodeAdapter>>>,
}

impl Clone for NodeManager {
    fn clone(&self) -> Self {
        Self {
            watcher: self.watcher.clone(),
        }
    }
}

impl NodeManager {
    pub fn new() -> Self {
        // TODO: wire up to front end
        let mut use_tor = true;

        // Unix systems have built in tor.
        // TODO: Add tor service for windows.
        if cfg!(target_os = "windows") {
            use_tor = false;
        }

        let adapter = MinotariNodeAdapter::new(use_tor);
        let process_watcher = ProcessWatcher::new(adapter);

        Self {
            watcher: Arc::new(RwLock::new(process_watcher)),
        }
    }

    pub async fn clean_data_folder(&self, base_path: &Path) -> Result<(), anyhow::Error> {
        fs::remove_dir_all(base_path.join("node")).await?;
        Ok(())
    }

    pub async fn ensure_started(
        &self,
        app_shutdown: ShutdownSignal,
        base_path: PathBuf,
        log_path: PathBuf,
<<<<<<< HEAD
    ) -> Result<(), anyhow::Error> {
        let mut process_watcher = self.watcher.write().await;
        process_watcher
            .start(app_shutdown, base_path, log_path)
            .await?;
        process_watcher.wait_ready().await?;
=======
    ) -> Result<(), NodeManagerError> {
        {
            let mut process_watcher = self.watcher.write().await;
            process_watcher
                .start(app_shutdown, base_path, log_path)
                .await?;
        }
        self.wait_ready().await?;
>>>>>>> 5c9b9154
        Ok(())
    }

    pub async fn start(
        &self,
        app_shutdown: ShutdownSignal,
        base_path: PathBuf,
        log_path: PathBuf,
    ) -> Result<(), anyhow::Error> {
        let mut process_watcher = self.watcher.write().await;
        process_watcher
            .start(app_shutdown, base_path, log_path)
            .await?;

        Ok(())
    }

    pub async fn wait_synced(
        &self,
        progress_tracker: ProgressTracker,
    ) -> Result<(), anyhow::Error> {
        self.wait_ready().await?;
        let status_monitor_lock = self.watcher.read().await;
        let status_monitor = status_monitor_lock
            .status_monitor
            .as_ref()
            .ok_or_else(|| anyhow::anyhow!("Node not started"))?;
        status_monitor.wait_synced(progress_tracker).await
    }

    pub async fn wait_ready(&self) -> Result<(), NodeManagerError> {
        loop {
            let process_watcher = self.watcher.read().await;
            match process_watcher.wait_ready().await {
                Ok(_) => {}
                Err(e) => {
                    drop(process_watcher);
                    let mut write_lock = self.watcher.write().await;
                    let exit_code = write_lock.stop().await?;

                    if exit_code != 0 {
                        return Err(NodeManagerError::ExitCode(exit_code));
                    }
                    return Err(NodeManagerError::UnknownError(e));
                }
            }

            match self.get_identity().await {
                Ok(_) => break,
                Err(_) => tokio::time::sleep(tokio::time::Duration::from_secs(1)).await,
            }
        }
        Ok(())
    }

    pub async fn try_get_listening_port(&self) -> Result<u16, anyhow::Error> {
        // todo!()
        Ok(0)
    }

    /// Returns Sha hashrate, Rx hashrate and block reward
    pub async fn get_network_hash_rate_and_block_reward(
        &self,
    ) -> Result<(u64, u64, MicroMinotari, u64, u64, bool), anyhow::Error> {
        let status_monitor_lock = self.watcher.read().await;
        let status_monitor = status_monitor_lock
            .status_monitor
            .as_ref()
            .ok_or_else(|| anyhow::anyhow!("Node not started"))?;
        status_monitor
            .get_network_hash_rate_and_block_reward()
            .await
    }

    pub async fn get_identity(&self) -> Result<NodeIdentity, anyhow::Error> {
        let status_monitor_lock = self.watcher.read().await;
        let status_monitor = status_monitor_lock
            .status_monitor
            .as_ref()
            .ok_or_else(|| anyhow::anyhow!("Node not started"))?;
        status_monitor.get_identity().await
    }

    pub async fn stop(&self) -> Result<(), anyhow::Error> {
        let mut process_watcher = self.watcher.write().await;
        process_watcher.stop().await?;
        Ok(())
    }
}

pub struct NodeIdentity {
    pub public_key: RistrettoPublicKey,
}<|MERGE_RESOLUTION|>--- conflicted
+++ resolved
@@ -58,23 +58,12 @@
         app_shutdown: ShutdownSignal,
         base_path: PathBuf,
         log_path: PathBuf,
-<<<<<<< HEAD
-    ) -> Result<(), anyhow::Error> {
+    ) -> Result<(), NodeManagerError> {
         let mut process_watcher = self.watcher.write().await;
         process_watcher
             .start(app_shutdown, base_path, log_path)
             .await?;
-        process_watcher.wait_ready().await?;
-=======
-    ) -> Result<(), NodeManagerError> {
-        {
-            let mut process_watcher = self.watcher.write().await;
-            process_watcher
-                .start(app_shutdown, base_path, log_path)
-                .await?;
-        }
         self.wait_ready().await?;
->>>>>>> 5c9b9154
         Ok(())
     }
 
