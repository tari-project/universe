// Copyright 2024. The Tari Project
//
// Redistribution and use in source and binary forms, with or without modification, are permitted provided that the
// following conditions are met:
//
// 1. Redistributions of source code must retain the above copyright notice, this list of conditions and the following
// disclaimer.
//
// 2. Redistributions in binary form must reproduce the above copyright notice, this list of conditions and the
// following disclaimer in the documentation and/or other materials provided with the distribution.
//
// 3. Neither the name of the copyright holder nor the names of its contributors may be used to endorse or promote
// products derived from this software without specific prior written permission.
//
// THIS SOFTWARE IS PROVIDED BY THE COPYRIGHT HOLDERS AND CONTRIBUTORS "AS IS" AND ANY EXPRESS OR IMPLIED WARRANTIES,
// INCLUDING, BUT NOT LIMITED TO, THE IMPLIED WARRANTIES OF MERCHANTABILITY AND FITNESS FOR A PARTICULAR PURPOSE ARE
// DISCLAIMED. IN NO EVENT SHALL THE COPYRIGHT HOLDER OR CONTRIBUTORS BE LIABLE FOR ANY DIRECT, INDIRECT, INCIDENTAL,
// SPECIAL, EXEMPLARY, OR CONSEQUENTIAL DAMAGES (INCLUDING, BUT NOT LIMITED TO, PROCUREMENT OF SUBSTITUTE GOODS OR
// SERVICES; LOSS OF USE, DATA, OR PROFITS; OR BUSINESS INTERRUPTION) HOWEVER CAUSED AND ON ANY THEORY OF LIABILITY,
// WHETHER IN CONTRACT, STRICT LIABILITY, OR TORT (INCLUDING NEGLIGENCE OR OTHERWISE) ARISING IN ANY WAY OUT OF THE
// USE OF THIS SOFTWARE, EVEN IF ADVISED OF THE POSSIBILITY OF SUCH DAMAGE.

use crate::app_config::GpuThreads;
use crate::gpu_miner::EngineType;
use crate::gpu_status_file::GpuDevice;
use crate::port_allocator::PortAllocator;
use crate::process_adapter::HealthStatus;
use crate::process_adapter::ProcessStartupSpec;
use anyhow::anyhow;
use anyhow::Error;
use async_trait::async_trait;
use log::{info, warn};
use serde::{Deserialize, Serialize};
use std::collections::HashMap;
use std::path::PathBuf;
use std::time::Instant;
use tari_common::configuration::Network;
use tari_common_types::tari_address::TariAddress;
use tari_shutdown::Shutdown;
use tokio::sync::watch;

#[cfg(target_os = "windows")]
use crate::utils::windows_setup_utils::add_firewall_rule;

use crate::{
    app_config::MiningMode,
    process_adapter::{ProcessAdapter, ProcessInstance, StatusMonitor},
};

const LOG_TARGET: &str = "tari::universe::gpu_miner_adapter";

pub enum GpuNodeSource {
    BaseNode { grpc_address: String },
    P2Pool { port: u16 },
}

pub(crate) struct GpuMinerAdapter {
    pub(crate) tari_address: TariAddress,
    // Value ranges 1 - 1000
    pub(crate) gpu_grid_size: Vec<GpuThreads>,
    pub(crate) node_source: Option<GpuNodeSource>,
    pub(crate) coinbase_extra: String,
    pub(crate) gpu_devices: Vec<GpuDevice>,
    pub(crate) gpu_raw_status_broadcast: watch::Sender<Option<GpuMinerStatus>>,
    pub(crate) curent_selected_engine: EngineType,
}

impl GpuMinerAdapter {
    pub fn new(
        gpu_devices: Vec<GpuDevice>,
        gpu_raw_status_broadcast: watch::Sender<Option<GpuMinerStatus>>,
    ) -> Self {
        Self {
            tari_address: TariAddress::default(),
            gpu_grid_size: gpu_devices
                .iter()
                .map(|gpu_device| GpuThreads {
                    gpu_name: gpu_device.device_name.clone(),
                    max_gpu_threads: gpu_device.status.max_grid_size,
                })
                .collect(),
            node_source: None,
            coinbase_extra: "tari-universe".to_string(),
            gpu_devices,
            gpu_raw_status_broadcast,
            curent_selected_engine: EngineType::OpenCL,
        }
    }

    pub fn set_mode(&mut self, mode: MiningMode, custom_max_gpus_grid_size: Vec<GpuThreads>) {
        match mode {
            MiningMode::Eco => {
                self.gpu_grid_size = self
                    .gpu_devices
<<<<<<< HEAD
                    .keys()
                    .map(|gpu_name| GpuThreads {
                        gpu_name: gpu_name.clone(),
=======
                    .iter()
                    .map(|gpu_device| GpuThreads {
                        gpu_name: gpu_device.device_name.clone(),
>>>>>>> 1db44f6f
                        max_gpu_threads: 2,
                    })
                    .collect()
            }
            MiningMode::Ludicrous => {
                self.gpu_grid_size = self
                    .gpu_devices
<<<<<<< HEAD
                    .keys()
                    .map(|gpu_name| GpuThreads {
                        gpu_name: gpu_name.clone(),
=======
                    .iter()
                    .map(|gpu_device| GpuThreads {
                        gpu_name: gpu_device.device_name.clone(),
>>>>>>> 1db44f6f
                        max_gpu_threads: 1024,
                    })
                    .collect()
            }
            MiningMode::Custom => self.gpu_grid_size = custom_max_gpus_grid_size,
        }
    }
}

impl ProcessAdapter for GpuMinerAdapter {
    type StatusMonitor = GpuMinerStatusMonitor;
    type ProcessInstance = ProcessInstance;

    #[allow(clippy::too_many_lines)]
    fn spawn_inner(
        &self,
        data_dir: PathBuf,
        config_dir: PathBuf,
        log_dir: PathBuf,
        binary_version_path: PathBuf,
    ) -> Result<(ProcessInstance, Self::StatusMonitor), Error> {
        info!(target: LOG_TARGET, "Gpu miner spawn inner");
        let inner_shutdown = Shutdown::new();

        let http_api_port = PortAllocator::new().assign_port_with_fallback();
        let working_dir = data_dir.join("gpuminer");
        std::fs::create_dir_all(&working_dir)?;
        std::fs::create_dir_all(config_dir.join("gpuminer"))?;

        if self.node_source.is_none() {
            return Err(anyhow!("GpuMinerAdapter node_source is not set"));
        }

        let tari_node_address = match self.node_source.as_ref() {
            Some(GpuNodeSource::BaseNode { grpc_address }) => grpc_address.clone(),
            Some(GpuNodeSource::P2Pool { port }) => format!("http://127.0.0.1:{}", port),
            None => {
                return Err(anyhow!("GpuMinerAdapter node_source is not set"));
            }
        };

        let gpu_engine_statuses = config_dir
            .join("gpuminer")
            .join("engine_statuses")
            .clone()
            .to_string_lossy()
            .to_string();

        let grid_size = self
            .gpu_grid_size
            .iter()
            .map(|x| x.max_gpu_threads.clone().to_string())
            .collect::<Vec<_>>()
            .join(",");

        let mut args: Vec<String> = vec![
            "--tari-address".to_string(),
            self.tari_address.to_base58(),
            "--tari-node-url".to_string(),
            tari_node_address,
            "--config".to_string(),
            config_dir
                .join("gpuminer")
                .join("config.json")
                .to_string_lossy()
                .to_string(),
            "--http-server-port".to_string(),
            http_api_port.to_string(),
            "--grid-size".to_string(),
            grid_size.clone(),
            "--log-config-file".to_string(),
            config_dir
                .join("gpuminer")
                .join("log4rs_config.yml")
                .to_string_lossy()
                .to_string(),
            "--gpu-status-file".to_string(),
            gpu_engine_statuses.clone(),
            "--log-dir".to_string(),
            log_dir.to_string_lossy().to_string(),
            "--template-timeout-secs".to_string(),
            "1".to_string(),
            "--engine".to_string(),
            self.curent_selected_engine.to_string(),
        ];

        // Only available after 0.1.8-pre.2
        args.push("--coinbase-extra".to_string());
        args.push(self.coinbase_extra.clone());

        if matches!(
            self.node_source.as_ref(),
            Some(GpuNodeSource::P2Pool { .. })
        ) {
            args.push("--p2pool-enabled".to_string());
        }

        info!(target: LOG_TARGET, "Run Gpu miner with args: {:?}", args.join(" "));
        let mut envs = std::collections::HashMap::new();
        match Network::get_current_or_user_setting_or_default() {
            Network::Esmeralda => {
                envs.insert("TARI_NETWORK".to_string(), "esme".to_string());
            }
            Network::NextNet => {
                envs.insert("TARI_NETWORK".to_string(), "nextnet".to_string());
            }
            _ => {
                return Err(anyhow!("Unsupported network"));
            }
        }

        #[cfg(target_os = "windows")]
        add_firewall_rule("glytex.exe".to_string(), binary_version_path.clone())?;

        Ok((
            ProcessInstance {
                shutdown: inner_shutdown,
                startup_spec: ProcessStartupSpec {
                    file_path: binary_version_path,
                    envs: Some(envs),
                    args,
                    data_dir,
                    pid_file_name: self.pid_file_name().to_string(),
                    name: self.name().to_string(),
                },
                handle: None,
            },
            GpuMinerStatusMonitor {
                http_api_port,
                start_time: Instant::now(),
                gpu_raw_status_broadcast: self.gpu_raw_status_broadcast.clone(),
            },
        ))
    }

    fn name(&self) -> &str {
        "glytex"
    }

    fn pid_file_name(&self) -> &str {
        "glytex_pid"
    }
}

#[derive(Clone)]
pub struct GpuMinerStatusMonitor {
    http_api_port: u16,
    start_time: Instant,
    gpu_raw_status_broadcast: watch::Sender<Option<GpuMinerStatus>>,
}

#[async_trait]
impl StatusMonitor for GpuMinerStatusMonitor {
    async fn check_health(&self) -> HealthStatus {
        if let Ok(status) = self.status().await {
            let _result = self.gpu_raw_status_broadcast.send(Some(status.clone()));
            // GPU returns 0 for first 10 seconds until it has an average
            if status.hash_rate > 0.0 || self.start_time.elapsed().as_secs() < 11 {
                HealthStatus::Healthy
            } else {
                HealthStatus::Warning
            }
        } else {
            let _result = self.gpu_raw_status_broadcast.send(None);
            HealthStatus::Unhealthy
        }
    }
}

impl GpuMinerStatusMonitor {
    #[allow(clippy::cast_possible_truncation)]
    pub async fn status(&self) -> Result<GpuMinerStatus, anyhow::Error> {
        let client = reqwest::Client::new();
        let response = match client
            .get(format!("http://127.0.0.1:{}/stats", self.http_api_port))
            .send()
            .await
        {
            Ok(response) => response,
            Err(e) => {
                warn!(target: LOG_TARGET, "Error in getting response from XtrGpuMiner status: {}", e);
                if e.is_connect() {
                    return Ok(GpuMinerStatus {
                        is_mining: false,
                        hash_rate: 0.0,
                        estimated_earnings: 0,
                    });
                }
                return Ok(GpuMinerStatus {
                    is_mining: false,
                    hash_rate: 0.0,
                    estimated_earnings: 0,
                });
            }
        };
        let text = response.text().await?;
        let body: XtrGpuminerHttpApiStatus = match serde_json::from_str(&text) {
            Ok(body) => body,
            Err(e) => {
                warn!(target: LOG_TARGET, "Error decoding body from  in XtrGpuMiner status: {}", e);
                return Ok(GpuMinerStatus {
                    is_mining: false,
                    hash_rate: 0.0,
                    estimated_earnings: 0,
                });
            }
        };

        Ok(GpuMinerStatus {
            is_mining: true,
            estimated_earnings: 0,
            hash_rate: body.total_hashrate.ten_seconds.unwrap_or(0.0),
        })
    }
}

#[derive(Debug, Deserialize)]
#[allow(dead_code)]
struct XtrGpuminerHttpApiStatus {
    #[allow(dead_code)]
    hashrate_per_device: HashMap<u32, AverageHashrate>,
    total_hashrate: AverageHashrate,
}

#[derive(Debug, Clone, Deserialize)]
#[allow(dead_code)]
pub(crate) struct AverageHashrate {
    ten_seconds: Option<f64>,
    one_minute: Option<f64>,
}

#[derive(Debug, Serialize, Clone, Default)]
pub(crate) struct GpuMinerStatus {
    pub is_mining: bool,
    pub hash_rate: f64,
    pub estimated_earnings: u64,
}<|MERGE_RESOLUTION|>--- conflicted
+++ resolved
@@ -92,15 +92,9 @@
             MiningMode::Eco => {
                 self.gpu_grid_size = self
                     .gpu_devices
-<<<<<<< HEAD
-                    .keys()
-                    .map(|gpu_name| GpuThreads {
-                        gpu_name: gpu_name.clone(),
-=======
                     .iter()
                     .map(|gpu_device| GpuThreads {
                         gpu_name: gpu_device.device_name.clone(),
->>>>>>> 1db44f6f
                         max_gpu_threads: 2,
                     })
                     .collect()
@@ -108,15 +102,9 @@
             MiningMode::Ludicrous => {
                 self.gpu_grid_size = self
                     .gpu_devices
-<<<<<<< HEAD
-                    .keys()
-                    .map(|gpu_name| GpuThreads {
-                        gpu_name: gpu_name.clone(),
-=======
                     .iter()
                     .map(|gpu_device| GpuThreads {
                         gpu_name: gpu_device.device_name.clone(),
->>>>>>> 1db44f6f
                         max_gpu_threads: 1024,
                     })
                     .collect()
