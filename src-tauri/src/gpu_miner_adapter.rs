use anyhow::Error;
use async_trait::async_trait;
use log::{debug, warn};
use serde::{Deserialize, Serialize};
use std::{fs, path::PathBuf};
use tari_common_types::tari_address::TariAddress;
use tari_shutdown::Shutdown;
use tokio::select;

use crate::{
    app_config::MiningMode,
    binary_resolver::{Binaries, BinaryResolver},
    network_utils::get_free_port,
    process_adapter::{ProcessAdapter, ProcessInstance, StatusMonitor},
};

const LOG_TARGET: &str = "tari::universe::gpu_miner_adapter";

pub const ECO_MODE_GPU_PERCENTAGE: u8 = 1;
pub const LUDICROUS_MODE_GPU_PERCENTAGE: u8 = 80; // TODO: In future will allow user to configure this, but for now let's not burn the gpu too much

pub struct GpuMinerAdapter {
    pub(crate) tari_address: TariAddress,
    pub(crate) node_grpc_port: u16,
<<<<<<< HEAD
    pub(crate) p2pool_enabled: bool,
    pub(crate) p2pool_grpc_port: u16,
=======
    pub(crate) gpu_percentage: u8,
>>>>>>> 35e4a2ad
}

impl GpuMinerAdapter {
    pub fn new() -> Self {
        Self {
            tari_address: TariAddress::default(),
            node_grpc_port: 0,
<<<<<<< HEAD
            p2pool_enabled: false,
            p2pool_grpc_port: 0,
=======
            gpu_percentage: ECO_MODE_GPU_PERCENTAGE,
        }
    }

    pub fn set_mode(&mut self, mode: MiningMode) {
        match mode {
            MiningMode::Eco => self.gpu_percentage = ECO_MODE_GPU_PERCENTAGE,
            MiningMode::Ludicrous => self.gpu_percentage = LUDICROUS_MODE_GPU_PERCENTAGE,
>>>>>>> 35e4a2ad
        }
    }
}

impl ProcessAdapter for GpuMinerAdapter {
    type StatusMonitor = GpuMinerStatusMonitor;

    fn spawn_inner(
        &self,
        data_dir: PathBuf,
        config_dir: PathBuf,
        log_dir: PathBuf,
    ) -> Result<(ProcessInstance, Self::StatusMonitor), Error> {
        let inner_shutdown = Shutdown::new();
        let shutdown_signal = inner_shutdown.to_signal();

        let http_api_port = get_free_port().unwrap_or(18000);
        let working_dir = data_dir.join("gpuminer");
        std::fs::create_dir_all(&working_dir)?;
        std::fs::create_dir_all(config_dir.join("gpuminer"))?;

        let tari_node_port = if self.p2pool_enabled {
            self.p2pool_grpc_port
        } else {
            self.node_grpc_port
        };

        let mut args: Vec<String> = vec![
            "--tari-address".to_string(),
            self.tari_address.to_string(),
            "--tari-node-url".to_string(),
            format!("http://127.0.0.1:{}", tari_node_port),
            "--config".to_string(),
            config_dir
                .join("gpuminer")
                .join("config.json")
                .to_string_lossy()
                .to_string(),
            "--http-server-port".to_string(),
            http_api_port.to_string(),
            "--gpu-percentage".to_string(),
            self.gpu_percentage.to_string(),
        ];

        if self.p2pool_enabled {
            args.push("--p2pool-enabled".to_string());
        }

        Ok((
            ProcessInstance {
                shutdown: inner_shutdown,
                handle: Some(tokio::spawn(async move {
                    let file_path = BinaryResolver::current()
                        .resolve_path(Binaries::GpuMiner)
                        .await?;
                    crate::download_utils::set_permissions(&file_path).await?;
                    let mut child;

                    // if cfg!(debug_assertions) {
                    //     child = tokio::process::Command::new(file_path)
                    //         .args(args)
                    //         .env("TARI_NETWORK", "localnet")
                    //         // .stdout(std::process::Stdio::null())
                    //         // .stderr(std::process::Stdio::null())
                    //         .kill_on_drop(true)
                    //         .spawn()?;
                    // } else {
                    //     child = tokio::process::Command::new(file_path)
                    //         .args(args)
                    //         .env("TARI_NETWORK", "esme")
                    //         // .stdout(std::process::Stdio::null())
                    //         // .stderr(std::process::Stdio::null())
                    //         .kill_on_drop(true)
                    //         .spawn()?;
                    // }
                    child = tokio::process::Command::new(file_path)
                        .args(args)
                        .env("TARI_NETWORK", "esme")
                        // .stdout(std::process::Stdio::null())
                        // .stderr(std::process::Stdio::null())
                        .kill_on_drop(true)
                        .spawn()?;
                    if let Some(id) = child.id() {
                        fs::write(data_dir.join("xtrgpuminer_pid"), id.to_string())?;
                    }
                    let exit_code;

                    select! {
                        _res = shutdown_signal =>{
                            child.kill().await?;
                            exit_code = 0;
                            // res
                        },
                        res2 = child.wait() => {
                            match res2
                             {
                                Ok(res) => {
                                    exit_code = res.code().unwrap_or(0)
                                    },
                                Err(e) => {
                                    warn!(target: LOG_TARGET, "Error in XtrGpuInstance: {}", e);
                                    return Err(e.into());
                                }
                            }

                        },
                    };

                    match fs::remove_file(data_dir.join("xtrgpuminer_pid")) {
                        Ok(_) => {}
                        Err(_e) => {
                            debug!(target: LOG_TARGET, "Could not clear xtrgpuminer's pid file");
                        }
                    }
                    Ok(exit_code)
                })),
            },
            GpuMinerStatusMonitor {
                http_api_port: http_api_port,
            },
        ))
    }

    fn name(&self) -> &str {
        "xtrgpuminer"
    }

    fn pid_file_name(&self) -> &str {
        "xtrgpuminer_pid"
    }
}

pub struct GpuMinerStatusMonitor {
    http_api_port: u16,
}

#[async_trait]
impl StatusMonitor for GpuMinerStatusMonitor {
    type Status = GpuMinerStatus;

    async fn status(&self) -> Result<Self::Status, anyhow::Error> {
        let client = reqwest::Client::new();
        let response = match client
            .get(format!("http://127.0.0.1:{}/stats", self.http_api_port))
            .send()
            .await
        {
            Ok(response) => response,
            Err(e) => {
                warn!(target: LOG_TARGET, "Error in getting response from XtrGpuMiner status: {}", e);
                return Ok(GpuMinerStatus {
                    is_mining: false,
                    hash_rate: 0,
                    estimated_earnings: 0,
                });
            }
        };
        let text = response.text().await?;
        dbg!(&text);
        let body: XtrGpuminerHttpApiStatus = match serde_json::from_str(&text) {
            Ok(body) => body,
            Err(e) => {
                warn!(target: LOG_TARGET, "Error decoding body from  in XtrGpuMiner status: {}", e);
                return Ok(GpuMinerStatus {
                    is_mining: false,
                    hash_rate: 0,
                    estimated_earnings: 0,
                });
            }
        };
        Ok(GpuMinerStatus {
            is_mining: true,
            hash_rate: body.hashes_per_second,
            estimated_earnings: 0,
        })
    }
}

#[derive(Debug, Deserialize)]
struct XtrGpuminerHttpApiStatus {
    hashes_per_second: u64,
}

#[derive(Debug, Serialize)]
pub struct GpuMinerStatus {
    pub is_mining: bool,
    pub hash_rate: u64,
    pub estimated_earnings: u64,
}<|MERGE_RESOLUTION|>--- conflicted
+++ resolved
@@ -22,12 +22,9 @@
 pub struct GpuMinerAdapter {
     pub(crate) tari_address: TariAddress,
     pub(crate) node_grpc_port: u16,
-<<<<<<< HEAD
+    pub(crate) gpu_percentage: u8,
     pub(crate) p2pool_enabled: bool,
     pub(crate) p2pool_grpc_port: u16,
-=======
-    pub(crate) gpu_percentage: u8,
->>>>>>> 35e4a2ad
 }
 
 impl GpuMinerAdapter {
@@ -35,11 +32,9 @@
         Self {
             tari_address: TariAddress::default(),
             node_grpc_port: 0,
-<<<<<<< HEAD
+            gpu_percentage: ECO_MODE_GPU_PERCENTAGE,
             p2pool_enabled: false,
             p2pool_grpc_port: 0,
-=======
-            gpu_percentage: ECO_MODE_GPU_PERCENTAGE,
         }
     }
 
@@ -47,7 +42,6 @@
         match mode {
             MiningMode::Eco => self.gpu_percentage = ECO_MODE_GPU_PERCENTAGE,
             MiningMode::Ludicrous => self.gpu_percentage = LUDICROUS_MODE_GPU_PERCENTAGE,
->>>>>>> 35e4a2ad
         }
     }
 }
