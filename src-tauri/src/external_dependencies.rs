use anyhow::{anyhow, Error};
use futures_util::StreamExt;
use log::info;
use serde::{Deserialize, Serialize};
use std::env;
use std::sync::LazyLock;
use tokio::fs::File;
use tokio::io::AsyncWriteExt;
use tokio::sync::RwLock;
#[cfg(target_os = "windows")]
use winreg::enums::HKEY_LOCAL_MACHINE;
#[cfg(target_os = "windows")]
use winreg::RegKey;

const LOG_TARGET: &str = "tari::universe::external_dependencies";
static INSTANCE: LazyLock<ExternalDependencies> = LazyLock::new(ExternalDependencies::new);

#[derive(Debug, Clone, PartialEq, Serialize, Deserialize)]
pub enum ExternalDependencyStatus {
    Installed,
    NotInstalled,
    Unknown,
}

#[derive(Debug, Clone, Serialize, Deserialize)]
pub struct Manufacturer {
    pub name: String,
    pub logo: String,
    pub url: String,
}

impl Manufacturer {
    pub fn new(name: String, url: String, logo: String) -> Self {
        Self { name, url, logo }
    }
}

#[derive(Debug, Clone, Serialize, Deserialize)]
pub struct ExternalDependency {
    required_version_names: Vec<String>,
    display_name: String,
    display_description: String,
    download_url: String,
    version: Option<String>,
    manufacturer: Manufacturer,
    status: ExternalDependencyStatus,
}

#[derive(Debug, Clone, Serialize, Deserialize)]
pub struct RequiredExternalDependency {
    pub additional_runtime: ExternalDependency,
    pub minimum_runtime: ExternalDependency,
}

#[cfg(target_os = "windows")]
#[derive(Debug, Clone)]
pub struct RegistryEntry {
    display_name: String,
    display_version: String,
}

pub struct ExternalDependencies {
    external_dependencies: RwLock<RequiredExternalDependency>,
}

impl ExternalDependencies {
    fn new() -> Self {
        Self {
            external_dependencies: RwLock::new(Self::initialize_required_installed_applications()),
        }
    }

    fn initialize_required_installed_applications() -> RequiredExternalDependency {
        if cfg!(target_arch = "x86") {
            RequiredExternalDependency {
                additional_runtime: ExternalDependency {
                    required_version_names: vec![
<<<<<<< HEAD
                        "Microsoft Visual C++ 2022 x86 Additional Runtime".to_string(),
=======
>>>>>>> 70e44d4a
                        "Microsoft Visual C++ 2019 x86 Additional Runtime".to_string(),
                    ],
                    display_name: "Microsoft Visual C++ 2022 x86 Additional Runtime".to_string(),
                    display_description:
                        "This is the additional runtime required to run Tari applications."
                            .to_string(),
                    download_url: "https://aka.ms/vs/16/release/vc_redist.x86.exe".to_string(),
                    manufacturer: Manufacturer::new(
                        "Microsoft".to_string(),
                        "https://www.microsoft.com".to_string(),
                        "https://www.microsoft.com/favicon.ico".to_string(),
                    ),
                    status: ExternalDependencyStatus::Unknown,
                    version: None,
                },
                minimum_runtime: ExternalDependency {
                    required_version_names: vec![
<<<<<<< HEAD
                        "Microsoft Visual C++ 2022 x86 Minimum Runtime".to_string(),
                        "Microsoft Visual C++ 2019 x86 Minimum Runtime".to_string(),
=======
                        "Microsoft Visual C++ 2019 x86 Minimum Runtime".to_string()
>>>>>>> 70e44d4a
                    ],
                    display_name: "Microsoft Visual C++ 2022 x86 Minimum Runtime".to_string(),
                    display_description:
                        "This is the minimum runtime required to run Tari applications.".to_string(),
                    download_url: "https://aka.ms/vs/16/release/vc_redist.x86.exe".to_string(),
                    manufacturer: Manufacturer::new(
                        "Microsoft".to_string(),
                        "https://www.microsoft.com".to_string(),
                        "https://www.microsoft.com/favicon.ico".to_string(),
                    ),
                    status: ExternalDependencyStatus::Unknown,
                    version: None,
                },
            }
        } else {
            RequiredExternalDependency {
                additional_runtime: ExternalDependency {
                    required_version_names: vec![
<<<<<<< HEAD
                        "Microsoft Visual C++ 2022 x64 Additional Runtime".to_string(),
=======
>>>>>>> 70e44d4a
                        "Microsoft Visual C++ 2019 x64 Additional Runtime".to_string(),
                    ],
                    display_name: "Microsoft Visual C++ 2022 x64 Additional Runtime".to_string(),
                    display_description:
                        "This is the additional runtime required to run Tari applications."
                            .to_string(),
                    download_url: "https://aka.ms/vs/16/release/vc_redist.x64.exe".to_string(),
                    manufacturer: Manufacturer::new(
                        "Microsoft".to_string(),
                        "https://www.microsoft.com".to_string(),
                        "https://www.microsoft.com/favicon.ico".to_string(),
                    ),
                    status: ExternalDependencyStatus::Unknown,
                    version: None,
                },
                minimum_runtime: ExternalDependency {
                    required_version_names: vec![
<<<<<<< HEAD
                        "Microsoft Visual C++ 2022 x64 Minimum Runtime".to_string(),
                        "Microsoft Visual C++ 2019 x64 Minimum Runtime".to_string(),
=======
                        "Microsoft Visual C++ 2019 x64 Minimum Runtime".to_string()
>>>>>>> 70e44d4a
                    ],
                    display_name: "Microsoft Visual C++ 2022 x64 Minimum Runtime".to_string(),
                    display_description:
                        "This is the minimum runtime required to run Tari applications.".to_string(),
                    download_url: "https://aka.ms/vs/16/release/vc_redist.x64.exe".to_string(),
                    manufacturer: Manufacturer::new(
                        "Microsoft".to_string(),
                        "https://www.microsoft.com".to_string(),
                        "https://www.microsoft.com/favicon.ico".to_string(),
                    ),
                    status: ExternalDependencyStatus::Unknown,
                    version: None,
                },
            }
        }
    }

    #[cfg(target_os = "windows")]
    async fn check_status_of_external_dependency(&self, registry_entries: Vec<RegistryEntry>) {
        let mut external_dependencies = self.external_dependencies.write().await;
        registry_entries.iter().for_each(|app| {
            if external_dependencies
                .additional_runtime
                .required_version_names
                .iter()
                .any(|required_app_name| {
                    app.display_name
                        .to_lowercase()
                        .as_str()
                        .contains(required_app_name.to_lowercase().as_str())
                })
            {
                info!(target: LOG_TARGET, "Found installed additional runtime: {}", app.display_name);
                external_dependencies.additional_runtime.status =
                    ExternalDependencyStatus::Installed;
                external_dependencies.additional_runtime.version =
                    Some(app.display_version.clone());
            }

            if external_dependencies
                .minimum_runtime
                .required_version_names
                .iter()
                .any(|required_app_name| {
                    app.display_name
                        .to_lowercase()
                        .as_str()
                        .contains(required_app_name.to_lowercase().as_str())
                })
            {
                info!(target: LOG_TARGET, "Found installed minimum runtime: {}", app.display_name);
                external_dependencies.minimum_runtime.status = ExternalDependencyStatus::Installed;
                external_dependencies.minimum_runtime.version = Some(app.display_version.clone());
            }
        });

        if external_dependencies.additional_runtime.status == ExternalDependencyStatus::Unknown {
            info!(target: LOG_TARGET, "Additional runtime not found");
            external_dependencies.additional_runtime.status =
                ExternalDependencyStatus::NotInstalled;
        }

        if external_dependencies.minimum_runtime.status == ExternalDependencyStatus::Unknown {
            info!(target: LOG_TARGET, "Minimum runtime not found");
            external_dependencies.minimum_runtime.status = ExternalDependencyStatus::NotInstalled;
        }
    }

    #[cfg(target_os = "windows")]
    pub async fn read_registry_installed_applications(&self) -> Result<Vec<RegistryEntry>, Error> {
        let hklm = RegKey::predef(HKEY_LOCAL_MACHINE);
        let uninstall_key = hklm
            .open_subkey("Software\\Microsoft\\Windows\\CurrentVersion\\Uninstall")
            .map_err(|e| anyhow!("Error opening uninstall key: {}", e))?;
        let mut registry_application_entry = Vec::new();
        for key in uninstall_key.enum_keys() {
            match key {
                Ok(key) => {
                    let app_key = match uninstall_key.open_subkey(&key) {
                        Ok(app_key) => app_key,
                        Err(e) => {
                            log::warn!(target: LOG_TARGET, "Error opening uninstall key: {}", e);
                            continue;
                        }
                    };
                    let display_name = app_key.get_value("DisplayName").ok();
                    let display_version = app_key.get_value("DisplayVersion").ok();

                    if let (Some(display_name), Some(display_version)) =
                        (display_name, display_version)
                    {
                        registry_application_entry.push(RegistryEntry {
                            display_name,
                            display_version,
                        });
                    }
                }
                Err(e) => {
                    log::warn!(target: LOG_TARGET, "Error enumerating uninstall keys: {}", e);
                }
            }
        }

        self.check_status_of_external_dependency(registry_application_entry.clone())
            .await;

        Ok(registry_application_entry)
    }

    pub async fn get_external_dependencies(&self) -> RequiredExternalDependency {
        self.external_dependencies.read().await.clone()
    }

    pub async fn check_if_some_dependency_is_not_installed(&self) -> bool {
        let registry_application_entry = self.get_external_dependencies().await;

        registry_application_entry.additional_runtime.status
            == ExternalDependencyStatus::NotInstalled
            || registry_application_entry.minimum_runtime.status
                == ExternalDependencyStatus::NotInstalled
    }

    async fn download_installer(&self, app: &ExternalDependency) -> Result<String, Error> {
        info!(target: LOG_TARGET, "Downloading installer for {}", app.display_name);
        let response = reqwest::get(&app.download_url).await?;
        if response.status() != 200 {
            return Err(anyhow!(
                "Failed to download installer for {}: {}",
                app.display_name,
                response.status()
            ));
        }
        info!(target: LOG_TARGET, "Installer downloaded for {}", app.display_name);
        let installer_path = format!("{}/{}", env::temp_dir().to_string_lossy(), app.display_name);
        let mut dest = File::create(installer_path.clone()).await?;
        let mut stream = response.bytes_stream();
        while let Some(item) = stream.next().await {
            dest.write_all(&item?).await?;
        }
        info!(target: LOG_TARGET, "Writing installer to {}", installer_path.clone());
        Ok(installer_path.clone())
    }

    pub async fn install_missing_dependencies(
        &self,
        missing_dependency: ExternalDependency,
    ) -> Result<(), Error> {
        info!(target: LOG_TARGET, "Installing missing dependency: {}", missing_dependency.display_name);
        let installer_path = self.download_installer(&missing_dependency).await?;
        let mut thread = tokio::process::Command::new(installer_path)
            .spawn()
            .map_err(|e| {
                anyhow!(
                    "Failed to start installer for {}: {}",
                    missing_dependency.display_name,
                    e
                )
            })?;

        thread.wait().await?;

        #[cfg(target_os = "windows")]
        {
            self.read_registry_installed_applications().await?;
        }

        Ok(())
    }

    pub fn current() -> &'static ExternalDependencies {
        &INSTANCE
    }
}<|MERGE_RESOLUTION|>--- conflicted
+++ resolved
@@ -75,10 +75,7 @@
             RequiredExternalDependency {
                 additional_runtime: ExternalDependency {
                     required_version_names: vec![
-<<<<<<< HEAD
                         "Microsoft Visual C++ 2022 x86 Additional Runtime".to_string(),
-=======
->>>>>>> 70e44d4a
                         "Microsoft Visual C++ 2019 x86 Additional Runtime".to_string(),
                     ],
                     display_name: "Microsoft Visual C++ 2022 x86 Additional Runtime".to_string(),
@@ -96,12 +93,8 @@
                 },
                 minimum_runtime: ExternalDependency {
                     required_version_names: vec![
-<<<<<<< HEAD
                         "Microsoft Visual C++ 2022 x86 Minimum Runtime".to_string(),
                         "Microsoft Visual C++ 2019 x86 Minimum Runtime".to_string(),
-=======
-                        "Microsoft Visual C++ 2019 x86 Minimum Runtime".to_string()
->>>>>>> 70e44d4a
                     ],
                     display_name: "Microsoft Visual C++ 2022 x86 Minimum Runtime".to_string(),
                     display_description:
@@ -120,10 +113,7 @@
             RequiredExternalDependency {
                 additional_runtime: ExternalDependency {
                     required_version_names: vec![
-<<<<<<< HEAD
                         "Microsoft Visual C++ 2022 x64 Additional Runtime".to_string(),
-=======
->>>>>>> 70e44d4a
                         "Microsoft Visual C++ 2019 x64 Additional Runtime".to_string(),
                     ],
                     display_name: "Microsoft Visual C++ 2022 x64 Additional Runtime".to_string(),
@@ -141,12 +131,8 @@
                 },
                 minimum_runtime: ExternalDependency {
                     required_version_names: vec![
-<<<<<<< HEAD
                         "Microsoft Visual C++ 2022 x64 Minimum Runtime".to_string(),
                         "Microsoft Visual C++ 2019 x64 Minimum Runtime".to_string(),
-=======
-                        "Microsoft Visual C++ 2019 x64 Minimum Runtime".to_string()
->>>>>>> 70e44d4a
                     ],
                     display_name: "Microsoft Visual C++ 2022 x64 Minimum Runtime".to_string(),
                     display_description:
