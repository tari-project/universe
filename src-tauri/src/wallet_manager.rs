use crate::node_manager::NodeManager;
use crate::node_manager::NodeManagerError;
use crate::process_watcher::ProcessWatcher;
use crate::wallet_adapter::{WalletAdapter, WalletBalance};
use std::path::PathBuf;
use std::sync::Arc;
use tari_shutdown::ShutdownSignal;
use tokio::sync::RwLock;

#[derive(thiserror::Error, Debug)]
pub enum WalletManagerError {
    #[error("Wallet not started")]
    WalletNotStarted,
    #[error("Node manager error: {0}")]
    NodeManagerError(#[from] NodeManagerError),
    #[error("Unknown error: {0}")]
    UnknownError(#[from] anyhow::Error),
}

pub struct WalletManager {
    watcher: Arc<RwLock<ProcessWatcher<WalletAdapter>>>,
    node_manager: NodeManager,
}

impl Clone for WalletManager {
    fn clone(&self) -> Self {
        Self {
            watcher: self.watcher.clone(),
            node_manager: self.node_manager.clone(),
        }
    }
}

impl WalletManager {
    pub fn new(node_manager: NodeManager) -> Self {
        // TODO: wire up to front end
        let mut use_tor = true;

        // Unix systems have built in tor.
        // TODO: Add tor service for windows.
        if cfg!(target_os = "windows") {
            use_tor = false;
        }

        let adapter = WalletAdapter::new(use_tor);
        let process_watcher = ProcessWatcher::new(adapter);

        Self {
            watcher: Arc::new(RwLock::new(process_watcher)),
            node_manager,
        }
    }

    pub async fn ensure_started(
        &self,
        app_shutdown: ShutdownSignal,
        base_path: PathBuf,
        log_path: PathBuf,
<<<<<<< HEAD
    ) -> Result<(), anyhow::Error> {
=======
    ) -> Result<(), WalletManagerError> {
>>>>>>> 5c9b9154
        self.node_manager.wait_ready().await?;
        let node_identity = self.node_manager.get_identity().await?;

        let mut process_watcher = self.watcher.write().await;
        process_watcher.adapter.base_node_public_key = Some(node_identity.public_key.clone());
        process_watcher.adapter.base_node_address = Some("/ip4/127.0.0.1/tcp/9998".to_string());
        process_watcher
            .start(app_shutdown, base_path, log_path)
            .await?;
        process_watcher.wait_ready().await?;
        Ok(())
    }

    pub async fn set_view_private_key_and_spend_key(
        &self,
        view_private_key: String,
        spend_key: String,
    ) {
        let mut process_watcher = self.watcher.write().await;
        process_watcher.adapter.view_private_key = view_private_key;
        process_watcher.adapter.spend_key = spend_key;
    }

    pub async fn get_balance(&self) -> Result<WalletBalance, WalletManagerError> {
        let process_watcher = self.watcher.read().await;
        Ok(process_watcher
            .status_monitor
            .as_ref()
            .ok_or_else(|| WalletManagerError::WalletNotStarted)?
            .get_balance()
            .await?)
    }
}<|MERGE_RESOLUTION|>--- conflicted
+++ resolved
@@ -56,11 +56,7 @@
         app_shutdown: ShutdownSignal,
         base_path: PathBuf,
         log_path: PathBuf,
-<<<<<<< HEAD
-    ) -> Result<(), anyhow::Error> {
-=======
     ) -> Result<(), WalletManagerError> {
->>>>>>> 5c9b9154
         self.node_manager.wait_ready().await?;
         let node_identity = self.node_manager.get_identity().await?;
 
