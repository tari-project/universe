// Copyright 2024. The Tari Project
//
// Redistribution and use in source and binary forms, with or without modification, are permitted provided that the
// following conditions are met:
//
// 1. Redistributions of source code must retain the above copyright notice, this list of conditions and the following
// disclaimer.
//
// 2. Redistributions in binary form must reproduce the above copyright notice, this list of conditions and the
// following disclaimer in the documentation and/or other materials provided with the distribution.
//
// 3. Neither the name of the copyright holder nor the names of its contributors may be used to endorse or promote
// products derived from this software without specific prior written permission.
//
// THIS SOFTWARE IS PROVIDED BY THE COPYRIGHT HOLDERS AND CONTRIBUTORS "AS IS" AND ANY EXPRESS OR IMPLIED WARRANTIES,
// INCLUDING, BUT NOT LIMITED TO, THE IMPLIED WARRANTIES OF MERCHANTABILITY AND FITNESS FOR A PARTICULAR PURPOSE ARE
// DISCLAIMED. IN NO EVENT SHALL THE COPYRIGHT HOLDER OR CONTRIBUTORS BE LIABLE FOR ANY DIRECT, INDIRECT, INCIDENTAL,
// SPECIAL, EXEMPLARY, OR CONSEQUENTIAL DAMAGES (INCLUDING, BUT NOT LIMITED TO, PROCUREMENT OF SUBSTITUTE GOODS OR
// SERVICES; LOSS OF USE, DATA, OR PROFITS; OR BUSINESS INTERRUPTION) HOWEVER CAUSED AND ON ANY THEORY OF LIABILITY,
// WHETHER IN CONTRACT, STRICT LIABILITY, OR TORT (INCLUDING NEGLIGENCE OR OTHERWISE) ARISING IN ANY WAY OUT OF THE
// USE OF THIS SOFTWARE, EVEN IF ADVISED OF THE POSSIBILITY OF SUCH DAMAGE.

use crate::binaries::{Binaries, BinaryResolver};
use crate::process_adapter::ProcessInstanceTrait;
use crate::process_adapter::{HealthStatus, ProcessAdapter, StatusMonitor};
use futures_util::future::FusedFuture;
use log::{error, info, warn};
use std::path::{Path, PathBuf};
use std::sync::atomic::AtomicBool;
use std::sync::Arc;
use std::time::Duration;
use sysinfo::Pid;
use tari_shutdown::{Shutdown, ShutdownSignal};
use tokio::task::JoinHandle;

use tokio::select;
use tokio::sync::watch;
use tokio::time::sleep;
use tokio::time::{Instant, MissedTickBehavior};
use tokio_util::task::TaskTracker;

const LOG_TARGET: &str = "tari::universe::process_watcher";

#[derive(Debug, Clone, Default)]
pub(crate) struct ProcessWatcherStats {
    pub current_uptime: Duration,
    pub total_health_checks: u64,
    pub num_warnings: u64,
    pub num_failures: u64,
    pub num_restarts: u64,
    pub max_health_check_duration: Duration,
    pub total_health_check_duration: Duration,
    pub memory_usage: u64,
    pub virtual_memory_usage: u64,
}

pub struct ProcessWatcher<TAdapter: ProcessAdapter> {
    pub(crate) adapter: TAdapter,
    watcher_task: Option<JoinHandle<Result<i32, anyhow::Error>>>,
    internal_shutdown: Shutdown,
    pub poll_time: tokio::time::Duration,
    /// Health timeout should always be less than poll time otherwise you will have overlapping calls
    pub health_timeout: tokio::time::Duration,
    pub expected_startup_time: tokio::time::Duration,
    pub(crate) status_monitor: Option<TAdapter::StatusMonitor>,
    pub stop_on_exit_codes: Vec<i32>,
    stats_broadcast: watch::Sender<ProcessWatcherStats>,
    is_first_start: Arc<AtomicBool>,
}

impl<TAdapter: ProcessAdapter> ProcessWatcher<TAdapter> {
    pub fn new(adapter: TAdapter, stats_broadcast: watch::Sender<ProcessWatcherStats>) -> Self {
        Self {
            adapter,
            watcher_task: None,
            internal_shutdown: Shutdown::new(),
            poll_time: tokio::time::Duration::from_secs(5),
            health_timeout: tokio::time::Duration::from_secs(4),
            expected_startup_time: tokio::time::Duration::from_secs(20),
            status_monitor: None,
            stop_on_exit_codes: Vec::new(),
            stats_broadcast,
            is_first_start: Arc::new(AtomicBool::new(true)),
        }
    }
}

impl<TAdapter: ProcessAdapter> ProcessWatcher<TAdapter> {
    pub async fn kill_previous_instances(
        &mut self,
        base_path: PathBuf,
        binary_path: &Path,
    ) -> Result<(), anyhow::Error> {
        self.adapter
            .kill_previous_instances(base_path, binary_path)
            .await?;
        Ok(())
    }

    pub async fn start(
        &mut self,
        base_path: PathBuf,
        config_path: PathBuf,
        log_path: PathBuf,
        binary: Binaries,
        global_shutdown_signal: ShutdownSignal,
        task_tracker: TaskTracker,
    ) -> Result<(), anyhow::Error> {
        if global_shutdown_signal.is_terminated() || global_shutdown_signal.is_triggered() {
            return Ok(());
        }

        let name = self.adapter.name().to_string();
        if self.watcher_task.is_some() {
            warn!(target: LOG_TARGET, "Tried to start process watcher for {} twice", name);
            self.stop().await?;
        }
        info!(target: LOG_TARGET, "Starting process watcher for {}", name);
        let binary_path = BinaryResolver::current()
            .read()
            .await
            .resolve_path_to_binary_files(binary)
            .await?;
        self.kill_previous_instances(base_path.clone(), &binary_path)
            .await?;

        self.internal_shutdown = Shutdown::new();
        let mut inner_shutdown = self.internal_shutdown.to_signal();

        let poll_time = self.poll_time;
        let health_timeout = self.health_timeout;

        info!(target: LOG_TARGET, "Using {:?} for {}", binary_path, name);
        let first_start = self
            .is_first_start
            .load(std::sync::atomic::Ordering::SeqCst);
        let (mut child, status_monitor) = self.adapter.spawn(
<<<<<<< HEAD
            base_path.clone(),
=======
            base_path,
>>>>>>> 7d380df3
            config_path,
            log_path,
            binary_path.clone(),
            first_start,
        )?;
        if first_start {
            self.is_first_start
                .store(false, std::sync::atomic::Ordering::SeqCst);
        }
        let status_monitor2 = status_monitor.clone();
        self.status_monitor = Some(status_monitor);

        let expected_startup_time = self.expected_startup_time;
        let mut global_shutdown_signal: ShutdownSignal = global_shutdown_signal.clone();
        let task_tracker = task_tracker.clone();
        let stop_on_exit_codes = self.stop_on_exit_codes.clone();
        let stats_broadcast = self.stats_broadcast.clone();

        let binary_name = binary_path
            .file_name()
            .expect("binary path must have a file name");
        let pid = TAdapter::find_process_pid_by_name(binary_name);

        info!(target: LOG_TARGET, "SHAN MEM binary_name {:?} pid {:?}", binary_name, pid);

        self.watcher_task = Some(task_tracker.clone().spawn(async move {
            child.start(task_tracker.clone()).await?;
            let mut uptime = Instant::now();
            let (process_mem, process_vmem) = get_memory_stats(pid);
            let mut stats = ProcessWatcherStats {
                current_uptime: Duration::from_secs(0),
                total_health_checks: 0,
                num_warnings: 0,
                num_failures: 0,
                num_restarts: 0,
                max_health_check_duration: Duration::from_secs(0),
                total_health_check_duration: Duration::from_secs(0),
                memory_usage: process_mem,
                virtual_memory_usage: process_vmem,
            };
            // sleep(Duration::from_secs(10)).await;
            info!(target: LOG_TARGET, "Starting process watcher for {}", name);
            let mut watch_timer = tokio::time::interval(poll_time);
            watch_timer.set_missed_tick_behavior(MissedTickBehavior::Delay);
            let mut warning_count = 0;
            // read events such as stdout
            loop {
                select! {
                      _ = watch_timer.tick() => {
                        let status_monitor3 = status_monitor2.clone();

                        if let Some(exit_code) = do_health_check(
                            &mut child,
                            status_monitor3,
                            name.clone(),
                            &mut uptime,
                            expected_startup_time,
                            health_timeout,
                            global_shutdown_signal.clone(),
                            task_tracker.clone(),
                            inner_shutdown.clone(),
                            &mut warning_count,
                            &stop_on_exit_codes,
                            &mut stats,
                            pid
                        ).await? {
                            return Ok(exit_code);
                        }
                    },
                    _ = inner_shutdown.wait() => {
                        return child.stop().await;

                    },
                    _ = global_shutdown_signal.wait() => {
                        return child.stop().await;
                    }
                }
                if let Err(_unused) = stats_broadcast.send(stats.clone()) {
                    warn!(target: LOG_TARGET, "Failed to broadcast process watcher stats");
                }
            }
        }));

        let binary_name = binary_path
            .file_name()
            .expect("binary path must have a file name");
        let _ = TAdapter::find_process_pid_by_name(binary_name);
        Ok(())
    }

    pub fn is_running(&self) -> bool {
        if let Some(task) = self.watcher_task.as_ref() {
            !task.is_finished()
        } else {
            false
        }
    }

    #[allow(dead_code)]
    pub fn is_pid_file_exists(&self, base_path: PathBuf) -> bool {
        self.adapter.pid_file_exists(base_path)
    }

    pub async fn wait_ready(&self) -> Result<(), anyhow::Error> {
        if let Some(ref task) = self.watcher_task {
            if task.is_finished() {
                //let exit_code = task.await??;

                return Err(anyhow::anyhow!("Process watcher task has already finished"));
            }
        }
        Ok(())
    }

    pub async fn stop(&mut self) -> Result<i32, anyhow::Error> {
        self.internal_shutdown.trigger();
        if let Some(task) = self.watcher_task.take() {
            let exit_code = task.await??;
            self.watcher_task = None;
            return Ok(exit_code);
        }
        Ok(0)
    }
}

fn get_memory_stats(pid: Option<u32>) -> (u64, u64) {
    let mut process_mem = 0;
    let mut process_vmem = 0;
    if let Some(pid) = pid {
        let mut s = sysinfo::System::new_all();
        s.refresh_all();
        if let Some(process) = s.process(Pid::from_u32(pid)) {
            process_mem = process.memory();
            process_vmem = process.virtual_memory();
            info!(target: LOG_TARGET, "SHAN MEM pid  {:?} process_mem {:?} process_vmem {:?}", pid, process_mem, process_vmem);
        }
    }
    (process_mem, process_vmem)
}

#[allow(clippy::too_many_arguments)]
async fn do_health_check<TStatusMonitor: StatusMonitor, TProcessInstance: ProcessInstanceTrait>(
    child: &mut TProcessInstance,
    status_monitor3: TStatusMonitor,
    name: String,
    uptime: &mut Instant,
    expected_startup_time: Duration,
    health_timeout: Duration,
    global_shutdown_signal: ShutdownSignal,
    task_tracker: TaskTracker,
    inner_shutdown: ShutdownSignal,
    warning_count: &mut u32,
    stop_on_exit_codes: &[i32],
    stats: &mut ProcessWatcherStats,
    pid: Option<u32>,
) -> Result<Option<i32>, anyhow::Error> {
    let mut is_healthy = false;
    let mut ping_failed = false;

    stats.total_health_checks += 1;
    let health_timer = Instant::now();
    if child.ping() {
        let mut inner_shutdown2 = inner_shutdown.clone();
        let mut app_shutdown2 = global_shutdown_signal.clone();
        let current_uptime = uptime.elapsed();

        match select! {
            r = status_monitor3.check_health(current_uptime, health_timeout) => r,
            // Watch for shutdown signals
            _ = inner_shutdown2.wait() => HealthStatus::Healthy,
            _ = app_shutdown2.wait() => HealthStatus::Healthy
        } {
            HealthStatus::Healthy => {
                *warning_count = 0;
                is_healthy = true;
                let (mem, vmem) = get_memory_stats(pid);
                stats.memory_usage = mem;
                stats.virtual_memory_usage = vmem;
            }
            HealthStatus::Warning => {
                stats.num_warnings += 1;
                *warning_count += 1;
                if *warning_count > 10 {
                    error!(target: LOG_TARGET, "{} is not healthy. Health check returned warning", name);
                    *warning_count = 0;
                } else {
                    is_healthy = true;
                }
                let (mem, vmem) = get_memory_stats(pid);
                stats.memory_usage = mem;
                stats.virtual_memory_usage = vmem;
            }
            HealthStatus::Unhealthy => {
                warn!(target: LOG_TARGET, "{} is not healthy. Health check returned false", name);
            }
        }
    } else {
        ping_failed = true;
    }
    let health_check_duration = health_timer.elapsed();
    if health_check_duration > stats.max_health_check_duration {
        stats.max_health_check_duration = health_check_duration;
    }

    stats.total_health_check_duration += health_check_duration;

    if !is_healthy
        && !child.is_shutdown_triggered()
        && !global_shutdown_signal.is_triggered()
        && !inner_shutdown.is_triggered()
    {
        stats.num_failures += 1;
        if uptime.elapsed() < expected_startup_time && !ping_failed {
            warn!(target: LOG_TARGET, "{} is not healthy. Waiting for startup time to elapse", name);
        } else {
            match child.stop().await {
                Ok(exit_code) => {
                    if exit_code != 0 {
                        if stop_on_exit_codes.contains(&exit_code) {
                            return Ok(Some(exit_code));
                        }
                        warn!(target: LOG_TARGET, "{} exited with error code: {}, restarting because it is not a listed exit code to list for", name, exit_code);

                        // return Ok(exit_code);
                    } else {
                        info!(target: LOG_TARGET, "{} exited successfully", name);
                    }
                }
                Err(e) => {
                    error!(target: LOG_TARGET, "{} exited with error: {}", name, e);
                    //   return Err(e);
                }
            }
            // Restart dead app
            sleep(Duration::from_secs(1)).await;
            warn!(target: LOG_TARGET, "Restarting {} after health check failure", name);
            *uptime = Instant::now();
            stats.num_restarts += 1;
            stats.current_uptime = uptime.elapsed();
            match status_monitor3.handle_unhealthy().await {
                Ok(_) => {}
                Err(e) => {
                    error!(target: LOG_TARGET, "Failed to handle unhealthy {} status: {}", name, e)
                }
            }
            child.start(task_tracker).await?;
            // Wait for a bit before checking health again
            // sleep(Duration::from_secs(10)).await;
        }
    } else {
        stats.current_uptime = uptime.elapsed();
    }
    Ok(None)
}<|MERGE_RESOLUTION|>--- conflicted
+++ resolved
@@ -135,11 +135,7 @@
             .is_first_start
             .load(std::sync::atomic::Ordering::SeqCst);
         let (mut child, status_monitor) = self.adapter.spawn(
-<<<<<<< HEAD
             base_path.clone(),
-=======
-            base_path,
->>>>>>> 7d380df3
             config_path,
             log_path,
             binary_path.clone(),
@@ -157,14 +153,6 @@
         let task_tracker = task_tracker.clone();
         let stop_on_exit_codes = self.stop_on_exit_codes.clone();
         let stats_broadcast = self.stats_broadcast.clone();
-
-        let binary_name = binary_path
-            .file_name()
-            .expect("binary path must have a file name");
-        let pid = TAdapter::find_process_pid_by_name(binary_name);
-
-        info!(target: LOG_TARGET, "SHAN MEM binary_name {:?} pid {:?}", binary_name, pid);
-
         self.watcher_task = Some(task_tracker.clone().spawn(async move {
             child.start(task_tracker.clone()).await?;
             let mut uptime = Instant::now();
