use std::fs::File;
use std::io::{Read, Write};
use std::path::{Path, PathBuf};
use std::sync::Arc;

use anyhow::Result;
use log::{error, info};
use regex::Regex;
use reqwest::multipart;
use tokio::sync::RwLock;
use zip::write::SimpleFileOptions;
use zip::ZipWriter;

use crate::app_config::AppConfig;
use crate::app_in_memory_config::AppInMemoryConfig;
use crate::utils::file_utils::{make_relative_path, path_as_string};

const LOG_TARGET: &str = "tari::universe::feedback";

pub struct Feedback {
    in_memory_config: Arc<RwLock<AppInMemoryConfig>>,
    config: Arc<RwLock<AppConfig>>,
}

impl Feedback {
    pub fn new(
        in_memory_config: Arc<RwLock<AppInMemoryConfig>>,
        config: Arc<RwLock<AppConfig>>,
    ) -> Self {
        Self {
            in_memory_config,
            config,
        }
    }

    /// Build zip file
    pub async fn zip_create_from_directory(
        &self,
        archive_file: &Path,
        directory: &Path,
    ) -> zip::result::ZipResult<File> {
<<<<<<< HEAD
        let file_options = SimpleFileOptions::default();
=======
        let file_options = SimpleFileOptions::default()
            .compression_method(zip::CompressionMethod::Bzip2);

>>>>>>> 64c7b427

        let file = File::create(archive_file)?;
        let mut zip = ZipWriter::new(file);
        let mut paths_queue: Vec<PathBuf> = vec![];
        paths_queue.push(directory.to_path_buf().clone());

        let mut buffer = Vec::new();
        let log_regex_filter = Regex::new(r"^(.*[0-9]+\.log|.*\.zip)$").unwrap();
        while let Some(next) = paths_queue.pop() {
            let directory_entry_iterator = std::fs::read_dir(next)?;

            for entry in directory_entry_iterator {
                let entry_path = entry?.path();
                let entry_metadata = std::fs::metadata(entry_path.clone())?;

                if entry_metadata.is_file()
                    && !log_regex_filter.is_match(entry_path.file_name().unwrap().to_str().unwrap())
                {
                    let mut f = File::open(&entry_path)?;
                    f.read_to_end(&mut buffer)?;
                    let relative_path = make_relative_path(directory, &entry_path);
                    zip.start_file(path_as_string(&relative_path), file_options)?;
                    zip.write_all(buffer.as_ref())?;
                    buffer.clear();
                } else if entry_metadata.is_dir() {
                    let relative_path = make_relative_path(directory, &entry_path);
                    zip.add_directory(path_as_string(&relative_path), file_options)?;
                    paths_queue.push(entry_path.clone());
                } else {
                    // Skip log files
                }
            }
        }

        zip.finish()
    }

    pub async fn send_feedback(
        &self,
        feedback_message: String,
        include_logs: bool,
        app_log_dir: Option<PathBuf>,
    ) -> Result<()> {
        if feedback_message.is_empty() {
            return Err(anyhow::anyhow!("Feedback not sent. No message provided"));
        }

        let feedback_url = format!(
            "{}/feedback",
            self.in_memory_config.read().await.airdrop_api_url.clone()
        );

        // Create a multipart form
        let mut form = multipart::Form::new().text("feedback", feedback_message.clone());

        let mut upload_zip_path = None;

        if include_logs {
            let config = self.config.read().await;
            let fallback_dir = config.config_dir().map(|d| d.join("logs"));
            let logs_dir = app_log_dir
                .or(fallback_dir)
                .ok_or_else(|| anyhow::anyhow!("Logs directory not found"))?;
            let app_id = config.anon_id();
            let zip_filename = format!("logs_{}.zip", app_id);
            let archive_file = logs_dir.join(zip_filename.clone());
            upload_zip_path = Some(archive_file.clone());
            self.zip_create_from_directory(&archive_file, &logs_dir)
                .await?;
            let metadata = std::fs::metadata(archive_file.clone())?;
            let file_size = metadata.len();
            info!(target: LOG_TARGET, "Uploading {} ({} bytes)", zip_filename.clone(), file_size);
            let mut file = File::open(archive_file)?;
            let mut file_contents = Vec::new();
            file.read_to_end(&mut file_contents)?;
            form = form.part(
                "logs",
                multipart::Part::bytes(file_contents)
                    .file_name(zip_filename.clone())
                    .mime_str("application/x-compressed")?,
            );
        }

        // Send the POST request
        let client = reqwest::Client::new();
        let response = client.post(feedback_url).multipart(form).send().await?;

        // Delete the ZIP file
        if let Some(archive_file) = upload_zip_path {
            std::fs::remove_file(archive_file)?;
        }
        if response.status().is_success() {
            info!(target: LOG_TARGET, "Feedback sent successfully");
            Ok(())
        } else {
            error!(target: LOG_TARGET, "Failed to upload file: {}", response.status());
            Err(anyhow::anyhow!(
                "Failed to upload file: {}",
                response.status()
            ))
        }
    }
}<|MERGE_RESOLUTION|>--- conflicted
+++ resolved
@@ -39,13 +39,7 @@
         archive_file: &Path,
         directory: &Path,
     ) -> zip::result::ZipResult<File> {
-<<<<<<< HEAD
         let file_options = SimpleFileOptions::default();
-=======
-        let file_options = SimpleFileOptions::default()
-            .compression_method(zip::CompressionMethod::Bzip2);
-
->>>>>>> 64c7b427
 
         let file = File::create(archive_file)?;
         let mut zip = ZipWriter::new(file);
@@ -83,12 +77,20 @@
         zip.finish()
     }
 
+    async fn archive_path(&self, logs_dir: &Path) -> Result<(PathBuf, String)> {
+        let config = self.config.read().await;
+        let zip_filename = format!("logs_{}.zip", config.anon_id());
+        let archive_file = logs_dir.join(zip_filename.clone());
+        self.zip_create_from_directory(&archive_file, logs_dir)
+            .await?;
+        Ok((archive_file.to_path_buf(), zip_filename))
+    }
     pub async fn send_feedback(
         &self,
         feedback_message: String,
         include_logs: bool,
         app_log_dir: Option<PathBuf>,
-    ) -> Result<()> {
+    ) -> Result<String> {
         if feedback_message.is_empty() {
             return Err(anyhow::anyhow!("Feedback not sent. No message provided"));
         }
@@ -99,26 +101,20 @@
         );
 
         // Create a multipart form
-        let mut form = multipart::Form::new().text("feedback", feedback_message.clone());
+        let app_id = self.config.read().await.anon_id().to_string();
+        let mut form = multipart::Form::new()
+            .text("feedback", feedback_message.clone())
+            .text("appId", app_id.clone());
 
-        let mut upload_zip_path = None;
-
-        if include_logs {
-            let config = self.config.read().await;
-            let fallback_dir = config.config_dir().map(|d| d.join("logs"));
-            let logs_dir = app_log_dir
-                .or(fallback_dir)
-                .ok_or_else(|| anyhow::anyhow!("Logs directory not found"))?;
-            let app_id = config.anon_id();
-            let zip_filename = format!("logs_{}.zip", app_id);
-            let archive_file = logs_dir.join(zip_filename.clone());
-            upload_zip_path = Some(archive_file.clone());
-            self.zip_create_from_directory(&archive_file, &logs_dir)
+        let upload_zip_path = if include_logs {
+            let logs_dir = &app_log_dir.ok_or(anyhow::anyhow!("Missing log directory"))?;
+            let (archive_file, zip_filename) = self.archive_path(logs_dir).await?;
+            self.zip_create_from_directory(&archive_file, logs_dir)
                 .await?;
-            let metadata = std::fs::metadata(archive_file.clone())?;
+            let metadata = std::fs::metadata(&archive_file)?;
             let file_size = metadata.len();
             info!(target: LOG_TARGET, "Uploading {} ({} bytes)", zip_filename.clone(), file_size);
-            let mut file = File::open(archive_file)?;
+            let mut file = File::open(&archive_file)?;
             let mut file_contents = Vec::new();
             file.read_to_end(&mut file_contents)?;
             form = form.part(
@@ -127,11 +123,20 @@
                     .file_name(zip_filename.clone())
                     .mime_str("application/x-compressed")?,
             );
-        }
+            Some(archive_file)
+        } else {
+            None
+        };
+
+        let jwt = self.in_memory_config.read().await.airdrop_access_token.clone();
+
 
         // Send the POST request
-        let client = reqwest::Client::new();
-        let response = client.post(feedback_url).multipart(form).send().await?;
+        let mut req = reqwest::Client::new().post(feedback_url).multipart(form);
+        if let Some(jwt) = jwt {
+            req = req.header("Authorization", format!("Bearer {}", jwt));
+        }
+        let response = req.send().await?;
 
         // Delete the ZIP file
         if let Some(archive_file) = upload_zip_path {
@@ -139,7 +144,7 @@
         }
         if response.status().is_success() {
             info!(target: LOG_TARGET, "Feedback sent successfully");
-            Ok(())
+            Ok(response.text().await?)
         } else {
             error!(target: LOG_TARGET, "Failed to upload file: {}", response.status());
             Err(anyhow::anyhow!(
