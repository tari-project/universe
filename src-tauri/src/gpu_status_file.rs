--- conflicted
+++ resolved
@@ -64,17 +64,6 @@
     pub gpu_devices: Vec<GpuDevice>,
 }
 
-<<<<<<< HEAD
-=======
-impl Default for GpuStatusFile {
-    fn default() -> Self {
-        Self {
-            gpu_devices: Vec::new(),
-        }
-    }
-}
-
->>>>>>> 1db44f6f
 impl GpuStatusFile {
     pub fn load(path: &PathBuf) -> Result<Self, anyhow::Error> {
         let file = File::open(path)?;
