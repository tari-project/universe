--- conflicted
+++ resolved
@@ -95,11 +95,7 @@
                 &app_handle,
                 Some("common:installation-problem".to_string()),
                 Some("common:not-installed-in-applications-directory".to_string()),
-<<<<<<< HEAD
-                Some("Not installed in Applications directory".to_string()),
-=======
                 None
->>>>>>> 226700b9
             )
             .await;
             TasksTrackers::current().stop_all_processes().await;
