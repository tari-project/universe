--- conflicted
+++ resolved
@@ -20,11 +20,6 @@
 // WHETHER IN CONTRACT, STRICT LIABILITY, OR TORT (INCLUDING NEGLIGENCE OR OTHERWISE) ARISING IN ANY WAY OUT OF THE
 // USE OF THIS SOFTWARE, EVEN IF ADVISED OF THE POSSIBILITY OF SUCH DAMAGE.
 
-<<<<<<< HEAD
-use crate::{utils::network_status::NetworkStatus, UniverseAppState, APPLICATION_FOLDER_ID};
-use log::info;
-use tauri::Manager;
-=======
 use std::time::Duration;
 
 use crate::{
@@ -32,13 +27,13 @@
     node_manager::{NodeManagerError, STOP_ON_ERROR_CODES},
     p2pool_manager::P2poolConfig,
     progress_tracker::ProgressTracker,
+    utils::network_status::NetworkStatus,
     StartConfig, UniverseAppState, APPLICATION_FOLDER_ID,
 };
 use anyhow::anyhow;
 use log::{error, info, warn};
 use tauri::{Emitter, Manager};
 use tokio::sync::watch;
->>>>>>> e7031c39
 
 static LOG_TARGET: &str = "tari::universe::shutdown_utils";
 
