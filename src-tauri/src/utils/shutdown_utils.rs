--- conflicted
+++ resolved
@@ -27,18 +27,8 @@
     events::ResumingAllProcessesPayload,
     node_manager::{NodeManagerError, STOP_ON_ERROR_CODES},
     p2pool_manager::P2poolConfig,
-<<<<<<< HEAD
-<<<<<<< HEAD
     tasks_tracker::TasksTrackers,
     StartConfig, UniverseAppState,
-=======
-    progress_tracker::ProgressTracker,
-    StartConfig, UniverseAppState, APPLICATION_FOLDER_ID,
->>>>>>> 8a7ba06c (Revert "fix: shutdown deadlock (#1549)")
-=======
-    progress_tracker::ProgressTracker,
-    StartConfig, UniverseAppState, APPLICATION_FOLDER_ID,
->>>>>>> a631ec7f
 };
 use log::{error, info, warn};
 use tauri::Manager;
