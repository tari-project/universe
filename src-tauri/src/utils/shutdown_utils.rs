--- conflicted
+++ resolved
@@ -247,19 +247,11 @@
             .await?;
     }
 
-<<<<<<< HEAD
-    let base_node_grpc_address = state.node_manager.get_grpc_address().await?;
-
-    app_handle
-        .emit(
-            "resuming-all-processes",
-=======
-    let base_node_grpc_port = state.node_manager.get_grpc_port().await?;
-    state
-        .events_manager
-        .handle_resuming_all_processes(
-            &app_handle,
->>>>>>> dc8b764d
+    let base_node_grpc_port = state.node_manager.get_grpc_address().await?;
+    state
+        .events_manager
+        .handle_resuming_all_processes(
+            &app_handle,
             ResumingAllProcessesPayload {
                 title: "resuming-mm-proxy".to_string(),
                 stage_progress,
