// Copyright 2024. The Tari Project
//
// Redistribution and use in source and binary forms, with or without modification, are permitted provided that the
// following conditions are met:
//
// 1. Redistributions of source code must retain the above copyright notice, this list of conditions and the following
// disclaimer.
//
// 2. Redistributions in binary form must reproduce the above copyright notice, this list of conditions and the
// following disclaimer in the documentation and/or other materials provided with the distribution.
//
// 3. Neither the name of the copyright holder nor the names of its contributors may be used to endorse or promote
// products derived from this software without specific prior written permission.
//
// THIS SOFTWARE IS PROVIDED BY THE COPYRIGHT HOLDERS AND CONTRIBUTORS "AS IS" AND ANY EXPRESS OR IMPLIED WARRANTIES,
// INCLUDING, BUT NOT LIMITED TO, THE IMPLIED WARRANTIES OF MERCHANTABILITY AND FITNESS FOR A PARTICULAR PURPOSE ARE
// DISCLAIMED. IN NO EVENT SHALL THE COPYRIGHT HOLDER OR CONTRIBUTORS BE LIABLE FOR ANY DIRECT, INDIRECT, INCIDENTAL,
// SPECIAL, EXEMPLARY, OR CONSEQUENTIAL DAMAGES (INCLUDING, BUT NOT LIMITED TO, PROCUREMENT OF SUBSTITUTE GOODS OR
// SERVICES; LOSS OF USE, DATA, OR PROFITS; OR BUSINESS INTERRUPTION) HOWEVER CAUSED AND ON ANY THEORY OF LIABILITY,
// WHETHER IN CONTRACT, STRICT LIABILITY, OR TORT (INCLUDING NEGLIGENCE OR OTHERWISE) ARISING IN ANY WAY OUT OF THE
// USE OF THIS SOFTWARE, EVEN IF ADVISED OF THE POSSIBILITY OF SUCH DAMAGE.

pub mod app_flow_utils;
pub mod file_utils;
pub mod formatting_utils;
pub mod locks_utils;
pub mod logging_utils;
pub mod macos_utils;
pub mod math_utils;
pub mod network_status;
pub mod platform_utils;

<<<<<<< HEAD
=======
pub mod shutdown_utils;
pub mod system_status;
>>>>>>> bb3285dc
#[cfg(windows)]
pub mod windows_setup_utils;<|MERGE_RESOLUTION|>--- conflicted
+++ resolved
@@ -30,10 +30,7 @@
 pub mod network_status;
 pub mod platform_utils;
 
-<<<<<<< HEAD
-=======
 pub mod shutdown_utils;
 pub mod system_status;
->>>>>>> bb3285dc
 #[cfg(windows)]
 pub mod windows_setup_utils;