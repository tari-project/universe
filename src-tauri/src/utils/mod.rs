// Copyright 2024. The Tari Project
//
// Redistribution and use in source and binary forms, with or without modification, are permitted provided that the
// following conditions are met:
//
// 1. Redistributions of source code must retain the above copyright notice, this list of conditions and the following
// disclaimer.
//
// 2. Redistributions in binary form must reproduce the above copyright notice, this list of conditions and the
// following disclaimer in the documentation and/or other materials provided with the distribution.
//
// 3. Neither the name of the copyright holder nor the names of its contributors may be used to endorse or promote
// products derived from this software without specific prior written permission.
//
// THIS SOFTWARE IS PROVIDED BY THE COPYRIGHT HOLDERS AND CONTRIBUTORS "AS IS" AND ANY EXPRESS OR IMPLIED WARRANTIES,
// INCLUDING, BUT NOT LIMITED TO, THE IMPLIED WARRANTIES OF MERCHANTABILITY AND FITNESS FOR A PARTICULAR PURPOSE ARE
// DISCLAIMED. IN NO EVENT SHALL THE COPYRIGHT HOLDER OR CONTRIBUTORS BE LIABLE FOR ANY DIRECT, INDIRECT, INCIDENTAL,
// SPECIAL, EXEMPLARY, OR CONSEQUENTIAL DAMAGES (INCLUDING, BUT NOT LIMITED TO, PROCUREMENT OF SUBSTITUTE GOODS OR
// SERVICES; LOSS OF USE, DATA, OR PROFITS; OR BUSINESS INTERRUPTION) HOWEVER CAUSED AND ON ANY THEORY OF LIABILITY,
// WHETHER IN CONTRACT, STRICT LIABILITY, OR TORT (INCLUDING NEGLIGENCE OR OTHERWISE) ARISING IN ANY WAY OUT OF THE
// USE OF THIS SOFTWARE, EVEN IF ADVISED OF THE POSSIBILITY OF SUCH DAMAGE.

pub mod auto_rollback;
pub mod file_utils;
pub mod logging_utils;
pub mod macos_utils;
pub mod platform_utils;
<<<<<<< HEAD
pub mod setup_utils;
pub mod shutdown_utils;
pub mod system_status;
=======

pub mod shutdown_utils;
#[cfg(windows)]
pub mod windows_setup_utils;
>>>>>>> 4b90d339
<|MERGE_RESOLUTION|>--- conflicted
+++ resolved
@@ -25,13 +25,8 @@
 pub mod logging_utils;
 pub mod macos_utils;
 pub mod platform_utils;
-<<<<<<< HEAD
-pub mod setup_utils;
+
 pub mod shutdown_utils;
 pub mod system_status;
-=======
-
-pub mod shutdown_utils;
 #[cfg(windows)]
-pub mod windows_setup_utils;
->>>>>>> 4b90d339
+pub mod windows_setup_utils;