--- conflicted
+++ resolved
@@ -67,12 +67,7 @@
 
 pub struct TasksTrackers {
     pub wallet_phase: TaskTrackerUtil,
-<<<<<<< HEAD
-=======
     pub ootle_wallet_phase: TaskTrackerUtil,
-    pub hardware_phase: TaskTrackerUtil,
-    pub mining_phase: TaskTrackerUtil,
->>>>>>> d86f583f
     pub node_phase: TaskTrackerUtil,
     pub cpu_mining_phase: TaskTrackerUtil,
     pub gpu_mining_phase: TaskTrackerUtil,
@@ -84,12 +79,7 @@
     fn new() -> Self {
         Self {
             wallet_phase: TaskTrackerUtil::new("Wallet phase"),
-<<<<<<< HEAD
-=======
             ootle_wallet_phase: TaskTrackerUtil::new("Ootle wallet phase"),
-            hardware_phase: TaskTrackerUtil::new("Hardware phase"),
-            mining_phase: TaskTrackerUtil::new("Mining phase"),
->>>>>>> d86f583f
             node_phase: TaskTrackerUtil::new("Node phase"),
             cpu_mining_phase: TaskTrackerUtil::new("CPU Mining phase"),
             gpu_mining_phase: TaskTrackerUtil::new("GPU Mining phase"),
