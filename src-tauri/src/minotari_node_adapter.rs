--- conflicted
+++ resolved
@@ -166,7 +166,6 @@
 }
 pub struct MinotariNodeStatusMonitor {}
 
-<<<<<<< HEAD
 #[async_trait]
 impl StatusMonitor for MinotariNodeStatusMonitor {
     type Status = ();
@@ -175,9 +174,6 @@
         todo!()
     }
 }
-=======
-impl StatusMonitor for MinotariNodeStatusMonitor {}
->>>>>>> 90bcfdc0
 
 impl MinotariNodeStatusMonitor {
     pub async fn get_network_hash_rate_and_block_reward(
