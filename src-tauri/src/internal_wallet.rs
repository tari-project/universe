use anyhow::anyhow;
use log::{info, warn};
use rand::Rng;
use serde::{Deserialize, Serialize};
use std::fs::create_dir_all;
use std::path::PathBuf;
use std::str::FromStr;
use tari_common::configuration::Network;
use tari_common_types::tari_address::{TariAddress, TariAddressError, TariAddressFeatures};
use tari_crypto::keys::PublicKey;
use tari_crypto::ristretto::RistrettoPublicKey;
use tari_key_manager::cipher_seed::CipherSeed;
use tari_key_manager::key_manager::KeyManager;
use tari_key_manager::key_manager_service::KeyDigest;
use tari_utilities::encoding::MBase58;
use tari_utilities::SafePassword;
use tokio::fs;

use tari_core::transactions::key_manager::{
    create_memory_db_key_manager_from_seed, SecretTransactionKeyManagerInterface,
    TransactionKeyManagerInterface,
};
use tari_key_manager::mnemonic::{Mnemonic, MnemonicLanguage};
use tari_key_manager::mnemonic_wordlists::MNEMONIC_ENGLISH_WORDS;
use tari_key_manager::SeedWords;
use tari_utilities::hex::Hex;

use crate::credential_manager::CredentialManager;

const KEY_MANAGER_COMMS_SECRET_KEY_BRANCH_KEY: &str = "comms";
const LOG_TARGET: &str = "tari::universe::internal_wallet";

pub struct InternalWallet {
    tari_address: TariAddress,
    config: WalletConfig,
}

impl InternalWallet {
    pub async fn load_or_create(config_path: PathBuf) -> Result<Self, anyhow::Error> {
        let network = Network::get_current_or_user_setting_or_default()
            .to_string()
            .to_lowercase();

        let file = config_path.join(network).join("wallet_config.json");

        let file_parent = file
            .parent()
            .ok_or_else(|| anyhow!("Failed to get parent directory of wallet config file"))?;

        create_dir_all(file_parent).unwrap_or_else(|error| {
            warn!(target: LOG_TARGET, "Could not create wallet config file parent directory - {}", error);
        });
        if file.exists() {
            info!(target: LOG_TARGET, "Loading wallet from file: {:?}", file);
            let config = fs::read_to_string(&file).await?;
            match serde_json::from_str::<WalletConfig>(&config) {
                Ok(mut config) => {
                    config.config_path = Some(file_parent.to_path_buf());

                    let cm = CredentialManager::default_with_dir(file_parent.to_path_buf());
                    if let Err(e) = cm.migrate(&config) {
                        warn!(target: LOG_TARGET, "Failed to migrate wallet credentials: {}", e.to_string());
                    }

                    return Ok(Self {
                        tari_address: TariAddress::from_base58(&config.tari_address_base58)?,
                        config,
                    });
                }
                Err(e) => {
                    warn!(target: LOG_TARGET, "Failed to parse wallet config: {}", e.to_string());
                }
            }
        }
        info!(target: LOG_TARGET, "Wallet config does not exist or is corrupt. Creating new wallet");
        let (wallet, config) = InternalWallet::create_new_wallet(None, config_path).await?;
        let config = serde_json::to_string(&config)?;
        fs::write(file, config).await?;
        Ok(wallet)
    }

    pub async fn create_from_seed(
        config_path: PathBuf,
        seed_words: Vec<String>,
    ) -> Result<Self, anyhow::Error> {
        let network = Network::get_current_or_user_setting_or_default()
            .to_string()
            .to_lowercase();
        let file = config_path.join(network).join("wallet_config.json");
        let file_parent = file
            .parent()
            .ok_or_else(|| anyhow!("Failed to get parent directory of wallet config file"))?;
        create_dir_all(file_parent).unwrap_or_else(|error| {
            warn!(target: LOG_TARGET, "Could not create wallet config file parent directory - {}", error);
        });

        let (wallet, config) =
            InternalWallet::create_new_wallet(Some(seed_words), config_path).await?;
        let config = serde_json::to_string(&config)?;
        fs::write(file, config).await?;
        Ok(wallet)
    }

    pub fn get_tari_address(&self) -> TariAddress {
        self.tari_address.clone()
    }

    pub async fn get_paper_wallet_details(&self) -> Result<PaperWalletConfig, anyhow::Error> {
        let path = match &self.config.config_path {
            Some(p) => p.clone(),
            None => return Err(anyhow!("No config path found")),
        };
        let passphrase = CredentialManager::default_with_dir(path)
            .get_credentials()?
            .tari_seed_passphrase;

        let seed_binary = Vec::<u8>::from_monero_base58(&self.config.seed_words_encrypted_base58)
            .map_err(|e| anyhow!(e.to_string()))?;
        let seed = CipherSeed::from_enciphered_bytes(&seed_binary, passphrase)?;

        let raw_passphrase = phraze::generate_a_passphrase(5, "-", false, &MNEMONIC_ENGLISH_WORDS);
        let seed_file = seed.encipher(Some(SafePassword::from(&raw_passphrase)))?;
        let seed_words_encrypted_base58 = seed_file.to_monero_base58();

        let network = Network::get_current_or_user_setting_or_default()
            .to_string()
            .trim()
            .to_lowercase();

        let link = format!(
            "tari://{}/paper_wallet?private_key={}",
            network, seed_words_encrypted_base58,
        );

        let paper_wallet_details = PaperWalletConfig {
            qr_link: link,
            password: raw_passphrase,
        };

        Ok(paper_wallet_details)
    }

    async fn create_new_wallet(
        seed_words: Option<Vec<String>>,
        path: PathBuf,
    ) -> Result<(Self, WalletConfig), anyhow::Error> {
        let mut config = WalletConfig {
            tari_address_base58: "".to_string(),
            view_key_private_hex: "".to_string(),
            seed_words_encrypted_base58: "".to_string(),
            spend_public_key_hex: "".to_string(),
            config_path: Some(path.to_path_buf()),
            passphrase: None,
        };

        let cm = CredentialManager::default_with_dir(path);
        let passphrase = match cm.get_credentials() {
            Ok(mut creds) => match creds.tari_seed_passphrase {
                Some(p) => Some(p),
                None => {
                    creds.tari_seed_passphrase = Some(SafePassword::from(generate_password(32)));
                    cm.set_credentials(&creds)?;
                    creds.tari_seed_passphrase
                }
            },
            Err(_) => {
                return Err(anyhow!(
                    "Credentials didn't exist, and this shouldn't happen"
                ));
            }
        };

        let seed = match seed_words {
            Some(sw) => {
                let seed_words = SeedWords::from_str(&sw.join(" "))?;
                CipherSeed::from_mnemonic_with_language(
                    &seed_words,
                    MnemonicLanguage::English,
                    None,
                )?
            }
            None => CipherSeed::new(),
        };
<<<<<<< HEAD
        let seed_file = seed.encipher(passphrase)?;
        config.seed_words_encrypted_base58 = seed_file.to_base58();
=======
        let seed_file = seed.encipher(Some(passphrase))?;
        config.seed_words_encrypted_base58 = seed_file.to_monero_base58();
>>>>>>> 39398508

        let comms_key_manager = KeyManager::<RistrettoPublicKey, KeyDigest>::from(
            seed.clone(),
            KEY_MANAGER_COMMS_SECRET_KEY_BRANCH_KEY.to_string(),
            0,
        );
        let comms_key = comms_key_manager
            .derive_key(0)
            .map_err(|e| anyhow!(e.to_string()))?
            .key;
        let comms_pub_key = RistrettoPublicKey::from_secret_key(&comms_key);
        let network = Network::default();

        let tx_key_manager = create_memory_db_key_manager_from_seed(seed.clone(), 64)?;
        let view_key = tx_key_manager.get_view_key().await?;
        let view_key_private = tx_key_manager.get_private_key(&view_key.key_id).await?;
        let view_key_pub = view_key.pub_key;
        let tari_address = TariAddress::new_dual_address(
            view_key_pub.clone(),
            comms_pub_key.clone(),
            network,
            TariAddressFeatures::create_one_sided_only(),
        );

        config.tari_address_base58 = tari_address.to_base58();
        config.view_key_private_hex = view_key_private.to_hex();
        config.spend_public_key_hex = comms_pub_key.to_hex();
        Ok((
            Self {
                tari_address,
                config: config.clone(),
            },
            config,
        ))
    }

    pub fn decrypt_seed_words(&self) -> Result<SeedWords, anyhow::Error> {
        let path = match &self.config.config_path {
            Some(p) => p.clone(),
            None => return Err(anyhow!("No config path found")),
        };
        let passphrase = CredentialManager::default_with_dir(path)
            .get_credentials()?
            .tari_seed_passphrase;

        let seed_binary = Vec::<u8>::from_monero_base58(&self.config.seed_words_encrypted_base58)
            .map_err(|e| anyhow!(e.to_string()))?;
        let seed = CipherSeed::from_enciphered_bytes(&seed_binary, passphrase)?;
        let seed_words = seed.to_mnemonic(MnemonicLanguage::English, None)?;
        Ok(seed_words)
    }

    pub fn get_view_key(&self) -> String {
        self.config.view_key_private_hex.clone()
    }
    pub fn get_spend_key(&self) -> String {
        self.config.spend_public_key_hex.clone()
    }

    pub fn get_network(&self) -> Result<Network, TariAddressError> {
        let address = TariAddress::from_base58(&self.config.tari_address_base58);
        address.map(|a| a.network())
    }

    pub async fn clear_wallet_local_data(cache_path: PathBuf) -> Result<(), anyhow::Error> {
        let network = Network::get_current_or_user_setting_or_default()
            .to_string()
            .to_lowercase();
        let wallet_dir = cache_path.join("wallet").join(network);
        fs::remove_dir_all(wallet_dir).await?;
        Ok(())
    }
}

pub fn generate_password(length: usize) -> String {
    let charset: Vec<char> =
        "ABCDEFGHIJKLMNOPQRSTUVWXYZabcdefghijklmnopqrstuvwxyz0123456789!@#$%^&"
            .chars()
            .collect();

    let mut rng = rand::thread_rng();
    let password: String = (0..length)
        .map(|_| {
            let idx = rng.gen_range(0..charset.len());
            charset[idx]
        })
        .collect();

    password
}

#[derive(Debug, Clone, Serialize, Deserialize, Default)]
pub struct WalletConfig {
    tari_address_base58: String,
    view_key_private_hex: String,
    spend_public_key_hex: String,
    seed_words_encrypted_base58: String,
    // TODO: "This is for Universe users < v0.5.x who wouldn't be migrated yet. Once we're confident that all users have been migrated, we can remove this."
    pub(crate) passphrase: Option<SafePassword>,
    config_path: Option<PathBuf>,
}

#[derive(Debug, Serialize, Clone)]
pub struct PaperWalletConfig {
    qr_link: String,
    password: String,
}<|MERGE_RESOLUTION|>--- conflicted
+++ resolved
@@ -181,13 +181,10 @@
             }
             None => CipherSeed::new(),
         };
-<<<<<<< HEAD
-        let seed_file = seed.encipher(passphrase)?;
-        config.seed_words_encrypted_base58 = seed_file.to_base58();
-=======
+
         let seed_file = seed.encipher(Some(passphrase))?;
         config.seed_words_encrypted_base58 = seed_file.to_monero_base58();
->>>>>>> 39398508
+
 
         let comms_key_manager = KeyManager::<RistrettoPublicKey, KeyDigest>::from(
             seed.clone(),
