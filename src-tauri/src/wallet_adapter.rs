use crate::binary_resolver::{Binaries, BinaryResolver};
use crate::process_adapter::{ProcessAdapter, ProcessInstance, StatusMonitor};
use anyhow::Error;
use async_trait::async_trait;
use log::{debug, info, warn};
use minotari_node_grpc_client::grpc::wallet_client::WalletClient;
use minotari_node_grpc_client::grpc::GetBalanceRequest;
use serde::Serialize;
use std::fs;
use std::path::PathBuf;
use tari_core::transactions::tari_amount::MicroMinotari;
use tari_crypto::ristretto::RistrettoPublicKey;
use tari_shutdown::Shutdown;
use tari_utilities::hex::Hex;
use tokio::runtime::Handle;
use tokio::select;
use tokio::task::JoinHandle;

const LOG_TARGET: &str = "tari::universe::wallet_adapter";

pub struct WalletAdapter {
    use_tor: bool,
    pub(crate) base_node_public_key: Option<RistrettoPublicKey>,
    pub(crate) base_node_address: Option<String>,
    pub(crate) view_private_key: String,
    pub(crate) spend_key: String,
}

impl WalletAdapter {
    pub fn new(use_tor: bool) -> Self {
        Self {
            use_tor,
            base_node_address: None,
            base_node_public_key: None,
            view_private_key: "".to_string(),
            spend_key: "".to_string(),
        }
    }
}

impl ProcessAdapter for WalletAdapter {
    type Instance = WalletInstance;
    type StatusMonitor = WalletStatusMonitor;
    fn spawn_inner(
        &self,
        data_dir: PathBuf,
    ) -> Result<(Self::Instance, Self::StatusMonitor), Error> {
        // TODO: This was copied from node_adapter. This should be DRY'ed up
        let inner_shutdown = Shutdown::new();
        let shutdown_signal = inner_shutdown.to_signal();

        info!(target: LOG_TARGET, "Starting read only wallet");
        let working_dir = data_dir.join("wallet");
        std::fs::create_dir_all(&working_dir)?;

        let mut args: Vec<String> = vec![
            "-b".to_string(),
            working_dir.to_str().unwrap().to_string(),
            "--password".to_string(),
            "asjhfahjajhdfvarehnavrahuyg28397823yauifh24@@$@84y8".to_string(), // TODO: Maybe use a random password per machine
            "--view-private-key".to_string(),
            self.view_private_key.clone(),
            "--spend-key".to_string(),
            self.spend_key.clone(),
            "--non-interactive-mode".to_string(),
            "--grpc-enabled".to_string(),
            "--grpc-address".to_string(),
            "/ip4/127.0.0.1/tcp/18141".to_string(),
            "-p".to_string(),
            format!(
                "wallet.custom_base_node={}::{}",
                self.base_node_public_key
                    .as_ref()
                    .map(|k| k.to_hex())
                    .ok_or_else(|| anyhow::anyhow!("Base node public key not set"))?,
                self.base_node_address
                    .as_ref()
                    .ok_or_else(|| anyhow::anyhow!("Base node address not set"))?
            ),
        ];
        if !self.use_tor {
            // TODO: This is a bit of a hack. You have to specify a public address for the node to bind to.
            // In future we should change the base node to not error if it is tcp and doesn't have a public address
            args.push("-p".to_string());
            args.push("wallet.p2p.transport.type=tcp".to_string());
            args.push("-p".to_string());
            args.push("wallet.p2p.public_addresses=/ip4/172.2.3.4/tcp/18188".to_string());
            args.push("-p".to_string());
            args.push(
                "wallet.p2p.transport.tcp.listener_address=/ip4/0.0.0.0/tcp/18188".to_string(),
            );
            // todo!()
        } else {
            args.push("-p".to_string());
            args.push("wallet.p2p.transport.tor.proxy_bypass_for_outbound_tcp=false".to_string())
        }
        Ok((
            WalletInstance {
                shutdown: inner_shutdown,
                handle: Some(tokio::spawn(async move {
                    let file_path = BinaryResolver::current()
                        .resolve_path(Binaries::Wallet)
                        .await?;
                    crate::download_utils::set_permissions(&file_path).await?;
                    let mut child = tokio::process::Command::new(file_path)
                        .args(args)
                        // .stdout(std::process::Stdio::piped())
                        // .stderr(std::process::Stdio::piped())
                        .kill_on_drop(true)
                        .spawn()?;

                    if let Some(id) = child.id() {
                        std::fs::write(data_dir.join("wallet_pid"), id.to_string())?;
                    }

                    select! {
                        _res = shutdown_signal =>{
                            child.kill().await?;
                            // res
                        },
                       res2 = child.wait() => {
                            dbg!("Exited badly:", res2?);
                        },
                    };
                    println!("Stopping minotari node");

                    match fs::remove_file(data_dir.join("wallet_pid")) {
                        Ok(_) => {}
                        Err(_e) => {
                            debug!(target: LOG_TARGET, "Could not clear wallet's pid file");
                        }
                    }
                    Ok(())
                })),
            },
            WalletStatusMonitor {},
        ))
    }

    fn name(&self) -> &str {
        "wallet"
    }

    fn pid_file_name(&self) -> &str {
        "wallet_pid"
    }
}

pub struct WalletInstance {
    pub shutdown: Shutdown,
    handle: Option<JoinHandle<Result<(), anyhow::Error>>>,
}

#[async_trait]
impl ProcessInstance for WalletInstance {
    fn ping(&self) -> bool {
        self.handle
            .as_ref()
            .map(|m| !m.is_finished())
            .unwrap_or_else(|| false)
    }

    async fn stop(&mut self) -> Result<(), Error> {
        self.shutdown.trigger();
        let handle = self.handle.take();
        let res = handle.unwrap().await??;
        Ok(res)
    }
}

impl Drop for WalletInstance {
    fn drop(&mut self) {
        println!("Drop being called");
        self.shutdown.trigger();
        if let Some(handle) = self.handle.take() {
            Handle::current().block_on(async move {
                let _ = handle.await.unwrap().map_err(|e| {
                    warn!(target: LOG_TARGET, "Error stopping wallet: {:?}", e);
                    e
                });
            });
        }
    }
}

pub struct WalletStatusMonitor {}

<<<<<<< HEAD
#[async_trait]
impl StatusMonitor for WalletStatusMonitor {
    type Status = ();

    async fn status(&self) -> Result<Self::Status, Error> {
        todo!()
    }
}
=======
impl StatusMonitor for WalletStatusMonitor {}
>>>>>>> 90bcfdc0

#[derive(Debug, Serialize)]
pub struct WalletBalance {
    pub available_balance: MicroMinotari,
    pub timelocked_balance: MicroMinotari,
    pub pending_incoming_balance: MicroMinotari,
    pub pending_outgoing_balance: MicroMinotari,
}
impl WalletStatusMonitor {
    pub async fn get_balance(&self) -> Result<WalletBalance, anyhow::Error> {
        let mut client = WalletClient::connect("http://127.0.0.1:18141").await?;
        let res = client.get_balance(GetBalanceRequest {}).await?;
        let res = res.into_inner();

        Ok(WalletBalance {
            available_balance: MicroMinotari(res.available_balance),
            timelocked_balance: MicroMinotari(res.timelocked_balance),
            pending_incoming_balance: MicroMinotari(res.pending_incoming_balance),
            pending_outgoing_balance: MicroMinotari(res.pending_outgoing_balance),
        })
    }
}<|MERGE_RESOLUTION|>--- conflicted
+++ resolved
@@ -185,7 +185,6 @@
 
 pub struct WalletStatusMonitor {}
 
-<<<<<<< HEAD
 #[async_trait]
 impl StatusMonitor for WalletStatusMonitor {
     type Status = ();
@@ -194,9 +193,6 @@
         todo!()
     }
 }
-=======
-impl StatusMonitor for WalletStatusMonitor {}
->>>>>>> 90bcfdc0
 
 #[derive(Debug, Serialize)]
 pub struct WalletBalance {
