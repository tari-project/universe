// Copyright 2024. The Tari Project
//
// Redistribution and use in source and binary forms, with or without modification, are permitted provided that the
// following conditions are met:
//
// 1. Redistributions of source code must retain the above copyright notice, this list of conditions and the following
// disclaimer.
//
// 2. Redistributions in binary form must reproduce the above copyright notice, this list of conditions and the
// following disclaimer in the documentation and/or other materials provided with the distribution.
//
// 3. Neither the name of the copyright holder nor the names of its contributors may be used to endorse or promote
// products derived from this software without specific prior written permission.
//
// THIS SOFTWARE IS PROVIDED BY THE COPYRIGHT HOLDERS AND CONTRIBUTORS "AS IS" AND ANY EXPRESS OR IMPLIED WARRANTIES,
// INCLUDING, BUT NOT LIMITED TO, THE IMPLIED WARRANTIES OF MERCHANTABILITY AND FITNESS FOR A PARTICULAR PURPOSE ARE
// DISCLAIMED. IN NO EVENT SHALL THE COPYRIGHT HOLDER OR CONTRIBUTORS BE LIABLE FOR ANY DIRECT, INDIRECT, INCIDENTAL,
// SPECIAL, EXEMPLARY, OR CONSEQUENTIAL DAMAGES (INCLUDING, BUT NOT LIMITED TO, PROCUREMENT OF SUBSTITUTE GOODS OR
// SERVICES; LOSS OF USE, DATA, OR PROFITS; OR BUSINESS INTERRUPTION) HOWEVER CAUSED AND ON ANY THEORY OF LIABILITY,
// WHETHER IN CONTRACT, STRICT LIABILITY, OR TORT (INCLUDING NEGLIGENCE OR OTHERWISE) ARISING IN ANY WAY OUT OF THE
// USE OF THIS SOFTWARE, EVEN IF ADVISED OF THE POSSIBILITY OF SUCH DAMAGE.

use crate::port_allocator::PortAllocator;
use crate::process_adapter::{
    HealthStatus, ProcessAdapter, ProcessInstance, ProcessStartupSpec, StatusMonitor,
};
use crate::process_adapter_utils::setup_working_directory;
use crate::tasks_tracker::TasksTrackers;
use crate::utils::file_utils::convert_to_string;
use crate::utils::logging_utils::setup_logging;
use anyhow::Error;
use async_trait::async_trait;
use log::{info, warn};
use minotari_node_grpc_client::grpc::wallet_client::WalletClient;
use minotari_node_grpc_client::grpc::{
    GetAllCompletedTransactionsRequest, GetBalanceRequest, GetBalanceResponse, GetStateRequest,
    ImportTransactionsRequest, NetworkStatusResponse,
};
use serde::{Serialize, Serializer};
use std::fs;
use std::path::PathBuf;
use std::time::Duration;
use tari_common::configuration::Network;
use tari_common_types::tari_address::{TariAddress, TariAddressError};
use tari_core::transactions::tari_amount::MicroMinotari;
use tari_core::transactions::transaction_components::encrypted_data::PaymentId;
use tari_crypto::ristretto::RistrettoPublicKey;
use tari_shutdown::Shutdown;
use tari_utilities::hex::Hex;
use tokio::sync::watch;

#[cfg(target_os = "windows")]
use crate::utils::windows_setup_utils::add_firewall_rule;

const LOG_TARGET: &str = "tari::universe::wallet_adapter";

pub struct WalletAdapter {
    use_tor: bool,
    connect_with_local_node: bool,
    pub(crate) base_node_public_key: Option<RistrettoPublicKey>,
    pub(crate) base_node_address: Option<String>,
    pub(crate) view_private_key: String,
    pub(crate) spend_key: String,
    pub(crate) tcp_listener_port: u16,
    pub(crate) grpc_port: u16,
    pub(crate) state_broadcast: watch::Sender<Option<WalletState>>,
    pub(crate) wallet_birthday: Option<u16>,
}

impl WalletAdapter {
    pub fn new(state_broadcast: watch::Sender<Option<WalletState>>) -> Self {
        let tcp_listener_port = PortAllocator::new().assign_port_with_fallback();
        let grpc_port = PortAllocator::new().assign_port_with_fallback();
        Self {
            use_tor: false,
            connect_with_local_node: false,
            base_node_address: None,
            base_node_public_key: None,
            view_private_key: "".to_string(),
            spend_key: "".to_string(),
            tcp_listener_port,
            grpc_port,
            state_broadcast,
            wallet_birthday: None,
        }
    }

    pub fn use_tor(&mut self, use_tor: bool) {
        self.use_tor = use_tor;
    }

    pub fn connect_with_local_node(&mut self, connect_with_local_node: bool) {
        self.connect_with_local_node = connect_with_local_node;
    }

    pub async fn get_balance(&self) -> Result<WalletBalance, anyhow::Error> {
        let mut client = WalletClient::connect(self.wallet_grpc_address())
            .await
            .map_err(|_e| WalletStatusMonitorError::WalletNotStarted)?;
        let res = client
            .get_balance(GetBalanceRequest { payment_id: None })
            .await?;
        let balance = res.into_inner();

        Ok(WalletBalance::from_response(balance))
    }

    pub async fn import_transaction(&self, tx_output_file: PathBuf) -> Result<(), anyhow::Error> {
        let tx_json = fs::read_to_string(&tx_output_file).map_err(|e| {
            log::error!(
                "[import_transaction] Failed to read transaction output file: {}, output_file:\n{:?}",
                e,
                tx_output_file
            );
            anyhow::anyhow!("Failed to read transaction output file: {}", e)
        })?;

        let mut client = WalletClient::connect(self.wallet_grpc_address())
            .await
            .map_err(|e| {
                log::error!(
                    "[import_transaction] Failed to connect to wallet client: {}",
                    e
                );
                anyhow::anyhow!("Failed to connect to wallet client")
            })?;

        let res = client
            .import_transactions(ImportTransactionsRequest {
                txs: format!("[{}]", tx_json.trim()),
            })
            .await
            .map_err(|e| {
                log::error!(
                    "[import_transaction] Failed to import transactions: {:?}",
                    e
                );
                anyhow::anyhow!("Failed to import transactions: {:?}", e)
            })?;

        info!(
            target: LOG_TARGET,
            "Transaction imported to the view wallet successfully, tx_id: {:?}",
            res.into_inner().tx_ids.first()
        );

        Ok(())
    }

    pub async fn get_transactions(
        &self,
<<<<<<< HEAD
        offset: Option<u32>,
        limit: Option<u32>,
        status: Option<u32>,
=======
        offset: Option<i32>,
        limit: Option<i32>,
        current_block_height: u64,
>>>>>>> 99674dae
    ) -> Result<Vec<TransactionInfo>, WalletStatusMonitorError> {
        let mut client = WalletClient::connect(self.wallet_grpc_address())
            .await
            .map_err(|_e| WalletStatusMonitorError::WalletNotStarted)?;
        let res = client
            .get_all_completed_transactions(GetAllCompletedTransactionsRequest {
<<<<<<< HEAD
                offset: u64::from(offset.unwrap_or(0)),
                limit: u64::from(limit.unwrap_or(0)),
                status_bitflag: u64::from(status.unwrap_or(0)),
            })
            .await
            .map_err(|e| WalletStatusMonitorError::UnknownError(e.into()))?;
        let transactions = res
            .into_inner()
            .transactions
            .into_iter()
            .map(|tx| {
                Ok(TransactionInfo {
                    tx_id: tx.tx_id.to_string(),
                    source_address: TariAddress::from_bytes(&tx.source_address)?.to_base58(),
                    dest_address: TariAddress::from_bytes(&tx.dest_address)?.to_base58(),
                    status: TransactionStatus::from(tx.status),
                    amount: MicroMinotari(tx.amount),
                    is_cancelled: tx.is_cancelled,
                    direction: tx.direction,
                    excess_sig: tx.excess_sig,
                    fee: tx.fee,
                    timestamp: tx.timestamp,
                    payment_id: PaymentId::stringify_bytes(&tx.user_payment_id),
                    mined_in_block_height: tx.mined_in_block_height,
                })
            })
            .collect::<Result<Vec<_>, TariAddressError>>()?;
=======
                offset: offset.unwrap_or(0) as u64,
                limit: limit.unwrap_or(0) as u64,
                status_bitflag: 0,
            })
            .await
            .map_err(|e| WalletStatusMonitorError::UnknownError(e.into()))?;
        let transactions_raw = res.into_inner().transactions;

        let mut transactions: Vec<TransactionInfo> = Vec::new();
        for tx in transactions_raw {
            if tx.status == 14 {
                // Remove TRANSACTION_STATUS_COINBASE_NOT_IN_BLOCK_CHAIN
                continue;
            }
            let source_address = TariAddress::from_bytes(&tx.source_address)?;
            let dest_address = TariAddress::from_bytes(&tx.dest_address)?;

            let confirmations =
                if current_block_height > 0 && tx.mined_in_block_height <= current_block_height {
                    current_block_height - tx.mined_in_block_height
                } else {
                    0
                };
            let payment_reference = if confirmations >= 5 {
                match tx.direction {
                    1 => tx.payment_references_received.last().map(hex::encode),
                    2 => tx.payment_references_sent.last().map(hex::encode),
                    _ => None,
                }
            } else {
                None
            };

            transactions.push(TransactionInfo {
                tx_id: tx.tx_id.to_string(),
                source_address: source_address.to_base58(),
                dest_address: dest_address.to_base58(),
                status: tx.status,
                amount: MicroMinotari(tx.amount),
                is_cancelled: tx.is_cancelled,
                direction: tx.direction,
                excess_sig: tx.excess_sig,
                fee: tx.fee,
                timestamp: tx.timestamp,
                payment_id: PaymentId::stringify_bytes(&tx.user_payment_id),
                mined_in_block_height: tx.mined_in_block_height,
                payment_reference,
            });
            if let Some(limit) = limit {
                if transactions.len() >= limit as usize {
                    break;
                }
            }
        }

        Ok(transactions)
    }

    pub async fn get_coinbase_transactions(
        &self,
        continuation: bool,
        limit: Option<u32>,
        _current_block_height: u64,
    ) -> Result<Vec<TransactionInfo>, WalletStatusMonitorError> {
        // TODO: Implement starting point instead of continuation
        let mut stream = if continuation && self.coinbase_transactions_stream.lock().await.is_some()
        {
            self.coinbase_transactions_stream
                .lock()
                .await
                .take()
                .expect("coinbase_transactions_stream not found")
        } else {
            let mut client = WalletClient::connect(self.wallet_grpc_address())
                .await
                .map_err(|_e| WalletStatusMonitorError::WalletNotStarted)?;
            let res = client
                .get_completed_transactions(GetCompletedTransactionsRequest {
                    payment_id: None,
                    block_hash: None,
                    block_height: None,
                })
                .await
                .map_err(|e| WalletStatusMonitorError::UnknownError(e.into()))?;
            res.into_inner()
        };

        let mut transactions: Vec<TransactionInfo> = Vec::new();

        while let Some(message) = stream
            .message()
            .await
            .map_err(|e| WalletStatusMonitorError::UnknownError(e.into()))?
        {
            let tx = message.transaction.expect("Transaction not found");
            if tx.status != 12 && tx.status != 13 {
                // Consider only COINBASE_UNCONFIRMED and COINBASE_UNCONFIRMED
                continue;
            }

            transactions.push(TransactionInfo {
                tx_id: tx.tx_id.to_string(),
                source_address: tx.source_address.to_hex(),
                dest_address: tx.dest_address.to_hex(),
                status: tx.status,
                amount: MicroMinotari(tx.amount),
                is_cancelled: tx.is_cancelled,
                direction: tx.direction,
                excess_sig: tx.excess_sig,
                fee: tx.fee,
                timestamp: tx.timestamp,
                payment_id: PaymentId::stringify_bytes(&tx.user_payment_id),
                mined_in_block_height: tx.mined_in_block_height,
                payment_reference: None,
            });
            if let Some(limit) = limit {
                if transactions.len() >= limit as usize {
                    break;
                }
            }
        }
>>>>>>> 99674dae

        Ok(transactions)
    }

    pub async fn wait_for_scan_to_height(
        &self,
        block_height: u64,
        timeout: Option<Duration>,
    ) -> Result<WalletState, WalletStatusMonitorError> {
        let mut state_receiver = self.state_broadcast.subscribe();
        let mut shutdown_signal = TasksTrackers::current().wallet_phase.get_signal().await;
        let mut zero_scanned_height_count = 0;
        loop {
            tokio::select! {
                result = state_receiver.changed() => {
                    if result.is_err() {
                        return Err(WalletStatusMonitorError::WalletNotStarted);
                    }

                    let current_state = state_receiver.borrow().clone();
                    if let Some(state) = current_state {
                        // Case 1: Scan has reached or exceeded target height
                        if state.scanned_height >= block_height {
                            info!(target: LOG_TARGET, "Wallet scan completed up to block height {}", block_height);
                            return Ok(state);
                        }
                        // Case 2: Wallet is at height 0 but is connected - likely means scan finished already
                        if state.scanned_height == 0 {
                            if let Some(network) = &state.network {
                                if matches!(network.status, ConnectivityStatus::Online(3..)) {
                                    zero_scanned_height_count += 1;
                                    if zero_scanned_height_count >= 5 {
                                        warn!(target: LOG_TARGET, "Wallet scanned before gRPC service started");
                                        return Ok(state);
                                    }
                                }
                            }
                        }
                    }
                },
                _ = shutdown_signal.wait() => {
                    log::info!(target: LOG_TARGET, "Shutdown signal received, stopping wait_for_scan_to_height");
                    return Ok(WalletState::default());
                }
                _ = async {
                    tokio::time::sleep(timeout.unwrap_or(Duration::MAX)).await;
                } => {
                    warn!(
                        target: LOG_TARGET,
                        "Timeout reached while waiting for wallet scan to complete. Current height: {}/{}",
                        state_receiver.borrow().as_ref().map(|s| s.scanned_height).unwrap_or(0),
                        block_height
                    );
                    // Return current state if available, otherwise error
                    return state_receiver
                        .borrow()
                        .clone()
                        .ok_or(WalletStatusMonitorError::WalletNotStarted);
                }
            }
        }
    }

<<<<<<< HEAD
=======
    /// Find a recent coinbase transaction for a specific block height
    pub async fn find_coinbase_transaction_for_block(
        &self,
        block_height: u64,
    ) -> Result<Option<TransactionInfo>, WalletStatusMonitorError> {
        // Get a small batch of recent coinbase transactions
        let transactions = self
            .get_coinbase_transactions(false, Some(10), block_height)
            .await?;

        // Find one matching the specified block height
        let matching_tx = transactions
            .into_iter()
            .find(|tx| tx.mined_in_block_height == block_height);

        Ok(matching_tx)
    }

>>>>>>> 99674dae
    pub fn wallet_grpc_address(&self) -> String {
        format!("http://127.0.0.1:{}", self.grpc_port)
    }
}

impl ProcessAdapter for WalletAdapter {
    type StatusMonitor = WalletStatusMonitor;
    type ProcessInstance = ProcessInstance;

    #[allow(clippy::too_many_lines)]
    fn spawn_inner(
        &self,
        data_dir: PathBuf,
        _config_dir: PathBuf,
        log_dir: PathBuf,
        binary_version_path: PathBuf,
        _is_first_start: bool,
    ) -> Result<(ProcessInstance, Self::StatusMonitor), Error> {
        let inner_shutdown = Shutdown::new();

        info!(target: LOG_TARGET, "Starting read only wallet");

        // Setup working directory using shared utility
        let working_dir = setup_working_directory(&data_dir, "wallet")?;

        let formatted_working_dir = convert_to_string(working_dir.clone())?;
        let config_dir = log_dir
            .join("wallet")
            .join("configs")
            .join("log4rs_config_wallet.yml");

        setup_logging(
            &config_dir.clone(),
            &log_dir,
            include_str!("../log4rs/wallet_sample.yml"),
        )?;

        let mut args: Vec<String> = vec![
            "-b".to_string(),
            formatted_working_dir,
            "--non-interactive-mode".to_string(),
            format!(
                "--log-config={}",
                config_dir.to_str().expect("Could not get config dir")
            )
            .to_string(),
            "--grpc-enabled".to_string(),
            "--grpc-address".to_string(),
            format!("/ip4/127.0.0.1/tcp/{}", self.grpc_port),
            "-p".to_string(),
            format!(
                "wallet.custom_base_node={}::{}",
                self.base_node_public_key
                    .as_ref()
                    .map(|k| k.to_hex())
                    .ok_or_else(|| anyhow::anyhow!("Base node public key not set"))?,
                self.base_node_address
                    .as_ref()
                    .ok_or_else(|| anyhow::anyhow!("Base node address not set"))?
            ),
        ];

        match self.wallet_birthday {
            Some(wallet_birthday) => {
                args.push("--birthday".to_string());
                args.push(wallet_birthday.to_string());
            }
            None => {
                warn!(target: LOG_TARGET, "Wallet birthday not specified - wallet will scan from genesis block");
            }
        }

        let peer_data_folder = working_dir
            .join(Network::get_current_or_user_setting_or_default().to_string())
            .join("peer_db");

        // Always use direct connections with the local node
        if self.use_tor && !self.connect_with_local_node {
            args.push("-p".to_string());
            args.push("wallet.p2p.transport.tor.proxy_bypass_for_outbound_tcp=true".to_string());
            args.push("-p".to_string());
            let network = Network::get_current_or_user_setting_or_default();
            match network {
                Network::MainNet => {
                    args.push(format!(
                        "{key}.p2p.seeds.dns_seeds=seeds.tari.com",
                        key = network.as_key_str(),
                    ));
                }
                _ => {
                    args.push(format!(
                        "{key}.p2p.seeds.dns_seeds=seeds.{key}.tari.com",
                        key = network.as_key_str(),
                    ));
                }
            };
        } else {
            if self.connect_with_local_node {
                args.push("-p".to_string());
                args.push("wallet.base_node.base_node_monitor_max_refresh_interval=1".to_string());
            }
            args.push("-p".to_string());
            args.push("wallet.p2p.transport.type=tcp".to_string());
            args.push("-p".to_string());
            args.push(format!(
                "wallet.p2p.public_addresses=/ip4/127.0.0.1/tcp/{}",
                self.tcp_listener_port
            ));
            args.push("-p".to_string());
            args.push(format!(
                "wallet.p2p.transport.tcp.listener_address=/ip4/0.0.0.0/tcp/{}",
                self.tcp_listener_port
            ));

            args.push("-p".to_string());
            let network = Network::get_current_or_user_setting_or_default();
            match network {
                Network::MainNet => {
                    args.push(format!(
                        "{key}.p2p.seeds.dns_seeds=ip4.seeds.tari.com,ip6.seeds.tari.com",
                        key = network.as_key_str(),
                    ));
                }
                _ => {
                    args.push(format!(
                        "{key}.p2p.seeds.dns_seeds=ip4.seeds.{key}.tari.com,ip6.seeds.{key}.tari.com",
                        key = network.as_key_str(),
                    ));
                }
            }
        }

        if let Err(e) = std::fs::remove_dir_all(peer_data_folder) {
            warn!(target: LOG_TARGET, "Could not clear peer data folder: {}", e);
        }

        #[cfg(target_os = "windows")]
        add_firewall_rule(
            "minotari_console_wallet.exe".to_string(),
            binary_version_path.clone(),
        )?;

        let mut envs = std::collections::HashMap::new();
        envs.insert(
            "MINOTARI_WALLET_PASSWORD".to_string(),
            "asjhfahjajhdfvarehnavrahuyg28397823yauifh24@@$@84y8".to_string(),
        );
        envs.insert(
            "MINOTARI_WALLET_VIEW_PRIVATE_KEY".to_string(),
            self.view_private_key.clone(),
        );
        envs.insert(
            "MINOTARI_WALLET_SPEND_KEY".to_string(),
            self.spend_key.clone(),
        );

        Ok((
            ProcessInstance {
                shutdown: inner_shutdown,
                handle: None,
                startup_spec: ProcessStartupSpec {
                    file_path: binary_version_path,
                    envs: Some(envs),
                    args,
                    data_dir,
                    pid_file_name: self.pid_file_name().to_string(),
                    name: self.name().to_string(),
                },
            },
            WalletStatusMonitor {
                grpc_port: self.grpc_port,
                state_broadcast: self.state_broadcast.clone(),
            },
        ))
    }

    fn name(&self) -> &str {
        "wallet"
    }

    fn pid_file_name(&self) -> &str {
        "wallet_pid"
    }
}

pub struct WalletStatusMonitor {
    grpc_port: u16,
    state_broadcast: watch::Sender<Option<WalletState>>,
}

impl Clone for WalletStatusMonitor {
    fn clone(&self) -> Self {
        Self {
            grpc_port: self.grpc_port,
            state_broadcast: self.state_broadcast.clone(),
        }
    }
}

#[async_trait]
impl StatusMonitor for WalletStatusMonitor {
    async fn check_health(&self, _uptime: Duration, timeout_duration: Duration) -> HealthStatus {
        match tokio::time::timeout(timeout_duration, self.get_status()).await {
            Ok(status_result) => match status_result {
                Ok(s) => {
                    let _result = self.state_broadcast.send(Some(s));
                    HealthStatus::Healthy
                }
                Err(e) => {
                    warn!(target: LOG_TARGET, "Wallet health check failed: {}", e);
                    HealthStatus::Unhealthy
                }
            },
            Err(_timeout_error) => {
                warn!(
                    target: LOG_TARGET,
                    "Wallet health check timed out after {:?}", timeout_duration
                );
                HealthStatus::Warning
            }
        }
    }
}

impl WalletStatusMonitor {
    fn wallet_grpc_address(&self) -> String {
        format!("http://127.0.0.1:{}", self.grpc_port)
    }

    pub async fn get_status(&self) -> Result<WalletState, WalletStatusMonitorError> {
        let mut client = WalletClient::connect(self.wallet_grpc_address())
            .await
            .map_err(|_e| WalletStatusMonitorError::WalletNotStarted)?;
        let res = client
            .get_state(GetStateRequest {})
            .await
            .map_err(|e| WalletStatusMonitorError::UnknownError(e.into()))?;
        let status = res.into_inner();

        Ok(WalletState {
            scanned_height: status.scanned_height,
            balance: WalletBalance::from_option(status.balance),
            network: NetworkStatus::from(status.network),
        })
    }

    #[deprecated(
        note = "Do not use. The view only wallet currently returns an interactive address that is not usable. Remove when grpc has been updated to return correct offline address"
    )]
    #[allow(dead_code)]
    pub async fn get_wallet_address(&self) -> Result<TariAddress, WalletStatusMonitorError> {
        panic!("Do not use. The view only wallet currently returns an interactive address that is not usable. Remove when grpc has been updated to return correct offline address");
        // let mut client = WalletClient::connect(self.wallet_grpc_address())
        //     .await
        //     .map_err(|_e| WalletStatusMonitorError::WalletNotStarted)?;
        // let res = client
        //     .get_address(Empty {})
        //     .await
        //     .map_err(|e| WalletStatusMonitorError::UnknownError(e.into()))?;
        // let res = res.into_inner();

        // match TariAddress::from_bytes(res.address.as_slice()) {
        //     Ok(address) => Ok(address),
        //     Err(err) => Err(WalletStatusMonitorError::TariAddress(err)),
        // }
    }
}

#[derive(Debug, thiserror::Error)]
pub enum WalletStatusMonitorError {
    #[error("Wallet not started")]
    WalletNotStarted,
    #[error("Tari address conversion error: {0}")]
    TariAddress(#[from] TariAddressError),
    #[error("Unknown error: {0}")]
    UnknownError(#[from] anyhow::Error),
}

#[allow(dead_code)]
#[derive(Debug, Clone, Default)]
pub struct WalletState {
    pub scanned_height: u64,
    pub balance: Option<WalletBalance>,
    pub network: Option<NetworkStatus>,
}

#[allow(dead_code)]
#[derive(Debug, Copy, Clone, Default)]
pub struct NetworkStatus {
    pub status: ConnectivityStatus,
    pub avg_latency_ms: u32,
    pub num_node_connections: u32,
}

impl NetworkStatus {
    pub fn from(res: Option<NetworkStatusResponse>) -> Option<Self> {
        match res {
            Some(res) => Some(Self {
                status: match res.status {
                    0 => ConnectivityStatus::Initializing,
                    1 => ConnectivityStatus::Online(res.num_node_connections as usize),
                    2 => ConnectivityStatus::Degraded(res.num_node_connections as usize),
                    3 => ConnectivityStatus::Offline,
                    _ => return None,
                },
                avg_latency_ms: res.avg_latency_ms,
                num_node_connections: res.num_node_connections,
            }),
            None => None,
        }
    }
}

#[allow(dead_code)]
#[derive(Default, Debug, Copy, Clone)]
pub enum ConnectivityStatus {
    /// Initial connectivity status before the Connectivity actor has initialized.
    #[default]
    Initializing,
    /// Connectivity is online.
    Online(usize),
    /// Connectivity is less than the required minimum, but some connections are still active.
    Degraded(usize),
    /// There are no active connections.
    Offline,
}

#[derive(Debug, Clone, Serialize)]
pub struct WalletBalance {
    pub available_balance: MicroMinotari,
    pub timelocked_balance: MicroMinotari,
    pub pending_incoming_balance: MicroMinotari,
    pub pending_outgoing_balance: MicroMinotari,
}

impl WalletBalance {
    pub fn from_response(res: GetBalanceResponse) -> Self {
        Self {
            available_balance: MicroMinotari(res.available_balance),
            timelocked_balance: MicroMinotari(res.timelocked_balance),
            pending_incoming_balance: MicroMinotari(res.pending_incoming_balance),
            pending_outgoing_balance: MicroMinotari(res.pending_outgoing_balance),
        }
    }

    pub fn from_option(res: Option<GetBalanceResponse>) -> Option<Self> {
        res.map(Self::from_response)
    }
}

#[derive(Debug, Serialize, Clone)]
pub struct TransactionInfo {
    pub tx_id: String,
    pub source_address: String,
    pub dest_address: String,
    pub status: TransactionStatus,
    pub amount: MicroMinotari,
    pub is_cancelled: bool,
    pub direction: i32,
    pub excess_sig: Vec<u8>,
    pub fee: u64,
    pub timestamp: u64,
    pub payment_id: String,
    pub mined_in_block_height: u64,
    pub payment_reference: Option<String>,
}

#[derive(Debug, Serialize, Clone)]
pub struct TariAddressVariants {
    pub emoji_string: String,
    pub base58: String,
    pub hex: String,
}

#[derive(Clone, Copy, Debug, PartialEq, Eq)]
#[repr(i32)]
pub enum TransactionStatus {
    /// This transaction has been completed between the parties but has not been broadcast to the base layer network.
    Completed = 0,
    /// This transaction has been broadcast to the base layer network and is currently in one or more base node mempools.
    Broadcast = 1,
    /// This transaction has been mined and included in a block.
    MinedUnconfirmed = 2,
    /// This transaction was generated as part of importing a spendable UTXO
    Imported = 3,
    /// This transaction is still being negotiated by the parties
    Pending = 4,
    /// This is a created Coinbase Transaction
    Coinbase = 5,
    /// This transaction is mined and confirmed at the current base node's height
    MinedConfirmed = 6,
    /// The transaction was rejected by the mempool
    Rejected = 7,
    /// This is faux transaction mainly for one-sided transaction outputs or wallet recovery outputs have been found
    OneSidedUnconfirmed = 8,
    /// All Imported and FauxUnconfirmed transactions will end up with this status when the outputs have been confirmed
    OneSidedConfirmed = 9,
    /// This transaction is still being queued for sending
    Queued = 10,
    /// The transaction was not found by the wallet its in transaction database
    NotFound = 11,
    /// This is Coinbase transaction that is detected from chain
    CoinbaseUnconfirmed = 12,
    /// This is Coinbase transaction that is detected from chain
    CoinbaseConfirmed = 13,
    /// This is Coinbase transaction that is not currently detected as mined
    CoinbaseNotInBlockChain = 14,
}

// We should decide which format we wanna use
impl Serialize for TransactionStatus {
    fn serialize<S>(&self, serializer: S) -> Result<S::Ok, S::Error>
    where
        S: Serializer,
    {
        serializer.serialize_i32(*self as i32)
    }
}

impl From<i32> for TransactionStatus {
    fn from(value: i32) -> Self {
        match value {
            0 => TransactionStatus::Completed,
            1 => TransactionStatus::Broadcast,
            2 => TransactionStatus::MinedUnconfirmed,
            3 => TransactionStatus::Imported,
            4 => TransactionStatus::Pending,
            5 => TransactionStatus::Coinbase,
            6 => TransactionStatus::MinedConfirmed,
            7 => TransactionStatus::Rejected,
            8 => TransactionStatus::OneSidedUnconfirmed,
            9 => TransactionStatus::OneSidedConfirmed,
            10 => TransactionStatus::Queued,
            11 => TransactionStatus::NotFound,
            12 => TransactionStatus::CoinbaseUnconfirmed,
            13 => TransactionStatus::CoinbaseConfirmed,
            14 => TransactionStatus::CoinbaseNotInBlockChain,
            _ => TransactionStatus::NotFound,
        }
    }
}<|MERGE_RESOLUTION|>--- conflicted
+++ resolved
@@ -149,28 +149,39 @@
 
     pub async fn get_transactions(
         &self,
-<<<<<<< HEAD
         offset: Option<u32>,
         limit: Option<u32>,
         status: Option<u32>,
-=======
-        offset: Option<i32>,
-        limit: Option<i32>,
         current_block_height: u64,
->>>>>>> 99674dae
     ) -> Result<Vec<TransactionInfo>, WalletStatusMonitorError> {
         let mut client = WalletClient::connect(self.wallet_grpc_address())
             .await
             .map_err(|_e| WalletStatusMonitorError::WalletNotStarted)?;
         let res = client
             .get_all_completed_transactions(GetAllCompletedTransactionsRequest {
-<<<<<<< HEAD
                 offset: u64::from(offset.unwrap_or(0)),
                 limit: u64::from(limit.unwrap_or(0)),
                 status_bitflag: u64::from(status.unwrap_or(0)),
             })
             .await
             .map_err(|e| WalletStatusMonitorError::UnknownError(e.into()))?;
+
+        let confirmations =
+            if current_block_height > 0 && tx.mined_in_block_height <= current_block_height {
+                current_block_height - tx.mined_in_block_height
+            } else {
+                0
+            };
+        let payment_reference = if confirmations >= 5 {
+            match tx.direction {
+                1 => tx.payment_references_received.last().map(hex::encode),
+                2 => tx.payment_references_sent.last().map(hex::encode),
+                _ => None,
+            }
+        } else {
+            None
+        };
+
         let transactions = res
             .into_inner()
             .transactions
@@ -189,132 +200,10 @@
                     timestamp: tx.timestamp,
                     payment_id: PaymentId::stringify_bytes(&tx.user_payment_id),
                     mined_in_block_height: tx.mined_in_block_height,
+                    payment_reference
                 })
             })
             .collect::<Result<Vec<_>, TariAddressError>>()?;
-=======
-                offset: offset.unwrap_or(0) as u64,
-                limit: limit.unwrap_or(0) as u64,
-                status_bitflag: 0,
-            })
-            .await
-            .map_err(|e| WalletStatusMonitorError::UnknownError(e.into()))?;
-        let transactions_raw = res.into_inner().transactions;
-
-        let mut transactions: Vec<TransactionInfo> = Vec::new();
-        for tx in transactions_raw {
-            if tx.status == 14 {
-                // Remove TRANSACTION_STATUS_COINBASE_NOT_IN_BLOCK_CHAIN
-                continue;
-            }
-            let source_address = TariAddress::from_bytes(&tx.source_address)?;
-            let dest_address = TariAddress::from_bytes(&tx.dest_address)?;
-
-            let confirmations =
-                if current_block_height > 0 && tx.mined_in_block_height <= current_block_height {
-                    current_block_height - tx.mined_in_block_height
-                } else {
-                    0
-                };
-            let payment_reference = if confirmations >= 5 {
-                match tx.direction {
-                    1 => tx.payment_references_received.last().map(hex::encode),
-                    2 => tx.payment_references_sent.last().map(hex::encode),
-                    _ => None,
-                }
-            } else {
-                None
-            };
-
-            transactions.push(TransactionInfo {
-                tx_id: tx.tx_id.to_string(),
-                source_address: source_address.to_base58(),
-                dest_address: dest_address.to_base58(),
-                status: tx.status,
-                amount: MicroMinotari(tx.amount),
-                is_cancelled: tx.is_cancelled,
-                direction: tx.direction,
-                excess_sig: tx.excess_sig,
-                fee: tx.fee,
-                timestamp: tx.timestamp,
-                payment_id: PaymentId::stringify_bytes(&tx.user_payment_id),
-                mined_in_block_height: tx.mined_in_block_height,
-                payment_reference,
-            });
-            if let Some(limit) = limit {
-                if transactions.len() >= limit as usize {
-                    break;
-                }
-            }
-        }
-
-        Ok(transactions)
-    }
-
-    pub async fn get_coinbase_transactions(
-        &self,
-        continuation: bool,
-        limit: Option<u32>,
-        _current_block_height: u64,
-    ) -> Result<Vec<TransactionInfo>, WalletStatusMonitorError> {
-        // TODO: Implement starting point instead of continuation
-        let mut stream = if continuation && self.coinbase_transactions_stream.lock().await.is_some()
-        {
-            self.coinbase_transactions_stream
-                .lock()
-                .await
-                .take()
-                .expect("coinbase_transactions_stream not found")
-        } else {
-            let mut client = WalletClient::connect(self.wallet_grpc_address())
-                .await
-                .map_err(|_e| WalletStatusMonitorError::WalletNotStarted)?;
-            let res = client
-                .get_completed_transactions(GetCompletedTransactionsRequest {
-                    payment_id: None,
-                    block_hash: None,
-                    block_height: None,
-                })
-                .await
-                .map_err(|e| WalletStatusMonitorError::UnknownError(e.into()))?;
-            res.into_inner()
-        };
-
-        let mut transactions: Vec<TransactionInfo> = Vec::new();
-
-        while let Some(message) = stream
-            .message()
-            .await
-            .map_err(|e| WalletStatusMonitorError::UnknownError(e.into()))?
-        {
-            let tx = message.transaction.expect("Transaction not found");
-            if tx.status != 12 && tx.status != 13 {
-                // Consider only COINBASE_UNCONFIRMED and COINBASE_UNCONFIRMED
-                continue;
-            }
-
-            transactions.push(TransactionInfo {
-                tx_id: tx.tx_id.to_string(),
-                source_address: tx.source_address.to_hex(),
-                dest_address: tx.dest_address.to_hex(),
-                status: tx.status,
-                amount: MicroMinotari(tx.amount),
-                is_cancelled: tx.is_cancelled,
-                direction: tx.direction,
-                excess_sig: tx.excess_sig,
-                fee: tx.fee,
-                timestamp: tx.timestamp,
-                payment_id: PaymentId::stringify_bytes(&tx.user_payment_id),
-                mined_in_block_height: tx.mined_in_block_height,
-                payment_reference: None,
-            });
-            if let Some(limit) = limit {
-                if transactions.len() >= limit as usize {
-                    break;
-                }
-            }
-        }
->>>>>>> 99674dae
 
         Ok(transactions)
     }
@@ -378,27 +267,6 @@
         }
     }
 
-<<<<<<< HEAD
-=======
-    /// Find a recent coinbase transaction for a specific block height
-    pub async fn find_coinbase_transaction_for_block(
-        &self,
-        block_height: u64,
-    ) -> Result<Option<TransactionInfo>, WalletStatusMonitorError> {
-        // Get a small batch of recent coinbase transactions
-        let transactions = self
-            .get_coinbase_transactions(false, Some(10), block_height)
-            .await?;
-
-        // Find one matching the specified block height
-        let matching_tx = transactions
-            .into_iter()
-            .find(|tx| tx.mined_in_block_height == block_height);
-
-        Ok(matching_tx)
-    }
-
->>>>>>> 99674dae
     pub fn wallet_grpc_address(&self) -> String {
         format!("http://127.0.0.1:{}", self.grpc_port)
     }
