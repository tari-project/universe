--- conflicted
+++ resolved
@@ -324,10 +324,6 @@
                 is_cancelled: tx.is_cancelled,
                 excess_sig: tx.excess_sig.to_hex(),
                 timestamp: tx.timestamp,
-<<<<<<< HEAD
-                message: "Tx message not found".to_string(), //TODO tx message
-=======
->>>>>>> ce5298ae
                 payment_id: tx.payment_id.to_hex(),
                 mined_in_block_height: tx.mined_in_block_height,
             });
