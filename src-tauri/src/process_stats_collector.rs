// Copyright 2024. The Tari Project
//
// Redistribution and use in source and binary forms, with or without modification, are permitted provided that the
// following conditions are met:
//
// 1. Redistributions of source code must retain the above copyright notice, this list of conditions and the following
// disclaimer.
//
// 2. Redistributions in binary form must reproduce the above copyright notice, this list of conditions and the
// following disclaimer in the documentation and/or other materials provided with the distribution.
//
// 3. Neither the name of the copyright holder nor the names of its contributors may be used to endorse or promote
// products derived from this software without specific prior written permission.
//
// THIS SOFTWARE IS PROVIDED BY THE COPYRIGHT HOLDERS AND CONTRIBUTORS "AS IS" AND ANY EXPRESS OR IMPLIED WARRANTIES,
// INCLUDING, BUT NOT LIMITED TO, THE IMPLIED WARRANTIES OF MERCHANTABILITY AND FITNESS FOR A PARTICULAR PURPOSE ARE
// DISCLAIMED. IN NO EVENT SHALL THE COPYRIGHT HOLDER OR CONTRIBUTORS BE LIABLE FOR ANY DIRECT, INDIRECT, INCIDENTAL,
// SPECIAL, EXEMPLARY, OR CONSEQUENTIAL DAMAGES (INCLUDING, BUT NOT LIMITED TO, PROCUREMENT OF SUBSTITUTE GOODS OR
// SERVICES; LOSS OF USE, DATA, OR PROFITS; OR BUSINESS INTERRUPTION) HOWEVER CAUSED AND ON ANY THEORY OF LIABILITY,
// WHETHER IN CONTRACT, STRICT LIABILITY, OR TORT (INCLUDING NEGLIGENCE OR OTHERWISE) ARISING IN ANY WAY OUT OF THE
// USE OF THIS SOFTWARE, EVEN IF ADVISED OF THE POSSIBILITY OF SUCH DAMAGE.

use tokio::sync::watch::{Receiver, Sender};

use crate::process_watcher::ProcessWatcherStats;

pub(crate) struct ProcessStatsCollectorBuilder {
    cpu_miner_tx: Option<Sender<ProcessWatcherStats>>,
    cpu_miner_rx: Receiver<ProcessWatcherStats>,
    gpu_miner_tx: Option<Sender<ProcessWatcherStats>>,
    gpu_miner_rx: Receiver<ProcessWatcherStats>,
    gpu_miner_sha_tx: Option<Sender<ProcessWatcherStats>>,
    gpu_miner_sha_rx: Receiver<ProcessWatcherStats>,
    mm_proxy_tx: Option<Sender<ProcessWatcherStats>>,
    mm_proxy_rx: Receiver<ProcessWatcherStats>,
    node_tx: Option<Sender<ProcessWatcherStats>>,
    node_rx: Receiver<ProcessWatcherStats>,
    p2pool_tx: Option<Sender<ProcessWatcherStats>>,
    p2pool_rx: Receiver<ProcessWatcherStats>,
    tor_tx: Option<Sender<ProcessWatcherStats>>,
    tor_rx: Receiver<ProcessWatcherStats>,
    wallet_tx: Option<Sender<ProcessWatcherStats>>,
    wallet_rx: Receiver<ProcessWatcherStats>,
    ootle_wallet_tx: Option<Sender<ProcessWatcherStats>>,
    ootle_wallet_rx: Receiver<ProcessWatcherStats>,
}

impl ProcessStatsCollectorBuilder {
    pub fn new() -> Self {
        let (cpu_miner_tx, cpu_miner_rx) =
            tokio::sync::watch::channel(ProcessWatcherStats::default());
        let (gpu_miner_tx, gpu_miner_rx) =
            tokio::sync::watch::channel(ProcessWatcherStats::default());
        let (mm_proxy_tx, mm_proxy_rx) =
            tokio::sync::watch::channel(ProcessWatcherStats::default());
        let (node_tx, node_rx) = tokio::sync::watch::channel(ProcessWatcherStats::default());
        let (p2pool_tx, p2pool_rx) = tokio::sync::watch::channel(ProcessWatcherStats::default());
        let (tor_tx, tor_rx) = tokio::sync::watch::channel(ProcessWatcherStats::default());
        let (wallet_tx, wallet_rx) = tokio::sync::watch::channel(ProcessWatcherStats::default());
        let (gpu_miner_sha_tx, gpu_miner_sha_rx) =
            tokio::sync::watch::channel(ProcessWatcherStats::default());
        let (ootle_wallet_tx, ootle_wallet_rx) =
            tokio::sync::watch::channel(ProcessWatcherStats::default());

        Self {
            cpu_miner_tx: Some(cpu_miner_tx),
            cpu_miner_rx,
            gpu_miner_tx: Some(gpu_miner_tx),
            gpu_miner_rx,
            mm_proxy_tx: Some(mm_proxy_tx),
            mm_proxy_rx,
            node_tx: Some(node_tx),
            node_rx,
            p2pool_tx: Some(p2pool_tx),
            p2pool_rx,
            tor_tx: Some(tor_tx),
            tor_rx,
            wallet_tx: Some(wallet_tx),
            wallet_rx,
            gpu_miner_sha_tx: Some(gpu_miner_sha_tx),
<<<<<<< HEAD
            gpu_miner_sha_rx,
=======
            ootle_wallet_tx: Some(ootle_wallet_tx),
            ootle_wallet_rx,
>>>>>>> 72fe3c04
        }
    }

    pub fn take_cpu_miner(&mut self) -> Sender<ProcessWatcherStats> {
        self.cpu_miner_tx
            .take()
            .expect("Cannot take cpu_miner more than once")
    }

    pub fn take_gpu_miner(&mut self) -> Sender<ProcessWatcherStats> {
        self.gpu_miner_tx
            .take()
            .expect("Cannot take gpu_miner more than once")
    }

    pub fn take_gpu_miner_sha(&mut self) -> Sender<ProcessWatcherStats> {
        self.gpu_miner_sha_tx
            .take()
            .expect("Cannot take gpu_miner_sha more than once")
    }

    pub fn take_mm_proxy(&mut self) -> Sender<ProcessWatcherStats> {
        self.mm_proxy_tx
            .take()
            .expect("Cannot take mm_proxy more than once")
    }

    pub fn take_minotari_node(&mut self) -> Sender<ProcessWatcherStats> {
        self.node_tx
            .take()
            .expect("Cannot take node more than once")
    }

    pub fn take_p2pool(&mut self) -> Sender<ProcessWatcherStats> {
        self.p2pool_tx
            .take()
            .expect("Cannot take p2pool more than once")
    }

    pub fn take_tor(&mut self) -> Sender<ProcessWatcherStats> {
        self.tor_tx.take().expect("Cannot take tor more than once")
    }

    pub fn take_wallet(&mut self) -> Sender<ProcessWatcherStats> {
        self.wallet_tx
            .take()
            .expect("Cannot take wallet more than once")
    }

    pub fn take_ootle_wallet(&mut self) -> Sender<ProcessWatcherStats> {
        self.ootle_wallet_tx
            .take()
            .expect("Cannot take Ootle wallet more than once")
    }

    pub fn build(self) -> ProcessStatsCollector {
        ProcessStatsCollector {
            cpu_miner_rx: self.cpu_miner_rx,
            gpu_miner_rx: self.gpu_miner_rx,
            gpu_miner_sha_rx: self.gpu_miner_sha_rx,
            mm_proxy_rx: self.mm_proxy_rx,
            node_rx: self.node_rx,
            p2pool_rx: self.p2pool_rx,
            tor_rx: self.tor_rx,
            wallet_rx: self.wallet_rx,
            ootle_wallet_rx: self.ootle_wallet_rx,
        }
    }
}

#[derive(Clone)]
pub(crate) struct ProcessStatsCollector {
    cpu_miner_rx: Receiver<ProcessWatcherStats>,
    gpu_miner_rx: Receiver<ProcessWatcherStats>,
    gpu_miner_sha_rx: Receiver<ProcessWatcherStats>,
    mm_proxy_rx: Receiver<ProcessWatcherStats>,
    node_rx: Receiver<ProcessWatcherStats>,
    p2pool_rx: Receiver<ProcessWatcherStats>,
    tor_rx: Receiver<ProcessWatcherStats>,
    wallet_rx: Receiver<ProcessWatcherStats>,
    ootle_wallet_rx: Receiver<ProcessWatcherStats>,
}

impl ProcessStatsCollector {
    pub fn get_p2pool_stats(&self) -> ProcessWatcherStats {
        self.p2pool_rx.borrow().clone()
    }

    pub fn get_cpu_miner_stats(&self) -> ProcessWatcherStats {
        self.cpu_miner_rx.borrow().clone()
    }

    pub fn get_gpu_miner_stats(&self) -> ProcessWatcherStats {
        self.gpu_miner_rx.borrow().clone()
    }

    pub fn get_gpu_miner_sha_stats(&self) -> ProcessWatcherStats {
        self.gpu_miner_sha_rx.borrow().clone()
    }

    pub fn get_mm_proxy_stats(&self) -> ProcessWatcherStats {
        self.mm_proxy_rx.borrow().clone()
    }

    pub fn get_minotari_node_stats(&self) -> ProcessWatcherStats {
        self.node_rx.borrow().clone()
    }

    pub fn get_tor_stats(&self) -> ProcessWatcherStats {
        self.tor_rx.borrow().clone()
    }

    pub fn get_wallet_stats(&self) -> ProcessWatcherStats {
        self.wallet_rx.borrow().clone()
    }

    pub fn get_ootle_wallet_stats(&self) -> ProcessWatcherStats {
        self.ootle_wallet_rx.borrow().clone()
    }
}<|MERGE_RESOLUTION|>--- conflicted
+++ resolved
@@ -61,6 +61,8 @@
             tokio::sync::watch::channel(ProcessWatcherStats::default());
         let (ootle_wallet_tx, ootle_wallet_rx) =
             tokio::sync::watch::channel(ProcessWatcherStats::default());
+        let (ootle_wallet_tx, ootle_wallet_rx) =
+            tokio::sync::watch::channel(ProcessWatcherStats::default());
 
         Self {
             cpu_miner_tx: Some(cpu_miner_tx),
@@ -78,12 +80,9 @@
             wallet_tx: Some(wallet_tx),
             wallet_rx,
             gpu_miner_sha_tx: Some(gpu_miner_sha_tx),
-<<<<<<< HEAD
             gpu_miner_sha_rx,
-=======
             ootle_wallet_tx: Some(ootle_wallet_tx),
             ootle_wallet_rx,
->>>>>>> 72fe3c04
         }
     }
 
