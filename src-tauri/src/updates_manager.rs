// Copyright 2024. The Tari Project
//
// Redistribution and use in source and binary forms, with or without modification, are permitted provided that the
// following conditions are met:
//
// 1. Redistributions of source code must retain the above copyright notice, this list of conditions and the following
// disclaimer.
//
// 2. Redistributions in binary form must reproduce the above copyright notice, this list of conditions and the
// following disclaimer in the documentation and/or other materials provided with the distribution.
//
// 3. Neither the name of the copyright holder nor the names of its contributors may be used to endorse or promote
// products derived from this software without specific prior written permission.
//
// THIS SOFTWARE IS PROVIDED BY THE COPYRIGHT HOLDERS AND CONTRIBUTORS "AS IS" AND ANY EXPRESS OR IMPLIED WARRANTIES,
// INCLUDING, BUT NOT LIMITED TO, THE IMPLIED WARRANTIES OF MERCHANTABILITY AND FITNESS FOR A PARTICULAR PURPOSE ARE
// DISCLAIMED. IN NO EVENT SHALL THE COPYRIGHT HOLDER OR CONTRIBUTORS BE LIABLE FOR ANY DIRECT, INDIRECT, INCIDENTAL,
// SPECIAL, EXEMPLARY, OR CONSEQUENTIAL DAMAGES (INCLUDING, BUT NOT LIMITED TO, PROCUREMENT OF SUBSTITUTE GOODS OR
// SERVICES; LOSS OF USE, DATA, OR PROFITS; OR BUSINESS INTERRUPTION) HOWEVER CAUSED AND ON ANY THEORY OF LIABILITY,
// WHETHER IN CONTRACT, STRICT LIABILITY, OR TORT (INCLUDING NEGLIGENCE OR OTHERWISE) ARISING IN ANY WAY OUT OF THE
// USE OF THIS SOFTWARE, EVEN IF ADVISED OF THE POSSIBILITY OF SUCH DAMAGE.

use std::sync::Arc;
use tokio::time;

use anyhow::anyhow;
use log::{error, info, warn};

use serde::{Deserialize, Serialize};
use tauri::{Emitter, Url};
use tauri_plugin_updater::{Update, UpdaterExt};
use tokio::sync::RwLock;

<<<<<<< HEAD
use crate::{
    app_config::AppConfig,
    tasks_tracker::TasksTrackers,
    utils::{app_flow_utils::FrontendReadyChannel, system_status::SystemStatus},
};
=======
use crate::{app_config::AppConfig, utils::system_status::SystemStatus};
use tari_shutdown::ShutdownSignal;
>>>>>>> d1d46f89
use tokio::time::Duration;
const LOG_TARGET: &str = "tari::universe::updates_manager";
#[derive(Clone, Debug, Serialize, Deserialize)]
pub struct DownloadProgressPayload {
    pub event_type: String,
    pub downloaded: u64,
    pub total: u64,
}

impl DownloadProgressPayload {
    pub fn new(downloaded: u64, total: u64) -> Self {
        Self {
            event_type: "download_progress".to_string(),
            downloaded,
            total,
        }
    }
}

#[derive(Clone, Debug, Serialize, Deserialize)]
pub struct CouldNotUpdatePayload {
    pub event_type: String,
    pub version: String,
}

impl CouldNotUpdatePayload {
    pub fn new(version: String) -> Self {
        Self {
            event_type: "could_not_update".to_string(),
            version,
        }
    }
}

#[derive(Clone, Debug, Serialize, Deserialize)]
pub struct AskForUpdatePayload {
    pub event_type: String,
    pub version: String,
}

#[derive(Clone)]
pub struct UpdatesManager {
    config: Arc<RwLock<AppConfig>>,
    update: Arc<RwLock<Option<Update>>>,
}

impl UpdatesManager {
    pub fn new(config: Arc<RwLock<AppConfig>>) -> Self {
        Self {
            config,
            update: Arc::new(RwLock::new(None)),
        }
    }

    pub async fn init_periodic_updates(&self, app: tauri::AppHandle) -> Result<(), anyhow::Error> {
        let _unused = FrontendReadyChannel::current().wait_for_ready().await;
        let app_clone = app.clone();
        let self_clone = self.clone();
<<<<<<< HEAD
        let mut interval = time::interval(Duration::from_secs(3600));
        let mut shutdown_signal = TasksTrackers::current().common.get_signal().await;
        TasksTrackers::current().common.get_task_tracker().await.spawn(async move {
=======
        tauri::async_runtime::spawn(async move {
            let mut interval = time::interval(Duration::from_secs(3600));
>>>>>>> d1d46f89
            loop {
                if self_clone.app_shutdown.is_triggered() && self_clone.app_shutdown.is_triggered()
                {
                    break;
                };
                interval.tick().await;
                if let Err(e) = self_clone.try_update(app_clone.clone(), false, false).await {
                    error!(target: LOG_TARGET, "Error checking for updates: {:?}", e);
                }
            }
        });

        Ok(())
    }

    pub async fn try_update(
        &self,
        app: tauri::AppHandle,
        force: bool,
        enable_downgrade: bool,
    ) -> Result<(), anyhow::Error> {
        match self.check_for_update(app.clone(), enable_downgrade).await? {
            Some(update) => {
                let version = update.version.clone();
                info!(target: LOG_TARGET, "try_update: Update available: {:?}", version);
                *self.update.write().await = Some(update);
                let is_auto_update = self.config.read().await.auto_update();

                let is_screen_locked = *SystemStatus::current().get_sleep_mode_watcher().borrow();

                if is_screen_locked && is_auto_update {
                    info!(target: LOG_TARGET, "try_update: Screen is locked. Displaying notification");
                    let payload = CouldNotUpdatePayload::new(version);
                    drop(app.emit("updates_event", payload).inspect_err(|e| {
                        warn!(target: LOG_TARGET, "Failed to emit 'updates-event' with CouldNotUpdatePayload: {}", e);
                    }));
                } else if force {
                    info!(target: LOG_TARGET, "try_update: Proceeding with force update");
                    self.proceed_with_update(app.clone()).await?;
                } else if is_auto_update {
                    info!(target: LOG_TARGET, "try_update: Auto update is enabled. Proceeding with update");
                    self.proceed_with_update(app.clone()).await?;
                } else {
                    info!(target: LOG_TARGET, "try_update: Auto update is disabled. Prompting user to update");
                    let payload = AskForUpdatePayload {
                        event_type: "ask_for_update".to_string(),
                        version,
                    };
                    drop(app.emit("updates_event", payload).inspect_err(|e| {
                        warn!(target: LOG_TARGET, "Failed to emit 'updates-event' with UpdateAvailablePayload: {}", e);
                    }));
                    // proceed_with_update will be trigger by the user
                }
            }
            None => {
                info!(target: LOG_TARGET, "No updates available");
            }
        }

        Ok(())
    }

    pub async fn check_for_update(
        &self,
        app: tauri::AppHandle,
        enable_downgrade: bool,
    ) -> Result<Option<Update>, anyhow::Error> {
        let is_pre_release = self.config.read().await.pre_release();
        let updates_url = self.get_updates_url(is_pre_release);

        let builder = app
            .updater_builder()
            .version_comparator(move |current, update| {
                if enable_downgrade {
                    // Needed for switching off the pre-release
                    update.version != current
                } else {
                    update.version > current
                }
            });
        let builder = match builder.endpoints(vec![updates_url]) {
            Ok(b) => b,
            Err(e) => {
                warn!(target: LOG_TARGET, "Failed to set update URL: {}", e);
                return Ok(None);
            }
        };
        let updater = match builder.build() {
            Ok(u) => u,
            Err(e) => {
                warn!(target: LOG_TARGET, "Failed to build updater: {}", e);
                return Ok(None);
            }
        };
        let update = match updater.check().await {
            Ok(u) => u,
            Err(e) => {
                warn!(target: LOG_TARGET, "Failed to check for updates: {}", e);
                return Ok(None);
            }
        };

        Ok(update)
    }

    fn get_updates_url(&self, is_pre_release: bool) -> Url {
        let updater_filename = if is_pre_release {
            "alpha-latest"
        } else {
            "latest"
        };

        let update_url_string = format!("https://raw.githubusercontent.com/tari-project/universe/main/.updater/{updater_filename}.json");
        Url::parse(&update_url_string).expect("Failed to parse update URL")
    }

    pub async fn proceed_with_update(&self, app: tauri::AppHandle) -> Result<(), anyhow::Error> {
        let mut downloaded: u64 = 0;
        let update = self
            .update
            .read()
            .await
            .clone()
            .ok_or_else(|| anyhow!("No update available"))?;

        let mut last_emit = std::time::Instant::now();
        update
            .download_and_install(
                |chunk_length, content_length| {
                    downloaded += chunk_length as u64;

                    let now = std::time::Instant::now();
                    let is_last_chunk = content_length.map(|cl| downloaded >= cl).unwrap_or(false);

                    if is_last_chunk || now.duration_since(last_emit) >= Duration::from_millis(100) {
                        last_emit = std::time::Instant::now();
                        let payload = DownloadProgressPayload::new(downloaded, content_length.unwrap_or(downloaded));
                        drop(app.emit("updates_event", payload).inspect_err(|e| {
                            warn!(target: LOG_TARGET, "Failed to emit 'updates_event' event: {}", e);
                        }));
                    }
                },
                || {
                    info!(target: LOG_TARGET, "Latest version download finished");
                },
            )
            .await?;

        app.restart();
    }
}<|MERGE_RESOLUTION|>--- conflicted
+++ resolved
@@ -31,16 +31,11 @@
 use tauri_plugin_updater::{Update, UpdaterExt};
 use tokio::sync::RwLock;
 
-<<<<<<< HEAD
 use crate::{
     app_config::AppConfig,
     tasks_tracker::TasksTrackers,
     utils::{app_flow_utils::FrontendReadyChannel, system_status::SystemStatus},
 };
-=======
-use crate::{app_config::AppConfig, utils::system_status::SystemStatus};
-use tari_shutdown::ShutdownSignal;
->>>>>>> d1d46f89
 use tokio::time::Duration;
 const LOG_TARGET: &str = "tari::universe::updates_manager";
 #[derive(Clone, Debug, Serialize, Deserialize)]
@@ -99,25 +94,25 @@
         let _unused = FrontendReadyChannel::current().wait_for_ready().await;
         let app_clone = app.clone();
         let self_clone = self.clone();
-<<<<<<< HEAD
         let mut interval = time::interval(Duration::from_secs(3600));
         let mut shutdown_signal = TasksTrackers::current().common.get_signal().await;
-        TasksTrackers::current().common.get_task_tracker().await.spawn(async move {
-=======
-        tauri::async_runtime::spawn(async move {
-            let mut interval = time::interval(Duration::from_secs(3600));
->>>>>>> d1d46f89
-            loop {
-                if self_clone.app_shutdown.is_triggered() && self_clone.app_shutdown.is_triggered()
-                {
-                    break;
-                };
-                interval.tick().await;
-                if let Err(e) = self_clone.try_update(app_clone.clone(), false, false).await {
-                    error!(target: LOG_TARGET, "Error checking for updates: {:?}", e);
+        TasksTrackers::current()
+            .common
+            .get_task_tracker()
+            .await
+            .spawn(async move {
+                loop {
+                    if self_clone.app_shutdown.is_triggered()
+                        && self_clone.app_shutdown.is_triggered()
+                    {
+                        break;
+                    };
+                    interval.tick().await;
+                    if let Err(e) = self_clone.try_update(app_clone.clone(), false, false).await {
+                        error!(target: LOG_TARGET, "Error checking for updates: {:?}", e);
+                    }
                 }
-            }
-        });
+            });
 
         Ok(())
     }
