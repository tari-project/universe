// Copyright 2024. The Tari Project
//
// Redistribution and use in source and binary forms, with or without modification, are permitted provided that the
// following conditions are met:
//
// 1. Redistributions of source code must retain the above copyright notice, this list of conditions and the following
// disclaimer.
//
// 2. Redistributions in binary form must reproduce the above copyright notice, this list of conditions and the
// following disclaimer in the documentation and/or other materials provided with the distribution.
//
// 3. Neither the name of the copyright holder nor the names of its contributors may be used to endorse or promote
// products derived from this software without specific prior written permission.
//
// THIS SOFTWARE IS PROVIDED BY THE COPYRIGHT HOLDERS AND CONTRIBUTORS "AS IS" AND ANY EXPRESS OR IMPLIED WARRANTIES,
// INCLUDING, BUT NOT LIMITED TO, THE IMPLIED WARRANTIES OF MERCHANTABILITY AND FITNESS FOR A PARTICULAR PURPOSE ARE
// DISCLAIMED. IN NO EVENT SHALL THE COPYRIGHT HOLDER OR CONTRIBUTORS BE LIABLE FOR ANY DIRECT, INDIRECT, INCIDENTAL,
// SPECIAL, EXEMPLARY, OR CONSEQUENTIAL DAMAGES (INCLUDING, BUT NOT LIMITED TO, PROCUREMENT OF SUBSTITUTE GOODS OR
// SERVICES; LOSS OF USE, DATA, OR PROFITS; OR BUSINESS INTERRUPTION) HOWEVER CAUSED AND ON ANY THEORY OF LIABILITY,
// WHETHER IN CONTRACT, STRICT LIABILITY, OR TORT (INCLUDING NEGLIGENCE OR OTHERWISE) ARISING IN ANY WAY OUT OF THE
// USE OF THIS SOFTWARE, EVEN IF ADVISED OF THE POSSIBILITY OF SUCH DAMAGE.

// use std::time::Duration;

use log::info;
// use tari_transaction_components::tari_amount::MicroMinotari;
use tauri::{AppHandle, Manager};

// use crate::airdrop::send_new_block_mined;
// use crate::configs::config_core::ConfigCore;
// use crate::configs::trait_config::ConfigImpl;
use crate::setup::listeners::SetupFeature;
use crate::setup::setup_manager::SetupManager;
use crate::LOG_TARGET_APP_LOGIC;
use crate::{
    events::NodeTypeUpdatePayload, events_emitter::EventsEmitter, tasks_tracker::TasksTrackers,
    UniverseAppState,
};
pub struct EventsManager;

impl EventsManager {
    pub async fn handle_new_block_height(app: &AppHandle, block_height: u64) {
        let state = app.state::<UniverseAppState>();
        let in_memory_config = state.in_memory_config.read().await;
        if SetupManager::get_instance()
            .features
            .read()
            .await
            .is_feature_enabled(SetupFeature::SeedlessWallet)
        {
            info!(target: LOG_TARGET_APP_LOGIC, "Firing new block height event but skipping wallet scan for seedless wallet feature");
            EventsEmitter::emit_new_block_mined(block_height, None).await;

            return;
        }
        drop(in_memory_config);
        // let app_clone = app.clone();
        // let wallet_manager = state.wallet_manager.clone();

<<<<<<< HEAD
        TasksTrackers::current()
            .wallet_phase
            .get_task_tracker()
            .await
            .spawn(async move {
                // Event does not need to be fired immediately since frontend uses block height from explorer
                // match wallet_manager.wait_for_scan_to_height(block_height, Some(Duration::from_secs(20))).await {
                //     Ok(scanned_wallet_state) => {
                //         if let Some(balance) = scanned_wallet_state.balance {
                //             EventsEmitter::emit_wallet_balance_update(balance.clone()).await;
                //             // Check for coinbase transaction if there's pending balance
                //             let coinbase_tx = if balance.pending_incoming_balance.gt(&MicroMinotari::zero()) {
                //                 wallet_manager.find_coinbase_transaction_for_block(block_height).await.unwrap_or_else(|e| {
                //                     error!(target: LOG_TARGET, "Failed to get coinbase transaction: {e:?}");
                //                     None
                //                 })
                //             } else {
                //                 None
                //             };

                //             EventsEmitter::emit_new_block_mined(
                //                 block_height,
                //                 coinbase_tx.clone(),
                //             )
                //             .await;
                //             let allow_notifications = *ConfigCore::content().await.allow_notifications();
                //             if coinbase_tx.is_some() && allow_notifications {
                //                 send_new_block_mined(app_clone.clone(), block_height).await;
                //             }
                //         } else {
                //             error!(target: LOG_TARGET, "Wallet balance is None after new block height #{block_height}");
                //             EventsEmitter::emit_new_block_mined(
                //                 block_height,
                //                 None,
                //             )
                //             .await;
                //         }
                //     },
                //     Err(e) => {
                //         error!(target: LOG_TARGET, "Error waiting for wallet scan: {e}");
                //         EventsEmitter::emit_new_block_mined(
                //             block_height,
                //             None,
                //         )
                //         .await;
                //     }
                // }
            });
=======
        TasksTrackers::current().wallet_phase.get_task_tracker().await.spawn(async move {
            // Event does not need to be fired immediately since frontend uses block height from explorer
            match wallet_manager.wait_for_scan_to_height(block_height, Some(Duration::from_secs(20))).await {
                Ok(scanned_wallet_state) => {
                    if let Some(balance) = scanned_wallet_state.balance {
                        EventsEmitter::emit_wallet_balance_update(balance.clone()).await;
                        // Check for coinbase transaction if there's pending balance
                        let coinbase_tx = if balance.pending_incoming_balance.gt(&MicroMinotari::zero()) {
                            wallet_manager.find_coinbase_transaction_for_block(block_height).await.unwrap_or_else(|e| {
                                error!(target: LOG_TARGET_APP_LOGIC, "Failed to get coinbase transaction: {e:?}");
                                None
                            })
                        } else {
                            None
                        };

                        EventsEmitter::emit_new_block_mined(
                            block_height,
                            coinbase_tx.clone(),
                        )
                        .await;
                        let allow_notifications = *ConfigCore::content().await.allow_notifications();
                        if coinbase_tx.is_some() && allow_notifications {
                            send_new_block_mined(app_clone.clone(), block_height).await;
                        }
                    } else {
                        error!(target: LOG_TARGET_APP_LOGIC, "Wallet balance is None after new block height #{block_height}");
                        EventsEmitter::emit_new_block_mined(
                            block_height,
                            None,
                        )
                        .await;
                    }
                },
                Err(e) => {
                    error!(target: LOG_TARGET_APP_LOGIC, "Error waiting for wallet scan: {e}");
                    EventsEmitter::emit_new_block_mined(
                        block_height,
                        None,
                    )
                    .await;
                }
            }
        });
>>>>>>> 5c0fb29a
    }

    pub async fn handle_node_type_update(app_handle: &AppHandle) {
        let node_manager = &app_handle.state::<UniverseAppState>().node_manager;
        let node_type = Some(node_manager.get_node_type().await);
        let node_identity = node_manager.get_identity().await.ok();
        let node_connection_address = node_manager
            .get_connection_details()
            .await
            .ok()
            .map(|(_, address)| address);
        let payload = NodeTypeUpdatePayload {
            node_type,
            node_identity,
            node_connection_address,
        };

        EventsEmitter::emit_node_type_update(payload).await;
    }
}<|MERGE_RESOLUTION|>--- conflicted
+++ resolved
@@ -57,7 +57,6 @@
         // let app_clone = app.clone();
         // let wallet_manager = state.wallet_manager.clone();
 
-<<<<<<< HEAD
         TasksTrackers::current()
             .wallet_phase
             .get_task_tracker()
@@ -71,7 +70,7 @@
                 //             // Check for coinbase transaction if there's pending balance
                 //             let coinbase_tx = if balance.pending_incoming_balance.gt(&MicroMinotari::zero()) {
                 //                 wallet_manager.find_coinbase_transaction_for_block(block_height).await.unwrap_or_else(|e| {
-                //                     error!(target: LOG_TARGET, "Failed to get coinbase transaction: {e:?}");
+                //                     error!(target: LOG_TARGET_APP_LOGIC, "Failed to get coinbase transaction: {e:?}");
                 //                     None
                 //                 })
                 //             } else {
@@ -88,7 +87,7 @@
                 //                 send_new_block_mined(app_clone.clone(), block_height).await;
                 //             }
                 //         } else {
-                //             error!(target: LOG_TARGET, "Wallet balance is None after new block height #{block_height}");
+                //             error!(target: LOG_TARGET_APP_LOGIC, "Wallet balance is None after new block height #{block_height}");
                 //             EventsEmitter::emit_new_block_mined(
                 //                 block_height,
                 //                 None,
@@ -97,7 +96,7 @@
                 //         }
                 //     },
                 //     Err(e) => {
-                //         error!(target: LOG_TARGET, "Error waiting for wallet scan: {e}");
+                //         error!(target: LOG_TARGET_APP_LOGIC, "Error waiting for wallet scan: {e}");
                 //         EventsEmitter::emit_new_block_mined(
                 //             block_height,
                 //             None,
@@ -106,52 +105,6 @@
                 //     }
                 // }
             });
-=======
-        TasksTrackers::current().wallet_phase.get_task_tracker().await.spawn(async move {
-            // Event does not need to be fired immediately since frontend uses block height from explorer
-            match wallet_manager.wait_for_scan_to_height(block_height, Some(Duration::from_secs(20))).await {
-                Ok(scanned_wallet_state) => {
-                    if let Some(balance) = scanned_wallet_state.balance {
-                        EventsEmitter::emit_wallet_balance_update(balance.clone()).await;
-                        // Check for coinbase transaction if there's pending balance
-                        let coinbase_tx = if balance.pending_incoming_balance.gt(&MicroMinotari::zero()) {
-                            wallet_manager.find_coinbase_transaction_for_block(block_height).await.unwrap_or_else(|e| {
-                                error!(target: LOG_TARGET_APP_LOGIC, "Failed to get coinbase transaction: {e:?}");
-                                None
-                            })
-                        } else {
-                            None
-                        };
-
-                        EventsEmitter::emit_new_block_mined(
-                            block_height,
-                            coinbase_tx.clone(),
-                        )
-                        .await;
-                        let allow_notifications = *ConfigCore::content().await.allow_notifications();
-                        if coinbase_tx.is_some() && allow_notifications {
-                            send_new_block_mined(app_clone.clone(), block_height).await;
-                        }
-                    } else {
-                        error!(target: LOG_TARGET_APP_LOGIC, "Wallet balance is None after new block height #{block_height}");
-                        EventsEmitter::emit_new_block_mined(
-                            block_height,
-                            None,
-                        )
-                        .await;
-                    }
-                },
-                Err(e) => {
-                    error!(target: LOG_TARGET_APP_LOGIC, "Error waiting for wallet scan: {e}");
-                    EventsEmitter::emit_new_block_mined(
-                        block_height,
-                        None,
-                    )
-                    .await;
-                }
-            }
-        });
->>>>>>> 5c0fb29a
     }
 
     pub async fn handle_node_type_update(app_handle: &AppHandle) {
