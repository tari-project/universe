// Copyright 2024. The Tari Project
//
// Redistribution and use in source and binary forms, with or without modification, are permitted provided that the
// following conditions are met:
//
// 1. Redistributions of source code must retain the above copyright notice, this list of conditions and the following
// disclaimer.
//
// 2. Redistributions in binary form must reproduce the above copyright notice, this list of conditions and the
// following disclaimer in the documentation and/or other materials provided with the distribution.
//
// 3. Neither the name of the copyright holder nor the names of its contributors may be used to endorse or promote
// products derived from this software without specific prior written permission.
//
// THIS SOFTWARE IS PROVIDED BY THE COPYRIGHT HOLDERS AND CONTRIBUTORS "AS IS" AND ANY EXPRESS OR IMPLIED WARRANTIES,
// INCLUDING, BUT NOT LIMITED TO, THE IMPLIED WARRANTIES OF MERCHANTABILITY AND FITNESS FOR A PARTICULAR PURPOSE ARE
// DISCLAIMED. IN NO EVENT SHALL THE COPYRIGHT HOLDER OR CONTRIBUTORS BE LIABLE FOR ANY DIRECT, INDIRECT, INCIDENTAL,
// SPECIAL, EXEMPLARY, OR CONSEQUENTIAL DAMAGES (INCLUDING, BUT NOT LIMITED TO, PROCUREMENT OF SUBSTITUTE GOODS OR
// SERVICES; LOSS OF USE, DATA, OR PROFITS; OR BUSINESS INTERRUPTION) HOWEVER CAUSED AND ON ANY THEORY OF LIABILITY,
// WHETHER IN CONTRACT, STRICT LIABILITY, OR TORT (INCLUDING NEGLIGENCE OR OTHERWISE) ARISING IN ANY WAY OUT OF THE
// USE OF THIS SOFTWARE, EVEN IF ADVISED OF THE POSSIBILITY OF SUCH DAMAGE.

use std::{collections::HashMap, time::Duration};

use log::error;
use tari_core::transactions::tari_amount::MicroMinotari;
use tauri::{AppHandle, Manager};

use crate::airdrop::send_new_block_mined;
use crate::app_in_memory_config::DEFAULT_EXCHANGE_ID;
use crate::configs::config_mining::ConfigMiningContent;
use crate::configs::config_wallet::ConfigWalletContent;
use crate::events::ConnectionStatusPayload;
#[cfg(target_os = "windows")]
use crate::external_dependencies::RequiredExternalDependency;
use crate::{configs::config_core::ConfigCoreContent, events::CriticalProblemPayload};

use crate::{
    commands::CpuMinerStatus,
    configs::config_ui::ConfigUIContent,
    events::{NodeTypeUpdatePayload, ProgressEvents, ShowReleaseNotesPayload},
    events_emitter::EventsEmitter,
    gpu_status_file::GpuDevice,
    hardware::hardware_status_monitor::GpuDeviceProperties,
    setup::setup_manager::SetupPhase,
    tasks_tracker::TasksTrackers,
    BaseNodeStatus, GpuMinerStatus, UniverseAppState,
};

const LOG_TARGET: &str = "tari::universe::events_manager";

pub struct EventsManager;

impl EventsManager {
    pub async fn handle_new_block_height(app: &AppHandle, block_height: u64) {
        let state = app.state::<UniverseAppState>();
        let in_memoery_config = state.in_memory_config.read().await;
<<<<<<< HEAD
        if in_memoery_config.exchange_id.eq(DEFAULT_EXCHANGE_ID) {
=======
        if in_memoery_config.exchange_id.ne(DEFAULT_EXCHANGE_ID) {
>>>>>>> cd66d8c6
            return;
        }
        let app_clone = app.clone();
        let wallet_manager = state.wallet_manager.clone();

        TasksTrackers::current().wallet_phase.get_task_tracker().await.spawn(async move {
            // Use a short timeout for processing new blocks
            match wallet_manager.wait_for_scan_to_height(block_height, Some(Duration::from_secs(5))).await {
                Ok(scanned_wallet_state) => {
                    if let Some(balance) = scanned_wallet_state.balance {
                        // Check for coinbase transaction if there's pending balance
                        let coinbase_tx = if balance.pending_incoming_balance.gt(&MicroMinotari::zero()) {
                            match wallet_manager.find_coinbase_transaction_for_block(block_height).await {
                                Ok(tx) => tx,
                                Err(e) => {
                                    error!(target: LOG_TARGET, "Failed to get coinbase transaction: {:?}", e);
                                    None
                                }
                            }
                        } else {
                            None
                        };

                        EventsEmitter::emit_new_block_mined(
                            &app_clone,
                            block_height,
                            coinbase_tx.clone(),
                            Some(balance),
                        )
                        .await;
                        if coinbase_tx.is_some() {
                            send_new_block_mined(app_clone.clone(), block_height).await;
                        }
                    } else {
                        error!(target: LOG_TARGET, "Wallet balance is None after new block height #{}", block_height);
                        EventsEmitter::emit_new_block_mined(
                            &app_clone,
                            block_height,
                            None,
                            None,
                        )
                        .await;
                    }
                },
                Err(e) => {
                    error!(target: LOG_TARGET, "Error waiting for wallet scan: {}", e);
                    EventsEmitter::emit_new_block_mined(
                        &app_clone,
                        block_height,
                        None,
                        None,
                    )
                    .await;
                }
            }
        });
    }

    pub async fn handle_base_node_update(app: &AppHandle, status: BaseNodeStatus) {
        EventsEmitter::emit_base_node_update(app, status).await;
    }

    pub async fn handle_connected_peers_update(app: &AppHandle, connected_peers: Vec<String>) {
        EventsEmitter::emit_connected_peers_update(app, connected_peers).await;
    }

    #[allow(dead_code)]
    pub async fn handle_gpu_devices_update(app: &AppHandle, gpu_devices: Vec<GpuDeviceProperties>) {
        let gpu_public_devices = gpu_devices
            .iter()
            .map(|gpu_device| gpu_device.public_properties.clone())
            .collect();

        EventsEmitter::emit_gpu_devices_update(app, gpu_public_devices).await;
    }

    pub async fn handle_cpu_mining_update(app: &AppHandle, status: CpuMinerStatus) {
        EventsEmitter::emit_cpu_mining_update(app, status).await;
    }

    pub async fn handle_gpu_mining_update(app: &AppHandle, status: GpuMinerStatus) {
        EventsEmitter::emit_gpu_mining_update(app, status).await;
    }

    pub async fn handle_close_splash_screen(app: &AppHandle) {
        EventsEmitter::emit_close_splashscreen(app).await;
    }

    pub async fn handle_detected_devices(app: &AppHandle, devices: Vec<GpuDevice>) {
        EventsEmitter::emit_detected_devices(app, devices).await;
    }

    pub async fn handle_detected_available_gpu_engines(
        app: &AppHandle,
        engines: Vec<String>,
        selected_engine: String,
    ) {
        EventsEmitter::emit_detected_available_gpu_engines(app, engines, selected_engine).await;
    }

    pub async fn handle_restarting_phases(app: &AppHandle, payload: Vec<SetupPhase>) {
        EventsEmitter::emit_restarting_phases(app, payload).await;
    }

    pub async fn handle_ask_for_restart(app: &AppHandle) {
        EventsEmitter::emit_ask_for_restart(app).await;
    }

    pub async fn handle_network_status_update(
        app: &AppHandle,
        download_speed: f64,
        upload_speed: f64,
        latency: f64,
        is_too_low: bool,
    ) {
        EventsEmitter::emit_network_status(app, download_speed, upload_speed, latency, is_too_low)
            .await;
    }

    pub async fn handle_critical_problem(
        app: &AppHandle,
        title: Option<String>,
        description: Option<String>,
        error_message: Option<String>,
    ) {
        EventsEmitter::emit_critical_problem(
            app,
            CriticalProblemPayload {
                title,
                description,
                error_message,
            },
        )
        .await;
    }

    #[cfg(target_os = "windows")]
    pub async fn handle_missing_application_files(
        app: &AppHandle,
        external_dependecies: RequiredExternalDependency,
    ) {
        EventsEmitter::emit_missing_applications(app, external_dependecies).await;
    }

    pub async fn handle_show_release_notes(app: &AppHandle, payload: ShowReleaseNotesPayload) {
        EventsEmitter::emit_show_release_notes(app, payload).await;
    }

    pub async fn handle_stuck_on_orphan_chain(app: &AppHandle, is_stuck: bool) {
        EventsEmitter::emit_stuck_on_orphan_chain(app, is_stuck).await;
    }
    pub async fn handle_progress_tracker_update(
        app: &AppHandle,
        event_type: ProgressEvents,
        phase_title: String,
        title: String,
        progress: f64,
        title_params: Option<HashMap<String, String>>,
        is_complete: bool,
    ) {
        EventsEmitter::emit_progress_tracker_update(
            app,
            event_type,
            phase_title,
            title,
            progress,
            title_params,
            is_complete,
        )
        .await;
    }

    pub async fn handle_core_phase_finished(app: &AppHandle, status: bool) {
        EventsEmitter::emit_core_phase_finished(app, status).await;
    }

    pub async fn handle_wallet_phase_finished(app: &AppHandle, status: bool) {
        EventsEmitter::emit_wallet_phase_finished(app, status).await;
    }

    pub async fn handle_hardware_phase_finished(app: &AppHandle, status: bool) {
        EventsEmitter::emit_hardware_phase_finished(app, status).await;
    }

    pub async fn handle_node_phase_finished(app: &AppHandle, status: bool) {
        EventsEmitter::emit_node_phase_finished(app, status).await;
    }
    pub async fn handle_unknown_phase_finished(app: &AppHandle, status: bool) {
        EventsEmitter::emit_unknown_phase_finished(app, status).await;
    }

    pub async fn handle_initial_setup_finished(app: &AppHandle) {
        EventsEmitter::emit_initial_setup_finished(app).await;
    }

    pub async fn handle_unlock_app(app: &AppHandle) {
        EventsEmitter::emit_unlock_app(app).await;
    }

    pub async fn handle_unlock_wallet(app: &AppHandle) {
        EventsEmitter::emit_unlock_wallet(app).await;
    }

    pub async fn handle_unlock_mining(app: &AppHandle) {
        EventsEmitter::emit_unlock_mining(app).await;
    }
    pub async fn handle_lock_wallet(app: &AppHandle) {
        EventsEmitter::emit_lock_wallet(app).await;
    }

    pub async fn handle_lock_mining(app: &AppHandle) {
        EventsEmitter::emit_lock_mining(app).await;
    }

    pub async fn handle_node_type_update(app: &AppHandle) {
        let node_manager = &app.state::<UniverseAppState>().node_manager;
        let node_type = node_manager.get_node_type().await.ok();
        let node_identity = node_manager.get_identity().await.ok();
        let node_connection_address = node_manager
            .get_connection_details()
            .await
            .ok()
            .map(|(_, address)| address);
        let payload = NodeTypeUpdatePayload {
            node_type,
            node_identity,
            node_connection_address,
        };

        EventsEmitter::emit_node_type_update(app, payload).await;
    }

    pub async fn handle_config_core_loaded(app: &AppHandle, payload: ConfigCoreContent) {
        EventsEmitter::emit_core_config_loaded(app, payload).await;
    }

    pub async fn handle_config_ui_loaded(app: &AppHandle, payload: ConfigUIContent) {
        EventsEmitter::emit_ui_config_loaded(app, payload).await;
    }

    pub async fn handle_config_mining_loaded(app: &AppHandle, payload: ConfigMiningContent) {
        EventsEmitter::emit_mining_config_loaded(app, payload).await;
    }

    pub async fn handle_config_wallet_loaded(app: &AppHandle, payload: ConfigWalletContent) {
        EventsEmitter::emit_wallet_config_loaded(app, payload).await;
    }

    pub async fn handle_background_node_sync_update(
        app: &AppHandle,
        progress_params: HashMap<String, String>,
    ) {
        EventsEmitter::emit_background_node_sync_update(app, progress_params).await;
    }

    pub async fn handle_connection_status_changed(
        app: &AppHandle,
        status: ConnectionStatusPayload,
    ) {
        EventsEmitter::emit_connection_status_changed(app, status).await;
    }
}<|MERGE_RESOLUTION|>--- conflicted
+++ resolved
@@ -55,11 +55,7 @@
     pub async fn handle_new_block_height(app: &AppHandle, block_height: u64) {
         let state = app.state::<UniverseAppState>();
         let in_memoery_config = state.in_memory_config.read().await;
-<<<<<<< HEAD
-        if in_memoery_config.exchange_id.eq(DEFAULT_EXCHANGE_ID) {
-=======
         if in_memoery_config.exchange_id.ne(DEFAULT_EXCHANGE_ID) {
->>>>>>> cd66d8c6
             return;
         }
         let app_clone = app.clone();
