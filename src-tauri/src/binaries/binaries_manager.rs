--- conflicted
+++ resolved
@@ -276,12 +276,8 @@
                 Binaries::MergeMiningProxy => &TasksTrackers::current().cpu_mining_phase,
                 Binaries::ShaP2pool => &TasksTrackers::current().common,
                 Binaries::BridgeTapplet => &TasksTrackers::current().wallet_phase,
-<<<<<<< HEAD
                 Binaries::GpuMinerSHA3X => &TasksTrackers::current().gpu_mining_phase,
-=======
-                Binaries::GpuMinerSHA3X => &TasksTrackers::current().hardware_phase,
-                Binaries::OotleWallet => &TasksTrackers::current().wallet_phase,
->>>>>>> d86f583f
+                Binaries::OotleWallet => &TasksTrackers::current().ootle_wallet_phase,
             };
             let binary_name = self.binary_name.clone();
             let shutdown_signal = task_tacker.get_signal().await;
