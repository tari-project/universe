--- conflicted
+++ resolved
@@ -36,11 +36,6 @@
     Binaries,
 };
 
-<<<<<<< HEAD
-=======
-use log::{debug, error, info, warn};
-
->>>>>>> 0c7f8ce4
 pub const LOG_TARGET: &str = "tari::universe::binary_manager";
 
 #[derive(Deserialize, Serialize, Default)]
