// Copyright 2024. The Tari Project
//
// Redistribution and use in source and binary forms, with or without modification, are permitted provided that the
// following conditions are met:
//
// 1. Redistributions of source code must retain the above copyright notice, this list of conditions and the following
// disclaimer.
//
// 2. Redistributions in binary form must reproduce the above copyright notice, this list of conditions and the
// following disclaimer in the documentation and/or other materials provided with the distribution.
//
// 3. Neither the name of the copyright holder nor the names of its contributors may be used to endorse or promote
// products derived from this software without specific prior written permission.
//
// THIS SOFTWARE IS PROVIDED BY THE COPYRIGHT HOLDERS AND CONTRIBUTORS "AS IS" AND ANY EXPRESS OR IMPLIED WARRANTIES,
// INCLUDING, BUT NOT LIMITED TO, THE IMPLIED WARRANTIES OF MERCHANTABILITY AND FITNESS FOR A PARTICULAR PURPOSE ARE
// DISCLAIMED. IN NO EVENT SHALL THE COPYRIGHT HOLDER OR CONTRIBUTORS BE LIABLE FOR ANY DIRECT, INDIRECT, INCIDENTAL,
// SPECIAL, EXEMPLARY, OR CONSEQUENTIAL DAMAGES (INCLUDING, BUT NOT LIMITED TO, PROCUREMENT OF SUBSTITUTE GOODS OR
// SERVICES; LOSS OF USE, DATA, OR PROFITS; OR BUSINESS INTERRUPTION) HOWEVER CAUSED AND ON ANY THEORY OF LIABILITY,
// WHETHER IN CONTRACT, STRICT LIABILITY, OR TORT (INCLUDING NEGLIGENCE OR OTHERWISE) ARISING IN ANY WAY OUT OF THE
// USE OF THIS SOFTWARE, EVEN IF ADVISED OF THE POSSIBILITY OF SUCH DAMAGE.

use std::path::PathBuf;

use anyhow::{anyhow, Error};
use async_trait::async_trait;
use log::error;
use regex::Regex;
use tari_common::configuration::Network;
use tokio::{fs::File, io::AsyncReadExt};

<<<<<<< HEAD
use crate::{
    download_utils::download_file_with_retries, github, progress_tracker_old::ProgressTracker,
    APPLICATION_FOLDER_ID,
};
=======
use crate::{github, APPLICATION_FOLDER_ID};
>>>>>>> 545fb42a

use super::binaries_resolver::{LatestVersionApiAdapter, VersionAsset, VersionDownloadInfo};

const LOG_TARGET: &str = "tari::universe::adapter_xmrig";

pub struct XmrigVersionApiAdapter {}

#[async_trait]
impl LatestVersionApiAdapter for XmrigVersionApiAdapter {
    async fn fetch_releases_list(&self) -> Result<Vec<VersionDownloadInfo>, Error> {
        let releases = github::list_releases("xmrig", "xmrig").await?;
        Ok(releases.clone())
    }

    async fn get_expected_checksum(
        &self,
        checksum_path: PathBuf,
        asset_name: &str,
    ) -> Result<String, Error> {
        let mut file_sha256 = File::open(checksum_path.clone()).await?;
        let mut buffer_sha256 = Vec::new();
        file_sha256.read_to_end(&mut buffer_sha256).await?;
        let contents =
            String::from_utf8(buffer_sha256).expect("Failed to read file contents as UTF-8");

        let xmrig_hash = contents
            .lines()
            .find(|line| line.contains(asset_name))
            .and_then(|line| line.split_whitespace().next())
            .map(|hash| hash.to_string());

        xmrig_hash.ok_or(anyhow!("No checksum was found for xmrig"))
    }

    async fn download_and_get_checksum_path(
        &self,
        directory: PathBuf,
        download_info: VersionDownloadInfo,
<<<<<<< HEAD
        progress_tracker: ProgressTracker,
=======
>>>>>>> 545fb42a
    ) -> Result<PathBuf, Error> {
        let asset = self.find_version_for_platform(&download_info)?;
        let checksum_path = directory.join("in_progress").join("SHA256SUMS");
        let checksum_url = match asset.url.rfind('/') {
            Some(pos) => format!("{}/{}", &asset.url[..pos], "SHA256SUMS"),
            None => asset.url,
        };

        match download_file_with_retries(&checksum_url, &checksum_path, progress_tracker).await {
            Ok(_) => Ok(checksum_path),
            Err(e) => {
                error!(target: LOG_TARGET, "Failed to download checksum file: {}", e);
                Err(e)
            }
        }
    }

    fn get_binary_folder(&self) -> Result<PathBuf, Error> {
        let cache_path =
            dirs::cache_dir().ok_or_else(|| anyhow::anyhow!("Failed to get cache directory"))?;

        let binary_folder_path = cache_path
            .join(APPLICATION_FOLDER_ID)
            .join("binaries")
            .join("xmrig")
            .join(
                Network::get_current_or_user_setting_or_default()
                    .to_string()
                    .to_lowercase(),
            );

        if !binary_folder_path.exists() {
            std::fs::create_dir_all(&binary_folder_path).unwrap_or_else(|e| {
                error!(target: LOG_TARGET, "Failed to create directory: {}", e);
            });
        };

        Ok(binary_folder_path)
    }

    fn find_version_for_platform(
        &self,
        _version: &VersionDownloadInfo,
    ) -> Result<VersionAsset, anyhow::Error> {
        let mut name_suffix = "";
        if cfg!(target_os = "windows") {
            name_suffix = r".*msvc-win64\.zip";
        }
        if cfg!(target_os = "macos") && cfg!(target_arch = "x86_64") {
            name_suffix = r".*macos-x64\.tar.gz";
        }
        if cfg!(target_os = "macos") && cfg!(target_arch = "aarch64") {
            // the x64 seems to work better on the M1
            name_suffix = r".*macos-arm64\.tar.gz";
        }
        if cfg!(target_os = "linux") {
            name_suffix = r".*linux-static-x64\.tar.gz";
        }
        if cfg!(target_os = "freebsd") {
            name_suffix = r".*freebsd-static-x64\.tar.gz";
        }
        if name_suffix.is_empty() {
            panic!("Unsupported OS");
        }

        let name_sufix_regex = Regex::new(name_suffix)
            .map_err(|error| anyhow::anyhow!("Failed to create regex: {}", error))?;

        let platform = _version
            .assets
            .iter()
            .find(|a| name_sufix_regex.is_match(&a.name))
            .ok_or(anyhow::anyhow!("Failed to get platform asset"))?;
        Ok(platform.clone())
    }
}<|MERGE_RESOLUTION|>--- conflicted
+++ resolved
@@ -29,14 +29,10 @@
 use tari_common::configuration::Network;
 use tokio::{fs::File, io::AsyncReadExt};
 
-<<<<<<< HEAD
 use crate::{
     download_utils::download_file_with_retries, github, progress_tracker_old::ProgressTracker,
     APPLICATION_FOLDER_ID,
 };
-=======
-use crate::{github, APPLICATION_FOLDER_ID};
->>>>>>> 545fb42a
 
 use super::binaries_resolver::{LatestVersionApiAdapter, VersionAsset, VersionDownloadInfo};
 
@@ -75,10 +71,8 @@
         &self,
         directory: PathBuf,
         download_info: VersionDownloadInfo,
-<<<<<<< HEAD
         progress_tracker: ProgressTracker,
-=======
->>>>>>> 545fb42a
+
     ) -> Result<PathBuf, Error> {
         let asset = self.find_version_for_platform(&download_info)?;
         let checksum_path = directory.join("in_progress").join("SHA256SUMS");
