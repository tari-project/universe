--- conflicted
+++ resolved
@@ -98,13 +98,6 @@
                 let file_name = "minotari_console_wallet";
                 Self::append_exe_if_windows(&mut PathBuf::from(file_name))
             }
-<<<<<<< HEAD
-=======
-            Binaries::ShaP2pool => {
-                let file_name = "sha_p2pool";
-                Self::append_exe_if_windows(&mut PathBuf::from(file_name))
-            }
->>>>>>> 4ca52a5f
             Binaries::GpuMiner => {
                 let file_name = "glytex";
                 Self::append_exe_if_windows(&mut PathBuf::from(file_name))
