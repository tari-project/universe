--- conflicted
+++ resolved
@@ -224,18 +224,6 @@
             // TODO: Change to proper names once we have the binaries online
             Binaries::GpuMinerSHA3X => match platform {
                 BinaryPlatformAssets::LinuxX64 => {
-<<<<<<< HEAD
-                    format!("graxil-linux-x86_64--{version}-{hash}.zip")
-                }
-                BinaryPlatformAssets::WindowsX64 => {
-                    format!("graxil-windows-x64--{version}-{hash}.zip")
-                }
-                BinaryPlatformAssets::MacOSX64 => {
-                    format!("graxil-macos-x86_64--{version}-{hash}.zip")
-                }
-                BinaryPlatformAssets::MacOSArm64 => {
-                    format!("graxil-macos-arm64--{version}-{hash}.zip")
-=======
                     format!("graxil-linux-x86_64-v{version}-{hash}.zip")
                 }
                 BinaryPlatformAssets::WindowsX64 => {
@@ -246,7 +234,6 @@
                 }
                 BinaryPlatformAssets::MacOSArm64 => {
                     format!("graxil-macos-arm64-v{version}-{hash}.zip")
->>>>>>> 99e2a260
                 }
             },
         }
