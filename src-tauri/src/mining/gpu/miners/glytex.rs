--- conflicted
+++ resolved
@@ -40,22 +40,14 @@
     binaries::{Binaries, BinaryResolver},
     configs::{config_mining::ConfigMining, trait_config::ConfigImpl},
     events_emitter::EventsEmitter,
-<<<<<<< HEAD
-    mining::gpu::{
-        consts::{EngineType, GpuConnectionType, GpuMinerStatus, GpuMinerType},
-        interface::{GpuMinerInterfaceTrait, GpuMinerStatusInterface},
-        manager::GpuManager,
-        miners::{load_file_content, save_file_content, GpuCommonInformation},
-=======
     mining::{
         gpu::{
-            consts::{EngineType, GpuMinerStatus},
+            consts::{EngineType, GpuMinerStatus, GpuMinerType},
             interface::{GpuMinerInterfaceTrait, GpuMinerStatusInterface},
             manager::GpuManager,
             miners::{load_file_content, save_file_content, GpuCommonInformation},
         },
         GpuConnectionType,
->>>>>>> 92cf29bf
     },
     process_adapter::{
         HandleUnhealthyResult, HealthStatus, ProcessAdapter, ProcessInstance, ProcessStartupSpec,
