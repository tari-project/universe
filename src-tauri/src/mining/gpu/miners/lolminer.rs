// Copyright 2024. The Tari Project
//
// Redistribution and use in source and binary forms, with or without modification, are permitted provided that the
// following conditions are met:
//
// 1. Redistributions of source code must retain the above copyright notice, this list of conditions and the following
// disclaimer.
//
// 2. Redistributions in binary form must reproduce the above copyright notice, this list of conditions and the
// following disclaimer in the documentation and/or other materials provided with the distribution.
//
// 3. Neither the name of the copyright holder nor the names of its contributors may be used to endorse or promote
// products derived from this software without specific prior written permission.
//
// THIS SOFTWARE IS PROVIDED BY THE COPYRIGHT HOLDERS AND CONTRIBUTORS "AS IS" AND ANY EXPRESS OR IMPLIED WARRANTIES,
// INCLUDING, BUT NOT LIMITED TO, THE IMPLIED WARRANTIES OF MERCHANTABILITY AND FITNESS FOR A PARTICULAR PURPOSE ARE
// DISCLAIMED. IN NO EVENT SHALL THE COPYRIGHT HOLDER OR CONTRIBUTORS BE LIABLE FOR ANY DIRECT, INDIRECT, INCIDENTAL,
// SPECIAL, EXEMPLARY, OR CONSEQUENTIAL DAMAGES (INCLUDING, BUT NOT LIMITED TO, PROCUREMENT OF SUBSTITUTE GOODS OR
// SERVICES; LOSS OF USE, DATA, OR PROFITS; OR BUSINESS INTERRUPTION) HOWEVER CAUSED AND ON ANY THEORY OF LIABILITY,
// WHETHER IN CONTRACT, STRICT LIABILITY, OR TORT (INCLUDING NEGLIGENCE OR OTHERWISE) ARISING IN ANY WAY OUT OF THE
// USE OF THIS SOFTWARE, EVEN IF ADVISED OF THE POSSIBILITY OF SUCH DAMAGE.
use std::{
    sync::atomic::{AtomicBool, Ordering},
    time::Duration,
};

use axum::async_trait;
use log::{info, warn};
use regex::Regex;
use serde::Deserialize;
use tari_shutdown::Shutdown;
use tokio::sync::watch::Sender;

#[cfg(target_os = "windows")]
use crate::utils::windows_setup_utils::add_firewall_rule;

use crate::{
    binaries::{Binaries, BinaryResolver},
    configs::{
        config_mining::{ConfigMining, ConfigMiningContent},
        trait_config::ConfigImpl,
    },
    events_emitter::EventsEmitter,
<<<<<<< HEAD
    mining::gpu::{
        consts::{GpuConnectionType, GpuMinerStatus, GpuMinerType},
        interface::{GpuMinerInterfaceTrait, GpuMinerStatusInterface},
        manager::GpuManager,
        miners::GpuCommonInformation,
=======
    mining::{
        gpu::{
            consts::GpuMinerStatus,
            interface::{GpuMinerInterfaceTrait, GpuMinerStatusInterface},
            manager::GpuManager,
            miners::GpuCommonInformation,
        },
        GpuConnectionType,
>>>>>>> 92cf29bf
    },
    port_allocator::PortAllocator,
    process_adapter::{
        HandleUnhealthyResult, HealthStatus, ProcessAdapter, ProcessInstance, ProcessStartupSpec,
        StatusMonitor,
    },
    process_utils::launch_child_process,
    APPLICATION_FOLDER_ID,
};

const LOG_TARGET: &str = "tari::universe::mining::gpu::miners::lolminer";

#[derive(Default)]
pub struct LolMinerGpuMiner {
    pub tari_address: Option<String>,
    pub intensity_percentage: Option<u32>,
    pub worker_name: Option<String>,
    pub connection_type: Option<GpuConnectionType>,
    pub gpu_status_sender: Sender<GpuMinerStatus>,
    pub gpu_devices: Vec<GpuCommonInformation>,
}

impl LolMinerGpuMiner {
    pub fn new(gpu_status_sender: Sender<GpuMinerStatus>) -> Self {
        Self {
            tari_address: None,
            intensity_percentage: None,
            worker_name: None,
            connection_type: None,
            gpu_status_sender,
            gpu_devices: vec![],
        }
    }
}

impl GpuMinerInterfaceTrait for LolMinerGpuMiner {
    async fn load_tari_address(&mut self, tari_address: &str) -> Result<(), anyhow::Error> {
        self.tari_address = Some(tari_address.to_string());
        Ok(())
    }
    async fn load_worker_name(&mut self, worker_name: Option<&str>) -> Result<(), anyhow::Error> {
        self.worker_name = worker_name.map(|name| name.to_string());
        Ok(())
    }
    async fn load_intensity_percentage(
        &mut self,
        intensity_percentage: u32,
    ) -> Result<(), anyhow::Error> {
        self.intensity_percentage = Some(intensity_percentage);
        Ok(())
    }
    async fn load_connection_type(
        &mut self,
        connection_type: GpuConnectionType,
    ) -> Result<(), anyhow::Error> {
        self.connection_type = Some(connection_type);
        Ok(())
    }

    async fn detect_devices(&mut self) -> Result<(), anyhow::Error> {
        let config_path =
            dirs::config_dir().ok_or_else(|| anyhow::anyhow!("Failed to get config directory"))?;

        let config_dir = config_path.join(APPLICATION_FOLDER_ID);

        let gpu_miner_binary = BinaryResolver::current()
            .get_binary_path(Binaries::LolMiner)
            .await?;

        let args = vec!["--list-devices".to_string()];

        crate::download_utils::set_permissions(&gpu_miner_binary).await?;
        let result = launch_child_process(&gpu_miner_binary, &config_dir, None, &args, true)?;

        let mut gpu_devices: Vec<GpuCommonInformation> = vec![];

        let output = result.wait_with_output().await?;
        let output_str = String::from_utf8_lossy(&output.stdout);
        if output_str.contains("Number of Cuda supported GPUs: 0")
            && output_str.contains("Number of OpenCL supported GPUs: 0")
        {
            return Err(anyhow::anyhow!("No supported GPU devices found"));
        }

        for device_name in extract_device_names(&output_str) {
            info!("Lolminer detected device name: {device_name}");
            #[allow(clippy::cast_possible_truncation)]
            let device_id = gpu_devices.len() as u32;
            gpu_devices.push(GpuCommonInformation {
                name: device_name.trim().to_string(),
                device_id,
            });
        }

        self.gpu_devices = gpu_devices;
        let devices_indexes: Vec<u32> = self.gpu_devices.iter().map(|d| d.device_id).collect();
        EventsEmitter::emit_detected_devices(self.gpu_devices.clone()).await;
        ConfigMining::update_field(
            ConfigMiningContent::populate_gpu_devices_settings,
            devices_indexes,
        )
        .await?;

        EventsEmitter::emit_update_gpu_devices_settings(
            ConfigMining::content().await.gpu_devices_settings().clone(),
        )
        .await;

        Ok(())
    }
}

impl ProcessAdapter for LolMinerGpuMiner {
    type ProcessInstance = ProcessInstance;
    type StatusMonitor = GpuMinerStatusInterface;

    fn spawn_inner(
        &self,
        base_folder: std::path::PathBuf,
        _config_folder: std::path::PathBuf,
        log_folder: std::path::PathBuf,
        binary_version_path: std::path::PathBuf,
        _is_first_start: bool,
    ) -> Result<(Self::ProcessInstance, Self::StatusMonitor), anyhow::Error> {
        let inner_shutdown = Shutdown::new();
        let api_port = PortAllocator::new().assign_port_with_fallback();

        let mut args: Vec<String> = vec![
            "--algo".to_string(),
            "CR29".to_string(),
            format!("--apiport={}", api_port),
            format!("--apihost={}", "127.0.0.1"),
        ];

        if let Some(connection_type) = &self.connection_type {
            match connection_type {
                GpuConnectionType::Node {
                    node_grpc_address: _,
                } => {
                    return Err(anyhow::anyhow!("Lolminer does not support node mining"));
                }
                GpuConnectionType::Pool { pool_url } => {
                    args.push("--pool".to_string());
                    args.push(pool_url.clone());
                }
            }
        } else {
            return Err(anyhow::anyhow!(
                "Connection type must be set before starting the LolminerGpuMiner"
            ));
        }

        if let Some(tari_address) = &self.tari_address {
            let mut address = tari_address.clone();
            if let Some(worker_name) = &self.worker_name {
                address = format!("{}{}", tari_address, worker_name);
            }
            args.push("--user".to_string());
            args.push(address);
        } else {
            return Err(anyhow::anyhow!(
                "Tari address must be set before starting the LolminerGpuMiner"
            ));
        }

        info!(
            target: LOG_TARGET,
            "Lol miner logs destination: {}",
            log_folder.to_string_lossy()
        );
        args.push("--log".to_string());
        args.push("on".to_string());
        args.push("--logfile".to_string());
        let log_file_path = log_folder.join("lolminer.txt");
        args.push(log_file_path.to_string_lossy().to_string());

        #[cfg(target_os = "windows")]
        add_firewall_rule("lolMiner.exe".to_string(), binary_version_path.clone())?;

        info!(
            target: LOG_TARGET,
            "Binary file path: {}",
            binary_version_path.display()
        );

        Ok((
            ProcessInstance {
                shutdown: inner_shutdown.clone(),
                startup_spec: ProcessStartupSpec {
                    file_path: binary_version_path,
                    envs: None,
                    args,
                    data_dir: base_folder,
                    pid_file_name: self.pid_file_name().to_string(),
                    name: self.name().to_string(),
                },
                handle: None,
            },
            GpuMinerStatusInterface::LolMiner(LolMinerGpuMinerStatusMonitor {
                http_api_port: api_port,
                gpu_status_sender: self.gpu_status_sender.clone(),
            }),
        ))
    }

    fn name(&self) -> &str {
        "lolminer"
    }

    fn pid_file_name(&self) -> &str {
        "lolminer_pid"
    }
}

#[derive(Clone)]
pub struct LolMinerGpuMinerStatusMonitor {
    http_api_port: u16,
    gpu_status_sender: Sender<GpuMinerStatus>,
}

// This is a flag to indicate if the fallback to other miner has already been triggered
// We want to avoid triggering it multiple times per session
static WAS_FALLBACK_TO_OTHER_MINER_TRIGGERED: AtomicBool = AtomicBool::new(false);

#[async_trait]
impl StatusMonitor for LolMinerGpuMinerStatusMonitor {
    async fn handle_unhealthy(
        &self,
        duration_since_last_healthy_status: Duration,
    ) -> Result<HandleUnhealthyResult, anyhow::Error> {
        info!(target: LOG_TARGET, "Handling unhealthy status for GpuMinerShaAdapter | Duration since last healthy status: {:?}", duration_since_last_healthy_status.as_secs());
        if duration_since_last_healthy_status.as_secs().gt(&(60 * 3)) // Fallback after 3 minutes of unhealthiness
            && !WAS_FALLBACK_TO_OTHER_MINER_TRIGGERED.load(Ordering::SeqCst)
        {
            match GpuManager::write().await.handle_unhealthy_miner().await {
                Ok(_) => {
                    info!(target: LOG_TARGET, "GpuMinerShaAdapter: GPU Pool feature turned off due to prolonged unhealthiness.");
                    WAS_FALLBACK_TO_OTHER_MINER_TRIGGERED.store(true, Ordering::SeqCst);
                    return Ok(HandleUnhealthyResult::Stop);
                }
                Err(error) => {
                    warn!(target: LOG_TARGET, "GpuMinerShaAdapter: Failed to turn off GPU Pool feature: {error} | Continuing to monitor.");
                    return Ok(HandleUnhealthyResult::Continue);
                }
            }
        } else {
            return Ok(HandleUnhealthyResult::Continue);
        }
    }

    async fn check_health(&self, _uptime: Duration, timeout_duration: Duration) -> HealthStatus {
        let status = match tokio::time::timeout(timeout_duration, self.status()).await {
            Ok(inner) => inner,
            Err(_) => {
                warn!(target: LOG_TARGET, "Timeout error in GpuMinerAdapter check_health");
                let _ = self
                    .gpu_status_sender
                    .send(GpuMinerStatus::default_with_algorithm(
                        GpuMinerType::LolMiner.main_algorithm(),
                    ));
                return HealthStatus::Unhealthy;
            }
        };

        match status {
            Ok(status) => {
                let _ = self.gpu_status_sender.send(status.clone());
                if status.hash_rate > 0.0 {
                    if !GpuManager::read().await.is_current_miner_healthy().await {
                        info!(target: LOG_TARGET, "Marking current miner as healthy again");
                        let _unused = GpuManager::write().await.handle_healthy_miner().await;
                    }
                    HealthStatus::Healthy
                } else {
                    HealthStatus::Unhealthy
                }
            }
            Err(_) => {
                let _ = self
                    .gpu_status_sender
                    .send(GpuMinerStatus::default_with_algorithm(
                        GpuMinerType::LolMiner.main_algorithm(),
                    ));
                HealthStatus::Unhealthy
            }
        }
    }
}

impl LolMinerGpuMinerStatusMonitor {
    #[allow(clippy::cast_possible_truncation)]
    pub async fn status(&self) -> Result<GpuMinerStatus, anyhow::Error> {
        let client = reqwest::Client::new();
        let url = format!("http://127.0.0.1:{}", self.http_api_port);
        let response = match client.get(url).send().await {
            Ok(response) => response,
            Err(e) => {
                warn!(target: LOG_TARGET, "Error in getting response from LolMiner status: {e}");
                if e.is_connect() {
                    return Ok(GpuMinerStatus {
                        is_mining: false,
                        hash_rate: 0.0,
                        estimated_earnings: 0,
                        algorithm: GpuMinerType::LolMiner.main_algorithm(),
                    });
                }
                return Ok(GpuMinerStatus {
                    is_mining: false,
                    hash_rate: 0.0,
                    estimated_earnings: 0,
                    algorithm: GpuMinerType::LolMiner.main_algorithm(),
                });
            }
        };
        let text = response.text().await?;
        let body: LolMinerHttpApiStatus = match serde_json::from_str(&text) {
            Ok(body) => body,
            Err(e) => {
                warn!(target: LOG_TARGET, "Error decoding body from  in LolMiner status: {e}");
                return Ok(GpuMinerStatus {
                    is_mining: false,
                    hash_rate: 0.0,
                    estimated_earnings: 0,
                    algorithm: GpuMinerType::LolMiner.main_algorithm(),
                });
            }
        };

        Ok(GpuMinerStatus {
            is_mining: true,
            estimated_earnings: 0,
            hash_rate: ((body
                .algorithms
                .iter()
                .map(|a| a.total_performance)
                .sum::<f64>()
                * 100.0)
                .round()
                / 100.0),
            algorithm: GpuMinerType::LolMiner.main_algorithm(),
        })
    }
}

#[derive(Debug, Deserialize)]
struct LolMinerHttpApiStatus {
    #[serde(rename = "Algorithms")]
    algorithms: Vec<Algorithm>,
}

#[derive(Debug, Deserialize)]
struct Algorithm {
    #[serde(rename = "Total_Performance")]
    total_performance: f64,
}

fn extract_device_names(output_str: &str) -> Vec<String> {
    let lines: Vec<&str> = output_str.lines().collect();
    let mut device_names = Vec::new();
    let mut found_device = false;

    let regex =
        Regex::new(r"\x1b\[[0-9;]*m").expect("Failed to create regex for lolminer devices names");

    for line in lines {
        let trimmed = line.trim();
        // Check for any device marker (Device 0:, Device 1:, etc.)
        if trimmed.starts_with("Device ") && trimmed.ends_with(':') {
            found_device = true;
            continue;
        }
        if found_device && trimmed.starts_with("Name:") {
            // Regex to match ANSI escape codes

            // Extract the name after "Name:    "
            let parts: Vec<&str> = trimmed.splitn(2, ':').collect();
            if parts.len() == 2 {
                let name = parts[1].trim().to_string();
                let plain_name = regex.replace_all(&name, "").to_string();
                device_names.push(plain_name);
            }
            found_device = false; // Reset for next device
        }
    }
    device_names
}<|MERGE_RESOLUTION|>--- conflicted
+++ resolved
@@ -41,22 +41,15 @@
         trait_config::ConfigImpl,
     },
     events_emitter::EventsEmitter,
-<<<<<<< HEAD
-    mining::gpu::{
-        consts::{GpuConnectionType, GpuMinerStatus, GpuMinerType},
-        interface::{GpuMinerInterfaceTrait, GpuMinerStatusInterface},
-        manager::GpuManager,
-        miners::GpuCommonInformation,
-=======
     mining::{
         gpu::{
             consts::GpuMinerStatus,
             interface::{GpuMinerInterfaceTrait, GpuMinerStatusInterface},
             manager::GpuManager,
             miners::GpuCommonInformation,
+            GpuMinerType,
         },
         GpuConnectionType,
->>>>>>> 92cf29bf
     },
     port_allocator::PortAllocator,
     process_adapter::{
