// Copyright 2024. The Tari Project
//
// Redistribution and use in source and binary forms, with or without modification, are permitted provided that the
// following conditions are met:
//
// 1. Redistributions of source code must retain the above copyright notice, this list of conditions and the following
// disclaimer.
//
// 2. Redistributions in binary form must reproduce the above copyright notice, this list of conditions and the
// following disclaimer in the documentation and/or other materials provided with the distribution.
//
// 3. Neither the name of the copyright holder nor the names of its contributors may be used to endorse or promote
// products derived from this software without specific prior written permission.
//
// THIS SOFTWARE IS PROVIDED BY THE COPYRIGHT HOLDERS AND CONTRIBUTORS "AS IS" AND ANY EXPRESS OR IMPLIED WARRANTIES,
// INCLUDING, BUT NOT LIMITED TO, THE IMPLIED WARRANTIES OF MERCHANTABILITY AND FITNESS FOR A PARTICULAR PURPOSE ARE
// DISCLAIMED. IN NO EVENT SHALL THE COPYRIGHT HOLDER OR CONTRIBUTORS BE LIABLE FOR ANY DIRECT, INDIRECT, INCIDENTAL,
// SPECIAL, EXEMPLARY, OR CONSEQUENTIAL DAMAGES (INCLUDING, BUT NOT LIMITED TO, PROCUREMENT OF SUBSTITUTE GOODS OR
// SERVICES; LOSS OF USE, DATA, OR PROFITS; OR BUSINESS INTERRUPTION) HOWEVER CAUSED AND ON ANY THEORY OF LIABILITY,
// WHETHER IN CONTRACT, STRICT LIABILITY, OR TORT (INCLUDING NEGLIGENCE OR OTHERWISE) ARISING IN ANY WAY OUT OF THE
// USE OF THIS SOFTWARE, EVEN IF ADVISED OF THE POSSIBILITY OF SUCH DAMAGE.

use log::{error, info};
use std::{collections::HashMap, sync::LazyLock};
use tari_shutdown::Shutdown;
use tauri::{AppHandle, Manager};
use tauri_plugin_sentry::sentry;

use tokio::{
    select,
    sync::{
        watch::{Receiver, Sender},
        RwLock,
    },
};

use crate::{
    binaries::Binaries,
    configs::{
        config_mining::{ConfigMining, ConfigMiningContent},
        config_pools::ConfigPools,
        pools::{gpu_pools::GpuPool, PoolOrigin},
        trait_config::ConfigImpl,
    },
    events_emitter::EventsEmitter,
    internal_wallet::InternalWallet,
    mining::{
        gpu::{
            consts::{EngineType, GpuMiner, GpuMinerStatus, GpuMinerType, MINERS_PRIORITY},
            interface::{GpuMinerInterface, GpuMinerInterfaceTrait},
            miners::{glytex::GlytexGpuMiner, graxil::GraxilGpuMiner, lolminer::LolMinerGpuMiner},
        },
        pools::{gpu_pool_manager::GpuPoolManager, PoolManagerInterfaceTrait},
        GpuConnectionType, MinerControlsState,
    },
    node::node_adapter::BaseNodeStatus,
    process_adapter::ProcessAdapter,
    process_watcher::{ProcessWatcher, ProcessWatcherStats},
    systemtray_manager::{SystemTrayEvents, SystemTrayManager},
    tasks_tracker::TasksTrackers,
    utils::math_utils::estimate_earning,
    UniverseAppState,
};

static LOG_TARGET: &str = "tari::mining::gpu::manager";
static INSTANCE: LazyLock<RwLock<GpuManager>> = LazyLock::new(|| RwLock::new(GpuManager::new()));

pub struct GpuManager {
    app_handle: Option<AppHandle>,
    // ======= Miner config =======
    selected_miner: GpuMinerType,
    available_miners: HashMap<GpuMinerType, GpuMiner>,
    // ======= Process watcher =======
    process_watcher: ProcessWatcher<GpuMinerInterface>,
    // ======= Parameters tracking =======
    status_thread_shutdown: Shutdown,
    process_stats_collector: Sender<ProcessWatcherStats>,
    gpu_internal_status_channel: Sender<GpuMinerStatus>,
    gpu_external_status_channel: Sender<GpuMinerStatus>,
    node_status_channel: Option<Receiver<BaseNodeStatus>>, // Optional, only if connected to a node
    // ======= Cached config =======
    connection_type: GpuConnectionType,
    #[allow(dead_code)]
    tari_address: Option<String>,
    #[allow(dead_code)]
    pool: Option<GpuPool>,
    #[allow(dead_code)]
    intensity_percentage: Option<u32>,
    #[allow(dead_code)]
    worker_name: Option<String>,
    #[allow(dead_code)]
    selected_engine: Option<EngineType>,
}

impl GpuManager {
    pub fn new() -> Self {
        Self {
            app_handle: None,
            // ======= Miner config =======
            selected_miner: GpuMinerType::LolMiner,
            available_miners: HashMap::new(),
            // ======= Process watcher =======
            process_watcher: ProcessWatcher::new(
                GpuMinerInterface::LolMiner(LolMinerGpuMiner::default()),
                Sender::new(ProcessWatcherStats::default()),
            ),
            // ======= Parameters tracking =======
            status_thread_shutdown: Shutdown::new(),
            process_stats_collector: Sender::new(ProcessWatcherStats::default()),
            gpu_external_status_channel: Sender::new(GpuMinerStatus::default_with_algorithm(
                GpuMinerType::LolMiner.main_algorithm(),
            )),
            gpu_internal_status_channel: Sender::new(GpuMinerStatus::default_with_algorithm(
                GpuMinerType::LolMiner.main_algorithm(),
            )),
            node_status_channel: None,
            // ======= Cached config =======
            connection_type: GpuConnectionType::default(),
            tari_address: None,
            pool: None,
            intensity_percentage: None,
            worker_name: None,
            selected_engine: None,
        }
    }

    pub async fn read() -> tokio::sync::RwLockReadGuard<'static, GpuManager> {
        INSTANCE.read().await
    }

    pub async fn write() -> tokio::sync::RwLockWriteGuard<'static, GpuManager> {
        INSTANCE.write().await
    }

    pub async fn load_app_handle(&mut self, app_handle: AppHandle) {
        self.app_handle = Some(app_handle);
    }

    pub fn get_raw_graxil_miner(&self) -> Result<GraxilGpuMiner, anyhow::Error> {
        if self.available_miners.contains_key(&GpuMinerType::Graxil) {
            Ok(GraxilGpuMiner::new(
                self.gpu_internal_status_channel.clone(),
            ))
        } else {
            Err(anyhow::anyhow!("Graxil miner is not available"))
        }
    }

    pub async fn initialize(
        process_stats_collector: Sender<ProcessWatcherStats>,
        status_channel: Sender<GpuMinerStatus>,
        node_status_channel: Option<Receiver<BaseNodeStatus>>,
    ) {
        let selected_engine = ConfigMining::content().await.gpu_engine().clone();
        let mut instance = INSTANCE.write().await;

        instance.process_stats_collector = process_stats_collector;
        instance.gpu_external_status_channel = status_channel;
        instance.node_status_channel = node_status_channel;
        instance.selected_engine = Some(selected_engine);
    }

    // Loads the saved miner from config or the first available one
    pub async fn load_saved_miner(&mut self) -> Result<(), anyhow::Error> {
        let mut selected_gpu_miner_type = ConfigMining::content().await.gpu_miner_type().clone();

        if self.available_miners.contains_key(&selected_gpu_miner_type) {
            info!(target: LOG_TARGET, "Loaded saved gpu miner: {selected_gpu_miner_type}");
        } else if !self.available_miners.is_empty() {
            if let Some(fallback_miner_type) = MINERS_PRIORITY.iter().find(|miner_type| {
                matches!(self.available_miners.get(miner_type), Some(m) if m.is_healthy)
            }) {
                selected_gpu_miner_type = fallback_miner_type.clone();
            }
        } else {
            return Err(anyhow::anyhow!("No available gpu miners to load"));
        }

        self.switch_miner(selected_gpu_miner_type).await?;

        Ok(())
    }

    pub async fn load_miner(
        &mut self,
        miner: GpuMinerType,
        is_healthy: bool,
        last_error: Option<String>,
    ) {
        let miner = GpuMiner::new(miner, is_healthy, last_error);
        self.available_miners
            .insert(miner.miner_type.clone(), miner);
    }

    /// Handles loading the pool connection for the selected miner.
    /// If the selected miner does not support pool mining, it attempts to switch to a fallback miner that does.
    /// If no suitable miner is found, an error is returned.
    async fn handle_pool_connection_load(&mut self) -> Result<(), anyhow::Error> {
        let current_pool_data = ConfigPools::content().await.current_gpu_pool().clone();
        if self.selected_miner.is_pool_mining_supported()
            && self
                .selected_miner
                .is_pool_supported(&current_pool_data.pool_type)
        {
            self.process_watcher
                .adapter
                .load_connection_type(GpuConnectionType::Pool {
                    pool_url: current_pool_data.pool_url,
                })
                .await?;
        } else {
            // check if there is other minre that supports pool mining and switch to it if yes and then load pool connection to adapter
            let fallback_miner = MINERS_PRIORITY
                .iter()
                .find(|miner_type| {
                    let is_healthy = self
                        .available_miners
                        .get(miner_type)
                        .map(|m| m.is_healthy)
                        .unwrap_or(false);

                    is_healthy
                        && *miner_type != &self.selected_miner
                        && miner_type.is_pool_mining_supported()
                        && miner_type.is_pool_supported(&current_pool_data.pool_type)
                })
                .cloned();

            if let Some(fallback_miner) = fallback_miner {
                info!(target: LOG_TARGET, "Selected gpu miner does not support pool mining, switching to fallback miner: {fallback_miner}");
                self.switch_miner(fallback_miner).await?;
                let current_pool_data = ConfigPools::content().await.current_gpu_pool().clone();

                self.process_watcher
                    .adapter
                    .load_connection_type(GpuConnectionType::Pool {
                        pool_url: current_pool_data.pool_url,
                    })
                    .await?;
            } else {
                return Err(anyhow::anyhow!("Selected gpu miner does not support pool mining and no other miners are available"));
            }
        }
        Ok(())
    }

    /// Handles loading the node connection for the selected miner.
    /// If the selected miner does not support solo mining, it attempts to switch to a fallback miner that does.
    /// If no suitable miner is found, an error is returned.
    async fn handle_node_connection_load(
        &mut self,
        grpc_node_address: String,
    ) -> Result<(), anyhow::Error> {
        if self.selected_miner.is_solo_mining_supported() {
            self.process_watcher
                .adapter
                .load_connection_type(GpuConnectionType::Node {
                    node_grpc_address: grpc_node_address,
                })
                .await?;
        } else {
            // check if there is other minre that supports solo mining and switch to it if yes and then load node connection to adapter
            let fallback_miner = MINERS_PRIORITY
                .iter()
                .find(|miner_type| {
                    let is_healthy = self
                        .available_miners
                        .get(miner_type)
                        .map(|m| m.is_healthy)
                        .unwrap_or(false);

                    is_healthy
                        && *miner_type != &self.selected_miner
                        && miner_type.is_solo_mining_supported()
                })
                .cloned();

            if let Some(fallback_miner) = fallback_miner {
                info!(target: LOG_TARGET, "Selected gpu miner does not support solo mining, switching to fallback miner: {fallback_miner}");
                self.switch_miner(fallback_miner).await?;
                self.process_watcher
                    .adapter
                    .load_connection_type(GpuConnectionType::Node {
                        node_grpc_address: grpc_node_address,
                    })
                    .await?;
            } else {
                return Err(anyhow::anyhow!("Selected gpu miner does not support solo mining and no other miners are available"));
            }
        }

        Ok(())
    }

    #[allow(clippy::too_many_arguments)]
    pub async fn start_mining(&mut self) -> Result<(), anyhow::Error> {
        info!(target: LOG_TARGET, "Starting gpu miner: {}", self.selected_miner);
        info!(target: LOG_TARGET, "Adapter miner type: {}", self.process_watcher.adapter.name());

        match self.start_mining_inner().await {
            Ok(_) => {
                info!(target: LOG_TARGET, "Started gpu miner: {}", self.selected_miner);
                EventsEmitter::emit_update_gpu_miner_state(MinerControlsState::Started).await;
                SystemTrayManager::send_event(SystemTrayEvents::GpuMiningActivity(true)).await;
                Ok(())
            }
            Err(e) => {
                let err_msg = format!("Could not start GPU mining: {e}");
                error!(target: LOG_TARGET, "{err_msg}", );
                sentry::capture_message(&err_msg, sentry::Level::Error);

                EventsEmitter::emit_update_gpu_miner_state(MinerControlsState::Stopped).await;
                SystemTrayManager::send_event(SystemTrayEvents::GpuMiningActivity(false)).await;
                Err(anyhow::anyhow!("{err_msg}"))
            }
        }
    }

    async fn start_mining_inner(&mut self) -> Result<(), anyhow::Error> {
        let gpu_mining_enabled = *ConfigMining::content().await.gpu_mining_enabled();

        if !gpu_mining_enabled {
            return Err(anyhow::anyhow!("GPU mining is disabled"));
        }

        EventsEmitter::emit_update_gpu_miner_state(MinerControlsState::Initiated).await;

        if let Some(app_handle) = self.app_handle.clone() {
            let base_path = app_handle
                .path()
                .app_local_data_dir()
                .expect("Could not get data dir");
            let config_path = app_handle
                .path()
                .app_config_dir()
                .expect("Could not get config dir");
            let log_path = app_handle
                .path()
                .app_log_dir()
                .expect("Could not get log dir");

            let global_shutdown_signal =
                TasksTrackers::current().gpu_mining_phase.get_signal().await;
            self.status_thread_shutdown = Shutdown::new();
            let task_tracker = TasksTrackers::current()
                .gpu_mining_phase
                .get_task_tracker()
                .await;

            let tari_address = InternalWallet::tari_address().await;
            let gpu_usage_percentage = ConfigMining::content()
                .await
                .get_selected_gpu_usage_percentage();
            let selected_engine = ConfigMining::content().await.gpu_engine().clone();

            if *ConfigPools::content().await.gpu_pool_enabled() {
                self.handle_pool_connection_load().await?;
            } else {
                let app_state = app_handle.state::<UniverseAppState>();
                let grpc_node_address = app_state.node_manager.get_grpc_address().await?;
                self.handle_node_connection_load(grpc_node_address).await?;
            }

            let binary = match self.selected_miner {
                GpuMinerType::Graxil => Binaries::GpuMinerSHA3X,
                GpuMinerType::LolMiner => Binaries::LolMiner,
                GpuMinerType::Glytex => Binaries::GpuMiner,
            };

            // Worker name format depends on the pool
            // LuckyPool: .Tari-Universe
            // Kryptex: /Tari-Universe
            // SupportXTM: Not specified so we use None
            let worker_name = match ConfigPools::content().await.current_gpu_pool().pool_origin {
                PoolOrigin::LuckyPool => Some(".Tari-universe"),
                PoolOrigin::SupportXTM => None,
                PoolOrigin::Kryptex => Some("/Tari-universe"),
            };

            let excluded_devices = ConfigMining::content().await.get_excluded_devices();

            self.process_watcher
                .adapter
                .load_tari_address(&tari_address.to_base58())
                .await?;
            self.process_watcher
                .adapter
                .load_worker_name(worker_name)
                .await?;
            self.process_watcher
                .adapter
                .load_intensity_percentage(gpu_usage_percentage)
                .await?;
            self.process_watcher
                .adapter
                .load_gpu_engine(selected_engine)
                .await?;
            self.process_watcher
                .adapter
                .load_excluded_devices(excluded_devices)
                .await?;

            self.process_watcher
                .start(
                    base_path,
                    config_path,
                    log_path,
                    binary,
                    global_shutdown_signal,
                    task_tracker,
                )
                .await?;

            if self.connection_type.is_pool() {
                GpuPoolManager::start_stats_watcher().await;
            }
            self.initialize_status_updates().await;
        } else {
            return Err(anyhow::anyhow!("App handle is not set"));
        }

        Ok(())
    }

    pub async fn stop_mining(&mut self) -> Result<(), anyhow::Error> {
        info!(target: LOG_TARGET, "Stopping gpu miner");
        {
            let _res =
                self.gpu_external_status_channel
                    .send(GpuMinerStatus::default_with_algorithm(
                        self.selected_miner.main_algorithm(),
                    ));
            self.process_watcher.status_monitor = None;
            self.process_watcher.stop().await?;
            self.status_thread_shutdown.trigger();
        }
        // Mark mining as stopped in pool manager
        // It will handle stopping the stats watcher after 1 hour of grace period
        GpuPoolManager::handle_mining_status_change(false).await;
        EventsEmitter::emit_update_gpu_miner_state(MinerControlsState::Stopped).await;
        SystemTrayManager::send_event(SystemTrayEvents::GpuMiningActivity(false)).await;
        info!(target: LOG_TARGET, "Stopped gpu miner");
        Ok(())
    }

    pub async fn switch_miner(&mut self, new_miner: GpuMinerType) -> Result<(), anyhow::Error> {
        info!(target: LOG_TARGET, "Switching gpu miner to: {new_miner}");
        if let Some(miner) = self.available_miners.get(&new_miner) {
            info!(target: LOG_TARGET, "Found selected gpu miner in available miners");
            let miner_type = miner.miner_type.clone();
            let mut adapter = self.resolve_miner_interface(&miner_type);
            adapter.detect_devices().await?;
            let miner_cloned = miner.clone();
            info!(target: LOG_TARGET, "Resolved selected gpu miner interface");
            self.selected_miner = miner_type.clone();
            self.process_watcher.adapter = adapter;
            info!(target: LOG_TARGET, "Set selected gpu miner interface in process watcher");
            EventsEmitter::emit_update_selected_gpu_miner(miner_cloned.miner_type).await;
            ConfigMining::update_field(ConfigMiningContent::set_gpu_miner_type, miner_type.clone())
                .await?;
            GpuPoolManager::handle_miner_switch(new_miner.clone()).await;
        } else {
            return Err(anyhow::anyhow!("Selected gpu miner is not available"));
        }
        info!(target: LOG_TARGET, "Switched gpu miner to: {new_miner}");
        Ok(())
    }

    /// Will need to mark current seleceted miner as unhealthy and switch to another one based on priority
    /// If no other miners are available, we will just mark the current one as unhealthy and emit the status
    pub async fn handle_unhealthy_miner(&mut self) -> Result<(), anyhow::Error> {
        info!(target: LOG_TARGET, "Handling unhealthy gpu miner");

        // mark current miner as unhealthy
        if let Some(current_miner) = self.available_miners.get_mut(&self.selected_miner) {
            current_miner.is_healthy = false;
            current_miner.last_error =
                Some("Miner process crashed or became unresponsive".to_string());
        }

        let fallback_miner = MINERS_PRIORITY
            .iter()
            .find(|miner_type| {
                let is_healthy = self
                    .available_miners
                    .get(miner_type)
                    .map(|m| m.is_healthy)
                    .unwrap_or(false);

                is_healthy && *miner_type != &self.selected_miner
            })
            .cloned();

        if let Some(fallback_miner) = fallback_miner {
            info!(target: LOG_TARGET, "Switching to fallback gpu miner: {fallback_miner}");
            self.switch_miner(fallback_miner).await?;
            self.start_mining().await?;
        } else {
            error!(target: LOG_TARGET, "No healthy gpu miners left to switch to");
            //TODO Probably we will need to handle it better in the future, app modules maybe need to know that no miners are healthy ?
        }

        EventsEmitter::emit_available_gpu_miners(self.available_miners.clone()).await;

        Ok(())
    }

    pub async fn is_current_miner_healthy(&self) -> bool {
        self.available_miners
            .get(&self.selected_miner)
            .map(|m| m.is_healthy)
            .unwrap_or(false)
    }

    /// Will need to mark current seleceted miner as healthy if it was unhealthy before
    /// If the miner was healthy before, we do nothing
    /// Mainly for cases when the miner was unhealthy and user want to try again and this time it works
    pub async fn handle_healthy_miner(&mut self) -> Result<(), anyhow::Error> {
        // mark current miner as healthy
        if let Some(current_miner) = self.available_miners.get_mut(&self.selected_miner) {
            if !current_miner.is_healthy {
                current_miner.is_healthy = true;
                current_miner.last_error = None;
            }
            EventsEmitter::emit_update_selected_gpu_miner(current_miner.miner_type.clone()).await;
        }

        EventsEmitter::emit_available_gpu_miners(self.available_miners.clone()).await;

        Ok(())
    }

    /// Should iterate over available miners and detect devices for each of them
    /// If at least one miner detects devices, we consider the detection successful
    ///  If detection fails for some of the miners we need to remove them from available miners
    /// If no miners are left, we return an error
    pub async fn detect_devices(&mut self) -> Result<(), anyhow::Error> {
        let mut successful_detection = false;
        let mut unhealthy_miners = vec![];

        for miner_type in self.available_miners.keys() {
            let mut adapter = self.resolve_miner_interface(miner_type);
            let detection_result = adapter.detect_devices().await;
            match detection_result {
                Ok(_) => {
                    successful_detection = true;
                    info!(target: LOG_TARGET, "Devices detected with miner: {miner_type}");
                }
                Err(e) => {
                    error!(target: LOG_TARGET, "Device detection failed for miner {miner_type}: {e}");
                    unhealthy_miners.push(miner_type.clone());
                }
            }
        }

        for miner_type in unhealthy_miners {
            if let Some(miner) = self.available_miners.get_mut(&miner_type) {
                miner.is_healthy = false;
                miner.last_error = Some("Device detection failed".to_string());
            }
            info!(target: LOG_TARGET, "Marked miner {miner_type} as unhealthy due to detection failure");
        }

        if !successful_detection {
            return Err(anyhow::anyhow!("No miners detected any devices"));
        }
        EventsEmitter::emit_available_gpu_miners(self.available_miners.clone()).await;

        Ok(())
    }

    fn resolve_miner_interface(&self, miner_type: &GpuMinerType) -> GpuMinerInterface {
        match miner_type {
            GpuMinerType::Graxil => GpuMinerInterface::Graxil(GraxilGpuMiner::new(
                self.gpu_internal_status_channel.clone(),
            )),
            GpuMinerType::LolMiner => GpuMinerInterface::LolMiner(LolMinerGpuMiner::new(
                self.gpu_internal_status_channel.clone(),
            )),
            GpuMinerType::Glytex => GpuMinerInterface::Glytex(GlytexGpuMiner::new(
                self.gpu_internal_status_channel.clone(),
            )),
        }
    }

    pub async fn initialize_status_updates(&mut self) {
        let mut gpu_internal_status_reciever = self.gpu_internal_status_channel.subscribe();
        let gpu_external_status_channel = self.gpu_external_status_channel.clone();
        let node_status_channel = self.node_status_channel.clone();
        let connection_type = self.connection_type.clone();
<<<<<<< HEAD
        let systray_manager = self.systray_manager.clone();
        let mut last_known_status = self.gpu_internal_status_channel.borrow().clone();
=======
>>>>>>> 92cf29bf

        let mut internal_shutdown_signal = self.status_thread_shutdown.to_signal();
        let mut global_shutdown_signal =
            TasksTrackers::current().gpu_mining_phase.get_signal().await;
        let task_tracker = TasksTrackers::current()
            .gpu_mining_phase
            .get_task_tracker()
            .await;

        task_tracker.spawn(async move {
            loop {
                select! {
                    _ = internal_shutdown_signal.wait() => {
                        info!(target: LOG_TARGET, "Shutting down gpu miner status updates");
<<<<<<< HEAD
                        EventsEmitter::emit_gpu_mining_update(GpuMinerStatus::default_with_algorithm(
                            last_known_status.algorithm.clone(),
                        )).await;
=======
                        EventsEmitter::emit_gpu_mining_update(GpuMinerStatus::default()).await;
                        SystemTrayManager::send_event(SystemTrayEvents::GpuHashrate(0.0)).await;
>>>>>>> 92cf29bf
                        break;
                    },
                    _ = global_shutdown_signal.wait() => {
                        info!(target: LOG_TARGET, "Shutting down gpu miner status updates");
                        break;
                    },
                    updated_status = gpu_internal_status_reciever.changed() => {
                        if updated_status.is_ok() {
                            let status = gpu_internal_status_reciever.borrow().clone();
                            let paresd_status = match connection_type {
                                GpuConnectionType::Node { .. } => Self::handle_node_connection_type_status_change(status.clone(), node_status_channel.clone()).await,
                                GpuConnectionType::Pool { .. } => Self::handle_pool_connection_type_status_change(status.clone()).await,
                            };
                            let _res = gpu_external_status_channel.send(paresd_status.clone());
                            last_known_status = paresd_status.clone();
                            EventsEmitter::emit_gpu_mining_update(paresd_status.clone()).await;

                            info!(target: LOG_TARGET, "Gpu hashrate: {}", paresd_status.hash_rate);
                            SystemTrayManager::send_event(SystemTrayEvents::GpuHashrate(paresd_status.hash_rate)).await;
                        } else {
                            break;
                        }
                    }
                }
            }
        });
    }

    async fn handle_node_connection_type_status_change(
        gpu_status: GpuMinerStatus,
        node_status_reciever: Option<Receiver<BaseNodeStatus>>,
    ) -> GpuMinerStatus {
        if let Some(node_status_reciever) = node_status_reciever {
            let node_status = node_status_reciever.borrow();
            let estimated_earnings = estimate_earning(
                node_status.sha_network_hashrate,
                gpu_status.hash_rate,
                node_status.block_reward,
            );

            GpuMinerStatus {
                estimated_earnings,
                ..gpu_status
            }
        } else {
            gpu_status
        }
    }

    async fn handle_pool_connection_type_status_change(
        gpu_status: GpuMinerStatus,
    ) -> GpuMinerStatus {
        gpu_status
    }

    pub async fn on_app_exit(&self) {
        match self
            .process_watcher
            .adapter
            .ensure_no_hanging_processes_are_running()
            .await
        {
            Ok(_) => {
                info!(target: LOG_TARGET, "GpuManager::on_app_exit completed successfully");
            }
            Err(e) => {
                error!(target: LOG_TARGET, "GpuManager::on_app_exit failed: {}", e);
            }
        }
    }

    #[allow(dead_code)]
    pub async fn handle_engine_change(_new_engine: EngineType) -> Result<(), anyhow::Error> {
        todo!()
    }

    #[allow(dead_code)]
    pub async fn handle_selected_miner_not_available() {
        todo!()
    }
    #[allow(dead_code)]
    pub fn handle_mining_address_change(_new_address: &str) {
        todo!()
    }
    #[allow(dead_code)]
    pub fn handle_mining_pool_change(_enabled: bool) {
        todo!()
    }
}<|MERGE_RESOLUTION|>--- conflicted
+++ resolved
@@ -588,11 +588,7 @@
         let gpu_external_status_channel = self.gpu_external_status_channel.clone();
         let node_status_channel = self.node_status_channel.clone();
         let connection_type = self.connection_type.clone();
-<<<<<<< HEAD
-        let systray_manager = self.systray_manager.clone();
         let mut last_known_status = self.gpu_internal_status_channel.borrow().clone();
-=======
->>>>>>> 92cf29bf
 
         let mut internal_shutdown_signal = self.status_thread_shutdown.to_signal();
         let mut global_shutdown_signal =
@@ -607,14 +603,10 @@
                 select! {
                     _ = internal_shutdown_signal.wait() => {
                         info!(target: LOG_TARGET, "Shutting down gpu miner status updates");
-<<<<<<< HEAD
                         EventsEmitter::emit_gpu_mining_update(GpuMinerStatus::default_with_algorithm(
                             last_known_status.algorithm.clone(),
                         )).await;
-=======
-                        EventsEmitter::emit_gpu_mining_update(GpuMinerStatus::default()).await;
                         SystemTrayManager::send_event(SystemTrayEvents::GpuHashrate(0.0)).await;
->>>>>>> 92cf29bf
                         break;
                     },
                     _ = global_shutdown_signal.wait() => {
