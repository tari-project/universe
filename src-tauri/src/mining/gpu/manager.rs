--- conflicted
+++ resolved
@@ -321,7 +321,6 @@
             GpuMinerType::Glytex => Binaries::GpuMiner,
         };
 
-<<<<<<< HEAD
         // Worker name format depends on the pool
         // LuckyPool: .Tari-Universe
         // Kryptex: /Tari-Universe
@@ -331,9 +330,8 @@
             PoolOrigin::SupportXTM => None,
             PoolOrigin::Kryptex => Some("/Tari-Universe"),
         };
-=======
+
         let excluded_devices = ConfigMining::content().await.get_excluded_devices();
->>>>>>> 90d7d20a
 
         self.process_watcher
             .adapter
