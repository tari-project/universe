// Copyright 2024. The Tari Project
//
// Redistribution and use in source and binary forms, with or without modification, are permitted provided that the
// following conditions are met:
//
// 1. Redistributions of source code must retain the above copyright notice, this list of conditions and the following
// disclaimer.
//
// 2. Redistributions in binary form must reproduce the above copyright notice, this list of conditions and the
// following disclaimer in the documentation and/or other materials provided with the distribution.
//
// 3. Neither the name of the copyright holder nor the names of its contributors may be used to endorse or promote
// products derived from this software without specific prior written permission.
//
// THIS SOFTWARE IS PROVIDED BY THE COPYRIGHT HOLDERS AND CONTRIBUTORS "AS IS" AND ANY EXPRESS OR IMPLIED WARRANTIES,
// INCLUDING, BUT NOT LIMITED TO, THE IMPLIED WARRANTIES OF MERCHANTABILITY AND FITNESS FOR A PARTICULAR PURPOSE ARE
// DISCLAIMED. IN NO EVENT SHALL THE COPYRIGHT HOLDER OR CONTRIBUTORS BE LIABLE FOR ANY DIRECT, INDIRECT, INCIDENTAL,
// SPECIAL, EXEMPLARY, OR CONSEQUENTIAL DAMAGES (INCLUDING, BUT NOT LIMITED TO, PROCUREMENT OF SUBSTITUTE GOODS OR
// SERVICES; LOSS OF USE, DATA, OR PROFITS; OR BUSINESS INTERRUPTION) HOWEVER CAUSED AND ON ANY THEORY OF LIABILITY,
// WHETHER IN CONTRACT, STRICT LIABILITY, OR TORT (INCLUDING NEGLIGENCE OR OTHERWISE) ARISING IN ANY WAY OUT OF THE
// USE OF THIS SOFTWARE, EVEN IF ADVISED OF THE POSSIBILITY OF SUCH DAMAGE.

use std::{collections::HashMap, sync::LazyLock};

use log::info;
use tokio::{spawn, sync::RwLock};

use crate::{
    configs::{
        config_pools::{ConfigPools, ConfigPoolsContent},
        pools::{gpu_pools::GpuPool, BasePoolData},
        trait_config::ConfigImpl,
    },
    events_emitter::EventsEmitter,
    mining::{
        gpu::consts::GpuMinerType,
        pools::{
            adapters::{
                kryptex_pool::KryptexPoolAdapter, lucky_pool::LuckyPoolAdapter,
                support_xmr_pool::SupportXmrPoolAdapter, PoolApiAdapters,
            },
            pools_manager::PoolManager,
            PoolManagerInterfaceTrait, PoolStatus,
        },
    },
    setup::setup_manager::SetupManager,
    tasks_tracker::TasksTrackers,
};

static LOG_TARGET: &str = "tari::mining::pools::gpu_pool_manager";
static INSTANCE: LazyLock<GpuPoolManager> = LazyLock::new(GpuPoolManager::new);

pub struct GpuPoolManager {
    pool_status_manager: RwLock<PoolManager>,
}

impl GpuPoolManager {
    pub fn new() -> Self {
        let gpu_pool = GpuPool::default();
        let gpu_pool_content = gpu_pool.default_content();

        let pool_adapter = Self::resolve_pool_adapter(gpu_pool_content);
        let pool_manager = PoolManager::new(
            pool_adapter,
            TasksTrackers::current().gpu_mining_phase.clone(),
            Self::construct_callback_for_pool_status_update(),
        );
        Self {
            pool_status_manager: RwLock::new(pool_manager),
        }
    }
    pub async fn initialize_from_pool_config(config_content: &ConfigPoolsContent) {
        let gpu_pool_content = config_content.current_gpu_pool().clone();
        let pool_adapter = Self::resolve_pool_adapter(gpu_pool_content);

        if *config_content.gpu_pool_enabled() {
            INSTANCE
                .pool_status_manager
                .write()
                .await
                .handle_pool_change(pool_adapter)
                .await;
        } else {
            INSTANCE
                .pool_status_manager
                .write()
                .await
                .load_pool_adapter(pool_adapter)
                .await;
        }
    }

    /// Handle the case when user switches or fallbacks the GPU miner type (e.g., from Lolminer to Graxil)
    /// Behavior:
    /// 1. If the currently selected pool supports the new miner type, do nothing (keep using the same pool)
    /// 2. If the currently selected pool does not support the new miner type, switch to the default pool for that miner type
    ///   - Update pool config values and adapter in the pool manager
    ///   - Emit event to the frontend to update the selected pool in the settings UI
    /// 3. If the new miner type is Glytex (solo mining only), disable pool mining
    ///   - Emit event to the frontend to update the settings UI
    /// ### Arguments
    /// * `miner` - The new GPU miner type
    pub async fn handle_miner_switch(miner: GpuMinerType) {
        let current_pool_content = ConfigPools::content().await.current_gpu_pool().clone();

        if !miner.is_pool_mining_supported() {
            info!(target: LOG_TARGET, "New GPU miner type '{miner:?}' does not support pool mining, disabling GPU pool feature");
            let _unused = SetupManager::get_instance()
                .turn_off_gpu_pool_feature()
                .await;
            return;
        }

<<<<<<< HEAD
        if miner.is_pool_supported(&current_pool_content.pool_type) {
            info!(target: LOG_TARGET, "Current selected GPU pool '{}' supports the new miner type '{miner:?}', no pool switch needed", current_pool_content.pool_name);
=======
        if !*ConfigPools::content().await.gpu_pool_enabled() {
            let _unused =
                ConfigPools::update_field(ConfigPoolsContent::set_gpu_pool_enabled, true).await;
            EventsEmitter::emit_pools_config_loaded(&ConfigPools::content().await.clone()).await;
        }

        if current_selected_pool.is_miner_algorithms_supported(&miner) {
            info!(target: LOG_TARGET, "Current selected GPU pool '{}' supports the new miner type '{miner:?}', no pool switch needed", current_selected_pool.name());
>>>>>>> 90d7d20a
        } else {
            info!(target: LOG_TARGET, "Current selected GPU pool '{}' does not support the new miner type '{miner:?}', switching to default pool for that miner", current_pool_content.pool_name);
            if let Some(default_miner_pool) = miner.default_pool() {
                // LolMiner or Graxil
                let _unused = ConfigPools::update_field(
                    ConfigPoolsContent::set_current_gpu_pool,
                    default_miner_pool,
                )
                .await;
                EventsEmitter::emit_pools_config_loaded(&ConfigPools::content().await.clone())
                    .await;

                let default_pool_content = ConfigPools::content().await.current_gpu_pool().clone();

                INSTANCE
                    .pool_status_manager
                    .write()
                    .await
                    .handle_pool_change(Self::resolve_pool_adapter(default_pool_content))
                    .await;
            };
        }
    }
}

impl PoolManagerInterfaceTrait for GpuPoolManager {
    type PoolConfigType = GpuPool;

    async fn get_write_manager() -> tokio::sync::RwLockWriteGuard<'static, PoolManager> {
        INSTANCE.pool_status_manager.write().await
    }

    fn construct_callback_for_pool_status_update(
    ) -> impl Fn(HashMap<String, PoolStatus>) + Send + Sync + 'static {
        move |pool_statuses: HashMap<String, PoolStatus>| {
            spawn(async move {
                EventsEmitter::emit_gpu_pools_status_update(pool_statuses).await;
            });
        }
    }

    fn resolve_pool_adapter(pool: BasePoolData<GpuPool>) -> PoolApiAdapters {
        match pool.pool_type {
            GpuPool::LuckyPoolC29 => PoolApiAdapters::LuckyPool(LuckyPoolAdapter::new(
                pool.pool_type.key_string(),
                pool.stats_url,
            )),
            GpuPool::KryptexPoolC29 => PoolApiAdapters::Kryptex(KryptexPoolAdapter::new(
                pool.pool_type.key_string(),
                pool.stats_url,
            )),
            GpuPool::KryptexPoolSHA3X => PoolApiAdapters::Kryptex(KryptexPoolAdapter::new(
                pool.pool_type.key_string(),
                pool.stats_url,
            )),
            GpuPool::LuckyPoolSHA3X => PoolApiAdapters::LuckyPool(LuckyPoolAdapter::new(
                pool.pool_type.key_string(),
                pool.stats_url,
            )),
            GpuPool::SupportXTMPoolSHA3X => PoolApiAdapters::SupportXmr(
                SupportXmrPoolAdapter::new(pool.pool_type.key_string(), pool.stats_url),
            ),
        }
    }
}<|MERGE_RESOLUTION|>--- conflicted
+++ resolved
@@ -111,19 +111,14 @@
             return;
         }
 
-<<<<<<< HEAD
-        if miner.is_pool_supported(&current_pool_content.pool_type) {
-            info!(target: LOG_TARGET, "Current selected GPU pool '{}' supports the new miner type '{miner:?}', no pool switch needed", current_pool_content.pool_name);
-=======
         if !*ConfigPools::content().await.gpu_pool_enabled() {
             let _unused =
                 ConfigPools::update_field(ConfigPoolsContent::set_gpu_pool_enabled, true).await;
             EventsEmitter::emit_pools_config_loaded(&ConfigPools::content().await.clone()).await;
         }
 
-        if current_selected_pool.is_miner_algorithms_supported(&miner) {
-            info!(target: LOG_TARGET, "Current selected GPU pool '{}' supports the new miner type '{miner:?}', no pool switch needed", current_selected_pool.name());
->>>>>>> 90d7d20a
+        if miner.is_pool_supported(&current_pool_content.pool_type) {
+            info!(target: LOG_TARGET, "Current selected GPU pool '{}' supports the new miner type '{miner:?}', no pool switch needed", current_pool_content.pool_name);
         } else {
             info!(target: LOG_TARGET, "Current selected GPU pool '{}' does not support the new miner type '{miner:?}', switching to default pool for that miner", current_pool_content.pool_name);
             if let Some(default_miner_pool) = miner.default_pool() {
