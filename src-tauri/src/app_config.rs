use std::{path::PathBuf, time::SystemTime};
use sys_locale::get_locale;

use anyhow::anyhow;
use log::{debug, info, warn};
use serde::{Deserialize, Serialize};
use tari_common::configuration::Network;
use tokio::fs;

use crate::{consts::DEFAULT_MONERO_ADDRESS, internal_wallet::generate_password};

const LOG_TARGET: &str = "tari::universe::app_config";

#[derive(Debug, Clone, Serialize, Deserialize)]
#[allow(clippy::struct_excessive_bools)]
pub struct AppConfigFromFile {
    #[serde(default = "default_version")]
    version: u32,
    #[serde(default = "default_mode")]
    mode: String,
    #[serde(default = "default_display_mode")]
    display_mode: String,
    #[serde(default = "default_true")]
    auto_mining: bool,
    #[serde(default = "default_true")]
    mine_on_app_start: bool,
    #[serde(default = "default_true")]
    p2pool_enabled: bool,
    #[serde(default = "default_system_time")]
    last_binaries_update_timestamp: SystemTime,
    #[serde(default = "default_false")]
    allow_telemetry: bool,
    #[serde(default = "default_anon_id")]
    anon_id: String,
    #[serde(default = "default_monero_address")]
    monero_address: String,
    #[serde(default = "default_true")]
    gpu_mining_enabled: bool,
    #[serde(default = "default_true")]
    cpu_mining_enabled: bool,
    #[serde(default = "default_false")]
    has_system_language_been_proposed: bool,
    #[serde(default = "default_false")]
    should_always_use_system_language: bool,
    #[serde(default = "default_false")]
    should_auto_launch: bool,
    #[serde(default = "default_application_language")]
    application_language: String,
    #[serde(default = "default_true")]
    airdrop_ui_enabled: bool,
    #[serde(default = "default_true")]
    use_tor: bool,
    #[serde(default = "default_false")]
    paper_wallet_enabled: bool,
    #[serde(default = "default_false")]
    reset_earnings: bool,
    eco_mode_cpu_threads: Option<isize>,
    ludicrous_mode_cpu_threads: Option<isize>,
    eco_mode_cpu_options: Vec<String>,
    ludicrous_mode_cpu_options: Vec<String>,
    custom_mode_cpu_options: Vec<String>,
    #[serde(default = "default_false")]
    mmproxy_use_monero_fail: bool,
    #[serde(default = "default_monero_nodes")]
    mmproxy_monero_nodes: Vec<String>,
    #[serde(default = "default_custom_max_cpu_usage")]
    custom_max_cpu_usage: Option<isize>,
    #[serde(default = "default_custom_max_gpu_usage")]
    custom_max_gpu_usage: Option<isize>,
    #[serde(default = "default_false")]
    auto_update: bool,
    #[serde(default = "default_false")]
    custom_power_levels_enabled: bool,
}

impl Default for AppConfigFromFile {
    fn default() -> Self {
        Self {
            version: default_version(),
            mode: default_mode(),
            display_mode: default_display_mode(),
            auto_mining: true,
            mine_on_app_start: true,
            p2pool_enabled: true,
            last_binaries_update_timestamp: default_system_time(),
            allow_telemetry: false,
            anon_id: default_anon_id(),
            monero_address: default_monero_address(),
            gpu_mining_enabled: true,
            cpu_mining_enabled: true,
            has_system_language_been_proposed: false,
            should_always_use_system_language: false,
            should_auto_launch: false,
            application_language: default_application_language(),
            custom_max_cpu_usage: None,
            custom_max_gpu_usage: None,
            airdrop_ui_enabled: true,
            paper_wallet_enabled: false,
            use_tor: true,
            eco_mode_cpu_options: Vec::new(),
            ludicrous_mode_cpu_options: Vec::new(),
            custom_mode_cpu_options: Vec::new(),
            eco_mode_cpu_threads: None,
            ludicrous_mode_cpu_threads: None,
            mmproxy_monero_nodes: vec!["https://xmr-01.tari.com".to_string()],
            mmproxy_use_monero_fail: false,
            auto_update: false,
            reset_earnings: false,
            custom_power_levels_enabled: false,
        }
    }
}

#[derive(Debug, Clone, Copy, Serialize, Deserialize, PartialEq)]
pub enum DisplayMode {
    System,
    Dark,
    Light,
}

impl DisplayMode {
    pub fn from_str(s: &str) -> Option<DisplayMode> {
        match s {
            "system" => Some(DisplayMode::System),
            "dark" => Some(DisplayMode::Dark),
            "light" => Some(DisplayMode::Light),
            _ => None,
        }
    }

    pub fn to_str(t: DisplayMode) -> String {
        match t {
            DisplayMode::System => String::from("system"),
            DisplayMode::Dark => String::from("dark"),
            DisplayMode::Light => String::from("light"),
        }
    }
}

#[derive(Debug, Clone, Copy, Serialize, Deserialize, PartialEq)]
pub enum MiningMode {
    Eco,
    Ludicrous,
    Custom,
}

impl MiningMode {
    pub fn from_str(s: &str) -> Option<MiningMode> {
        match s {
            "Eco" => Some(MiningMode::Eco),
            "Ludicrous" => Some(MiningMode::Ludicrous),
            "Custom" => Some(MiningMode::Custom),
            _ => None,
        }
    }

    pub fn to_str(m: MiningMode) -> String {
        match m {
            MiningMode::Eco => String::from("Eco"),
            MiningMode::Ludicrous => String::from("Ludicrous"),
            MiningMode::Custom => String::from("Custom"),
        }
    }
}

#[allow(clippy::struct_excessive_bools)]
#[derive(Debug, Clone, Serialize, Deserialize)]
pub(crate) struct AppConfig {
    config_version: u32,
    config_file: Option<PathBuf>,
    mode: MiningMode,
    display_mode: DisplayMode,
    auto_mining: bool,
    mine_on_app_start: bool,
    p2pool_enabled: bool,
    last_binaries_update_timestamp: SystemTime,
    allow_telemetry: bool,
    anon_id: String,
    monero_address: String,
    gpu_mining_enabled: bool,
    cpu_mining_enabled: bool,
    has_system_language_been_proposed: bool,
    should_always_use_system_language: bool,
    should_auto_launch: bool,
    application_language: String,
    airdrop_ui_enabled: bool,
    paper_wallet_enabled: bool,
    use_tor: bool,
    reset_earnings: bool,
    eco_mode_cpu_threads: Option<isize>,
    ludicrous_mode_cpu_threads: Option<isize>,
    eco_mode_cpu_options: Vec<String>,
    ludicrous_mode_cpu_options: Vec<String>,
    custom_mode_cpu_options: Vec<String>,
    mmproxy_use_monero_fail: bool,
    mmproxy_monero_nodes: Vec<String>,
    custom_max_cpu_usage: Option<isize>,
    custom_max_gpu_usage: Option<isize>,
    auto_update: bool,
    custom_power_levels_enabled: bool,
}

impl AppConfig {
    pub fn new() -> Self {
        Self {
            config_version: default_version(),
            config_file: None,
            mode: MiningMode::Eco,
            display_mode: DisplayMode::Light,
            auto_mining: true,
            mine_on_app_start: true,
            p2pool_enabled: true,
            last_binaries_update_timestamp: default_system_time(),
            allow_telemetry: true,
            anon_id: generate_password(20),
            monero_address: DEFAULT_MONERO_ADDRESS.to_string(),
            gpu_mining_enabled: true,
            cpu_mining_enabled: true,
            has_system_language_been_proposed: false,
            should_always_use_system_language: false,
            should_auto_launch: false,
            application_language: default_application_language(),
            airdrop_ui_enabled: true,
            use_tor: true,
            custom_max_cpu_usage: None,
            custom_max_gpu_usage: None,
            paper_wallet_enabled: false,
            reset_earnings: false,
            eco_mode_cpu_options: Vec::new(),
            ludicrous_mode_cpu_options: Vec::new(),
            custom_mode_cpu_options: Vec::new(),
            eco_mode_cpu_threads: None,
            ludicrous_mode_cpu_threads: None,
            mmproxy_use_monero_fail: false,
            mmproxy_monero_nodes: vec!["https://xmr-01.tari.com".to_string()],
            auto_update: false,
            custom_power_levels_enabled: false,
        }
    }

    pub async fn load_or_create(&mut self, config_path: PathBuf) -> Result<(), anyhow::Error> {
        let file: PathBuf = config_path.join("app_config.json");
        self.config_file = Some(file.clone());

        if file.exists() {
            debug!(target: LOG_TARGET, "Loading app config from file: {:?}", file);
            let config = fs::read_to_string(&file).await?;
            self.apply_loaded_config(config);
        } else {
            info!(target: LOG_TARGET, "App config does not exist or is corrupt. Creating new one");
        }
        self.update_config_file().await?;
        Ok(())
    }

    pub fn apply_loaded_config(&mut self, config: String) {
        match serde_json::from_str::<AppConfigFromFile>(&config) {
            Ok(config) => {
                debug!("Loaded config from file {:?}", config);
                self.config_version = config.version;
                self.mode = MiningMode::from_str(&config.mode).unwrap_or(MiningMode::Eco);
                if Network::get_current_or_user_setting_or_default() == Network::Esmeralda {
                    self.display_mode =
                        DisplayMode::from_str(&config.display_mode).unwrap_or(DisplayMode::Light);
                } else {
                    self.display_mode = DisplayMode::Light;
                }
                self.auto_mining = config.auto_mining;
                self.mine_on_app_start = config.mine_on_app_start;
                self.p2pool_enabled = config.p2pool_enabled;
                self.last_binaries_update_timestamp = config.last_binaries_update_timestamp;
                self.allow_telemetry = config.allow_telemetry;
                self.anon_id = config.anon_id;
                self.monero_address = config.monero_address;
                self.gpu_mining_enabled = config.gpu_mining_enabled;
                self.cpu_mining_enabled = config.cpu_mining_enabled;
                self.has_system_language_been_proposed = config.has_system_language_been_proposed;
                self.should_always_use_system_language = config.should_always_use_system_language;
                self.should_auto_launch = config.should_auto_launch;
                self.application_language = config.application_language;
                self.airdrop_ui_enabled = config.airdrop_ui_enabled;
                self.use_tor = config.use_tor;
                self.paper_wallet_enabled = config.paper_wallet_enabled;
                self.eco_mode_cpu_options = config.eco_mode_cpu_options;
                self.eco_mode_cpu_threads = config.eco_mode_cpu_threads;
                self.ludicrous_mode_cpu_options = config.ludicrous_mode_cpu_options;
                self.ludicrous_mode_cpu_threads = config.ludicrous_mode_cpu_threads;
                self.custom_mode_cpu_options = config.custom_mode_cpu_options;
                self.mmproxy_monero_nodes = config.mmproxy_monero_nodes;
                self.mmproxy_use_monero_fail = config.mmproxy_use_monero_fail;
                self.custom_max_cpu_usage = config.custom_max_cpu_usage;
                self.custom_max_gpu_usage = config.custom_max_gpu_usage;
                self.auto_update = config.auto_update;
<<<<<<< HEAD
                self.reset_earnings = config.reset_earnings;
                self.custom_power_levels_enabled = config.custom_power_levels_enabled;
=======
                if Network::get_current_or_user_setting_or_default() == Network::Esmeralda {
                    self.reset_earnings = config.reset_earnings;
                } else {
                    self.reset_earnings = false;
                }
>>>>>>> 3cedf99c
            }
            Err(e) => {
                warn!(target: LOG_TARGET, "Failed to parse app config: {}", e.to_string());
            }
        }

        // Migrate
        if self.config_version <= 6 {
            // Change the default value of p2pool_enabled to false in version 7
            self.config_version = 7;
            self.p2pool_enabled = true;
        }
        if self.config_version <= 7 {
            self.config_version = 8;
            self.airdrop_ui_enabled = true;
        }
        if self.config_version <= 8 {
            self.config_version = 9;
            self.mine_on_app_start = true;
        }
    }

    pub fn mmproxy_monero_nodes(&self) -> &Vec<String> {
        &self.mmproxy_monero_nodes
    }

    pub fn mmproxy_use_monero_fail(&self) -> bool {
        self.mmproxy_use_monero_fail
    }

    pub fn eco_mode_cpu_options(&self) -> &Vec<String> {
        &self.eco_mode_cpu_options
    }

    pub fn ludicrous_mode_cpu_options(&self) -> &Vec<String> {
        &self.ludicrous_mode_cpu_options
    }

    pub fn custom_mode_cpu_options(&self) -> &Vec<String> {
        &self.custom_mode_cpu_options
    }

    pub fn eco_mode_cpu_threads(&self) -> Option<isize> {
        self.eco_mode_cpu_threads
    }

    pub fn ludicrous_mode_cpu_threads(&self) -> Option<isize> {
        self.ludicrous_mode_cpu_threads
    }

    pub fn anon_id(&self) -> &str {
        &self.anon_id
    }

    pub async fn set_mode(
        &mut self,
        mode: String,
        custom_max_cpu_usage: Option<isize>,
        custom_max_gpu_usage: Option<isize>,
    ) -> Result<(), anyhow::Error> {
        let new_mode = match mode.as_str() {
            "Eco" => MiningMode::Eco,
            "Ludicrous" => MiningMode::Ludicrous,
            "Custom" => MiningMode::Custom,
            _ => return Err(anyhow!("Invalid mode")),
        };
        self.mode = new_mode;
        self.update_config_file().await?;
        if let Some(custom_max_cpu_usage) = custom_max_cpu_usage {
            self.set_max_cpu_usage(custom_max_cpu_usage).await?;
        }
        if let Some(custom_max_gpu_usage) = custom_max_gpu_usage {
            self.set_max_gpu_usage(custom_max_gpu_usage).await?;
        }
        Ok(())
    }
    pub async fn set_display_mode(&mut self, display_mode: String) -> Result<(), anyhow::Error> {
        let new_display_mode = match display_mode.as_str() {
            "system" => DisplayMode::System,
            "dark" => DisplayMode::Dark,
            "light" => DisplayMode::Light,
            _ => return Err(anyhow!("Invalid display_mode")),
        };
        self.display_mode = new_display_mode;
        self.update_config_file().await?;
        Ok(())
    }

    pub fn mode(&self) -> MiningMode {
        self.mode
    }

    pub fn custom_gpu_usage(&self) -> Option<isize> {
        self.custom_max_cpu_usage
    }

    pub async fn set_max_gpu_usage(
        &mut self,
        custom_max_gpu_usage: isize,
    ) -> Result<(), anyhow::Error> {
        self.custom_max_gpu_usage = Some(custom_max_gpu_usage);
        self.update_config_file().await?;
        Ok(())
    }

    pub fn custom_cpu_usage(&self) -> Option<isize> {
        self.custom_max_cpu_usage
    }

    pub async fn set_max_cpu_usage(
        &mut self,
        custom_max_cpu_usage: isize,
    ) -> Result<(), anyhow::Error> {
        self.custom_max_cpu_usage = Some(custom_max_cpu_usage);
        self.update_config_file().await?;
        Ok(())
    }

    pub async fn set_cpu_mining_enabled(&mut self, enabled: bool) -> Result<bool, anyhow::Error> {
        self.cpu_mining_enabled = enabled;
        self.update_config_file().await?;
        Ok(self.cpu_mining_enabled)
    }

    pub async fn set_gpu_mining_enabled(&mut self, enabled: bool) -> Result<bool, anyhow::Error> {
        self.gpu_mining_enabled = enabled;
        self.update_config_file().await?;
        Ok(self.gpu_mining_enabled)
    }

    pub fn cpu_mining_enabled(&self) -> bool {
        self.cpu_mining_enabled
    }

    pub fn gpu_mining_enabled(&self) -> bool {
        self.gpu_mining_enabled
    }

    pub fn p2pool_enabled(&self) -> bool {
        self.p2pool_enabled
    }

    pub async fn set_p2pool_enabled(&mut self, p2pool_enabled: bool) -> Result<(), anyhow::Error> {
        self.p2pool_enabled = p2pool_enabled;
        self.update_config_file().await?;
        Ok(())
    }

    pub fn auto_mining(&self) -> bool {
        self.auto_mining
    }

    // pub async fn set_airdrop_ui_enabled(&mut self, airdrop_ui_enabled: bool) -> Result<(), anyhow::Error> {
    //     self.airdrop_ui_enabled = airdrop_ui_enabled;
    //     self.update_config_file().await?;
    //     Ok(())
    // }

    pub fn should_auto_launch(&self) -> bool {
        self.should_auto_launch
    }

    pub async fn set_should_auto_launch(
        &mut self,
        should_auto_launch: bool,
    ) -> Result<(), anyhow::Error> {
        self.should_auto_launch = should_auto_launch;
        self.update_config_file().await?;
        Ok(())
    }

    pub async fn set_mine_on_app_start(
        &mut self,
        mine_on_app_start: bool,
    ) -> Result<(), anyhow::Error> {
        self.mine_on_app_start = mine_on_app_start;
        self.update_config_file().await?;
        Ok(())
    }

    pub async fn set_allow_telemetry(
        &mut self,
        allow_telemetry: bool,
    ) -> Result<(), anyhow::Error> {
        self.allow_telemetry = allow_telemetry;
        self.update_config_file().await?;
        Ok(())
    }

    pub fn allow_telemetry(&self) -> bool {
        self.allow_telemetry
    }
    pub fn monero_address(&self) -> &str {
        &self.monero_address
    }

    pub async fn set_monero_address(&mut self, address: String) -> Result<(), anyhow::Error> {
        self.monero_address = address;
        self.update_config_file().await?;
        Ok(())
    }

    pub fn last_binaries_update_timestamp(&self) -> SystemTime {
        self.last_binaries_update_timestamp
    }

    pub async fn set_last_binaries_update_timestamp(
        &mut self,
        timestamp: SystemTime,
    ) -> Result<(), anyhow::Error> {
        self.last_binaries_update_timestamp = timestamp;
        self.update_config_file().await?;
        Ok(())
    }

    pub fn application_language(&self) -> &str {
        &self.application_language
    }

    pub async fn set_application_language(
        &mut self,
        language: String,
    ) -> Result<(), anyhow::Error> {
        self.application_language = language;
        self.update_config_file().await?;
        Ok(())
    }

    pub async fn set_should_always_use_system_language(
        &mut self,
        should_always_use_system_language: bool,
    ) -> Result<(), anyhow::Error> {
        self.should_always_use_system_language = should_always_use_system_language;
        self.update_config_file().await?;
        Ok(())
    }

    pub async fn propose_system_language(&mut self) -> Result<(), anyhow::Error> {
        if self.has_system_language_been_proposed | !self.should_always_use_system_language {
            Ok(())
        } else {
            let system_language = get_locale().unwrap_or_else(|| String::from("en-US"));
            info!(target: LOG_TARGET, "Proposing system language: {}", system_language);
            self.application_language = system_language;
            self.has_system_language_been_proposed = true;
            self.update_config_file().await?;
            Ok(())
        }
    }

    pub fn use_tor(&self) -> bool {
        self.use_tor
    }

    pub async fn set_use_tor(&mut self, use_tor: bool) -> Result<(), anyhow::Error> {
        self.use_tor = use_tor;
        self.update_config_file().await?;
        Ok(())
    }

    pub async fn set_auto_update(&mut self, auto_update: bool) -> Result<(), anyhow::Error> {
        self.auto_update = auto_update;
        self.update_config_file().await?;
        Ok(())
    }

    pub async fn set_monerod_config(
        &mut self,
        use_monero_fail: bool,
        monero_nodes: Vec<String>,
    ) -> Result<(), anyhow::Error> {
        self.mmproxy_use_monero_fail = use_monero_fail;
        self.mmproxy_monero_nodes = monero_nodes;
        self.update_config_file().await?;
        Ok(())
    }

    // Allow needless update because in future there may be fields that are
    // missing
    #[allow(clippy::needless_update)]
    pub async fn update_config_file(&mut self) -> Result<(), anyhow::Error> {
        let file = self
            .config_file
            .clone()
            .ok_or_else(|| anyhow!("Config file not set"))?;

        let config = &AppConfigFromFile {
            version: self.config_version,
            mode: MiningMode::to_str(self.mode),
            display_mode: DisplayMode::to_str(self.display_mode),
            auto_mining: self.auto_mining,
            mine_on_app_start: self.mine_on_app_start,
            p2pool_enabled: self.p2pool_enabled,
            last_binaries_update_timestamp: self.last_binaries_update_timestamp,
            allow_telemetry: self.allow_telemetry,
            anon_id: self.anon_id.clone(),
            monero_address: self.monero_address.clone(),
            gpu_mining_enabled: self.gpu_mining_enabled,
            cpu_mining_enabled: self.cpu_mining_enabled,
            has_system_language_been_proposed: self.has_system_language_been_proposed,
            should_always_use_system_language: self.should_always_use_system_language,
            should_auto_launch: self.should_auto_launch,
            application_language: self.application_language.clone(),
            airdrop_ui_enabled: self.airdrop_ui_enabled,
            paper_wallet_enabled: self.paper_wallet_enabled,
            custom_max_cpu_usage: self.custom_max_cpu_usage,
            custom_max_gpu_usage: self.custom_max_gpu_usage,
            use_tor: self.use_tor,
            reset_earnings: self.reset_earnings,
            eco_mode_cpu_options: self.eco_mode_cpu_options.clone(),
            ludicrous_mode_cpu_options: self.ludicrous_mode_cpu_options.clone(),
            custom_mode_cpu_options: self.custom_mode_cpu_options.clone(),
            eco_mode_cpu_threads: self.eco_mode_cpu_threads,
            ludicrous_mode_cpu_threads: self.ludicrous_mode_cpu_threads,
            mmproxy_monero_nodes: self.mmproxy_monero_nodes.clone(),
            mmproxy_use_monero_fail: self.mmproxy_use_monero_fail,
            auto_update: self.auto_update,
            custom_power_levels_enabled: self.custom_power_levels_enabled,
        };
        let config = serde_json::to_string(config)?;
        debug!(target: LOG_TARGET, "Updating config file: {:?} {:?}", file, self.clone());
        fs::write(file, config).await?;

        Ok(())
    }
}

fn default_version() -> u32 {
    9
}

fn default_custom_max_cpu_usage() -> Option<isize> {
    None
}

fn default_custom_max_gpu_usage() -> Option<isize> {
    None
}

fn default_mode() -> String {
    "Eco".to_string()
}

fn default_display_mode() -> String {
    "light".to_string()
}

fn default_false() -> bool {
    false
}

fn default_true() -> bool {
    true
}

fn default_anon_id() -> String {
    generate_password(20)
}

fn default_system_time() -> SystemTime {
    SystemTime::UNIX_EPOCH
}

fn default_monero_address() -> String {
    DEFAULT_MONERO_ADDRESS.to_string()
}

fn default_application_language() -> String {
    "en".to_string()
}

fn default_monero_nodes() -> Vec<String> {
    vec!["https://xmr-01.tari.com".to_string()]
}<|MERGE_RESOLUTION|>--- conflicted
+++ resolved
@@ -291,16 +291,13 @@
                 self.custom_max_cpu_usage = config.custom_max_cpu_usage;
                 self.custom_max_gpu_usage = config.custom_max_gpu_usage;
                 self.auto_update = config.auto_update;
-<<<<<<< HEAD
                 self.reset_earnings = config.reset_earnings;
                 self.custom_power_levels_enabled = config.custom_power_levels_enabled;
-=======
                 if Network::get_current_or_user_setting_or_default() == Network::Esmeralda {
                     self.reset_earnings = config.reset_earnings;
                 } else {
                     self.reset_earnings = false;
                 }
->>>>>>> 3cedf99c
             }
             Err(e) => {
                 warn!(target: LOG_TARGET, "Failed to parse app config: {}", e.to_string());
