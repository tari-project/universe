use crate::credential_manager::{Credential, KEYRING_ACCESSED};
use std::{path::PathBuf, time::SystemTime};
use sys_locale::get_locale;

use crate::credential_manager::CredentialManager;
use crate::{consts::DEFAULT_MONERO_ADDRESS, internal_wallet::generate_password};
use anyhow::anyhow;
use log::{debug, info, warn};
use monero_address_creator::network::Mainnet;
use monero_address_creator::Seed as MoneroSeed;
use serde::{Deserialize, Serialize};
use tari_common::configuration::Network;
use tokio::fs;

const LOG_TARGET: &str = "tari::universe::app_config";

#[derive(Debug, Clone, Serialize, Deserialize)]
#[allow(clippy::struct_excessive_bools)]
pub struct AppConfigFromFile {
    #[serde(default = "default_version")]
    version: u32,
    #[serde(default = "default_mode")]
    mode: String,
    #[serde(default = "default_display_mode")]
    display_mode: String,
    #[serde(default = "default_true")]
    mine_on_app_start: bool,
    #[serde(default = "default_true")]
    p2pool_enabled: bool,
    #[serde(default = "default_system_time")]
    last_binaries_update_timestamp: SystemTime,
    #[serde(default = "default_false")]
    allow_telemetry: bool,
    #[serde(default = "default_anon_id")]
    anon_id: String,
    #[serde(default = "default_monero_address")]
    monero_address: String,
    #[serde(default = "default_false")]
    monero_address_is_generated: bool,
    #[serde(default = "default_true")]
    gpu_mining_enabled: bool,
    #[serde(default = "default_true")]
    cpu_mining_enabled: bool,
    #[serde(default = "default_false")]
    has_system_language_been_proposed: bool,
    #[serde(default = "default_false")]
    should_always_use_system_language: bool,
    #[serde(default = "default_false")]
    should_auto_launch: bool,
    #[serde(default = "default_application_language")]
    application_language: String,
    #[serde(default = "default_true")]
    use_tor: bool,
    #[serde(default = "default_true")]
    paper_wallet_enabled: bool,
    #[serde(default = "default_false")]
    reset_earnings: bool,
    eco_mode_cpu_threads: Option<u32>,
    ludicrous_mode_cpu_threads: Option<u32>,
    #[serde(default = "default_vec_string")]
    eco_mode_cpu_options: Vec<String>,
    #[serde(default = "default_vec_string")]
    ludicrous_mode_cpu_options: Vec<String>,
    #[serde(default = "default_vec_string")]
    custom_mode_cpu_options: Vec<String>,
    #[serde(default = "default_false")]
    mmproxy_use_monero_fail: bool,
    #[serde(default = "default_monero_nodes")]
    mmproxy_monero_nodes: Vec<String>,
    #[serde(default = "default_custom_max_cpu_usage")]
    custom_max_cpu_usage: Option<u32>,
    #[serde(default = "default_custom_max_gpu_usage")]
    custom_max_gpu_usage: Option<Vec<GpuThreads>>,
    #[serde(default = "default_true")]
    auto_update: bool,
    #[serde(default = "default_false")]
    keyring_accessed: bool,
    #[serde(default = "default_true")]
    custom_power_levels_enabled: bool,
    #[serde(default = "default_true")]
    sharing_enabled: bool,
    #[serde(default = "default_true")]
    visual_mode: bool,
}

impl Default for AppConfigFromFile {
    fn default() -> Self {
        Self {
            version: default_version(),
            mode: default_mode(),
            display_mode: default_display_mode(),
            mine_on_app_start: true,
            p2pool_enabled: true,
            last_binaries_update_timestamp: default_system_time(),
            allow_telemetry: false,
            anon_id: default_anon_id(),
            monero_address: default_monero_address(),
            monero_address_is_generated: false,
            gpu_mining_enabled: true,
            cpu_mining_enabled: true,
            has_system_language_been_proposed: false,
            should_always_use_system_language: false,
            should_auto_launch: false,
            application_language: default_application_language(),
            custom_max_cpu_usage: None,
            custom_max_gpu_usage: Some(vec![]),
            paper_wallet_enabled: true,
            use_tor: true,
            eco_mode_cpu_options: Vec::new(),
            ludicrous_mode_cpu_options: Vec::new(),
            custom_mode_cpu_options: Vec::new(),
            eco_mode_cpu_threads: None,
            ludicrous_mode_cpu_threads: None,
            mmproxy_monero_nodes: vec!["https://xmr-01.tari.com".to_string()],
            mmproxy_use_monero_fail: false,
            keyring_accessed: false,
            auto_update: true,
            reset_earnings: false,
            custom_power_levels_enabled: true,
            sharing_enabled: true,
            visual_mode: true,
        }
    }
}

#[derive(Debug, Clone, Copy, Serialize, Deserialize, PartialEq)]
pub enum DisplayMode {
    System,
    Dark,
    Light,
}

impl DisplayMode {
    pub fn from_str(s: &str) -> Option<DisplayMode> {
        match s {
            "system" => Some(DisplayMode::System),
            "dark" => Some(DisplayMode::Dark),
            "light" => Some(DisplayMode::Light),
            _ => None,
        }
    }

    pub fn to_str(t: DisplayMode) -> String {
        match t {
            DisplayMode::System => String::from("system"),
            DisplayMode::Dark => String::from("dark"),
            DisplayMode::Light => String::from("light"),
        }
    }
}

#[derive(Debug, Clone, Copy, Serialize, Deserialize, PartialEq)]
pub enum MiningMode {
    Eco,
    Ludicrous,
    Custom,
}

impl MiningMode {
    pub fn from_str(s: &str) -> Option<MiningMode> {
        match s {
            "Eco" => Some(MiningMode::Eco),
            "Ludicrous" => Some(MiningMode::Ludicrous),
            "Custom" => Some(MiningMode::Custom),
            _ => None,
        }
    }

    pub fn to_str(m: MiningMode) -> String {
        match m {
            MiningMode::Eco => String::from("Eco"),
            MiningMode::Ludicrous => String::from("Ludicrous"),
            MiningMode::Custom => String::from("Custom"),
        }
    }
}

#[derive(Debug, Serialize, Deserialize, Clone)]
pub struct GpuThreads {
    pub gpu_name: String,
    pub max_gpu_threads: u32,
}

#[allow(clippy::struct_excessive_bools)]
#[derive(Debug, Clone, Serialize, Deserialize)]
pub(crate) struct AppConfig {
    config_version: u32,
    config_file: Option<PathBuf>,
    mode: MiningMode,
    display_mode: DisplayMode,
    auto_mining: bool,
    mine_on_app_start: bool,
    p2pool_enabled: bool,
    last_binaries_update_timestamp: SystemTime,
    allow_telemetry: bool,
    anon_id: String,
    monero_address: String,
    monero_address_is_generated: bool,
    gpu_mining_enabled: bool,
    cpu_mining_enabled: bool,
    has_system_language_been_proposed: bool,
    should_always_use_system_language: bool,
    should_auto_launch: bool,
    application_language: String,
    paper_wallet_enabled: bool,
    use_tor: bool,
    reset_earnings: bool,
    eco_mode_cpu_threads: Option<u32>,
    ludicrous_mode_cpu_threads: Option<u32>,
    eco_mode_cpu_options: Vec<String>,
    ludicrous_mode_cpu_options: Vec<String>,
    custom_mode_cpu_options: Vec<String>,
    mmproxy_use_monero_fail: bool,
    mmproxy_monero_nodes: Vec<String>,
    custom_max_cpu_usage: Option<u32>,
    custom_max_gpu_usage: Vec<GpuThreads>,
    auto_update: bool,
    keyring_accessed: bool,
    custom_power_levels_enabled: bool,
    sharing_enabled: bool,
    visual_mode: bool,
}

impl AppConfig {
    pub fn new() -> Self {
        Self {
            config_version: default_version(),
            config_file: None,
            mode: MiningMode::Eco,
            display_mode: DisplayMode::Light,
            auto_mining: true,
            mine_on_app_start: true,
            p2pool_enabled: true,
            last_binaries_update_timestamp: default_system_time(),
            allow_telemetry: true,
            anon_id: generate_password(20),
            monero_address: default_monero_address(),
            monero_address_is_generated: false,
            gpu_mining_enabled: true,
            cpu_mining_enabled: true,
            has_system_language_been_proposed: false,
            should_always_use_system_language: false,
            should_auto_launch: false,
            application_language: default_application_language(),
            use_tor: true,
            custom_max_cpu_usage: None,
            custom_max_gpu_usage: vec![],
            paper_wallet_enabled: true,
            reset_earnings: false,
            eco_mode_cpu_options: Vec::new(),
            ludicrous_mode_cpu_options: Vec::new(),
            custom_mode_cpu_options: Vec::new(),
            eco_mode_cpu_threads: None,
            ludicrous_mode_cpu_threads: None,
            mmproxy_use_monero_fail: false,
            mmproxy_monero_nodes: vec!["https://xmr-01.tari.com".to_string()],
            custom_power_levels_enabled: true,
            auto_update: true,
            sharing_enabled: true,
            visual_mode: true,
            keyring_accessed: false,
        }
    }

    pub async fn load_or_create(&mut self, config_path: PathBuf) -> Result<(), anyhow::Error> {
        let file: PathBuf = config_path.join("app_config.json");
        self.config_file = Some(file.clone());

        if file.exists() {
            debug!(target: LOG_TARGET, "Loading app config from file: {:?}", file);
            let config = fs::read_to_string(&file).await?;
            self.apply_loaded_config(config);
        } else {
            info!(target: LOG_TARGET, "App config does not exist or is corrupt. Creating new one");
            if let Ok(address) = create_monereo_address(config_path).await {
                self.monero_address = address;
                self.monero_address_is_generated = true;
            }
        }
        self.update_config_file().await?;
        Ok(())
    }

    pub fn apply_loaded_config(&mut self, config: String) {
        match serde_json::from_str::<AppConfigFromFile>(&config) {
            Ok(config) => {
                debug!("Loaded config from file {:?}", config);
                self.config_version = config.version;
                self.mode = MiningMode::from_str(&config.mode).unwrap_or(MiningMode::Eco);
                if Network::get_current_or_user_setting_or_default() == Network::Esmeralda {
                    self.display_mode =
                        DisplayMode::from_str(&config.display_mode).unwrap_or(DisplayMode::Light);
                } else {
                    self.display_mode = DisplayMode::Light;
                }
                self.mine_on_app_start = config.mine_on_app_start;
                self.p2pool_enabled = config.p2pool_enabled;
                self.last_binaries_update_timestamp = config.last_binaries_update_timestamp;
                self.allow_telemetry = config.allow_telemetry;
                self.anon_id = config.anon_id;
                self.monero_address = config.monero_address;
                self.monero_address_is_generated = config.monero_address_is_generated;
                self.gpu_mining_enabled = config.gpu_mining_enabled;
                self.cpu_mining_enabled = config.cpu_mining_enabled;
                self.has_system_language_been_proposed = config.has_system_language_been_proposed;
                self.should_always_use_system_language = config.should_always_use_system_language;
                self.should_auto_launch = config.should_auto_launch;
                self.application_language = config.application_language;
                self.use_tor = config.use_tor;
                self.paper_wallet_enabled = config.paper_wallet_enabled;
                self.eco_mode_cpu_options = config.eco_mode_cpu_options;
                self.eco_mode_cpu_threads = config.eco_mode_cpu_threads;
                self.ludicrous_mode_cpu_options = config.ludicrous_mode_cpu_options;
                self.ludicrous_mode_cpu_threads = config.ludicrous_mode_cpu_threads;
                self.custom_mode_cpu_options = config.custom_mode_cpu_options;
                self.mmproxy_monero_nodes = config.mmproxy_monero_nodes;
                self.mmproxy_use_monero_fail = config.mmproxy_use_monero_fail;
                self.custom_max_cpu_usage = config.custom_max_cpu_usage;
                self.custom_max_gpu_usage = config.custom_max_gpu_usage.unwrap_or(vec![]);
                self.auto_update = config.auto_update;
                self.reset_earnings = config.reset_earnings;
                self.custom_power_levels_enabled = config.custom_power_levels_enabled;
                if Network::get_current_or_user_setting_or_default() == Network::Esmeralda {
                    self.reset_earnings = config.reset_earnings;
                } else {
                    self.reset_earnings = false;
                }
                self.sharing_enabled = config.sharing_enabled;
                self.visual_mode = config.visual_mode;

                KEYRING_ACCESSED.store(
                    config.keyring_accessed,
                    std::sync::atomic::Ordering::Relaxed,
                );
            }
            Err(e) => {
                warn!(target: LOG_TARGET, "Failed to parse app config: {}", e.to_string());
            }
        }

        // Migrate
        if self.config_version <= 6 {
            // Change the default value of p2pool_enabled to false in version 7
            self.config_version = 7;
            self.p2pool_enabled = true;
        }
        if self.config_version <= 7 {
            self.config_version = 8;
        }
        if self.config_version <= 8 {
            self.config_version = 9;
            self.mine_on_app_start = true;
        }

        if self.config_version <= 9 {
            self.auto_update = true;
            self.config_version = 10;
        }

        if self.config_version <= 10 {
            self.custom_power_levels_enabled = true;
            self.sharing_enabled = true;
            self.config_version = 11;
        }

        if self.config_version <= 11 {
            self.visual_mode = true;
            self.config_version = 12;
        }

        if self.config_version <= 12 {
            self.paper_wallet_enabled = true;
            self.config_version = 13;
        }
    }

    pub fn mmproxy_monero_nodes(&self) -> &Vec<String> {
        &self.mmproxy_monero_nodes
    }

    pub fn mmproxy_use_monero_fail(&self) -> bool {
        self.mmproxy_use_monero_fail
    }

    pub fn eco_mode_cpu_options(&self) -> &Vec<String> {
        &self.eco_mode_cpu_options
    }

    pub fn ludicrous_mode_cpu_options(&self) -> &Vec<String> {
        &self.ludicrous_mode_cpu_options
    }

    pub fn custom_mode_cpu_options(&self) -> &Vec<String> {
        &self.custom_mode_cpu_options
    }

    pub fn eco_mode_cpu_threads(&self) -> Option<u32> {
        self.eco_mode_cpu_threads
    }

    pub fn ludicrous_mode_cpu_threads(&self) -> Option<u32> {
        self.ludicrous_mode_cpu_threads
    }

    pub fn anon_id(&self) -> &str {
        &self.anon_id
    }

    pub async fn set_mode(
        &mut self,
        mode: String,
        custom_max_cpu_usage: Option<u32>,
        custom_max_gpu_usage: Vec<GpuThreads>,
    ) -> Result<(), anyhow::Error> {
        let new_mode = match mode.as_str() {
            "Eco" => MiningMode::Eco,
            "Ludicrous" => MiningMode::Ludicrous,
            "Custom" => MiningMode::Custom,
            _ => return Err(anyhow!("Invalid mode")),
        };
        self.mode = new_mode;
        self.update_config_file().await?;
        if let Some(custom_max_cpu_usage) = custom_max_cpu_usage {
            self.set_max_cpu_usage(custom_max_cpu_usage).await?;
        };
        self.set_max_gpu_usage(custom_max_gpu_usage).await?;
        Ok(())
    }
    pub async fn set_display_mode(&mut self, display_mode: String) -> Result<(), anyhow::Error> {
        let new_display_mode = match display_mode.as_str() {
            "system" => DisplayMode::System,
            "dark" => DisplayMode::Dark,
            "light" => DisplayMode::Light,
            _ => return Err(anyhow!("Invalid display_mode")),
        };
        self.display_mode = new_display_mode;
        self.update_config_file().await?;
        Ok(())
    }

    pub fn mode(&self) -> MiningMode {
        self.mode
    }

    pub fn custom_gpu_usage(&self) -> Vec<GpuThreads> {
        self.custom_max_gpu_usage.clone()
    }

    pub async fn set_max_gpu_usage(
        &mut self,
        custom_max_gpu_usage: Vec<GpuThreads>,
    ) -> Result<(), anyhow::Error> {
        self.custom_max_gpu_usage = custom_max_gpu_usage.clone();
        self.update_config_file().await?;
        Ok(())
    }

    pub fn custom_cpu_usage(&self) -> Option<u32> {
        self.custom_max_cpu_usage
    }

    pub async fn set_max_cpu_usage(
        &mut self,
        custom_max_cpu_usage: u32,
    ) -> Result<(), anyhow::Error> {
        self.custom_max_cpu_usage = Some(custom_max_cpu_usage);
        self.update_config_file().await?;
        Ok(())
    }

    pub async fn set_cpu_mining_enabled(&mut self, enabled: bool) -> Result<bool, anyhow::Error> {
        self.cpu_mining_enabled = enabled;
        self.update_config_file().await?;
        Ok(self.cpu_mining_enabled)
    }

    pub async fn set_gpu_mining_enabled(&mut self, enabled: bool) -> Result<bool, anyhow::Error> {
        self.gpu_mining_enabled = enabled;
        self.update_config_file().await?;
        Ok(self.gpu_mining_enabled)
    }

    pub fn cpu_mining_enabled(&self) -> bool {
        self.cpu_mining_enabled
    }

    pub fn gpu_mining_enabled(&self) -> bool {
        self.gpu_mining_enabled
    }

    pub fn p2pool_enabled(&self) -> bool {
        self.p2pool_enabled
    }

    pub async fn set_p2pool_enabled(&mut self, p2pool_enabled: bool) -> Result<(), anyhow::Error> {
        self.p2pool_enabled = p2pool_enabled;
        self.update_config_file().await?;
        Ok(())
    }

    pub async fn set_visual_mode(&mut self, visual_mode: bool) -> Result<(), anyhow::Error> {
        self.visual_mode = visual_mode;
        self.update_config_file().await?;
        Ok(())
    }

    pub fn auto_mining(&self) -> bool {
        self.auto_mining
    }

    pub fn should_auto_launch(&self) -> bool {
        self.should_auto_launch
    }

    pub async fn set_should_auto_launch(
        &mut self,
        should_auto_launch: bool,
    ) -> Result<(), anyhow::Error> {
        self.should_auto_launch = should_auto_launch;
        self.update_config_file().await?;
        Ok(())
    }

    pub async fn set_mine_on_app_start(
        &mut self,
        mine_on_app_start: bool,
    ) -> Result<(), anyhow::Error> {
        self.mine_on_app_start = mine_on_app_start;
        self.update_config_file().await?;
        Ok(())
    }

    pub async fn set_allow_telemetry(
        &mut self,
        allow_telemetry: bool,
    ) -> Result<(), anyhow::Error> {
        self.allow_telemetry = allow_telemetry;
        self.update_config_file().await?;
        Ok(())
    }

    pub fn allow_telemetry(&self) -> bool {
        self.allow_telemetry
    }

    pub fn monero_address(&self) -> &str {
        &self.monero_address
    }

    pub async fn set_monero_address(&mut self, address: String) -> Result<(), anyhow::Error> {
        self.monero_address_is_generated = false;
        self.monero_address = address;
        self.update_config_file().await?;
        Ok(())
    }

    pub fn monero_address_is_generated(&self) -> bool {
        self.monero_address_is_generated
    }

    pub fn last_binaries_update_timestamp(&self) -> SystemTime {
        self.last_binaries_update_timestamp
    }

    pub async fn set_last_binaries_update_timestamp(
        &mut self,
        timestamp: SystemTime,
    ) -> Result<(), anyhow::Error> {
        self.last_binaries_update_timestamp = timestamp;
        self.update_config_file().await?;
        Ok(())
    }

    pub fn application_language(&self) -> &str {
        &self.application_language
    }

    pub async fn set_application_language(
        &mut self,
        language: String,
    ) -> Result<(), anyhow::Error> {
        self.application_language = language;
        self.update_config_file().await?;
        Ok(())
    }

    pub async fn set_should_always_use_system_language(
        &mut self,
        should_always_use_system_language: bool,
    ) -> Result<(), anyhow::Error> {
        self.should_always_use_system_language = should_always_use_system_language;
        self.update_config_file().await?;
        Ok(())
    }

    pub async fn propose_system_language(&mut self) -> Result<(), anyhow::Error> {
        if self.has_system_language_been_proposed | !self.should_always_use_system_language {
            Ok(())
        } else {
            let system_language = get_locale().unwrap_or_else(|| String::from("en-US"));
            info!(target: LOG_TARGET, "Proposing system language: {}", system_language);
            self.application_language = system_language;
            self.has_system_language_been_proposed = true;
            self.update_config_file().await?;
            Ok(())
        }
    }

    pub fn use_tor(&self) -> bool {
        self.use_tor
    }

    pub async fn set_use_tor(&mut self, use_tor: bool) -> Result<(), anyhow::Error> {
        self.use_tor = use_tor;
        self.update_config_file().await?;
        Ok(())
    }

    pub async fn set_auto_update(&mut self, auto_update: bool) -> Result<(), anyhow::Error> {
        self.auto_update = auto_update;
        self.update_config_file().await?;
        Ok(())
    }

    pub async fn set_monerod_config(
        &mut self,
        use_monero_fail: bool,
        monero_nodes: Vec<String>,
    ) -> Result<(), anyhow::Error> {
        self.mmproxy_use_monero_fail = use_monero_fail;
        self.mmproxy_monero_nodes = monero_nodes;
        self.update_config_file().await?;
        Ok(())
    }

    // Allow needless update because in future there may be fields that are
    // missing
    #[allow(clippy::needless_update)]
    pub async fn update_config_file(&mut self) -> Result<(), anyhow::Error> {
        let file = self
            .config_file
            .clone()
            .ok_or_else(|| anyhow!("Config file not set"))?;

        let config = &AppConfigFromFile {
            version: self.config_version,
            mode: MiningMode::to_str(self.mode),
            display_mode: DisplayMode::to_str(self.display_mode),
            mine_on_app_start: self.mine_on_app_start,
            p2pool_enabled: self.p2pool_enabled,
            last_binaries_update_timestamp: self.last_binaries_update_timestamp,
            allow_telemetry: self.allow_telemetry,
            anon_id: self.anon_id.clone(),
            monero_address: self.monero_address.clone(),
            monero_address_is_generated: self.monero_address_is_generated,
            gpu_mining_enabled: self.gpu_mining_enabled,
            cpu_mining_enabled: self.cpu_mining_enabled,
            has_system_language_been_proposed: self.has_system_language_been_proposed,
            should_always_use_system_language: self.should_always_use_system_language,
            should_auto_launch: self.should_auto_launch,
            application_language: self.application_language.clone(),
            paper_wallet_enabled: self.paper_wallet_enabled,
            custom_max_cpu_usage: self.custom_max_cpu_usage,
            custom_max_gpu_usage: Some(self.custom_max_gpu_usage.clone()),
            use_tor: self.use_tor,
            reset_earnings: self.reset_earnings,
            eco_mode_cpu_options: self.eco_mode_cpu_options.clone(),
            ludicrous_mode_cpu_options: self.ludicrous_mode_cpu_options.clone(),
            custom_mode_cpu_options: self.custom_mode_cpu_options.clone(),
            eco_mode_cpu_threads: self.eco_mode_cpu_threads,
            ludicrous_mode_cpu_threads: self.ludicrous_mode_cpu_threads,
            mmproxy_monero_nodes: self.mmproxy_monero_nodes.clone(),
            mmproxy_use_monero_fail: self.mmproxy_use_monero_fail,
            keyring_accessed: KEYRING_ACCESSED.load(std::sync::atomic::Ordering::Relaxed),
            auto_update: self.auto_update,
            custom_power_levels_enabled: self.custom_power_levels_enabled,
            sharing_enabled: self.sharing_enabled,
            visual_mode: self.visual_mode,
        };
        let config = serde_json::to_string(config)?;
        debug!(target: LOG_TARGET, "Updating config file: {:?} {:?}", file, self.clone());
        fs::write(file, config).await?;

        Ok(())
    }
}

fn default_version() -> u32 {
    13
}

fn default_custom_max_cpu_usage() -> Option<u32> {
    None
}

fn default_custom_max_gpu_usage() -> Option<Vec<GpuThreads>> {
    Some(vec![])
}

fn default_mode() -> String {
    "Eco".to_string()
}

fn default_display_mode() -> String {
    "light".to_string()
}

fn default_false() -> bool {
    false
}

fn default_true() -> bool {
    true
}

fn default_anon_id() -> String {
    generate_password(20)
}

fn default_system_time() -> SystemTime {
    SystemTime::UNIX_EPOCH
}

fn default_monero_address() -> String {
    DEFAULT_MONERO_ADDRESS.to_string()
}

<<<<<<< HEAD
async fn create_monereo_address(path: PathBuf) -> Result<String, anyhow::Error> {
    let cm = CredentialManager::default_with_dir(path);

    if let Ok(cred) = cm.get_credentials() {
        if let Some(seed) = cred.monero_seed {
            info!(target: LOG_TARGET, "Found monero seed in credential manager");
            let seed = MoneroSeed::new(seed);
            return Ok(seed
                .to_address::<Mainnet>()
                .unwrap_or(DEFAULT_MONERO_ADDRESS.to_string()));
        }
    }

    let monero_seed = MoneroSeed::generate()?;
    let cred = Credential {
        tari_seed_passphrase: None,
        monero_seed: Some(*monero_seed.inner()),
    };

    info!(target: LOG_TARGET, "Setting monero seed in credential manager");
    cm.set_credentials(&cred)?;

    Ok(monero_seed
        .to_address::<Mainnet>()
        .unwrap_or(DEFAULT_MONERO_ADDRESS.to_string()))
}
=======
fn default_vec_string() -> Vec<String> {
    vec![]
}

>>>>>>> 78b2a94f
fn default_application_language() -> String {
    "en".to_string()
}

fn default_monero_nodes() -> Vec<String> {
    vec!["https://xmr-01.tari.com".to_string()]
}<|MERGE_RESOLUTION|>--- conflicted
+++ resolved
@@ -725,7 +725,6 @@
     DEFAULT_MONERO_ADDRESS.to_string()
 }
 
-<<<<<<< HEAD
 async fn create_monereo_address(path: PathBuf) -> Result<String, anyhow::Error> {
     let cm = CredentialManager::default_with_dir(path);
 
@@ -752,12 +751,11 @@
         .to_address::<Mainnet>()
         .unwrap_or(DEFAULT_MONERO_ADDRESS.to_string()))
 }
-=======
+
 fn default_vec_string() -> Vec<String> {
     vec![]
 }
 
->>>>>>> 78b2a94f
 fn default_application_language() -> String {
     "en".to_string()
 }
