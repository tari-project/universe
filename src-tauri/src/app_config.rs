use std::{path::PathBuf, time::SystemTime};
use sys_locale::get_locale;

use anyhow::anyhow;
use log::{debug, info, warn};
use serde::{Deserialize, Serialize};
use tokio::fs;

use crate::{consts::DEFAULT_MONERO_ADDRESS, internal_wallet::generate_password};

const LOG_TARGET: &str = "tari::universe::app_config";

#[derive(Debug, Clone, Serialize, Deserialize)]
#[allow(clippy::struct_excessive_bools)]
pub struct AppConfigFromFile {
    #[serde(default = "default_version")]
    version: u32,
    #[serde(default = "default_mode")]
    mode: String,
    #[serde(default = "default_theme")]
    theme: String,
    #[serde(default = "default_true")]
    auto_mining: bool,
    #[serde(default = "default_true")]
    mine_on_app_start: bool,
    #[serde(default = "default_true")]
    p2pool_enabled: bool,
    #[serde(default = "default_system_time")]
    last_binaries_update_timestamp: SystemTime,
    #[serde(default = "default_false")]
    allow_telemetry: bool,
    #[serde(default = "default_anon_id")]
    anon_id: String,
    #[serde(default = "default_monero_address")]
    monero_address: String,
    #[serde(default = "default_true")]
    gpu_mining_enabled: bool,
    #[serde(default = "default_true")]
    cpu_mining_enabled: bool,
    #[serde(default = "default_false")]
    has_system_language_been_proposed: bool,
    #[serde(default = "default_false")]
    should_always_use_system_language: bool,
    #[serde(default = "default_false")]
    should_auto_launch: bool,
    #[serde(default = "default_application_language")]
    application_language: String,
    #[serde(default = "default_true")]
    airdrop_ui_enabled: bool,
    #[serde(default = "default_true")]
    use_tor: bool,
    #[serde(default = "default_false")]
    paper_wallet_enabled: bool,
    #[serde(default = "default_false")]
    reset_earnings: bool,
    eco_mode_cpu_threads: Option<isize>,
    ludicrous_mode_cpu_threads: Option<isize>,
    eco_mode_cpu_options: Vec<String>,
    ludicrous_mode_cpu_options: Vec<String>,
    custom_mode_cpu_options: Vec<String>,
    #[serde(default = "default_false")]
    mmproxy_use_monero_fail: bool,
    #[serde(default = "default_monero_nodes")]
    mmproxy_monero_nodes: Vec<String>,
<<<<<<< HEAD
    #[serde(default = "default_custom_max_cpu_usage")]
    custom_max_cpu_usage: Option<isize>,
    #[serde(default = "default_custom_max_gpu_usage")]
    custom_max_gpu_usage: Option<isize>,
=======
    #[serde(default = "default_false")]
    auto_update: bool,
>>>>>>> 29b66f36
}

impl Default for AppConfigFromFile {
    fn default() -> Self {
        Self {
            version: default_version(),
            mode: default_mode(),
            theme: default_theme(),
            auto_mining: true,
            mine_on_app_start: true,
            p2pool_enabled: true,
            last_binaries_update_timestamp: default_system_time(),
            allow_telemetry: false,
            anon_id: default_anon_id(),
            monero_address: default_monero_address(),
            gpu_mining_enabled: true,
            cpu_mining_enabled: true,
            has_system_language_been_proposed: false,
            should_always_use_system_language: false,
            should_auto_launch: false,
            application_language: default_application_language(),
            custom_max_cpu_usage: None,
            custom_max_gpu_usage: None,
            airdrop_ui_enabled: true,
            paper_wallet_enabled: false,
            use_tor: true,
            eco_mode_cpu_options: Vec::new(),
            ludicrous_mode_cpu_options: Vec::new(),
            custom_mode_cpu_options: Vec::new(),
            eco_mode_cpu_threads: None,
            ludicrous_mode_cpu_threads: None,
            mmproxy_monero_nodes: vec!["https://xmr-01.tari.com".to_string()],
            mmproxy_use_monero_fail: false,
            auto_update: false,
            reset_earnings: false,
        }
    }
}

#[derive(Debug, Clone, Copy, Serialize, Deserialize, PartialEq)]
pub enum Theme {
    System,
    Dark,
    Light,
}

impl Theme {
    pub fn from_str(s: &str) -> Option<Theme> {
        match s {
            "system" => Some(Theme::System),
            "dark" => Some(Theme::Dark),
            "light" => Some(Theme::Light),
            _ => None,
        }
    }

    pub fn to_str(t: Theme) -> String {
        match t {
            Theme::System => String::from("system"),
            Theme::Dark => String::from("dark"),
            Theme::Light => String::from("light"),
        }
    }
}

#[derive(Debug, Clone, Copy, Serialize, Deserialize, PartialEq)]
pub enum MiningMode {
    Eco,
    Ludicrous,
    Custom,
}

impl MiningMode {
    pub fn from_str(s: &str) -> Option<MiningMode> {
        match s {
            "Eco" => Some(MiningMode::Eco),
            "Ludicrous" => Some(MiningMode::Ludicrous),
            "Custom" => Some(MiningMode::Custom),
            _ => None,
        }
    }

    pub fn to_str(m: MiningMode) -> String {
        match m {
            MiningMode::Eco => String::from("Eco"),
            MiningMode::Ludicrous => String::from("Ludicrous"),
            MiningMode::Custom => String::from("Custom"),
        }
    }
}

#[allow(clippy::struct_excessive_bools)]
#[derive(Debug, Clone, Serialize, Deserialize)]
pub(crate) struct AppConfig {
    config_version: u32,
    config_file: Option<PathBuf>,
    mode: MiningMode,
    theme: Theme,
    auto_mining: bool,
    mine_on_app_start: bool,
    p2pool_enabled: bool,
    last_binaries_update_timestamp: SystemTime,
    allow_telemetry: bool,
    anon_id: String,
    monero_address: String,
    gpu_mining_enabled: bool,
    cpu_mining_enabled: bool,
    has_system_language_been_proposed: bool,
    should_always_use_system_language: bool,
    should_auto_launch: bool,
    application_language: String,
    airdrop_ui_enabled: bool,
    paper_wallet_enabled: bool,
    use_tor: bool,
    reset_earnings: bool,
    eco_mode_cpu_threads: Option<isize>,
    ludicrous_mode_cpu_threads: Option<isize>,
    eco_mode_cpu_options: Vec<String>,
    ludicrous_mode_cpu_options: Vec<String>,
    custom_mode_cpu_options: Vec<String>,
    mmproxy_use_monero_fail: bool,
    mmproxy_monero_nodes: Vec<String>,
<<<<<<< HEAD
    custom_max_cpu_usage: Option<isize>,
    custom_max_gpu_usage: Option<isize>,
=======
    auto_update: bool,
>>>>>>> 29b66f36
}

impl AppConfig {
    pub fn new() -> Self {
        Self {
            config_version: default_version(),
            config_file: None,
            mode: MiningMode::Eco,
            theme: Theme::System,
            auto_mining: true,
            mine_on_app_start: true,
            p2pool_enabled: true,
            last_binaries_update_timestamp: default_system_time(),
            allow_telemetry: true,
            anon_id: generate_password(20),
            monero_address: DEFAULT_MONERO_ADDRESS.to_string(),
            gpu_mining_enabled: true,
            cpu_mining_enabled: true,
            has_system_language_been_proposed: false,
            should_always_use_system_language: false,
            should_auto_launch: false,
            application_language: default_application_language(),
            airdrop_ui_enabled: true,
            use_tor: true,
            custom_max_cpu_usage: None,
            custom_max_gpu_usage: None,
            paper_wallet_enabled: false,
            reset_earnings: false,
            eco_mode_cpu_options: Vec::new(),
            ludicrous_mode_cpu_options: Vec::new(),
            custom_mode_cpu_options: Vec::new(),
            eco_mode_cpu_threads: None,
            ludicrous_mode_cpu_threads: None,
            mmproxy_use_monero_fail: false,
            mmproxy_monero_nodes: vec!["https://xmr-01.tari.com".to_string()],
            auto_update: false,
        }
    }

    pub async fn load_or_create(&mut self, config_path: PathBuf) -> Result<(), anyhow::Error> {
        let file: PathBuf = config_path.join("app_config.json");
        self.config_file = Some(file.clone());

        if file.exists() {
            debug!(target: LOG_TARGET, "Loading app config from file: {:?}", file);
            let config = fs::read_to_string(&file).await?;
            self.apply_loaded_config(config);
        } else {
            info!(target: LOG_TARGET, "App config does not exist or is corrupt. Creating new one");
        }
        self.update_config_file().await?;
        Ok(())
    }

    pub fn apply_loaded_config(&mut self, config: String) {
        match serde_json::from_str::<AppConfigFromFile>(&config) {
            Ok(config) => {
                debug!("Loaded config from file {:?}", config);
                self.config_version = config.version;
                self.mode = MiningMode::from_str(&config.mode).unwrap_or(MiningMode::Eco);
                self.theme = Theme::from_str(&config.theme).unwrap_or(Theme::Light);
                self.auto_mining = config.auto_mining;
                self.mine_on_app_start = config.mine_on_app_start;
                self.p2pool_enabled = config.p2pool_enabled;
                self.last_binaries_update_timestamp = config.last_binaries_update_timestamp;
                self.allow_telemetry = config.allow_telemetry;
                self.anon_id = config.anon_id;
                self.monero_address = config.monero_address;
                self.gpu_mining_enabled = config.gpu_mining_enabled;
                self.cpu_mining_enabled = config.cpu_mining_enabled;
                self.has_system_language_been_proposed = config.has_system_language_been_proposed;
                self.should_always_use_system_language = config.should_always_use_system_language;
                self.should_auto_launch = config.should_auto_launch;
                self.application_language = config.application_language;
                self.airdrop_ui_enabled = config.airdrop_ui_enabled;
                self.use_tor = config.use_tor;
                self.paper_wallet_enabled = config.paper_wallet_enabled;
                self.eco_mode_cpu_options = config.eco_mode_cpu_options;
                self.eco_mode_cpu_threads = config.eco_mode_cpu_threads;
                self.ludicrous_mode_cpu_options = config.ludicrous_mode_cpu_options;
                self.ludicrous_mode_cpu_threads = config.ludicrous_mode_cpu_threads;
                self.custom_mode_cpu_options = config.custom_mode_cpu_options;
                self.mmproxy_monero_nodes = config.mmproxy_monero_nodes;
                self.mmproxy_use_monero_fail = config.mmproxy_use_monero_fail;
<<<<<<< HEAD
                self.custom_max_cpu_usage = config.custom_max_cpu_usage;
                self.custom_max_gpu_usage = config.custom_max_gpu_usage;
=======
                self.auto_update = config.auto_update;
                self.reset_earnings = config.reset_earnings;
>>>>>>> 29b66f36
            }
            Err(e) => {
                warn!(target: LOG_TARGET, "Failed to parse app config: {}", e.to_string());
            }
        }

        // Migrate
        if self.config_version <= 6 {
            // Change the default value of p2pool_enabled to false in version 7
            self.config_version = 7;
            self.p2pool_enabled = true;
        }
        if self.config_version <= 7 {
            self.config_version = 8;
            self.airdrop_ui_enabled = true;
        }
        if self.config_version <= 8 {
            self.config_version = 9;
            self.mine_on_app_start = true;
        }
    }

    pub fn mmproxy_monero_nodes(&self) -> &Vec<String> {
        &self.mmproxy_monero_nodes
    }

    pub fn mmproxy_use_monero_fail(&self) -> bool {
        self.mmproxy_use_monero_fail
    }

    pub fn eco_mode_cpu_options(&self) -> &Vec<String> {
        &self.eco_mode_cpu_options
    }

    pub fn ludicrous_mode_cpu_options(&self) -> &Vec<String> {
        &self.ludicrous_mode_cpu_options
    }

    pub fn custom_mode_cpu_options(&self) -> &Vec<String> {
        &self.custom_mode_cpu_options
    }

    pub fn eco_mode_cpu_threads(&self) -> Option<isize> {
        self.eco_mode_cpu_threads
    }

    pub fn ludicrous_mode_cpu_threads(&self) -> Option<isize> {
        self.ludicrous_mode_cpu_threads
    }

    pub fn anon_id(&self) -> &str {
        &self.anon_id
    }

    pub async fn set_mode(
        &mut self,
        mode: String,
        custom_max_cpu_usage: Option<isize>,
        custom_max_gpu_usage: Option<isize>,
    ) -> Result<(), anyhow::Error> {
        let new_mode = match mode.as_str() {
            "Eco" => MiningMode::Eco,
            "Ludicrous" => MiningMode::Ludicrous,
            "Custom" => MiningMode::Custom,
            _ => return Err(anyhow!("Invalid mode")),
        };
        self.mode = new_mode;
        self.update_config_file().await?;
        if let Some(custom_max_cpu_usage) = custom_max_cpu_usage {
            self.set_max_cpu_usage(custom_max_cpu_usage).await?;
        }
        if let Some(custom_max_gpu_usage) = custom_max_gpu_usage {
            self.set_max_gpu_usage(custom_max_gpu_usage).await?;
        }
        Ok(())
    }
    pub async fn set_theme(&mut self, theme: String) -> Result<(), anyhow::Error> {
        let new_theme = match theme.as_str() {
            "system" => Theme::Light,
            "dark" => Theme::Light,
            "light" => Theme::Light,
            _ => return Err(anyhow!("Invalid theme")),
        };
        self.theme = new_theme;
        self.update_config_file().await?;
        Ok(())
    }

    pub fn mode(&self) -> MiningMode {
        self.mode
    }

    pub fn custom_gpu_usage(&self) -> Option<isize> {
        self.custom_max_cpu_usage
    }

    pub async fn set_max_gpu_usage(
        &mut self,
        custom_max_gpu_usage: isize,
    ) -> Result<(), anyhow::Error> {
        self.custom_max_gpu_usage = Some(custom_max_gpu_usage);
        self.update_config_file().await?;
        Ok(())
    }

    pub fn custom_cpu_usage(&self) -> Option<isize> {
        self.custom_max_cpu_usage
    }

    pub async fn set_max_cpu_usage(
        &mut self,
        custom_max_cpu_usage: isize,
    ) -> Result<(), anyhow::Error> {
        self.custom_max_cpu_usage = Some(custom_max_cpu_usage);
        self.update_config_file().await?;
        Ok(())
    }

    pub async fn set_cpu_mining_enabled(&mut self, enabled: bool) -> Result<bool, anyhow::Error> {
        self.cpu_mining_enabled = enabled;
        self.update_config_file().await?;
        Ok(self.cpu_mining_enabled)
    }

    pub async fn set_gpu_mining_enabled(&mut self, enabled: bool) -> Result<bool, anyhow::Error> {
        self.gpu_mining_enabled = enabled;
        self.update_config_file().await?;
        Ok(self.gpu_mining_enabled)
    }

    pub fn cpu_mining_enabled(&self) -> bool {
        self.cpu_mining_enabled
    }

    pub fn gpu_mining_enabled(&self) -> bool {
        self.gpu_mining_enabled
    }

    pub fn p2pool_enabled(&self) -> bool {
        self.p2pool_enabled
    }

    pub async fn set_p2pool_enabled(&mut self, p2pool_enabled: bool) -> Result<(), anyhow::Error> {
        self.p2pool_enabled = p2pool_enabled;
        self.update_config_file().await?;
        Ok(())
    }

    pub fn auto_mining(&self) -> bool {
        self.auto_mining
    }

    // pub async fn set_airdrop_ui_enabled(&mut self, airdrop_ui_enabled: bool) -> Result<(), anyhow::Error> {
    //     self.airdrop_ui_enabled = airdrop_ui_enabled;
    //     self.update_config_file().await?;
    //     Ok(())
    // }

    pub fn should_auto_launch(&self) -> bool {
        self.should_auto_launch
    }

    pub async fn set_should_auto_launch(
        &mut self,
        should_auto_launch: bool,
    ) -> Result<(), anyhow::Error> {
        self.should_auto_launch = should_auto_launch;
        self.update_config_file().await?;
        Ok(())
    }

    pub async fn set_mine_on_app_start(
        &mut self,
        mine_on_app_start: bool,
    ) -> Result<(), anyhow::Error> {
        self.mine_on_app_start = mine_on_app_start;
        self.update_config_file().await?;
        Ok(())
    }

    pub async fn set_allow_telemetry(
        &mut self,
        allow_telemetry: bool,
    ) -> Result<(), anyhow::Error> {
        self.allow_telemetry = allow_telemetry;
        self.update_config_file().await?;
        Ok(())
    }

    pub fn allow_telemetry(&self) -> bool {
        self.allow_telemetry
    }
    pub fn monero_address(&self) -> &str {
        &self.monero_address
    }

    pub async fn set_monero_address(&mut self, address: String) -> Result<(), anyhow::Error> {
        self.monero_address = address;
        self.update_config_file().await?;
        Ok(())
    }

    pub fn last_binaries_update_timestamp(&self) -> SystemTime {
        self.last_binaries_update_timestamp
    }

    pub async fn set_last_binaries_update_timestamp(
        &mut self,
        timestamp: SystemTime,
    ) -> Result<(), anyhow::Error> {
        self.last_binaries_update_timestamp = timestamp;
        self.update_config_file().await?;
        Ok(())
    }

    pub fn application_language(&self) -> &str {
        &self.application_language
    }

    pub async fn set_application_language(
        &mut self,
        language: String,
    ) -> Result<(), anyhow::Error> {
        self.application_language = language;
        self.update_config_file().await?;
        Ok(())
    }

    pub async fn set_should_always_use_system_language(
        &mut self,
        should_always_use_system_language: bool,
    ) -> Result<(), anyhow::Error> {
        self.should_always_use_system_language = should_always_use_system_language;
        self.update_config_file().await?;
        Ok(())
    }

    pub async fn propose_system_language(&mut self) -> Result<(), anyhow::Error> {
        if self.has_system_language_been_proposed | !self.should_always_use_system_language {
            Ok(())
        } else {
            let system_language = get_locale().unwrap_or_else(|| String::from("en-US"));
            info!(target: LOG_TARGET, "Proposing system language: {}", system_language);
            self.application_language = system_language;
            self.has_system_language_been_proposed = true;
            self.update_config_file().await?;
            Ok(())
        }
    }

    pub fn use_tor(&self) -> bool {
        self.use_tor
    }

    pub async fn set_use_tor(&mut self, use_tor: bool) -> Result<(), anyhow::Error> {
        self.use_tor = use_tor;
        self.update_config_file().await?;
        Ok(())
    }

    pub async fn set_auto_update(&mut self, auto_update: bool) -> Result<(), anyhow::Error> {
        self.auto_update = auto_update;
        self.update_config_file().await?;
        Ok(())
    }

    // Allow needless update because in future there may be fields that are
    // missing
    #[allow(clippy::needless_update)]
    pub async fn update_config_file(&mut self) -> Result<(), anyhow::Error> {
        let file = self
            .config_file
            .clone()
            .ok_or_else(|| anyhow!("Config file not set"))?;

        let config = &AppConfigFromFile {
            version: self.config_version,
            mode: MiningMode::to_str(self.mode),
            theme: Theme::to_str(self.theme),
            auto_mining: self.auto_mining,
            mine_on_app_start: self.mine_on_app_start,
            p2pool_enabled: self.p2pool_enabled,
            last_binaries_update_timestamp: self.last_binaries_update_timestamp,
            allow_telemetry: self.allow_telemetry,
            anon_id: self.anon_id.clone(),
            monero_address: self.monero_address.clone(),
            gpu_mining_enabled: self.gpu_mining_enabled,
            cpu_mining_enabled: self.cpu_mining_enabled,
            has_system_language_been_proposed: self.has_system_language_been_proposed,
            should_always_use_system_language: self.should_always_use_system_language,
            should_auto_launch: self.should_auto_launch,
            application_language: self.application_language.clone(),
            airdrop_ui_enabled: self.airdrop_ui_enabled,
            paper_wallet_enabled: self.paper_wallet_enabled,
            custom_max_cpu_usage: self.custom_max_cpu_usage,
            custom_max_gpu_usage: self.custom_max_gpu_usage,
            use_tor: self.use_tor,
            reset_earnings: self.reset_earnings,
            eco_mode_cpu_options: self.eco_mode_cpu_options.clone(),
            ludicrous_mode_cpu_options: self.ludicrous_mode_cpu_options.clone(),
            custom_mode_cpu_options: self.custom_mode_cpu_options.clone(),
            eco_mode_cpu_threads: self.eco_mode_cpu_threads,
            ludicrous_mode_cpu_threads: self.ludicrous_mode_cpu_threads,
            mmproxy_monero_nodes: self.mmproxy_monero_nodes.clone(),
            mmproxy_use_monero_fail: self.mmproxy_use_monero_fail,
            auto_update: self.auto_update,
        };
        let config = serde_json::to_string(config)?;
        debug!(target: LOG_TARGET, "Updating config file: {:?} {:?}", file, self.clone());
        fs::write(file, config).await?;

        Ok(())
    }
}

fn default_version() -> u32 {
    9
}

fn default_custom_max_cpu_usage() -> Option<isize> {
    None
}

fn default_custom_max_gpu_usage() -> Option<isize> {
    None
}

fn default_mode() -> String {
    "Eco".to_string()
}

fn default_theme() -> String {
    "light".to_string()
}

fn default_false() -> bool {
    false
}

fn default_true() -> bool {
    true
}

fn default_anon_id() -> String {
    generate_password(20)
}

fn default_system_time() -> SystemTime {
    SystemTime::UNIX_EPOCH
}

fn default_monero_address() -> String {
    DEFAULT_MONERO_ADDRESS.to_string()
}

fn default_application_language() -> String {
    "en".to_string()
}

fn default_monero_nodes() -> Vec<String> {
    vec!["https://xmr-01.tari.com".to_string()]
}<|MERGE_RESOLUTION|>--- conflicted
+++ resolved
@@ -62,15 +62,12 @@
     mmproxy_use_monero_fail: bool,
     #[serde(default = "default_monero_nodes")]
     mmproxy_monero_nodes: Vec<String>,
-<<<<<<< HEAD
     #[serde(default = "default_custom_max_cpu_usage")]
     custom_max_cpu_usage: Option<isize>,
     #[serde(default = "default_custom_max_gpu_usage")]
     custom_max_gpu_usage: Option<isize>,
-=======
     #[serde(default = "default_false")]
     auto_update: bool,
->>>>>>> 29b66f36
 }
 
 impl Default for AppConfigFromFile {
@@ -193,12 +190,9 @@
     custom_mode_cpu_options: Vec<String>,
     mmproxy_use_monero_fail: bool,
     mmproxy_monero_nodes: Vec<String>,
-<<<<<<< HEAD
     custom_max_cpu_usage: Option<isize>,
     custom_max_gpu_usage: Option<isize>,
-=======
     auto_update: bool,
->>>>>>> 29b66f36
 }
 
 impl AppConfig {
@@ -283,13 +277,10 @@
                 self.custom_mode_cpu_options = config.custom_mode_cpu_options;
                 self.mmproxy_monero_nodes = config.mmproxy_monero_nodes;
                 self.mmproxy_use_monero_fail = config.mmproxy_use_monero_fail;
-<<<<<<< HEAD
                 self.custom_max_cpu_usage = config.custom_max_cpu_usage;
                 self.custom_max_gpu_usage = config.custom_max_gpu_usage;
-=======
                 self.auto_update = config.auto_update;
                 self.reset_earnings = config.reset_earnings;
->>>>>>> 29b66f36
             }
             Err(e) => {
                 warn!(target: LOG_TARGET, "Failed to parse app config: {}", e.to_string());
