use crate::credential_manager::{Credential, KEYRING_ACCESSED};
use std::{path::PathBuf, time::SystemTime};
use sys_locale::get_locale;

use crate::credential_manager::CredentialManager;
use crate::{consts::DEFAULT_MONERO_ADDRESS, internal_wallet::generate_password};
use anyhow::anyhow;
use log::{debug, info, warn};
use monero_address_creator::network::Mainnet;
use monero_address_creator::Seed as MoneroSeed;
use serde::{Deserialize, Serialize};
use tari_common::configuration::Network;
use tokio::fs;

const LOG_TARGET: &str = "tari::universe::app_config";

#[derive(Debug, Clone, Serialize, Deserialize)]
#[allow(clippy::struct_excessive_bools)]
pub struct AppConfigFromFile {
    #[serde(default = "default_version")]
    version: u32,
    #[serde(default = "default_mode")]
    mode: String,
    #[serde(default = "default_display_mode")]
    display_mode: String,
    #[serde(default = "default_true")]
    mine_on_app_start: bool,
    #[serde(default = "default_true")]
    p2pool_enabled: bool,
    #[serde(default = "default_system_time")]
    last_binaries_update_timestamp: SystemTime,
    #[serde(default = "default_false")]
    allow_telemetry: bool,
    #[serde(default = "default_anon_id")]
    anon_id: String,
    #[serde(default = "default_monero_address")]
    monero_address: String,
    #[serde(default = "default_false")]
    monero_address_is_generated: bool,
    #[serde(default = "default_true")]
    gpu_mining_enabled: bool,
    #[serde(default = "default_true")]
    cpu_mining_enabled: bool,
    #[serde(default = "default_false")]
    has_system_language_been_proposed: bool,
    #[serde(default = "default_false")]
    should_always_use_system_language: bool,
    #[serde(default = "default_false")]
    should_auto_launch: bool,
    #[serde(default = "default_application_language")]
    application_language: String,
    #[serde(default = "default_true")]
    use_tor: bool,
    #[serde(default = "default_true")]
    paper_wallet_enabled: bool,
    #[serde(default = "default_false")]
    reset_earnings: bool,
    eco_mode_cpu_threads: Option<u32>,
    ludicrous_mode_cpu_threads: Option<u32>,
    #[serde(default = "default_vec_string")]
    eco_mode_cpu_options: Vec<String>,
    #[serde(default = "default_vec_string")]
    ludicrous_mode_cpu_options: Vec<String>,
    #[serde(default = "default_vec_string")]
    custom_mode_cpu_options: Vec<String>,
    #[serde(default = "default_false")]
    mmproxy_use_monero_fail: bool,
    #[serde(default = "default_monero_nodes")]
    mmproxy_monero_nodes: Vec<String>,
    #[serde(default = "default_custom_max_cpu_usage")]
    custom_max_cpu_usage: Option<u32>,
    #[serde(default = "default_custom_max_gpu_usage")]
    custom_max_gpu_usage: Option<Vec<GpuThreads>>,
    #[serde(default = "default_true")]
    auto_update: bool,
    #[serde(default = "default_false")]
    keyring_accessed: bool,
    #[serde(default = "default_true")]
    custom_power_levels_enabled: bool,
    #[serde(default = "default_true")]
    sharing_enabled: bool,
    #[serde(default = "default_true")]
    visual_mode: bool,
    #[serde(default = "default_window_settings")]
    window_settings: WindowSettings,
    #[serde(default = "default_false")]
    show_experimental_settings: bool,
}

impl Default for AppConfigFromFile {
    fn default() -> Self {
        Self {
            version: default_version(),
            mode: default_mode(),
            display_mode: default_display_mode(),
            mine_on_app_start: true,
            p2pool_enabled: true,
            last_binaries_update_timestamp: default_system_time(),
            allow_telemetry: false,
            anon_id: default_anon_id(),
            monero_address: default_monero_address(),
            monero_address_is_generated: false,
            gpu_mining_enabled: true,
            cpu_mining_enabled: true,
            has_system_language_been_proposed: false,
            should_always_use_system_language: false,
            should_auto_launch: false,
            application_language: default_application_language(),
            custom_max_cpu_usage: None,
            custom_max_gpu_usage: Some(vec![]),
            paper_wallet_enabled: true,
            use_tor: true,
            eco_mode_cpu_options: Vec::new(),
            ludicrous_mode_cpu_options: Vec::new(),
            custom_mode_cpu_options: Vec::new(),
            eco_mode_cpu_threads: None,
            ludicrous_mode_cpu_threads: None,
            mmproxy_monero_nodes: vec!["https://xmr-01.tari.com".to_string()],
            mmproxy_use_monero_fail: false,
            keyring_accessed: false,
            auto_update: true,
            reset_earnings: false,
            custom_power_levels_enabled: true,
            sharing_enabled: true,
            visual_mode: true,
            window_settings: default_window_settings(),
            show_experimental_settings: false,
        }
    }
}

#[derive(Debug, Clone, Copy, Serialize, Deserialize, PartialEq)]
pub enum DisplayMode {
    System,
    Dark,
    Light,
}

impl DisplayMode {
    pub fn from_str(s: &str) -> Option<DisplayMode> {
        match s {
            "system" => Some(DisplayMode::System),
            "dark" => Some(DisplayMode::Dark),
            "light" => Some(DisplayMode::Light),
            _ => None,
        }
    }

    pub fn to_str(t: DisplayMode) -> String {
        match t {
            DisplayMode::System => String::from("system"),
            DisplayMode::Dark => String::from("dark"),
            DisplayMode::Light => String::from("light"),
        }
    }
}

#[derive(Debug, Clone, Copy, Serialize, Deserialize, PartialEq)]
pub enum MiningMode {
    Eco,
    Ludicrous,
    Custom,
}

impl MiningMode {
    pub fn from_str(s: &str) -> Option<MiningMode> {
        match s {
            "Eco" => Some(MiningMode::Eco),
            "Ludicrous" => Some(MiningMode::Ludicrous),
            "Custom" => Some(MiningMode::Custom),
            _ => None,
        }
    }

    pub fn to_str(m: MiningMode) -> String {
        match m {
            MiningMode::Eco => String::from("Eco"),
            MiningMode::Ludicrous => String::from("Ludicrous"),
            MiningMode::Custom => String::from("Custom"),
        }
    }
}

#[derive(Debug, Serialize, Deserialize, Clone)]
pub struct WindowSettings {
    pub width: u32,
    pub height: u32,
    pub x: i32,
    pub y: i32,
}

#[derive(Debug, Serialize, Deserialize, Clone)]
pub struct GpuThreads {
    pub gpu_name: String,
    pub max_gpu_threads: u32,
}

#[allow(clippy::struct_excessive_bools)]
#[derive(Debug, Clone, Serialize, Deserialize)]
pub(crate) struct AppConfig {
    config_version: u32,
    config_file: Option<PathBuf>,
    mode: MiningMode,
    display_mode: DisplayMode,
    auto_mining: bool,
    mine_on_app_start: bool,
    p2pool_enabled: bool,
    last_binaries_update_timestamp: SystemTime,
    allow_telemetry: bool,
    anon_id: String,
    monero_address: String,
    monero_address_is_generated: bool,
    gpu_mining_enabled: bool,
    cpu_mining_enabled: bool,
    has_system_language_been_proposed: bool,
    should_always_use_system_language: bool,
    should_auto_launch: bool,
    application_language: String,
    paper_wallet_enabled: bool,
    use_tor: bool,
    reset_earnings: bool,
    eco_mode_cpu_threads: Option<u32>,
    ludicrous_mode_cpu_threads: Option<u32>,
    eco_mode_cpu_options: Vec<String>,
    ludicrous_mode_cpu_options: Vec<String>,
    custom_mode_cpu_options: Vec<String>,
    mmproxy_use_monero_fail: bool,
    mmproxy_monero_nodes: Vec<String>,
    custom_max_cpu_usage: Option<u32>,
    custom_max_gpu_usage: Vec<GpuThreads>,
    auto_update: bool,
    keyring_accessed: bool,
    custom_power_levels_enabled: bool,
    sharing_enabled: bool,
    visual_mode: bool,
    window_settings: WindowSettings,
    show_experimental_settings: bool,
}

impl AppConfig {
    pub fn new() -> Self {
        Self {
            config_version: default_version(),
            config_file: None,
            mode: MiningMode::Eco,
            display_mode: DisplayMode::Light,
            auto_mining: true,
            mine_on_app_start: true,
            p2pool_enabled: true,
            last_binaries_update_timestamp: default_system_time(),
            allow_telemetry: true,
            anon_id: generate_password(20),
            monero_address: default_monero_address(),
            monero_address_is_generated: false,
            gpu_mining_enabled: true,
            cpu_mining_enabled: true,
            has_system_language_been_proposed: false,
            should_always_use_system_language: false,
            should_auto_launch: false,
            application_language: default_application_language(),
            use_tor: true,
            custom_max_cpu_usage: None,
            custom_max_gpu_usage: vec![],
            paper_wallet_enabled: true,
            reset_earnings: false,
            eco_mode_cpu_options: Vec::new(),
            ludicrous_mode_cpu_options: Vec::new(),
            custom_mode_cpu_options: Vec::new(),
            eco_mode_cpu_threads: None,
            ludicrous_mode_cpu_threads: None,
            mmproxy_use_monero_fail: false,
            mmproxy_monero_nodes: vec!["https://xmr-01.tari.com".to_string()],
            custom_power_levels_enabled: true,
            auto_update: true,
            sharing_enabled: true,
            visual_mode: true,
<<<<<<< HEAD
            window_settings: default_window_settings(),
            show_experimental_settings: false,
=======
            keyring_accessed: false,
>>>>>>> 4c7d6886
        }
    }

    pub async fn load_or_create(&mut self, config_path: PathBuf) -> Result<(), anyhow::Error> {
        let file: PathBuf = config_path.join("app_config.json");
        self.config_file = Some(file.clone());

        if file.exists() {
            debug!(target: LOG_TARGET, "Loading app config from file: {:?}", file);
            let config = fs::read_to_string(&file).await?;
            self.apply_loaded_config(config);
        } else {
            info!(target: LOG_TARGET, "App config does not exist or is corrupt. Creating new one");
            if let Ok(address) = create_monereo_address(config_path).await {
                self.monero_address = address;
                self.monero_address_is_generated = true;
            }
        }
        self.update_config_file().await?;
        Ok(())
    }

    pub fn apply_loaded_config(&mut self, config: String) {
        match serde_json::from_str::<AppConfigFromFile>(&config) {
            Ok(config) => {
                debug!("Loaded config from file {:?}", config);
                self.config_version = config.version;
                self.mode = MiningMode::from_str(&config.mode).unwrap_or(MiningMode::Eco);
                if Network::get_current_or_user_setting_or_default() == Network::Esmeralda {
                    self.display_mode =
                        DisplayMode::from_str(&config.display_mode).unwrap_or(DisplayMode::Light);
                } else {
                    self.display_mode = DisplayMode::Light;
                }
                self.mine_on_app_start = config.mine_on_app_start;
                self.p2pool_enabled = config.p2pool_enabled;
                self.last_binaries_update_timestamp = config.last_binaries_update_timestamp;
                self.allow_telemetry = config.allow_telemetry;
                self.anon_id = config.anon_id;
                self.monero_address = config.monero_address;
                self.monero_address_is_generated = config.monero_address_is_generated;
                self.gpu_mining_enabled = config.gpu_mining_enabled;
                self.cpu_mining_enabled = config.cpu_mining_enabled;
                self.has_system_language_been_proposed = config.has_system_language_been_proposed;
                self.should_always_use_system_language = config.should_always_use_system_language;
                self.should_auto_launch = config.should_auto_launch;
                self.application_language = config.application_language;
                self.use_tor = config.use_tor;
                self.paper_wallet_enabled = config.paper_wallet_enabled;
                self.eco_mode_cpu_options = config.eco_mode_cpu_options;
                self.eco_mode_cpu_threads = config.eco_mode_cpu_threads;
                self.ludicrous_mode_cpu_options = config.ludicrous_mode_cpu_options;
                self.ludicrous_mode_cpu_threads = config.ludicrous_mode_cpu_threads;
                self.custom_mode_cpu_options = config.custom_mode_cpu_options;
                self.mmproxy_monero_nodes = config.mmproxy_monero_nodes;
                self.mmproxy_use_monero_fail = config.mmproxy_use_monero_fail;
                self.custom_max_cpu_usage = config.custom_max_cpu_usage;
                self.custom_max_gpu_usage = config.custom_max_gpu_usage.unwrap_or(vec![]);
                self.auto_update = config.auto_update;
                self.reset_earnings = config.reset_earnings;
                self.custom_power_levels_enabled = config.custom_power_levels_enabled;
                if Network::get_current_or_user_setting_or_default() == Network::Esmeralda {
                    self.reset_earnings = config.reset_earnings;
                } else {
                    self.reset_earnings = false;
                }
                self.sharing_enabled = config.sharing_enabled;
                self.visual_mode = config.visual_mode;
<<<<<<< HEAD
                self.window_settings = config.window_settings;
                self.show_experimental_settings = config.show_experimental_settings;
=======

                KEYRING_ACCESSED.store(
                    config.keyring_accessed,
                    std::sync::atomic::Ordering::Relaxed,
                );
>>>>>>> 4c7d6886
            }
            Err(e) => {
                warn!(target: LOG_TARGET, "Failed to parse app config: {}", e.to_string());
            }
        }

        // Migrate
        if self.config_version <= 6 {
            // Change the default value of p2pool_enabled to false in version 7
            self.config_version = 7;
            self.p2pool_enabled = true;
        }
        if self.config_version <= 7 {
            self.config_version = 8;
        }
        if self.config_version <= 8 {
            self.config_version = 9;
            self.mine_on_app_start = true;
        }

        if self.config_version <= 9 {
            self.auto_update = true;
            self.config_version = 10;
        }

        if self.config_version <= 10 {
            self.custom_power_levels_enabled = true;
            self.sharing_enabled = true;
            self.config_version = 11;
        }

        if self.config_version <= 11 {
            self.visual_mode = true;
            self.config_version = 12;
        }

        if self.config_version <= 12 {
            self.paper_wallet_enabled = true;
            self.config_version = 13;
        }
    }

    pub fn mmproxy_monero_nodes(&self) -> &Vec<String> {
        &self.mmproxy_monero_nodes
    }

    pub fn mmproxy_use_monero_fail(&self) -> bool {
        self.mmproxy_use_monero_fail
    }

    pub fn eco_mode_cpu_options(&self) -> &Vec<String> {
        &self.eco_mode_cpu_options
    }

    pub fn ludicrous_mode_cpu_options(&self) -> &Vec<String> {
        &self.ludicrous_mode_cpu_options
    }

    pub fn custom_mode_cpu_options(&self) -> &Vec<String> {
        &self.custom_mode_cpu_options
    }

    pub fn eco_mode_cpu_threads(&self) -> Option<u32> {
        self.eco_mode_cpu_threads
    }

    pub fn ludicrous_mode_cpu_threads(&self) -> Option<u32> {
        self.ludicrous_mode_cpu_threads
    }

    pub fn anon_id(&self) -> &str {
        &self.anon_id
    }

    pub async fn set_mode(
        &mut self,
        mode: String,
        custom_max_cpu_usage: Option<u32>,
        custom_max_gpu_usage: Vec<GpuThreads>,
    ) -> Result<(), anyhow::Error> {
        let new_mode = match mode.as_str() {
            "Eco" => MiningMode::Eco,
            "Ludicrous" => MiningMode::Ludicrous,
            "Custom" => MiningMode::Custom,
            _ => return Err(anyhow!("Invalid mode")),
        };
        self.mode = new_mode;
        self.update_config_file().await?;
        if let Some(custom_max_cpu_usage) = custom_max_cpu_usage {
            self.set_max_cpu_usage(custom_max_cpu_usage).await?;
        };
        self.set_max_gpu_usage(custom_max_gpu_usage).await?;
        Ok(())
    }
    pub async fn set_display_mode(&mut self, display_mode: String) -> Result<(), anyhow::Error> {
        let new_display_mode = match display_mode.as_str() {
            "system" => DisplayMode::System,
            "dark" => DisplayMode::Dark,
            "light" => DisplayMode::Light,
            _ => return Err(anyhow!("Invalid display_mode")),
        };
        self.display_mode = new_display_mode;
        self.update_config_file().await?;
        Ok(())
    }

    pub fn mode(&self) -> MiningMode {
        self.mode
    }

    pub fn custom_gpu_usage(&self) -> Vec<GpuThreads> {
        self.custom_max_gpu_usage.clone()
    }

    pub async fn set_max_gpu_usage(
        &mut self,
        custom_max_gpu_usage: Vec<GpuThreads>,
    ) -> Result<(), anyhow::Error> {
        self.custom_max_gpu_usage = custom_max_gpu_usage.clone();
        self.update_config_file().await?;
        Ok(())
    }

    pub fn custom_cpu_usage(&self) -> Option<u32> {
        self.custom_max_cpu_usage
    }

    pub async fn set_max_cpu_usage(
        &mut self,
        custom_max_cpu_usage: u32,
    ) -> Result<(), anyhow::Error> {
        self.custom_max_cpu_usage = Some(custom_max_cpu_usage);
        self.update_config_file().await?;
        Ok(())
    }

    pub async fn set_cpu_mining_enabled(&mut self, enabled: bool) -> Result<bool, anyhow::Error> {
        self.cpu_mining_enabled = enabled;
        self.update_config_file().await?;
        Ok(self.cpu_mining_enabled)
    }

    pub async fn set_gpu_mining_enabled(&mut self, enabled: bool) -> Result<bool, anyhow::Error> {
        self.gpu_mining_enabled = enabled;
        self.update_config_file().await?;
        Ok(self.gpu_mining_enabled)
    }

    pub fn cpu_mining_enabled(&self) -> bool {
        self.cpu_mining_enabled
    }

    pub fn gpu_mining_enabled(&self) -> bool {
        self.gpu_mining_enabled
    }

    pub fn p2pool_enabled(&self) -> bool {
        self.p2pool_enabled
    }

    pub async fn set_p2pool_enabled(&mut self, p2pool_enabled: bool) -> Result<(), anyhow::Error> {
        self.p2pool_enabled = p2pool_enabled;
        self.update_config_file().await?;
        Ok(())
    }

    pub async fn set_visual_mode(&mut self, visual_mode: bool) -> Result<(), anyhow::Error> {
        self.visual_mode = visual_mode;
        self.update_config_file().await?;
        Ok(())
    }

    pub async fn set_window_settings(
        &mut self,
        window_settings: WindowSettings,
    ) -> Result<(), anyhow::Error> {
        self.window_settings = window_settings;
        self.update_config_file().await?;
        Ok(())
    }

    pub fn window_settings(&self) -> &WindowSettings {
        &self.window_settings
    }

    pub async fn set_show_experimental_settings(
        &mut self,
        show_experimental_settings: bool,
    ) -> Result<(), anyhow::Error> {
        self.show_experimental_settings = show_experimental_settings;
        self.update_config_file().await?;
        Ok(())
    }

    pub fn auto_mining(&self) -> bool {
        self.auto_mining
    }

    pub fn should_auto_launch(&self) -> bool {
        self.should_auto_launch
    }

    pub async fn set_should_auto_launch(
        &mut self,
        should_auto_launch: bool,
    ) -> Result<(), anyhow::Error> {
        self.should_auto_launch = should_auto_launch;
        self.update_config_file().await?;
        Ok(())
    }

    pub async fn set_mine_on_app_start(
        &mut self,
        mine_on_app_start: bool,
    ) -> Result<(), anyhow::Error> {
        self.mine_on_app_start = mine_on_app_start;
        self.update_config_file().await?;
        Ok(())
    }

    pub async fn set_allow_telemetry(
        &mut self,
        allow_telemetry: bool,
    ) -> Result<(), anyhow::Error> {
        self.allow_telemetry = allow_telemetry;
        self.update_config_file().await?;
        Ok(())
    }

    pub fn allow_telemetry(&self) -> bool {
        self.allow_telemetry
    }

    pub fn monero_address(&self) -> &str {
        &self.monero_address
    }

    pub async fn set_monero_address(&mut self, address: String) -> Result<(), anyhow::Error> {
        self.monero_address_is_generated = false;
        self.monero_address = address;
        self.update_config_file().await?;
        Ok(())
    }

    pub fn monero_address_is_generated(&self) -> bool {
        self.monero_address_is_generated
    }

    pub fn last_binaries_update_timestamp(&self) -> SystemTime {
        self.last_binaries_update_timestamp
    }

    pub async fn set_last_binaries_update_timestamp(
        &mut self,
        timestamp: SystemTime,
    ) -> Result<(), anyhow::Error> {
        self.last_binaries_update_timestamp = timestamp;
        self.update_config_file().await?;
        Ok(())
    }

    pub fn application_language(&self) -> &str {
        &self.application_language
    }

    pub async fn set_application_language(
        &mut self,
        language: String,
    ) -> Result<(), anyhow::Error> {
        self.application_language = language;
        self.update_config_file().await?;
        Ok(())
    }

    pub async fn set_should_always_use_system_language(
        &mut self,
        should_always_use_system_language: bool,
    ) -> Result<(), anyhow::Error> {
        self.should_always_use_system_language = should_always_use_system_language;
        self.update_config_file().await?;
        Ok(())
    }

    pub async fn propose_system_language(&mut self) -> Result<(), anyhow::Error> {
        if self.has_system_language_been_proposed | !self.should_always_use_system_language {
            Ok(())
        } else {
            let system_language = get_locale().unwrap_or_else(|| String::from("en-US"));
            info!(target: LOG_TARGET, "Proposing system language: {}", system_language);
            self.application_language = system_language;
            self.has_system_language_been_proposed = true;
            self.update_config_file().await?;
            Ok(())
        }
    }

    pub fn use_tor(&self) -> bool {
        self.use_tor
    }

    pub async fn set_use_tor(&mut self, use_tor: bool) -> Result<(), anyhow::Error> {
        self.use_tor = use_tor;
        self.update_config_file().await?;
        Ok(())
    }

    pub async fn set_auto_update(&mut self, auto_update: bool) -> Result<(), anyhow::Error> {
        self.auto_update = auto_update;
        self.update_config_file().await?;
        Ok(())
    }

    pub async fn set_monerod_config(
        &mut self,
        use_monero_fail: bool,
        monero_nodes: Vec<String>,
    ) -> Result<(), anyhow::Error> {
        self.mmproxy_use_monero_fail = use_monero_fail;
        self.mmproxy_monero_nodes = monero_nodes;
        self.update_config_file().await?;
        Ok(())
    }

    // Allow needless update because in future there may be fields that are
    // missing
    #[allow(clippy::needless_update)]
    pub async fn update_config_file(&mut self) -> Result<(), anyhow::Error> {
        let file = self
            .config_file
            .clone()
            .ok_or_else(|| anyhow!("Config file not set"))?;

        let config = &AppConfigFromFile {
            version: self.config_version,
            mode: MiningMode::to_str(self.mode),
            display_mode: DisplayMode::to_str(self.display_mode),
            mine_on_app_start: self.mine_on_app_start,
            p2pool_enabled: self.p2pool_enabled,
            last_binaries_update_timestamp: self.last_binaries_update_timestamp,
            allow_telemetry: self.allow_telemetry,
            anon_id: self.anon_id.clone(),
            monero_address: self.monero_address.clone(),
            monero_address_is_generated: self.monero_address_is_generated,
            gpu_mining_enabled: self.gpu_mining_enabled,
            cpu_mining_enabled: self.cpu_mining_enabled,
            has_system_language_been_proposed: self.has_system_language_been_proposed,
            should_always_use_system_language: self.should_always_use_system_language,
            should_auto_launch: self.should_auto_launch,
            application_language: self.application_language.clone(),
            paper_wallet_enabled: self.paper_wallet_enabled,
            custom_max_cpu_usage: self.custom_max_cpu_usage,
            custom_max_gpu_usage: Some(self.custom_max_gpu_usage.clone()),
            use_tor: self.use_tor,
            reset_earnings: self.reset_earnings,
            eco_mode_cpu_options: self.eco_mode_cpu_options.clone(),
            ludicrous_mode_cpu_options: self.ludicrous_mode_cpu_options.clone(),
            custom_mode_cpu_options: self.custom_mode_cpu_options.clone(),
            eco_mode_cpu_threads: self.eco_mode_cpu_threads,
            ludicrous_mode_cpu_threads: self.ludicrous_mode_cpu_threads,
            mmproxy_monero_nodes: self.mmproxy_monero_nodes.clone(),
            mmproxy_use_monero_fail: self.mmproxy_use_monero_fail,
            keyring_accessed: KEYRING_ACCESSED.load(std::sync::atomic::Ordering::Relaxed),
            auto_update: self.auto_update,
            custom_power_levels_enabled: self.custom_power_levels_enabled,
            sharing_enabled: self.sharing_enabled,
            visual_mode: self.visual_mode,
            window_settings: self.window_settings.clone(),
            show_experimental_settings: self.show_experimental_settings,
        };
        let config = serde_json::to_string(config)?;
        debug!(target: LOG_TARGET, "Updating config file: {:?} {:?}", file, self.clone());
        fs::write(file, config).await?;

        Ok(())
    }
}

fn default_version() -> u32 {
    13
}

fn default_custom_max_cpu_usage() -> Option<u32> {
    None
}

fn default_custom_max_gpu_usage() -> Option<Vec<GpuThreads>> {
    Some(vec![])
}

fn default_mode() -> String {
    "Eco".to_string()
}

fn default_display_mode() -> String {
    "light".to_string()
}

fn default_false() -> bool {
    false
}

fn default_true() -> bool {
    true
}

fn default_anon_id() -> String {
    generate_password(20)
}

fn default_system_time() -> SystemTime {
    SystemTime::UNIX_EPOCH
}

fn default_monero_address() -> String {
    DEFAULT_MONERO_ADDRESS.to_string()
}

async fn create_monereo_address(path: PathBuf) -> Result<String, anyhow::Error> {
    let cm = CredentialManager::default_with_dir(path);

    if let Ok(cred) = cm.get_credentials() {
        if let Some(seed) = cred.monero_seed {
            info!(target: LOG_TARGET, "Found monero seed in credential manager");
            let seed = MoneroSeed::new(seed);
            return Ok(seed
                .to_address::<Mainnet>()
                .unwrap_or(DEFAULT_MONERO_ADDRESS.to_string()));
        }
    }

    let monero_seed = MoneroSeed::generate()?;
    let cred = Credential {
        tari_seed_passphrase: None,
        monero_seed: Some(*monero_seed.inner()),
    };

    info!(target: LOG_TARGET, "Setting monero seed in credential manager");
    cm.set_credentials(&cred)?;

    Ok(monero_seed
        .to_address::<Mainnet>()
        .unwrap_or(DEFAULT_MONERO_ADDRESS.to_string()))
}

fn default_vec_string() -> Vec<String> {
    vec![]
}

fn default_application_language() -> String {
    "en".to_string()
}

fn default_monero_nodes() -> Vec<String> {
    vec!["https://xmr-01.tari.com".to_string()]
}

fn default_window_settings() -> WindowSettings {
    WindowSettings {
        width: 1380,
        height: 780,
        x: 0,
        y: 0,
    }
}<|MERGE_RESOLUTION|>--- conflicted
+++ resolved
@@ -274,12 +274,9 @@
             auto_update: true,
             sharing_enabled: true,
             visual_mode: true,
-<<<<<<< HEAD
             window_settings: default_window_settings(),
             show_experimental_settings: false,
-=======
             keyring_accessed: false,
->>>>>>> 4c7d6886
         }
     }
 
@@ -348,16 +345,13 @@
                 }
                 self.sharing_enabled = config.sharing_enabled;
                 self.visual_mode = config.visual_mode;
-<<<<<<< HEAD
                 self.window_settings = config.window_settings;
                 self.show_experimental_settings = config.show_experimental_settings;
-=======
 
                 KEYRING_ACCESSED.store(
                     config.keyring_accessed,
                     std::sync::atomic::Ordering::Relaxed,
                 );
->>>>>>> 4c7d6886
             }
             Err(e) => {
                 warn!(target: LOG_TARGET, "Failed to parse app config: {}", e.to_string());
