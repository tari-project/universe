--- conflicted
+++ resolved
@@ -242,51 +242,6 @@
 
 #[allow(clippy::struct_excessive_bools)]
 #[derive(Debug, Clone, Serialize, Deserialize)]
-<<<<<<< HEAD
-pub(crate) struct AppConfig {
-    config_version: u32,
-    config_file: Option<PathBuf>,
-    created_at: Option<DateTime<Utc>>,
-    mode: MiningMode,
-    display_mode: DisplayMode,
-    mine_on_app_start: bool,
-    p2pool_enabled: bool,
-    last_binaries_update_timestamp: SystemTime,
-    allow_telemetry: bool,
-    anon_id: String,
-    monero_address: String,
-    monero_address_is_generated: bool,
-    gpu_mining_enabled: bool,
-    cpu_mining_enabled: bool,
-    has_system_language_been_proposed: bool,
-    should_always_use_system_language: bool,
-    should_auto_launch: bool,
-    application_language: String,
-    paper_wallet_enabled: bool,
-    use_tor: bool,
-    eco_mode_cpu_threads: Option<u32>,
-    ludicrous_mode_cpu_threads: Option<u32>,
-    eco_mode_cpu_options: Vec<String>,
-    ludicrous_mode_cpu_options: Vec<String>,
-    custom_mode_cpu_options: Vec<String>,
-    mmproxy_use_monero_fail: bool,
-    mmproxy_monero_nodes: Vec<String>,
-    custom_max_cpu_usage: Option<u32>,
-    custom_max_gpu_usage: Vec<GpuThreads>,
-    auto_update: bool,
-    keyring_accessed: bool,
-    custom_power_levels_enabled: bool,
-    sharing_enabled: bool,
-    visual_mode: bool,
-    window_settings: Option<WindowSettings>,
-    show_experimental_settings: bool,
-    p2pool_stats_server_port: Option<u16>,
-    pre_release: bool,
-    last_changelog_version: String,
-    airdrop_tokens: Option<AirdropTokens>,
-    gpu_engine: String,
-    remote_base_node_address: Option<String>,
-=======
 pub struct AppConfig {
     config_version: u32,                        // PER CONFIG
     config_file: Option<PathBuf>,               // REMOVE
@@ -329,7 +284,7 @@
     last_changelog_version: String,             // CORE
     airdrop_tokens: Option<AirdropTokens>,      // CORE
     gpu_engine: String,                         // Mining
->>>>>>> dc8b764d
+    remote_base_node_address: Option<String>,
 }
 
 impl AppConfig {
