--- conflicted
+++ resolved
@@ -70,17 +70,14 @@
     custom_max_gpu_usage: Option<u32>,
     #[serde(default = "default_true")]
     auto_update: bool,
-<<<<<<< HEAD
     #[serde(default = "default_false")]
     keyring_accessed: bool,
-=======
     #[serde(default = "default_true")]
     custom_power_levels_enabled: bool,
     #[serde(default = "default_true")]
     sharing_enabled: bool,
     #[serde(default = "default_true")]
     visual_mode: bool,
->>>>>>> 6eb9e3d9
 }
 
 impl Default for AppConfigFromFile {
@@ -113,12 +110,8 @@
             ludicrous_mode_cpu_threads: None,
             mmproxy_monero_nodes: vec!["https://xmr-01.tari.com".to_string()],
             mmproxy_use_monero_fail: false,
-<<<<<<< HEAD
             keyring_accessed: false,
-            auto_update: false,
-=======
             auto_update: true,
->>>>>>> 6eb9e3d9
             reset_earnings: false,
             custom_power_levels_enabled: true,
             sharing_enabled: true,
@@ -213,13 +206,10 @@
     custom_max_cpu_usage: Option<u32>,
     custom_max_gpu_usage: Option<u32>,
     auto_update: bool,
-<<<<<<< HEAD
     keyring_accessed: bool,
-=======
     custom_power_levels_enabled: bool,
     sharing_enabled: bool,
     visual_mode: bool,
->>>>>>> 6eb9e3d9
 }
 
 impl AppConfig {
@@ -255,15 +245,11 @@
             ludicrous_mode_cpu_threads: None,
             mmproxy_use_monero_fail: false,
             mmproxy_monero_nodes: vec!["https://xmr-01.tari.com".to_string()],
-<<<<<<< HEAD
-            auto_update: false,
-            keyring_accessed: false,
-=======
             custom_power_levels_enabled: true,
             auto_update: true,
             sharing_enabled: true,
             visual_mode: true,
->>>>>>> 6eb9e3d9
+            keyring_accessed: false,
         }
     }
 
@@ -324,13 +310,6 @@
                 self.custom_max_gpu_usage = config.custom_max_gpu_usage;
                 self.auto_update = config.auto_update;
                 self.reset_earnings = config.reset_earnings;
-<<<<<<< HEAD
-
-                KEYRING_ACCESSED.store(
-                    config.keyring_accessed,
-                    std::sync::atomic::Ordering::Relaxed,
-                );
-=======
                 self.custom_power_levels_enabled = config.custom_power_levels_enabled;
                 if Network::get_current_or_user_setting_or_default() == Network::Esmeralda {
                     self.reset_earnings = config.reset_earnings;
@@ -339,7 +318,11 @@
                 }
                 self.sharing_enabled = config.sharing_enabled;
                 self.visual_mode = config.visual_mode;
->>>>>>> 6eb9e3d9
+
+                KEYRING_ACCESSED.store(
+                    config.keyring_accessed,
+                    std::sync::atomic::Ordering::Relaxed,
+                );
             }
             Err(e) => {
                 warn!(target: LOG_TARGET, "Failed to parse app config: {}", e.to_string());
