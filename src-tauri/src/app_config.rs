use std::{path::PathBuf, time::SystemTime};
use sys_locale::get_locale;

use anyhow::anyhow;
use log::{debug, info, warn};
use serde::{Deserialize, Serialize};
use tokio::fs;

use crate::{consts::DEFAULT_MONERO_ADDRESS, internal_wallet::generate_password};

const LOG_TARGET: &str = "tari::universe::app_config";

#[derive(Debug, Clone, Serialize, Deserialize)]
#[allow(clippy::struct_excessive_bools)]
pub struct AppConfigFromFile {
    #[serde(default = "default_version")]
    version: u32,
    #[serde(default = "default_mode")]
    mode: String,
    #[serde(default = "default_theme")]
    theme: String,
    #[serde(default = "default_true")]
    auto_mining: bool,
    #[serde(default = "default_true")]
    mine_on_app_start: bool,
    #[serde(default = "default_true")]
    p2pool_enabled: bool,
    #[serde(default = "default_system_time")]
    last_binaries_update_timestamp: SystemTime,
    #[serde(default = "default_false")]
    allow_telemetry: bool,
    #[serde(default = "default_anon_id")]
    anon_id: String,
    #[serde(default = "default_monero_address")]
    monero_address: String,
    #[serde(default = "default_true")]
    gpu_mining_enabled: bool,
    #[serde(default = "default_true")]
    cpu_mining_enabled: bool,
    #[serde(default = "default_false")]
    has_system_language_been_proposed: bool,
    #[serde(default = "default_false")]
    should_always_use_system_language: bool,
    #[serde(default = "default_false")]
    should_auto_launch: bool,
    #[serde(default = "default_application_language")]
    application_language: String,
    #[serde(default = "default_true")]
    airdrop_ui_enabled: bool,
    #[serde(default = "default_true")]
    use_tor: bool,
    #[serde(default = "default_false")]
    paper_wallet_enabled: bool,
<<<<<<< HEAD
    #[serde(default = "default_false")]
    very_e: bool,
=======
    eco_mode_cpu_threads: Option<isize>,
    ludicrous_mode_cpu_threads: Option<isize>,
    eco_mode_cpu_options: Vec<String>,
    ludicrous_mode_cpu_options: Vec<String>,
    #[serde(default = "default_false")]
    mmproxy_use_monero_fail: bool,
    #[serde(default = "default_monero_nodes")]
    mmproxy_monero_nodes: Vec<String>,
>>>>>>> de022cfc
}

impl Default for AppConfigFromFile {
    fn default() -> Self {
        Self {
            version: default_version(),
            mode: default_mode(),
            theme: default_theme(),
            auto_mining: true,
            mine_on_app_start: true,
            p2pool_enabled: true,
            last_binaries_update_timestamp: default_system_time(),
            allow_telemetry: false,
            anon_id: default_anon_id(),
            monero_address: default_monero_address(),
            gpu_mining_enabled: true,
            cpu_mining_enabled: true,
            has_system_language_been_proposed: false,
            should_always_use_system_language: false,
            should_auto_launch: false,
            application_language: default_application_language(),
            airdrop_ui_enabled: true,
            paper_wallet_enabled: false,
            use_tor: true,
<<<<<<< HEAD
            very_e: false,
        }
    }
}

#[derive(Debug, Clone, Copy, Serialize, Deserialize, PartialEq)]
pub enum Theme {
    System,
    Dark,
    Light,
}

impl Theme {
    pub fn from_str(s: &str) -> Option<Theme> {
        match s {
            "system" => Some(Theme::System),
            "dark" => Some(Theme::Dark),
            "light" => Some(Theme::Light),
            _ => None,
        }
    }

    pub fn to_str(t: Theme) -> String {
        match t {
            Theme::System => String::from("system"),
            Theme::Dark => String::from("dark"),
            Theme::Light => String::from("light"),
=======
            eco_mode_cpu_options: Vec::new(),
            ludicrous_mode_cpu_options: Vec::new(),
            eco_mode_cpu_threads: None,
            ludicrous_mode_cpu_threads: None,
            mmproxy_monero_nodes: vec!["https://xmr-01.tari.com".to_string()],
            mmproxy_use_monero_fail: false,
>>>>>>> de022cfc
        }
    }
}

#[derive(Debug, Clone, Copy, Serialize, Deserialize, PartialEq)]
pub enum MiningMode {
    Eco,
    Ludicrous,
}

impl MiningMode {
    pub fn from_str(s: &str) -> Option<MiningMode> {
        match s {
            "Eco" => Some(MiningMode::Eco),
            "Ludicrous" => Some(MiningMode::Ludicrous),
            _ => None,
        }
    }

    pub fn to_str(m: MiningMode) -> String {
        match m {
            MiningMode::Eco => String::from("Eco"),
            MiningMode::Ludicrous => String::from("Ludicrous"),
        }
    }
}

#[allow(clippy::struct_excessive_bools)]
#[derive(Debug, Clone, Serialize, Deserialize)]
pub(crate) struct AppConfig {
    config_version: u32,
    config_file: Option<PathBuf>,
    mode: MiningMode,
    theme: Theme,
    auto_mining: bool,
    mine_on_app_start: bool,
    p2pool_enabled: bool,
    last_binaries_update_timestamp: SystemTime,
    allow_telemetry: bool,
    anon_id: String,
    monero_address: String,
    gpu_mining_enabled: bool,
    cpu_mining_enabled: bool,
    has_system_language_been_proposed: bool,
    should_always_use_system_language: bool,
    should_auto_launch: bool,
    application_language: String,
    airdrop_ui_enabled: bool,
    paper_wallet_enabled: bool,
    use_tor: bool,
<<<<<<< HEAD
    very_e: bool,
=======
    eco_mode_cpu_threads: Option<isize>,
    ludicrous_mode_cpu_threads: Option<isize>,
    eco_mode_cpu_options: Vec<String>,
    ludicrous_mode_cpu_options: Vec<String>,
    mmproxy_use_monero_fail: bool,
    mmproxy_monero_nodes: Vec<String>,
>>>>>>> de022cfc
}

impl AppConfig {
    pub fn new() -> Self {
        Self {
            config_version: default_version(),
            config_file: None,
            mode: MiningMode::Eco,
            theme: Theme::System,
            auto_mining: true,
            mine_on_app_start: true,
            p2pool_enabled: true,
            last_binaries_update_timestamp: default_system_time(),
            allow_telemetry: true,
            anon_id: generate_password(20),
            monero_address: DEFAULT_MONERO_ADDRESS.to_string(),
            gpu_mining_enabled: true,
            cpu_mining_enabled: true,
            has_system_language_been_proposed: false,
            should_always_use_system_language: false,
            should_auto_launch: false,
            application_language: default_application_language(),
            airdrop_ui_enabled: true,
            use_tor: true,
            paper_wallet_enabled: false,
<<<<<<< HEAD
            very_e: false,
=======
            eco_mode_cpu_options: Vec::new(),
            ludicrous_mode_cpu_options: Vec::new(),
            eco_mode_cpu_threads: None,
            ludicrous_mode_cpu_threads: None,
            mmproxy_use_monero_fail: false,
            mmproxy_monero_nodes: vec!["https://xmr-01.tari.com".to_string()],
>>>>>>> de022cfc
        }
    }

    pub async fn load_or_create(&mut self, config_path: PathBuf) -> Result<(), anyhow::Error> {
        let file: PathBuf = config_path.join("app_config.json");
        self.config_file = Some(file.clone());

        if file.exists() {
            debug!(target: LOG_TARGET, "Loading app config from file: {:?}", file);
            let config = fs::read_to_string(&file).await?;
            self.apply_loaded_config(config);
        } else {
            info!(target: LOG_TARGET, "App config does not exist or is corrupt. Creating new one");
        }
        self.update_config_file().await?;
        Ok(())
    }

    pub fn apply_loaded_config(&mut self, config: String) {
        match serde_json::from_str::<AppConfigFromFile>(&config) {
            Ok(config) => {
                debug!("Loaded config from file {:?}", config);
                self.config_version = config.version;
                self.mode = MiningMode::from_str(&config.mode).unwrap_or(MiningMode::Eco);
                self.theme = Theme::from_str(&config.theme).unwrap_or(Theme::System);
                self.auto_mining = config.auto_mining;
                self.mine_on_app_start = config.mine_on_app_start;
                self.p2pool_enabled = config.p2pool_enabled;
                self.last_binaries_update_timestamp = config.last_binaries_update_timestamp;
                self.allow_telemetry = config.allow_telemetry;
                self.anon_id = config.anon_id;
                self.monero_address = config.monero_address;
                self.gpu_mining_enabled = config.gpu_mining_enabled;
                self.cpu_mining_enabled = config.cpu_mining_enabled;
                self.has_system_language_been_proposed = config.has_system_language_been_proposed;
                self.should_always_use_system_language = config.should_always_use_system_language;
                self.should_auto_launch = config.should_auto_launch;
                self.application_language = config.application_language;
                self.airdrop_ui_enabled = config.airdrop_ui_enabled;
                self.use_tor = config.use_tor;
                self.paper_wallet_enabled = config.paper_wallet_enabled;
<<<<<<< HEAD
                self.very_e = config.very_e;
=======
                self.eco_mode_cpu_options = config.eco_mode_cpu_options;
                self.eco_mode_cpu_threads = config.eco_mode_cpu_threads;
                self.ludicrous_mode_cpu_options = config.ludicrous_mode_cpu_options;
                self.ludicrous_mode_cpu_threads = config.ludicrous_mode_cpu_threads;
                self.mmproxy_monero_nodes = config.mmproxy_monero_nodes;
                self.mmproxy_use_monero_fail = config.mmproxy_use_monero_fail;
>>>>>>> de022cfc
            }
            Err(e) => {
                warn!(target: LOG_TARGET, "Failed to parse app config: {}", e.to_string());
            }
        }

        // Migrate
        if self.config_version <= 6 {
            // Change the default value of p2pool_enabled to false in version 7
            self.config_version = 7;
            self.p2pool_enabled = true;
        }
        if self.config_version <= 7 {
            self.config_version = 8;
            self.airdrop_ui_enabled = true;
        }
        if self.config_version <= 8 {
            self.config_version = 9;
            self.mine_on_app_start = true;
        }
    }

    pub fn mmproxy_monero_nodes(&self) -> &Vec<String> {
        &self.mmproxy_monero_nodes
    }

    pub fn mmproxy_use_monero_fail(&self) -> bool {
        self.mmproxy_use_monero_fail
    }

    pub fn eco_mode_cpu_options(&self) -> &Vec<String> {
        &self.eco_mode_cpu_options
    }

    pub fn ludicrous_mode_cpu_options(&self) -> &Vec<String> {
        &self.ludicrous_mode_cpu_options
    }
    pub fn eco_mode_cpu_threads(&self) -> Option<isize> {
        self.eco_mode_cpu_threads
    }

    pub fn ludicrous_mode_cpu_threads(&self) -> Option<isize> {
        self.ludicrous_mode_cpu_threads
    }

    pub fn anon_id(&self) -> &str {
        &self.anon_id
    }

    pub async fn set_mode(&mut self, mode: String) -> Result<(), anyhow::Error> {
        let new_mode = match mode.as_str() {
            "Eco" => MiningMode::Eco,
            "Ludicrous" => MiningMode::Ludicrous,
            _ => return Err(anyhow!("Invalid mode")),
        };
        self.mode = new_mode;
        self.update_config_file().await?;
        Ok(())
    }
    pub async fn set_theme(&mut self, theme: String) -> Result<(), anyhow::Error> {
        let new_theme = match theme.as_str() {
            "system" => Theme::System,
            "dark" => Theme::Dark,
            "light" => Theme::Light,
            _ => return Err(anyhow!("Invalid theme")),
        };
        self.theme = new_theme;
        self.update_config_file().await?;
        Ok(())
    }

    pub fn mode(&self) -> MiningMode {
        self.mode
    }

    pub async fn set_cpu_mining_enabled(&mut self, enabled: bool) -> Result<bool, anyhow::Error> {
        self.cpu_mining_enabled = enabled;
        self.update_config_file().await?;
        Ok(self.cpu_mining_enabled)
    }

    pub async fn set_gpu_mining_enabled(&mut self, enabled: bool) -> Result<bool, anyhow::Error> {
        self.gpu_mining_enabled = enabled;
        self.update_config_file().await?;
        Ok(self.gpu_mining_enabled)
    }

    pub fn cpu_mining_enabled(&self) -> bool {
        self.cpu_mining_enabled
    }

    pub fn gpu_mining_enabled(&self) -> bool {
        self.gpu_mining_enabled
    }

    pub fn p2pool_enabled(&self) -> bool {
        self.p2pool_enabled
    }

    pub async fn set_p2pool_enabled(&mut self, p2pool_enabled: bool) -> Result<(), anyhow::Error> {
        self.p2pool_enabled = p2pool_enabled;
        self.update_config_file().await?;
        Ok(())
    }

    pub fn auto_mining(&self) -> bool {
        self.auto_mining
    }

    // pub async fn set_airdrop_ui_enabled(&mut self, airdrop_ui_enabled: bool) -> Result<(), anyhow::Error> {
    //     self.airdrop_ui_enabled = airdrop_ui_enabled;
    //     self.update_config_file().await?;
    //     Ok(())
    // }

    pub fn should_auto_launch(&self) -> bool {
        self.should_auto_launch
    }

    pub async fn set_should_auto_launch(
        &mut self,
        should_auto_launch: bool,
    ) -> Result<(), anyhow::Error> {
        self.should_auto_launch = should_auto_launch;
        self.update_config_file().await?;
        Ok(())
    }

    pub async fn set_mine_on_app_start(
        &mut self,
        mine_on_app_start: bool,
    ) -> Result<(), anyhow::Error> {
        self.mine_on_app_start = mine_on_app_start;
        self.update_config_file().await?;
        Ok(())
    }

    pub async fn set_allow_telemetry(
        &mut self,
        allow_telemetry: bool,
    ) -> Result<(), anyhow::Error> {
        self.allow_telemetry = allow_telemetry;
        self.update_config_file().await?;
        Ok(())
    }

    pub fn allow_telemetry(&self) -> bool {
        self.allow_telemetry
    }
    pub fn monero_address(&self) -> &str {
        &self.monero_address
    }

    pub async fn set_monero_address(&mut self, address: String) -> Result<(), anyhow::Error> {
        self.monero_address = address;
        self.update_config_file().await?;
        Ok(())
    }

    pub fn last_binaries_update_timestamp(&self) -> SystemTime {
        self.last_binaries_update_timestamp
    }

    pub async fn set_last_binaries_update_timestamp(
        &mut self,
        timestamp: SystemTime,
    ) -> Result<(), anyhow::Error> {
        self.last_binaries_update_timestamp = timestamp;
        self.update_config_file().await?;
        Ok(())
    }

    pub fn application_language(&self) -> &str {
        &self.application_language
    }

    pub async fn set_application_language(
        &mut self,
        language: String,
    ) -> Result<(), anyhow::Error> {
        self.application_language = language;
        self.update_config_file().await?;
        Ok(())
    }

    pub async fn set_should_always_use_system_language(
        &mut self,
        should_always_use_system_language: bool,
    ) -> Result<(), anyhow::Error> {
        self.should_always_use_system_language = should_always_use_system_language;
        self.update_config_file().await?;
        Ok(())
    }

    pub async fn propose_system_language(&mut self) -> Result<(), anyhow::Error> {
        if self.has_system_language_been_proposed | !self.should_always_use_system_language {
            Ok(())
        } else {
            let system_language = get_locale().unwrap_or_else(|| String::from("en-US"));
            info!(target: LOG_TARGET, "Proposing system language: {}", system_language);
            self.application_language = system_language;
            self.has_system_language_been_proposed = true;
            self.update_config_file().await?;
            Ok(())
        }
    }

    pub fn use_tor(&self) -> bool {
        self.use_tor
    }

    pub async fn set_use_tor(&mut self, use_tor: bool) -> Result<(), anyhow::Error> {
        self.use_tor = use_tor;
        self.update_config_file().await?;
        Ok(())
    }

    // Allow needless update because in future there may be fields that are
    // missing
    #[allow(clippy::needless_update)]
    pub async fn update_config_file(&mut self) -> Result<(), anyhow::Error> {
        let file = self
            .config_file
            .clone()
            .ok_or_else(|| anyhow!("Config file not set"))?;

        let config = &AppConfigFromFile {
            version: self.config_version,
            mode: MiningMode::to_str(self.mode),
            theme: Theme::to_str(self.theme),
            auto_mining: self.auto_mining,
            mine_on_app_start: self.mine_on_app_start,
            p2pool_enabled: self.p2pool_enabled,
            last_binaries_update_timestamp: self.last_binaries_update_timestamp,
            allow_telemetry: self.allow_telemetry,
            anon_id: self.anon_id.clone(),
            monero_address: self.monero_address.clone(),
            gpu_mining_enabled: self.gpu_mining_enabled,
            cpu_mining_enabled: self.cpu_mining_enabled,
            has_system_language_been_proposed: self.has_system_language_been_proposed,
            should_always_use_system_language: self.should_always_use_system_language,
            should_auto_launch: self.should_auto_launch,
            application_language: self.application_language.clone(),
            airdrop_ui_enabled: self.airdrop_ui_enabled,
            paper_wallet_enabled: self.paper_wallet_enabled,
            use_tor: self.use_tor,
<<<<<<< HEAD
            very_e: self.very_e,
=======
            eco_mode_cpu_options: self.eco_mode_cpu_options.clone(),
            ludicrous_mode_cpu_options: self.ludicrous_mode_cpu_options.clone(),
            eco_mode_cpu_threads: self.eco_mode_cpu_threads,
            ludicrous_mode_cpu_threads: self.ludicrous_mode_cpu_threads,
            mmproxy_monero_nodes: self.mmproxy_monero_nodes.clone(),
            mmproxy_use_monero_fail: self.mmproxy_use_monero_fail,
>>>>>>> de022cfc
        };
        let config = serde_json::to_string(config)?;
        debug!(target: LOG_TARGET, "Updating config file: {:?} {:?}", file, self.clone());
        fs::write(file, config).await?;

        Ok(())
    }
}

fn default_version() -> u32 {
    9
}

fn default_mode() -> String {
    "Eco".to_string()
}

fn default_theme() -> String {
    "system".to_string()
}

fn default_false() -> bool {
    false
}

fn default_true() -> bool {
    true
}

fn default_anon_id() -> String {
    generate_password(20)
}

fn default_system_time() -> SystemTime {
    SystemTime::UNIX_EPOCH
}

fn default_monero_address() -> String {
    DEFAULT_MONERO_ADDRESS.to_string()
}

fn default_application_language() -> String {
    "en".to_string()
}

fn default_monero_nodes() -> Vec<String> {
    vec!["https://xmr-01.tari.com".to_string()]
}<|MERGE_RESOLUTION|>--- conflicted
+++ resolved
@@ -51,10 +51,8 @@
     use_tor: bool,
     #[serde(default = "default_false")]
     paper_wallet_enabled: bool,
-<<<<<<< HEAD
     #[serde(default = "default_false")]
     very_e: bool,
-=======
     eco_mode_cpu_threads: Option<isize>,
     ludicrous_mode_cpu_threads: Option<isize>,
     eco_mode_cpu_options: Vec<String>,
@@ -63,7 +61,6 @@
     mmproxy_use_monero_fail: bool,
     #[serde(default = "default_monero_nodes")]
     mmproxy_monero_nodes: Vec<String>,
->>>>>>> de022cfc
 }
 
 impl Default for AppConfigFromFile {
@@ -88,7 +85,12 @@
             airdrop_ui_enabled: true,
             paper_wallet_enabled: false,
             use_tor: true,
-<<<<<<< HEAD
+            eco_mode_cpu_options: Vec::new(),
+            ludicrous_mode_cpu_options: Vec::new(),
+            eco_mode_cpu_threads: None,
+            ludicrous_mode_cpu_threads: None,
+            mmproxy_monero_nodes: vec!["https://xmr-01.tari.com".to_string()],
+            mmproxy_use_monero_fail: false,
             very_e: false,
         }
     }
@@ -116,14 +118,6 @@
             Theme::System => String::from("system"),
             Theme::Dark => String::from("dark"),
             Theme::Light => String::from("light"),
-=======
-            eco_mode_cpu_options: Vec::new(),
-            ludicrous_mode_cpu_options: Vec::new(),
-            eco_mode_cpu_threads: None,
-            ludicrous_mode_cpu_threads: None,
-            mmproxy_monero_nodes: vec!["https://xmr-01.tari.com".to_string()],
-            mmproxy_use_monero_fail: false,
->>>>>>> de022cfc
         }
     }
 }
@@ -174,16 +168,13 @@
     airdrop_ui_enabled: bool,
     paper_wallet_enabled: bool,
     use_tor: bool,
-<<<<<<< HEAD
     very_e: bool,
-=======
     eco_mode_cpu_threads: Option<isize>,
     ludicrous_mode_cpu_threads: Option<isize>,
     eco_mode_cpu_options: Vec<String>,
     ludicrous_mode_cpu_options: Vec<String>,
     mmproxy_use_monero_fail: bool,
     mmproxy_monero_nodes: Vec<String>,
->>>>>>> de022cfc
 }
 
 impl AppConfig {
@@ -209,16 +200,13 @@
             airdrop_ui_enabled: true,
             use_tor: true,
             paper_wallet_enabled: false,
-<<<<<<< HEAD
             very_e: false,
-=======
             eco_mode_cpu_options: Vec::new(),
             ludicrous_mode_cpu_options: Vec::new(),
             eco_mode_cpu_threads: None,
             ludicrous_mode_cpu_threads: None,
             mmproxy_use_monero_fail: false,
             mmproxy_monero_nodes: vec!["https://xmr-01.tari.com".to_string()],
->>>>>>> de022cfc
         }
     }
 
@@ -260,16 +248,13 @@
                 self.airdrop_ui_enabled = config.airdrop_ui_enabled;
                 self.use_tor = config.use_tor;
                 self.paper_wallet_enabled = config.paper_wallet_enabled;
-<<<<<<< HEAD
-                self.very_e = config.very_e;
-=======
                 self.eco_mode_cpu_options = config.eco_mode_cpu_options;
                 self.eco_mode_cpu_threads = config.eco_mode_cpu_threads;
                 self.ludicrous_mode_cpu_options = config.ludicrous_mode_cpu_options;
                 self.ludicrous_mode_cpu_threads = config.ludicrous_mode_cpu_threads;
                 self.mmproxy_monero_nodes = config.mmproxy_monero_nodes;
                 self.mmproxy_use_monero_fail = config.mmproxy_use_monero_fail;
->>>>>>> de022cfc
+                self.very_e = config.very_e;
             }
             Err(e) => {
                 warn!(target: LOG_TARGET, "Failed to parse app config: {}", e.to_string());
@@ -516,16 +501,13 @@
             airdrop_ui_enabled: self.airdrop_ui_enabled,
             paper_wallet_enabled: self.paper_wallet_enabled,
             use_tor: self.use_tor,
-<<<<<<< HEAD
             very_e: self.very_e,
-=======
             eco_mode_cpu_options: self.eco_mode_cpu_options.clone(),
             ludicrous_mode_cpu_options: self.ludicrous_mode_cpu_options.clone(),
             eco_mode_cpu_threads: self.eco_mode_cpu_threads,
             ludicrous_mode_cpu_threads: self.ludicrous_mode_cpu_threads,
             mmproxy_monero_nodes: self.mmproxy_monero_nodes.clone(),
             mmproxy_use_monero_fail: self.mmproxy_use_monero_fail,
->>>>>>> de022cfc
         };
         let config = serde_json::to_string(config)?;
         debug!(target: LOG_TARGET, "Updating config file: {:?} {:?}", file, self.clone());
