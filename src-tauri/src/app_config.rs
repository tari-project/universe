--- conflicted
+++ resolved
@@ -115,13 +115,10 @@
     last_changelog_version: String,
     #[serde(default)]
     airdrop_tokens: Option<AirdropTokens>,
-<<<<<<< HEAD
+    #[serde(default = "default_gpu_engine")]
+    gpu_engine: String,
     #[serde(default)]
     remote_base_node_address: Option<String>,
-=======
-    #[serde(default = "default_gpu_engine")]
-    gpu_engine: String,
->>>>>>> 1595d67f
 }
 
 impl Default for AppConfigFromFile {
@@ -165,11 +162,8 @@
             pre_release: false,
             last_changelog_version: default_changelog_version(),
             airdrop_tokens: None,
-<<<<<<< HEAD
+            gpu_engine: default_gpu_engine(),
             remote_base_node_address: None,
-=======
-            gpu_engine: default_gpu_engine(),
->>>>>>> 1595d67f
         }
     }
 }
@@ -289,11 +283,8 @@
     pre_release: bool,
     last_changelog_version: String,
     airdrop_tokens: Option<AirdropTokens>,
-<<<<<<< HEAD
+    gpu_engine: String,
     remote_base_node_address: Option<String>,
-=======
-    gpu_engine: String,
->>>>>>> 1595d67f
 }
 
 impl AppConfig {
@@ -339,11 +330,8 @@
             pre_release: false,
             last_changelog_version: default_changelog_version(),
             airdrop_tokens: None,
-<<<<<<< HEAD
+            gpu_engine: EngineType::OpenCL.to_string(),
             remote_base_node_address: None,
-=======
-            gpu_engine: EngineType::OpenCL.to_string(),
->>>>>>> 1595d67f
         }
     }
 
@@ -413,11 +401,8 @@
                 self.pre_release = config.pre_release;
                 self.last_changelog_version = config.last_changelog_version;
                 self.airdrop_tokens = config.airdrop_tokens;
-<<<<<<< HEAD
+                self.gpu_engine = config.gpu_engine;
                 self.remote_base_node_address = config.remote_base_node_address;
-=======
-                self.gpu_engine = config.gpu_engine;
->>>>>>> 1595d67f
 
                 KEYRING_ACCESSED.store(
                     config.keyring_accessed,
@@ -803,15 +788,14 @@
         Ok(())
     }
 
-<<<<<<< HEAD
+    pub async fn set_gpu_engine(&mut self, engine: &str) -> Result<(), anyhow::Error> {
+        self.gpu_engine = engine.to_string();
+        self.update_config_file().await?;
+        Ok(())
+    }
+
     pub fn remote_base_node_address(&self) -> Option<String> {
         self.remote_base_node_address.clone()
-=======
-    pub async fn set_gpu_engine(&mut self, engine: &str) -> Result<(), anyhow::Error> {
-        self.gpu_engine = engine.to_string();
-        self.update_config_file().await?;
-        Ok(())
->>>>>>> 1595d67f
     }
 
     // Allow needless update because in future there may be fields that are
@@ -862,11 +846,8 @@
             pre_release: self.pre_release,
             last_changelog_version: self.last_changelog_version.clone(),
             airdrop_tokens: self.airdrop_tokens.clone(),
-<<<<<<< HEAD
+            gpu_engine: self.gpu_engine.clone(),
             remote_base_node_address: self.remote_base_node_address.clone(),
-=======
-            gpu_engine: self.gpu_engine.clone(),
->>>>>>> 1595d67f
         };
         let config = serde_json::to_string(config)?;
         debug!(target: LOG_TARGET, "Updating config file: {:?} {:?}", file, self.clone());
