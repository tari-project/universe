use std::{path::PathBuf, time::SystemTime};
use sys_locale::get_locale;

use anyhow::anyhow;
use log::{debug, info, warn};
use serde::{Deserialize, Serialize};
use tari_common::configuration::Network;
use tokio::fs;

use crate::{consts::DEFAULT_MONERO_ADDRESS, internal_wallet::generate_password};

const LOG_TARGET: &str = "tari::universe::app_config";

#[derive(Debug, Clone, Serialize, Deserialize)]
#[allow(clippy::struct_excessive_bools)]
pub struct AppConfigFromFile {
    #[serde(default = "default_version")]
    version: u32,
    #[serde(default = "default_mode")]
    mode: String,
    #[serde(default = "default_display_mode")]
    display_mode: String,
    #[serde(default = "default_true")]
    auto_mining: bool,
    #[serde(default = "default_true")]
    mine_on_app_start: bool,
    #[serde(default = "default_true")]
    p2pool_enabled: bool,
    #[serde(default = "default_system_time")]
    last_binaries_update_timestamp: SystemTime,
    #[serde(default = "default_false")]
    allow_telemetry: bool,
    #[serde(default = "default_anon_id")]
    anon_id: String,
    #[serde(default = "default_monero_address")]
    monero_address: String,
    #[serde(default = "default_true")]
    gpu_mining_enabled: bool,
    #[serde(default = "default_true")]
    cpu_mining_enabled: bool,
    #[serde(default = "default_false")]
    has_system_language_been_proposed: bool,
    #[serde(default = "default_false")]
    should_always_use_system_language: bool,
    #[serde(default = "default_false")]
    should_auto_launch: bool,
    #[serde(default = "default_application_language")]
    application_language: String,
    #[serde(default = "default_true")]
    airdrop_ui_enabled: bool,
    #[serde(default = "default_true")]
    use_tor: bool,
    #[serde(default = "default_false")]
    paper_wallet_enabled: bool,
    #[serde(default = "default_false")]
    reset_earnings: bool,
    eco_mode_cpu_threads: Option<isize>,
    ludicrous_mode_cpu_threads: Option<isize>,
    eco_mode_cpu_options: Vec<String>,
    ludicrous_mode_cpu_options: Vec<String>,
    custom_mode_cpu_options: Vec<String>,
    #[serde(default = "default_false")]
    mmproxy_use_monero_fail: bool,
    #[serde(default = "default_monero_nodes")]
    mmproxy_monero_nodes: Vec<String>,
<<<<<<< HEAD
    #[serde(default = "default_custom_max_cpu_usage")]
    custom_max_cpu_usage: Option<isize>,
    #[serde(default = "default_custom_max_gpu_usage")]
    custom_max_gpu_usage: Option<isize>,
    #[serde(default = "default_false")]
=======
    #[serde(default = "default_true")]
>>>>>>> b55e129d
    auto_update: bool,
    #[serde(default = "default_false")]
    custom_power_levels_enabled: bool,
}

impl Default for AppConfigFromFile {
    fn default() -> Self {
        Self {
            version: default_version(),
            mode: default_mode(),
            display_mode: default_display_mode(),
            auto_mining: true,
            mine_on_app_start: true,
            p2pool_enabled: true,
            last_binaries_update_timestamp: default_system_time(),
            allow_telemetry: false,
            anon_id: default_anon_id(),
            monero_address: default_monero_address(),
            gpu_mining_enabled: true,
            cpu_mining_enabled: true,
            has_system_language_been_proposed: false,
            should_always_use_system_language: false,
            should_auto_launch: false,
            application_language: default_application_language(),
            custom_max_cpu_usage: None,
            custom_max_gpu_usage: None,
            airdrop_ui_enabled: true,
            paper_wallet_enabled: false,
            use_tor: true,
            eco_mode_cpu_options: Vec::new(),
            ludicrous_mode_cpu_options: Vec::new(),
            custom_mode_cpu_options: Vec::new(),
            eco_mode_cpu_threads: None,
            ludicrous_mode_cpu_threads: None,
            mmproxy_monero_nodes: vec!["https://xmr-01.tari.com".to_string()],
            mmproxy_use_monero_fail: false,
            auto_update: true,
            reset_earnings: false,
            custom_power_levels_enabled: false,
        }
    }
}

#[derive(Debug, Clone, Copy, Serialize, Deserialize, PartialEq)]
pub enum DisplayMode {
    System,
    Dark,
    Light,
}

impl DisplayMode {
    pub fn from_str(s: &str) -> Option<DisplayMode> {
        match s {
            "system" => Some(DisplayMode::System),
            "dark" => Some(DisplayMode::Dark),
            "light" => Some(DisplayMode::Light),
            _ => None,
        }
    }

    pub fn to_str(t: DisplayMode) -> String {
        match t {
            DisplayMode::System => String::from("system"),
            DisplayMode::Dark => String::from("dark"),
            DisplayMode::Light => String::from("light"),
        }
    }
}

#[derive(Debug, Clone, Copy, Serialize, Deserialize, PartialEq)]
pub enum MiningMode {
    Eco,
    Ludicrous,
    Custom,
}

impl MiningMode {
    pub fn from_str(s: &str) -> Option<MiningMode> {
        match s {
            "Eco" => Some(MiningMode::Eco),
            "Ludicrous" => Some(MiningMode::Ludicrous),
            "Custom" => Some(MiningMode::Custom),
            _ => None,
        }
    }

    pub fn to_str(m: MiningMode) -> String {
        match m {
            MiningMode::Eco => String::from("Eco"),
            MiningMode::Ludicrous => String::from("Ludicrous"),
            MiningMode::Custom => String::from("Custom"),
        }
    }
}

#[allow(clippy::struct_excessive_bools)]
#[derive(Debug, Clone, Serialize, Deserialize)]
pub(crate) struct AppConfig {
    config_version: u32,
    config_file: Option<PathBuf>,
    mode: MiningMode,
    display_mode: DisplayMode,
    auto_mining: bool,
    mine_on_app_start: bool,
    p2pool_enabled: bool,
    last_binaries_update_timestamp: SystemTime,
    allow_telemetry: bool,
    anon_id: String,
    monero_address: String,
    gpu_mining_enabled: bool,
    cpu_mining_enabled: bool,
    has_system_language_been_proposed: bool,
    should_always_use_system_language: bool,
    should_auto_launch: bool,
    application_language: String,
    airdrop_ui_enabled: bool,
    paper_wallet_enabled: bool,
    use_tor: bool,
    reset_earnings: bool,
    eco_mode_cpu_threads: Option<isize>,
    ludicrous_mode_cpu_threads: Option<isize>,
    eco_mode_cpu_options: Vec<String>,
    ludicrous_mode_cpu_options: Vec<String>,
    custom_mode_cpu_options: Vec<String>,
    mmproxy_use_monero_fail: bool,
    mmproxy_monero_nodes: Vec<String>,
    custom_max_cpu_usage: Option<isize>,
    custom_max_gpu_usage: Option<isize>,
    auto_update: bool,
    custom_power_levels_enabled: bool,
}

impl AppConfig {
    pub fn new() -> Self {
        Self {
            config_version: default_version(),
            config_file: None,
            mode: MiningMode::Eco,
            display_mode: DisplayMode::Light,
            auto_mining: true,
            mine_on_app_start: true,
            p2pool_enabled: true,
            last_binaries_update_timestamp: default_system_time(),
            allow_telemetry: true,
            anon_id: generate_password(20),
            monero_address: DEFAULT_MONERO_ADDRESS.to_string(),
            gpu_mining_enabled: true,
            cpu_mining_enabled: true,
            has_system_language_been_proposed: false,
            should_always_use_system_language: false,
            should_auto_launch: false,
            application_language: default_application_language(),
            airdrop_ui_enabled: true,
            use_tor: true,
            custom_max_cpu_usage: None,
            custom_max_gpu_usage: None,
            paper_wallet_enabled: false,
            reset_earnings: false,
            eco_mode_cpu_options: Vec::new(),
            ludicrous_mode_cpu_options: Vec::new(),
            custom_mode_cpu_options: Vec::new(),
            eco_mode_cpu_threads: None,
            ludicrous_mode_cpu_threads: None,
            mmproxy_use_monero_fail: false,
            mmproxy_monero_nodes: vec!["https://xmr-01.tari.com".to_string()],
<<<<<<< HEAD
            auto_update: false,
            custom_power_levels_enabled: false,
=======
            auto_update: true,
>>>>>>> b55e129d
        }
    }

    pub async fn load_or_create(&mut self, config_path: PathBuf) -> Result<(), anyhow::Error> {
        let file: PathBuf = config_path.join("app_config.json");
        self.config_file = Some(file.clone());

        if file.exists() {
            debug!(target: LOG_TARGET, "Loading app config from file: {:?}", file);
            let config = fs::read_to_string(&file).await?;
            self.apply_loaded_config(config);
        } else {
            info!(target: LOG_TARGET, "App config does not exist or is corrupt. Creating new one");
        }
        self.update_config_file().await?;
        Ok(())
    }

    pub fn apply_loaded_config(&mut self, config: String) {
        match serde_json::from_str::<AppConfigFromFile>(&config) {
            Ok(config) => {
                debug!("Loaded config from file {:?}", config);
                self.config_version = config.version;
                self.mode = MiningMode::from_str(&config.mode).unwrap_or(MiningMode::Eco);
                if Network::get_current_or_user_setting_or_default() == Network::Esmeralda {
                    self.display_mode =
                        DisplayMode::from_str(&config.display_mode).unwrap_or(DisplayMode::Light);
                } else {
                    self.display_mode = DisplayMode::Light;
                }
                self.auto_mining = config.auto_mining;
                self.mine_on_app_start = config.mine_on_app_start;
                self.p2pool_enabled = config.p2pool_enabled;
                self.last_binaries_update_timestamp = config.last_binaries_update_timestamp;
                self.allow_telemetry = config.allow_telemetry;
                self.anon_id = config.anon_id;
                self.monero_address = config.monero_address;
                self.gpu_mining_enabled = config.gpu_mining_enabled;
                self.cpu_mining_enabled = config.cpu_mining_enabled;
                self.has_system_language_been_proposed = config.has_system_language_been_proposed;
                self.should_always_use_system_language = config.should_always_use_system_language;
                self.should_auto_launch = config.should_auto_launch;
                self.application_language = config.application_language;
                self.airdrop_ui_enabled = config.airdrop_ui_enabled;
                self.use_tor = config.use_tor;
                self.paper_wallet_enabled = config.paper_wallet_enabled;
                self.eco_mode_cpu_options = config.eco_mode_cpu_options;
                self.eco_mode_cpu_threads = config.eco_mode_cpu_threads;
                self.ludicrous_mode_cpu_options = config.ludicrous_mode_cpu_options;
                self.ludicrous_mode_cpu_threads = config.ludicrous_mode_cpu_threads;
                self.custom_mode_cpu_options = config.custom_mode_cpu_options;
                self.mmproxy_monero_nodes = config.mmproxy_monero_nodes;
                self.mmproxy_use_monero_fail = config.mmproxy_use_monero_fail;
                self.custom_max_cpu_usage = config.custom_max_cpu_usage;
                self.custom_max_gpu_usage = config.custom_max_gpu_usage;
                self.auto_update = config.auto_update;
                self.reset_earnings = config.reset_earnings;
                self.custom_power_levels_enabled = config.custom_power_levels_enabled;
                if Network::get_current_or_user_setting_or_default() == Network::Esmeralda {
                    self.reset_earnings = config.reset_earnings;
                } else {
                    self.reset_earnings = false;
                }
            }
            Err(e) => {
                warn!(target: LOG_TARGET, "Failed to parse app config: {}", e.to_string());
            }
        }

        // Migrate
        if self.config_version <= 6 {
            // Change the default value of p2pool_enabled to false in version 7
            self.config_version = 7;
            self.p2pool_enabled = true;
        }
        if self.config_version <= 7 {
            self.config_version = 8;
            self.airdrop_ui_enabled = true;
        }
        if self.config_version <= 8 {
            self.config_version = 9;
            self.mine_on_app_start = true;
        }

        if self.config_version <= 9 {
            self.auto_update = true;
            self.config_version = 10;
        }
    }

    pub fn mmproxy_monero_nodes(&self) -> &Vec<String> {
        &self.mmproxy_monero_nodes
    }

    pub fn mmproxy_use_monero_fail(&self) -> bool {
        self.mmproxy_use_monero_fail
    }

    pub fn eco_mode_cpu_options(&self) -> &Vec<String> {
        &self.eco_mode_cpu_options
    }

    pub fn ludicrous_mode_cpu_options(&self) -> &Vec<String> {
        &self.ludicrous_mode_cpu_options
    }

    pub fn custom_mode_cpu_options(&self) -> &Vec<String> {
        &self.custom_mode_cpu_options
    }

    pub fn eco_mode_cpu_threads(&self) -> Option<isize> {
        self.eco_mode_cpu_threads
    }

    pub fn ludicrous_mode_cpu_threads(&self) -> Option<isize> {
        self.ludicrous_mode_cpu_threads
    }

    pub fn anon_id(&self) -> &str {
        &self.anon_id
    }

    pub async fn set_mode(
        &mut self,
        mode: String,
        custom_max_cpu_usage: Option<isize>,
        custom_max_gpu_usage: Option<isize>,
    ) -> Result<(), anyhow::Error> {
        let new_mode = match mode.as_str() {
            "Eco" => MiningMode::Eco,
            "Ludicrous" => MiningMode::Ludicrous,
            "Custom" => MiningMode::Custom,
            _ => return Err(anyhow!("Invalid mode")),
        };
        self.mode = new_mode;
        self.update_config_file().await?;
        if let Some(custom_max_cpu_usage) = custom_max_cpu_usage {
            self.set_max_cpu_usage(custom_max_cpu_usage).await?;
        }
        if let Some(custom_max_gpu_usage) = custom_max_gpu_usage {
            self.set_max_gpu_usage(custom_max_gpu_usage).await?;
        }
        Ok(())
    }
    pub async fn set_display_mode(&mut self, display_mode: String) -> Result<(), anyhow::Error> {
        let new_display_mode = match display_mode.as_str() {
            "system" => DisplayMode::System,
            "dark" => DisplayMode::Dark,
            "light" => DisplayMode::Light,
            _ => return Err(anyhow!("Invalid display_mode")),
        };
        self.display_mode = new_display_mode;
        self.update_config_file().await?;
        Ok(())
    }

    pub fn mode(&self) -> MiningMode {
        self.mode
    }

    pub fn custom_gpu_usage(&self) -> Option<isize> {
        self.custom_max_cpu_usage
    }

    pub async fn set_max_gpu_usage(
        &mut self,
        custom_max_gpu_usage: isize,
    ) -> Result<(), anyhow::Error> {
        self.custom_max_gpu_usage = Some(custom_max_gpu_usage);
        self.update_config_file().await?;
        Ok(())
    }

    pub fn custom_cpu_usage(&self) -> Option<isize> {
        self.custom_max_cpu_usage
    }

    pub async fn set_max_cpu_usage(
        &mut self,
        custom_max_cpu_usage: isize,
    ) -> Result<(), anyhow::Error> {
        self.custom_max_cpu_usage = Some(custom_max_cpu_usage);
        self.update_config_file().await?;
        Ok(())
    }

    pub async fn set_cpu_mining_enabled(&mut self, enabled: bool) -> Result<bool, anyhow::Error> {
        self.cpu_mining_enabled = enabled;
        self.update_config_file().await?;
        Ok(self.cpu_mining_enabled)
    }

    pub async fn set_gpu_mining_enabled(&mut self, enabled: bool) -> Result<bool, anyhow::Error> {
        self.gpu_mining_enabled = enabled;
        self.update_config_file().await?;
        Ok(self.gpu_mining_enabled)
    }

    pub fn cpu_mining_enabled(&self) -> bool {
        self.cpu_mining_enabled
    }

    pub fn gpu_mining_enabled(&self) -> bool {
        self.gpu_mining_enabled
    }

    pub fn p2pool_enabled(&self) -> bool {
        self.p2pool_enabled
    }

    pub async fn set_p2pool_enabled(&mut self, p2pool_enabled: bool) -> Result<(), anyhow::Error> {
        self.p2pool_enabled = p2pool_enabled;
        self.update_config_file().await?;
        Ok(())
    }

    pub fn auto_mining(&self) -> bool {
        self.auto_mining
    }

    // pub async fn set_airdrop_ui_enabled(&mut self, airdrop_ui_enabled: bool) -> Result<(), anyhow::Error> {
    //     self.airdrop_ui_enabled = airdrop_ui_enabled;
    //     self.update_config_file().await?;
    //     Ok(())
    // }

    pub fn should_auto_launch(&self) -> bool {
        self.should_auto_launch
    }

    pub async fn set_should_auto_launch(
        &mut self,
        should_auto_launch: bool,
    ) -> Result<(), anyhow::Error> {
        self.should_auto_launch = should_auto_launch;
        self.update_config_file().await?;
        Ok(())
    }

    pub async fn set_mine_on_app_start(
        &mut self,
        mine_on_app_start: bool,
    ) -> Result<(), anyhow::Error> {
        self.mine_on_app_start = mine_on_app_start;
        self.update_config_file().await?;
        Ok(())
    }

    pub async fn set_allow_telemetry(
        &mut self,
        allow_telemetry: bool,
    ) -> Result<(), anyhow::Error> {
        self.allow_telemetry = allow_telemetry;
        self.update_config_file().await?;
        Ok(())
    }

    pub fn allow_telemetry(&self) -> bool {
        self.allow_telemetry
    }
    pub fn monero_address(&self) -> &str {
        &self.monero_address
    }

    pub async fn set_monero_address(&mut self, address: String) -> Result<(), anyhow::Error> {
        self.monero_address = address;
        self.update_config_file().await?;
        Ok(())
    }

    pub fn last_binaries_update_timestamp(&self) -> SystemTime {
        self.last_binaries_update_timestamp
    }

    pub async fn set_last_binaries_update_timestamp(
        &mut self,
        timestamp: SystemTime,
    ) -> Result<(), anyhow::Error> {
        self.last_binaries_update_timestamp = timestamp;
        self.update_config_file().await?;
        Ok(())
    }

    pub fn application_language(&self) -> &str {
        &self.application_language
    }

    pub async fn set_application_language(
        &mut self,
        language: String,
    ) -> Result<(), anyhow::Error> {
        self.application_language = language;
        self.update_config_file().await?;
        Ok(())
    }

    pub async fn set_should_always_use_system_language(
        &mut self,
        should_always_use_system_language: bool,
    ) -> Result<(), anyhow::Error> {
        self.should_always_use_system_language = should_always_use_system_language;
        self.update_config_file().await?;
        Ok(())
    }

    pub async fn propose_system_language(&mut self) -> Result<(), anyhow::Error> {
        if self.has_system_language_been_proposed | !self.should_always_use_system_language {
            Ok(())
        } else {
            let system_language = get_locale().unwrap_or_else(|| String::from("en-US"));
            info!(target: LOG_TARGET, "Proposing system language: {}", system_language);
            self.application_language = system_language;
            self.has_system_language_been_proposed = true;
            self.update_config_file().await?;
            Ok(())
        }
    }

    pub fn use_tor(&self) -> bool {
        self.use_tor
    }

    pub async fn set_use_tor(&mut self, use_tor: bool) -> Result<(), anyhow::Error> {
        self.use_tor = use_tor;
        self.update_config_file().await?;
        Ok(())
    }

    pub async fn set_auto_update(&mut self, auto_update: bool) -> Result<(), anyhow::Error> {
        self.auto_update = auto_update;
        self.update_config_file().await?;
        Ok(())
    }

    pub async fn set_monerod_config(
        &mut self,
        use_monero_fail: bool,
        monero_nodes: Vec<String>,
    ) -> Result<(), anyhow::Error> {
        self.mmproxy_use_monero_fail = use_monero_fail;
        self.mmproxy_monero_nodes = monero_nodes;
        self.update_config_file().await?;
        Ok(())
    }

    // Allow needless update because in future there may be fields that are
    // missing
    #[allow(clippy::needless_update)]
    pub async fn update_config_file(&mut self) -> Result<(), anyhow::Error> {
        let file = self
            .config_file
            .clone()
            .ok_or_else(|| anyhow!("Config file not set"))?;

        let config = &AppConfigFromFile {
            version: self.config_version,
            mode: MiningMode::to_str(self.mode),
            display_mode: DisplayMode::to_str(self.display_mode),
            auto_mining: self.auto_mining,
            mine_on_app_start: self.mine_on_app_start,
            p2pool_enabled: self.p2pool_enabled,
            last_binaries_update_timestamp: self.last_binaries_update_timestamp,
            allow_telemetry: self.allow_telemetry,
            anon_id: self.anon_id.clone(),
            monero_address: self.monero_address.clone(),
            gpu_mining_enabled: self.gpu_mining_enabled,
            cpu_mining_enabled: self.cpu_mining_enabled,
            has_system_language_been_proposed: self.has_system_language_been_proposed,
            should_always_use_system_language: self.should_always_use_system_language,
            should_auto_launch: self.should_auto_launch,
            application_language: self.application_language.clone(),
            airdrop_ui_enabled: self.airdrop_ui_enabled,
            paper_wallet_enabled: self.paper_wallet_enabled,
            custom_max_cpu_usage: self.custom_max_cpu_usage,
            custom_max_gpu_usage: self.custom_max_gpu_usage,
            use_tor: self.use_tor,
            reset_earnings: self.reset_earnings,
            eco_mode_cpu_options: self.eco_mode_cpu_options.clone(),
            ludicrous_mode_cpu_options: self.ludicrous_mode_cpu_options.clone(),
            custom_mode_cpu_options: self.custom_mode_cpu_options.clone(),
            eco_mode_cpu_threads: self.eco_mode_cpu_threads,
            ludicrous_mode_cpu_threads: self.ludicrous_mode_cpu_threads,
            mmproxy_monero_nodes: self.mmproxy_monero_nodes.clone(),
            mmproxy_use_monero_fail: self.mmproxy_use_monero_fail,
            auto_update: self.auto_update,
            custom_power_levels_enabled: self.custom_power_levels_enabled,
        };
        let config = serde_json::to_string(config)?;
        debug!(target: LOG_TARGET, "Updating config file: {:?} {:?}", file, self.clone());
        fs::write(file, config).await?;

        Ok(())
    }
}

fn default_version() -> u32 {
    10
}

fn default_custom_max_cpu_usage() -> Option<isize> {
    None
}

fn default_custom_max_gpu_usage() -> Option<isize> {
    None
}

fn default_mode() -> String {
    "Eco".to_string()
}

fn default_display_mode() -> String {
    "light".to_string()
}

fn default_false() -> bool {
    false
}

fn default_true() -> bool {
    true
}

fn default_anon_id() -> String {
    generate_password(20)
}

fn default_system_time() -> SystemTime {
    SystemTime::UNIX_EPOCH
}

fn default_monero_address() -> String {
    DEFAULT_MONERO_ADDRESS.to_string()
}

fn default_application_language() -> String {
    "en".to_string()
}

fn default_monero_nodes() -> Vec<String> {
    vec!["https://xmr-01.tari.com".to_string()]
}<|MERGE_RESOLUTION|>--- conflicted
+++ resolved
@@ -63,15 +63,11 @@
     mmproxy_use_monero_fail: bool,
     #[serde(default = "default_monero_nodes")]
     mmproxy_monero_nodes: Vec<String>,
-<<<<<<< HEAD
     #[serde(default = "default_custom_max_cpu_usage")]
     custom_max_cpu_usage: Option<isize>,
     #[serde(default = "default_custom_max_gpu_usage")]
     custom_max_gpu_usage: Option<isize>,
-    #[serde(default = "default_false")]
-=======
-    #[serde(default = "default_true")]
->>>>>>> b55e129d
+    #[serde(default = "default_true")]
     auto_update: bool,
     #[serde(default = "default_false")]
     custom_power_levels_enabled: bool,
@@ -237,12 +233,8 @@
             ludicrous_mode_cpu_threads: None,
             mmproxy_use_monero_fail: false,
             mmproxy_monero_nodes: vec!["https://xmr-01.tari.com".to_string()],
-<<<<<<< HEAD
-            auto_update: false,
             custom_power_levels_enabled: false,
-=======
             auto_update: true,
->>>>>>> b55e129d
         }
     }
 
