// Copyright 2024. The Tari Project
//
// Redistribution and use in source and binary forms, with or without modification, are permitted provided that the
// following conditions are met:
//
// 1. Redistributions of source code must retain the above copyright notice, this list of conditions and the following
// disclaimer.
//
// 2. Redistributions in binary form must reproduce the above copyright notice, this list of conditions and the
// following disclaimer in the documentation and/or other materials provided with the distribution.
//
// 3. Neither the name of the copyright holder nor the names of its contributors may be used to endorse or promote
// products derived from this software without specific prior written permission.
//
// THIS SOFTWARE IS PROVIDED BY THE COPYRIGHT HOLDERS AND CONTRIBUTORS "AS IS" AND ANY EXPRESS OR IMPLIED WARRANTIES,
// INCLUDING, BUT NOT LIMITED TO, THE IMPLIED WARRANTIES OF MERCHANTABILITY AND FITNESS FOR A PARTICULAR PURPOSE ARE
// DISCLAIMED. IN NO EVENT SHALL THE COPYRIGHT HOLDER OR CONTRIBUTORS BE LIABLE FOR ANY DIRECT, INDIRECT, INCIDENTAL,
// SPECIAL, EXEMPLARY, OR CONSEQUENTIAL DAMAGES (INCLUDING, BUT NOT LIMITED TO, PROCUREMENT OF SUBSTITUTE GOODS OR
// SERVICES; LOSS OF USE, DATA, OR PROFITS; OR BUSINESS INTERRUPTION) HOWEVER CAUSED AND ON ANY THEORY OF LIABILITY,
// WHETHER IN CONTRACT, STRICT LIABILITY, OR TORT (INCLUDING NEGLIGENCE OR OTHERWISE) ARISING IN ANY WAY OUT OF THE
// USE OF THIS SOFTWARE, EVEN IF ADVISED OF THE POSSIBILITY OF SUCH DAMAGE.

use crate::credential_manager::{Credential, KEYRING_ACCESSED};
use semver::Version;
use std::{path::PathBuf, time::SystemTime};
use sys_locale::get_locale;

use crate::credential_manager::CredentialManager;
use crate::{consts::DEFAULT_MONERO_ADDRESS, internal_wallet::generate_password};
use anyhow::anyhow;
use chrono::{DateTime, Utc};
use log::{debug, info, warn};
use monero_address_creator::network::Mainnet;
use monero_address_creator::Seed as MoneroSeed;
use serde::{Deserialize, Serialize};
use tari_common::configuration::Network;
use tokio::fs;

const LOG_TARGET: &str = "tari::universe::app_config";

#[derive(Debug, Clone, Serialize, Deserialize)]
#[allow(clippy::struct_excessive_bools)]
pub struct AppConfigFromFile {
    #[serde(default = "default_version")]
    version: u32,
    #[serde(default = "default_mode")]
    mode: String,
    #[serde(default = "default_display_mode")]
    display_mode: String,
    #[serde(default = "default_true")]
    mine_on_app_start: bool,
    #[serde(default = "default_true")]
    p2pool_enabled: bool,
    #[serde(default = "default_system_time")]
    last_binaries_update_timestamp: SystemTime,
    #[serde(default = "default_false")]
    allow_telemetry: bool,
    #[serde(default = "default_anon_id")]
    anon_id: String,
    #[serde(default = "default_monero_address")]
    monero_address: String,
    #[serde(default = "default_false")]
    monero_address_is_generated: bool,
    #[serde(default = "default_true")]
    gpu_mining_enabled: bool,
    #[serde(default = "default_true")]
    cpu_mining_enabled: bool,
    #[serde(default = "default_false")]
    has_system_language_been_proposed: bool,
    #[serde(default = "default_false")]
    should_always_use_system_language: bool,
    #[serde(default = "default_false")]
    should_auto_launch: bool,
    #[serde(default = "default_application_language")]
    application_language: String,
    #[serde(default = "default_true")]
    use_tor: bool,
    #[serde(default = "default_true")]
    paper_wallet_enabled: bool,
    #[serde(default = "default_false")]
    reset_earnings: bool,
    eco_mode_cpu_threads: Option<u32>,
    ludicrous_mode_cpu_threads: Option<u32>,
    #[serde(default = "default_vec_string")]
    eco_mode_cpu_options: Vec<String>,
    #[serde(default = "default_vec_string")]
    ludicrous_mode_cpu_options: Vec<String>,
    #[serde(default = "default_vec_string")]
    custom_mode_cpu_options: Vec<String>,
    #[serde(default = "default_false")]
    mmproxy_use_monero_fail: bool,
    #[serde(default = "default_monero_nodes")]
    mmproxy_monero_nodes: Vec<String>,
    #[serde(default = "default_custom_max_cpu_usage")]
    custom_max_cpu_usage: Option<u32>,
    #[serde(default = "default_custom_max_gpu_usage")]
    custom_max_gpu_usage: Option<Vec<GpuThreads>>,
    #[serde(default = "default_true")]
    auto_update: bool,
    #[serde(default = "default_false")]
    keyring_accessed: bool,
    #[serde(default = "default_true")]
    custom_power_levels_enabled: bool,
    #[serde(default = "default_true")]
    sharing_enabled: bool,
    #[serde(default = "default_true")]
    visual_mode: bool,
    #[serde(default = "default_window_settings")]
    window_settings: Option<WindowSettings>,
    #[serde(default = "default_false")]
    show_experimental_settings: bool,
    #[serde(default = "default_p2pool_stats_server_port")]
    p2pool_stats_server_port: Option<u16>,
    #[serde(default = "default_false")]
    pre_release: bool,
<<<<<<< HEAD
    #[serde(default = "default_true")]
    ootle_enabled: bool,
    // enable localnet: check binaries and run base node + Ootle locally
    #[serde(default = "default_false")]
    ootle_localnet_enabled: bool,
=======
    #[serde(default = "default_changelog_version")]
    last_changelog_version: String,
    #[serde(default)]
    airdrop_tokens: Option<AirdropTokens>,
>>>>>>> 7cfb5cbf
}

impl Default for AppConfigFromFile {
    fn default() -> Self {
        Self {
            version: default_version(),
            mode: default_mode(),
            display_mode: default_display_mode(),
            mine_on_app_start: true,
            p2pool_enabled: true,
            last_binaries_update_timestamp: default_system_time(),
            allow_telemetry: false,
            anon_id: default_anon_id(),
            monero_address: default_monero_address(),
            monero_address_is_generated: false,
            gpu_mining_enabled: true,
            cpu_mining_enabled: true,
            has_system_language_been_proposed: false,
            should_always_use_system_language: false,
            should_auto_launch: false,
            application_language: default_application_language(),
            custom_max_cpu_usage: None,
            custom_max_gpu_usage: Some(vec![]),
            paper_wallet_enabled: true,
            use_tor: true,
            eco_mode_cpu_options: Vec::new(),
            ludicrous_mode_cpu_options: Vec::new(),
            custom_mode_cpu_options: Vec::new(),
            eco_mode_cpu_threads: None,
            ludicrous_mode_cpu_threads: None,
            mmproxy_monero_nodes: vec!["https://xmr-01.tari.com".to_string()],
            mmproxy_use_monero_fail: false,
            keyring_accessed: false,
            auto_update: true,
            reset_earnings: false,
            custom_power_levels_enabled: true,
            sharing_enabled: true,
            visual_mode: true,
            window_settings: default_window_settings(),
            show_experimental_settings: false,
            p2pool_stats_server_port: default_p2pool_stats_server_port(),
            pre_release: false,
<<<<<<< HEAD
            ootle_enabled: true,
            ootle_localnet_enabled: false,
=======
            last_changelog_version: default_changelog_version(),
            airdrop_tokens: None,
>>>>>>> 7cfb5cbf
        }
    }
}

#[derive(Debug, Clone, Copy, Serialize, Deserialize, PartialEq)]
pub enum DisplayMode {
    System,
    Dark,
    Light,
}

#[derive(Debug, Serialize, Deserialize, Clone)]
pub struct AirdropTokens {
    pub token: String,
    pub refresh_token: String,
}

impl DisplayMode {
    pub fn from_str(s: &str) -> Option<DisplayMode> {
        match s {
            "system" => Some(DisplayMode::System),
            "dark" => Some(DisplayMode::Dark),
            "light" => Some(DisplayMode::Light),
            _ => None,
        }
    }

    pub fn to_str(t: DisplayMode) -> String {
        match t {
            DisplayMode::System => String::from("system"),
            DisplayMode::Dark => String::from("dark"),
            DisplayMode::Light => String::from("light"),
        }
    }
}

#[derive(Debug, Clone, Copy, Serialize, Deserialize, PartialEq)]
pub enum MiningMode {
    Eco,
    Ludicrous,
    Custom,
}

impl MiningMode {
    pub fn from_str(s: &str) -> Option<MiningMode> {
        match s {
            "Eco" => Some(MiningMode::Eco),
            "Ludicrous" => Some(MiningMode::Ludicrous),
            "Custom" => Some(MiningMode::Custom),
            _ => None,
        }
    }

    pub fn to_str(m: MiningMode) -> String {
        match m {
            MiningMode::Eco => String::from("Eco"),
            MiningMode::Ludicrous => String::from("Ludicrous"),
            MiningMode::Custom => String::from("Custom"),
        }
    }
}

#[derive(Debug, Serialize, Deserialize, Clone)]
pub struct WindowSettings {
    pub width: u32,
    pub height: u32,
    pub x: i32,
    pub y: i32,
}

#[derive(Debug, Serialize, Deserialize, Clone)]
pub struct GpuThreads {
    pub gpu_name: String,
    pub max_gpu_threads: u32,
}

#[allow(clippy::struct_excessive_bools)]
#[derive(Debug, Clone, Serialize, Deserialize)]
pub(crate) struct AppConfig {
    config_version: u32,
    config_file: Option<PathBuf>,
    created_at: Option<DateTime<Utc>>,
    mode: MiningMode,
    display_mode: DisplayMode,
    mine_on_app_start: bool,
    p2pool_enabled: bool,
    last_binaries_update_timestamp: SystemTime,
    allow_telemetry: bool,
    anon_id: String,
    monero_address: String,
    monero_address_is_generated: bool,
    gpu_mining_enabled: bool,
    cpu_mining_enabled: bool,
    has_system_language_been_proposed: bool,
    should_always_use_system_language: bool,
    should_auto_launch: bool,
    application_language: String,
    paper_wallet_enabled: bool,
    use_tor: bool,
    reset_earnings: bool,
    eco_mode_cpu_threads: Option<u32>,
    ludicrous_mode_cpu_threads: Option<u32>,
    eco_mode_cpu_options: Vec<String>,
    ludicrous_mode_cpu_options: Vec<String>,
    custom_mode_cpu_options: Vec<String>,
    mmproxy_use_monero_fail: bool,
    mmproxy_monero_nodes: Vec<String>,
    custom_max_cpu_usage: Option<u32>,
    custom_max_gpu_usage: Vec<GpuThreads>,
    auto_update: bool,
    keyring_accessed: bool,
    custom_power_levels_enabled: bool,
    sharing_enabled: bool,
    visual_mode: bool,
    window_settings: Option<WindowSettings>,
    show_experimental_settings: bool,
    p2pool_stats_server_port: Option<u16>,
    pre_release: bool,
<<<<<<< HEAD
    ootle_enabled: bool,
    ootle_localnet_enabled: bool,
=======
    last_changelog_version: String,
    airdrop_tokens: Option<AirdropTokens>,
>>>>>>> 7cfb5cbf
}

impl AppConfig {
    pub fn new() -> Self {
        Self {
            config_version: default_version(),
            config_file: None,
            created_at: None,
            mode: MiningMode::Eco,
            display_mode: DisplayMode::Light,
            mine_on_app_start: true,
            p2pool_enabled: true,
            last_binaries_update_timestamp: default_system_time(),
            allow_telemetry: true,
            anon_id: generate_password(20),
            monero_address: default_monero_address(),
            monero_address_is_generated: false,
            gpu_mining_enabled: true,
            cpu_mining_enabled: true,
            has_system_language_been_proposed: false,
            should_always_use_system_language: false,
            should_auto_launch: false,
            application_language: default_application_language(),
            use_tor: true,
            custom_max_cpu_usage: None,
            custom_max_gpu_usage: vec![],
            paper_wallet_enabled: true,
            reset_earnings: false,
            eco_mode_cpu_options: Vec::new(),
            ludicrous_mode_cpu_options: Vec::new(),
            custom_mode_cpu_options: Vec::new(),
            eco_mode_cpu_threads: None,
            ludicrous_mode_cpu_threads: None,
            mmproxy_use_monero_fail: false,
            mmproxy_monero_nodes: vec!["https://xmr-01.tari.com".to_string()],
            custom_power_levels_enabled: true,
            auto_update: true,
            sharing_enabled: true,
            visual_mode: true,
            window_settings: default_window_settings(),
            show_experimental_settings: false,
            keyring_accessed: false,
            p2pool_stats_server_port: default_p2pool_stats_server_port(),
            pre_release: false,
<<<<<<< HEAD
            ootle_enabled: true,
            ootle_localnet_enabled: false,
=======
            last_changelog_version: default_changelog_version(),
            airdrop_tokens: None,
>>>>>>> 7cfb5cbf
        }
    }

    pub async fn load_or_create(&mut self, config_path: PathBuf) -> Result<(), anyhow::Error> {
        let file: PathBuf = config_path.join("app_config.json");
        self.config_file = Some(file.clone());

        if file.exists() {
            debug!(target: LOG_TARGET, "Loading app config from file: {:?}", file);
            let config = fs::read_to_string(&file).await?;
            self.created_at = Some(file.clone().metadata()?.created()?.into());
            self.apply_loaded_config(config);
        } else {
            info!(target: LOG_TARGET, "App config does not exist or is corrupt. Creating new one");
            if let Ok(address) = create_monereo_address(config_path).await {
                self.monero_address = address;
                self.monero_address_is_generated = true;
            }

            if self.update_config_file().await.is_ok() {
                self.created_at = Some(file.clone().metadata()?.created()?.into());
            }
        }
        self.update_config_file().await?;
        Ok(())
    }

    pub fn apply_loaded_config(&mut self, config: String) {
        match serde_json::from_str::<AppConfigFromFile>(&config) {
            Ok(config) => {
                debug!("Loaded config from file {:?}", config);
                self.config_version = config.version;
                self.mode = MiningMode::from_str(&config.mode).unwrap_or(MiningMode::Eco);
                if Network::get_current_or_user_setting_or_default() == Network::Esmeralda {
                    self.display_mode =
                        DisplayMode::from_str(&config.display_mode).unwrap_or(DisplayMode::Light);
                } else {
                    self.display_mode = DisplayMode::Light;
                }
                self.mine_on_app_start = config.mine_on_app_start;
                self.p2pool_enabled = config.p2pool_enabled;
                self.last_binaries_update_timestamp = config.last_binaries_update_timestamp;
                self.allow_telemetry = config.allow_telemetry;
                self.anon_id = config.anon_id;
                self.monero_address = config.monero_address;
                self.monero_address_is_generated = config.monero_address_is_generated;
                self.gpu_mining_enabled = config.gpu_mining_enabled;
                self.cpu_mining_enabled = config.cpu_mining_enabled;
                self.has_system_language_been_proposed = config.has_system_language_been_proposed;
                self.should_always_use_system_language = config.should_always_use_system_language;
                self.should_auto_launch = config.should_auto_launch;
                self.application_language = config.application_language;
                self.use_tor = config.use_tor;
                self.paper_wallet_enabled = config.paper_wallet_enabled;
                self.eco_mode_cpu_options = config.eco_mode_cpu_options;
                self.eco_mode_cpu_threads = config.eco_mode_cpu_threads;
                self.ludicrous_mode_cpu_options = config.ludicrous_mode_cpu_options;
                self.ludicrous_mode_cpu_threads = config.ludicrous_mode_cpu_threads;
                self.custom_mode_cpu_options = config.custom_mode_cpu_options;
                self.mmproxy_monero_nodes = config.mmproxy_monero_nodes;
                self.mmproxy_use_monero_fail = config.mmproxy_use_monero_fail;
                self.custom_max_cpu_usage = config.custom_max_cpu_usage;
                self.custom_max_gpu_usage = config.custom_max_gpu_usage.unwrap_or(vec![]);
                self.auto_update = config.auto_update;
                self.reset_earnings = config.reset_earnings;
                self.custom_power_levels_enabled = config.custom_power_levels_enabled;
                if Network::get_current_or_user_setting_or_default() == Network::Esmeralda {
                    self.reset_earnings = config.reset_earnings;
                } else {
                    self.reset_earnings = false;
                }
                self.sharing_enabled = config.sharing_enabled;
                self.visual_mode = config.visual_mode;
                self.window_settings = config.window_settings;
                self.show_experimental_settings = config.show_experimental_settings;
                self.p2pool_stats_server_port = config.p2pool_stats_server_port;
                self.pre_release = config.pre_release;
<<<<<<< HEAD
                self.ootle_enabled = config.ootle_enabled;
=======
                self.last_changelog_version = config.last_changelog_version;
                self.airdrop_tokens = config.airdrop_tokens;
>>>>>>> 7cfb5cbf

                KEYRING_ACCESSED.store(
                    config.keyring_accessed,
                    std::sync::atomic::Ordering::Relaxed,
                );
            }
            Err(e) => {
                warn!(target: LOG_TARGET, "Failed to parse app config: {}", e.to_string());
            }
        }

        // Migrate
        if self.config_version <= 6 {
            // Change the default value of p2pool_enabled to false in version 7
            self.config_version = 7;
            self.p2pool_enabled = true;
        }
        if self.config_version <= 7 {
            self.config_version = 8;
        }
        if self.config_version <= 8 {
            self.config_version = 9;
            self.mine_on_app_start = true;
        }

        if self.config_version <= 9 {
            self.auto_update = true;
            self.config_version = 10;
        }

        if self.config_version <= 10 {
            self.custom_power_levels_enabled = true;
            self.sharing_enabled = true;
            self.config_version = 11;
        }

        if self.config_version <= 11 {
            self.visual_mode = true;
            self.config_version = 12;
        }

        if self.config_version <= 12 {
            self.paper_wallet_enabled = true;
            self.config_version = 13;
        }
    }

    pub fn mmproxy_monero_nodes(&self) -> &Vec<String> {
        &self.mmproxy_monero_nodes
    }

    pub fn mmproxy_use_monero_fail(&self) -> bool {
        self.mmproxy_use_monero_fail
    }

    pub fn eco_mode_cpu_options(&self) -> &Vec<String> {
        &self.eco_mode_cpu_options
    }

    pub fn ludicrous_mode_cpu_options(&self) -> &Vec<String> {
        &self.ludicrous_mode_cpu_options
    }

    pub fn custom_mode_cpu_options(&self) -> &Vec<String> {
        &self.custom_mode_cpu_options
    }

    pub fn eco_mode_cpu_threads(&self) -> Option<u32> {
        self.eco_mode_cpu_threads
    }

    pub fn ludicrous_mode_cpu_threads(&self) -> Option<u32> {
        self.ludicrous_mode_cpu_threads
    }

    pub fn anon_id(&self) -> &str {
        &self.anon_id
    }

    pub fn last_changelog_version(&self) -> &str {
        &self.last_changelog_version
    }

    pub async fn set_mode(
        &mut self,
        mode: String,
        custom_max_cpu_usage: Option<u32>,
        custom_max_gpu_usage: Vec<GpuThreads>,
    ) -> Result<(), anyhow::Error> {
        let new_mode = match mode.as_str() {
            "Eco" => MiningMode::Eco,
            "Ludicrous" => MiningMode::Ludicrous,
            "Custom" => MiningMode::Custom,
            _ => return Err(anyhow!("Invalid mode")),
        };
        self.mode = new_mode;
        self.update_config_file().await?;
        if let Some(custom_max_cpu_usage) = custom_max_cpu_usage {
            self.set_max_cpu_usage(custom_max_cpu_usage).await?;
        };
        self.set_max_gpu_usage(custom_max_gpu_usage).await?;
        Ok(())
    }
    pub async fn set_display_mode(&mut self, display_mode: String) -> Result<(), anyhow::Error> {
        let new_display_mode = match display_mode.as_str() {
            "system" => DisplayMode::System,
            "dark" => DisplayMode::Dark,
            "light" => DisplayMode::Light,
            _ => return Err(anyhow!("Invalid display_mode")),
        };
        self.display_mode = new_display_mode;
        self.update_config_file().await?;
        Ok(())
    }

    pub fn mode(&self) -> MiningMode {
        self.mode
    }

    pub fn custom_gpu_usage(&self) -> Vec<GpuThreads> {
        self.custom_max_gpu_usage.clone()
    }

    pub fn airdrop_tokens(&self) -> Option<AirdropTokens> {
        self.airdrop_tokens.clone()
    }

    pub async fn set_airdrop_tokens(
        &mut self,
        airdrop_tokens: Option<AirdropTokens>,
    ) -> Result<(), anyhow::Error> {
        self.airdrop_tokens = airdrop_tokens;
        self.update_config_file().await?;
        Ok(())
    }

    pub async fn set_max_gpu_usage(
        &mut self,
        custom_max_gpu_usage: Vec<GpuThreads>,
    ) -> Result<(), anyhow::Error> {
        self.custom_max_gpu_usage = custom_max_gpu_usage.clone();
        self.update_config_file().await?;
        Ok(())
    }

    pub fn custom_cpu_usage(&self) -> Option<u32> {
        self.custom_max_cpu_usage
    }

    pub async fn set_max_cpu_usage(
        &mut self,
        custom_max_cpu_usage: u32,
    ) -> Result<(), anyhow::Error> {
        self.custom_max_cpu_usage = Some(custom_max_cpu_usage);
        self.update_config_file().await?;
        Ok(())
    }

    pub async fn set_cpu_mining_enabled(&mut self, enabled: bool) -> Result<bool, anyhow::Error> {
        self.cpu_mining_enabled = enabled;
        self.update_config_file().await?;
        Ok(self.cpu_mining_enabled)
    }

    pub async fn set_gpu_mining_enabled(&mut self, enabled: bool) -> Result<bool, anyhow::Error> {
        self.gpu_mining_enabled = enabled;
        self.update_config_file().await?;
        Ok(self.gpu_mining_enabled)
    }

    pub fn cpu_mining_enabled(&self) -> bool {
        self.cpu_mining_enabled
    }

    pub fn gpu_mining_enabled(&self) -> bool {
        self.gpu_mining_enabled
    }

    pub fn p2pool_enabled(&self) -> bool {
        self.p2pool_enabled
    }

    pub async fn set_p2pool_enabled(&mut self, p2pool_enabled: bool) -> Result<(), anyhow::Error> {
        self.p2pool_enabled = p2pool_enabled;
        self.update_config_file().await?;
        Ok(())
    }

    pub async fn set_visual_mode(&mut self, visual_mode: bool) -> Result<(), anyhow::Error> {
        self.visual_mode = visual_mode;
        self.update_config_file().await?;
        Ok(())
    }

    // TODO: BRING BACK AFTER RESOLVING WINDOWS SIZING PERSISTENCE
    // pub async fn set_window_settings(
    //     &mut self,
    //     window_settings: WindowSettings,
    // ) -> Result<(), anyhow::Error> {
    //     self.window_settings = Some(window_settings);
    //     self.update_config_file().await?;
    //     Ok(())
    // }

    // pub fn window_settings(&self) -> &Option<WindowSettings> {
    //     &self.window_settings
    // }

    pub async fn set_show_experimental_settings(
        &mut self,
        show_experimental_settings: bool,
    ) -> Result<(), anyhow::Error> {
        self.show_experimental_settings = show_experimental_settings;
        self.update_config_file().await?;
        Ok(())
    }

    pub fn should_auto_launch(&self) -> bool {
        self.should_auto_launch
    }

    pub async fn set_should_auto_launch(
        &mut self,
        should_auto_launch: bool,
    ) -> Result<(), anyhow::Error> {
        self.should_auto_launch = should_auto_launch;
        self.update_config_file().await?;
        Ok(())
    }

    pub async fn set_mine_on_app_start(
        &mut self,
        mine_on_app_start: bool,
    ) -> Result<(), anyhow::Error> {
        self.mine_on_app_start = mine_on_app_start;
        self.update_config_file().await?;
        Ok(())
    }

    pub async fn set_allow_telemetry(
        &mut self,
        allow_telemetry: bool,
    ) -> Result<(), anyhow::Error> {
        self.allow_telemetry = allow_telemetry;
        self.update_config_file().await?;
        Ok(())
    }

    pub fn allow_telemetry(&self) -> bool {
        self.allow_telemetry
    }

    pub fn monero_address(&self) -> &str {
        &self.monero_address
    }

    pub async fn set_monero_address(&mut self, address: String) -> Result<(), anyhow::Error> {
        self.monero_address_is_generated = false;
        self.monero_address = address;
        self.update_config_file().await?;
        Ok(())
    }

    pub fn monero_address_is_generated(&self) -> bool {
        self.monero_address_is_generated
    }

    pub fn last_binaries_update_timestamp(&self) -> SystemTime {
        self.last_binaries_update_timestamp
    }

    pub async fn set_last_binaries_update_timestamp(
        &mut self,
        timestamp: SystemTime,
    ) -> Result<(), anyhow::Error> {
        self.last_binaries_update_timestamp = timestamp;
        self.update_config_file().await?;
        Ok(())
    }

    pub fn application_language(&self) -> &str {
        &self.application_language
    }

    pub async fn set_application_language(
        &mut self,
        language: String,
    ) -> Result<(), anyhow::Error> {
        self.application_language = language;
        self.update_config_file().await?;
        Ok(())
    }

    pub async fn set_should_always_use_system_language(
        &mut self,
        should_always_use_system_language: bool,
    ) -> Result<(), anyhow::Error> {
        self.should_always_use_system_language = should_always_use_system_language;
        self.update_config_file().await?;
        Ok(())
    }

    pub async fn propose_system_language(&mut self) -> Result<(), anyhow::Error> {
        if self.has_system_language_been_proposed | !self.should_always_use_system_language {
            Ok(())
        } else {
            let system_language = get_locale().unwrap_or_else(|| String::from("en-US"));
            info!(target: LOG_TARGET, "Proposing system language: {}", system_language);
            self.application_language = system_language;
            self.has_system_language_been_proposed = true;
            self.update_config_file().await?;
            Ok(())
        }
    }

    pub fn use_tor(&self) -> bool {
        self.use_tor
    }

    pub async fn set_use_tor(&mut self, use_tor: bool) -> Result<(), anyhow::Error> {
        self.use_tor = use_tor;
        self.update_config_file().await?;
        Ok(())
    }

    pub fn auto_update(&self) -> bool {
        self.auto_update
    }

    pub async fn set_auto_update(&mut self, auto_update: bool) -> Result<(), anyhow::Error> {
        self.auto_update = auto_update;
        self.update_config_file().await?;
        Ok(())
    }

    pub async fn set_monerod_config(
        &mut self,
        use_monero_fail: bool,
        monero_nodes: Vec<String>,
    ) -> Result<(), anyhow::Error> {
        self.mmproxy_use_monero_fail = use_monero_fail;
        self.mmproxy_monero_nodes = monero_nodes;
        self.update_config_file().await?;
        Ok(())
    }

    pub fn p2pool_stats_server_port(&self) -> Option<u16> {
        self.p2pool_stats_server_port
    }

    pub async fn set_p2pool_stats_server_port(
        &mut self,
        port: Option<u16>,
    ) -> Result<(), anyhow::Error> {
        self.p2pool_stats_server_port = port;
        self.update_config_file().await?;
        Ok(())
    }

    pub fn pre_release(&self) -> bool {
        self.pre_release
    }

    pub async fn set_pre_release(&mut self, pre_release: bool) -> Result<(), anyhow::Error> {
        self.pre_release = pre_release;
        self.update_config_file().await?;
        Ok(())
    }

<<<<<<< HEAD
    pub fn ootle_enabled(&self) -> bool {
        self.ootle_enabled
    }

    pub async fn set_ootle_enabled(&mut self, ootle_enabled: bool) -> Result<(), anyhow::Error> {
        self.ootle_enabled = ootle_enabled;
        self.update_config_file().await?;
        Ok(())
    }

    pub fn ootle_localnet_enabled(&self) -> bool {
        self.ootle_localnet_enabled
    }

    pub async fn set_ootle_localnet_enabled(
        &mut self,
        ootle_localnet_enabled: bool,
    ) -> Result<(), anyhow::Error> {
        self.ootle_localnet_enabled = ootle_localnet_enabled;
=======
    pub async fn set_last_changelog_version(
        &mut self,
        version: String,
    ) -> Result<(), anyhow::Error> {
        self.last_changelog_version = version;
>>>>>>> 7cfb5cbf
        self.update_config_file().await?;
        Ok(())
    }

    // Allow needless update because in future there may be fields that are
    // missing
    #[allow(clippy::needless_update)]
    pub async fn update_config_file(&mut self) -> Result<(), anyhow::Error> {
        let file = self
            .config_file
            .clone()
            .ok_or_else(|| anyhow!("Config file not set"))?;

        let config = &AppConfigFromFile {
            version: self.config_version,
            mode: MiningMode::to_str(self.mode),
            display_mode: DisplayMode::to_str(self.display_mode),
            mine_on_app_start: self.mine_on_app_start,
            p2pool_enabled: self.p2pool_enabled,
            last_binaries_update_timestamp: self.last_binaries_update_timestamp,
            allow_telemetry: self.allow_telemetry,
            anon_id: self.anon_id.clone(),
            monero_address: self.monero_address.clone(),
            monero_address_is_generated: self.monero_address_is_generated,
            gpu_mining_enabled: self.gpu_mining_enabled,
            cpu_mining_enabled: self.cpu_mining_enabled,
            has_system_language_been_proposed: self.has_system_language_been_proposed,
            should_always_use_system_language: self.should_always_use_system_language,
            should_auto_launch: self.should_auto_launch,
            application_language: self.application_language.clone(),
            paper_wallet_enabled: self.paper_wallet_enabled,
            custom_max_cpu_usage: self.custom_max_cpu_usage,
            custom_max_gpu_usage: Some(self.custom_max_gpu_usage.clone()),
            use_tor: self.use_tor,
            reset_earnings: self.reset_earnings,
            eco_mode_cpu_options: self.eco_mode_cpu_options.clone(),
            ludicrous_mode_cpu_options: self.ludicrous_mode_cpu_options.clone(),
            custom_mode_cpu_options: self.custom_mode_cpu_options.clone(),
            eco_mode_cpu_threads: self.eco_mode_cpu_threads,
            ludicrous_mode_cpu_threads: self.ludicrous_mode_cpu_threads,
            mmproxy_monero_nodes: self.mmproxy_monero_nodes.clone(),
            mmproxy_use_monero_fail: self.mmproxy_use_monero_fail,
            keyring_accessed: KEYRING_ACCESSED.load(std::sync::atomic::Ordering::Relaxed),
            auto_update: self.auto_update,
            custom_power_levels_enabled: self.custom_power_levels_enabled,
            sharing_enabled: self.sharing_enabled,
            visual_mode: self.visual_mode,
            window_settings: self.window_settings.clone(),
            show_experimental_settings: self.show_experimental_settings,
            p2pool_stats_server_port: self.p2pool_stats_server_port,
            pre_release: self.pre_release,
<<<<<<< HEAD
            ootle_enabled: self.ootle_enabled,
            ootle_localnet_enabled: self.ootle_localnet_enabled,
=======
            last_changelog_version: self.last_changelog_version.clone(),
            airdrop_tokens: self.airdrop_tokens.clone(),
>>>>>>> 7cfb5cbf
        };
        let config = serde_json::to_string(config)?;
        debug!(target: LOG_TARGET, "Updating config file: {:?} {:?}", file, self.clone());
        fs::write(file, config).await?;

        Ok(())
    }
}

fn default_version() -> u32 {
    13
}

fn default_custom_max_cpu_usage() -> Option<u32> {
    None
}

fn default_custom_max_gpu_usage() -> Option<Vec<GpuThreads>> {
    Some(vec![])
}

fn default_mode() -> String {
    "Eco".to_string()
}

fn default_display_mode() -> String {
    "light".to_string()
}

fn default_false() -> bool {
    false
}

fn default_true() -> bool {
    true
}

fn default_anon_id() -> String {
    generate_password(20)
}

fn default_system_time() -> SystemTime {
    SystemTime::UNIX_EPOCH
}

fn default_monero_address() -> String {
    DEFAULT_MONERO_ADDRESS.to_string()
}

async fn create_monereo_address(path: PathBuf) -> Result<String, anyhow::Error> {
    let cm = CredentialManager::default_with_dir(path);

    if let Ok(cred) = cm.get_credentials() {
        if let Some(seed) = cred.monero_seed {
            info!(target: LOG_TARGET, "Found monero seed in credential manager");
            let seed = MoneroSeed::new(seed);
            return Ok(seed
                .to_address::<Mainnet>()
                .unwrap_or(DEFAULT_MONERO_ADDRESS.to_string()));
        }
    }

    let monero_seed = MoneroSeed::generate()?;
    let cred = Credential {
        tari_seed_passphrase: None,
        monero_seed: Some(*monero_seed.inner()),
    };

    info!(target: LOG_TARGET, "Setting monero seed in credential manager");
    cm.set_credentials(&cred)?;

    Ok(monero_seed
        .to_address::<Mainnet>()
        .unwrap_or(DEFAULT_MONERO_ADDRESS.to_string()))
}

fn default_vec_string() -> Vec<String> {
    vec![]
}

fn default_application_language() -> String {
    "en".to_string()
}

fn default_monero_nodes() -> Vec<String> {
    vec!["https://xmr-01.tari.com".to_string()]
}

fn default_window_settings() -> Option<WindowSettings> {
    None
}

fn default_p2pool_stats_server_port() -> Option<u16> {
    None
}

fn default_changelog_version() -> String {
    Version::new(0, 0, 0).to_string()
}<|MERGE_RESOLUTION|>--- conflicted
+++ resolved
@@ -113,18 +113,15 @@
     p2pool_stats_server_port: Option<u16>,
     #[serde(default = "default_false")]
     pre_release: bool,
-<<<<<<< HEAD
-    #[serde(default = "default_true")]
-    ootle_enabled: bool,
-    // enable localnet: check binaries and run base node + Ootle locally
-    #[serde(default = "default_false")]
-    ootle_localnet_enabled: bool,
-=======
     #[serde(default = "default_changelog_version")]
     last_changelog_version: String,
     #[serde(default)]
     airdrop_tokens: Option<AirdropTokens>,
->>>>>>> 7cfb5cbf
+    #[serde(default = "default_true")]
+    ootle_enabled: bool,
+    // enable localnet: check binaries and run base node + Ootle locally
+    #[serde(default = "default_false")]
+    ootle_localnet_enabled: bool,
 }
 
 impl Default for AppConfigFromFile {
@@ -167,13 +164,10 @@
             show_experimental_settings: false,
             p2pool_stats_server_port: default_p2pool_stats_server_port(),
             pre_release: false,
-<<<<<<< HEAD
+            last_changelog_version: default_changelog_version(),
+            airdrop_tokens: None,
             ootle_enabled: true,
             ootle_localnet_enabled: false,
-=======
-            last_changelog_version: default_changelog_version(),
-            airdrop_tokens: None,
->>>>>>> 7cfb5cbf
         }
     }
 }
@@ -292,13 +286,10 @@
     show_experimental_settings: bool,
     p2pool_stats_server_port: Option<u16>,
     pre_release: bool,
-<<<<<<< HEAD
+    last_changelog_version: String,
+    airdrop_tokens: Option<AirdropTokens>,
     ootle_enabled: bool,
     ootle_localnet_enabled: bool,
-=======
-    last_changelog_version: String,
-    airdrop_tokens: Option<AirdropTokens>,
->>>>>>> 7cfb5cbf
 }
 
 impl AppConfig {
@@ -343,13 +334,10 @@
             keyring_accessed: false,
             p2pool_stats_server_port: default_p2pool_stats_server_port(),
             pre_release: false,
-<<<<<<< HEAD
+            last_changelog_version: default_changelog_version(),
+            airdrop_tokens: None,
             ootle_enabled: true,
             ootle_localnet_enabled: false,
-=======
-            last_changelog_version: default_changelog_version(),
-            airdrop_tokens: None,
->>>>>>> 7cfb5cbf
         }
     }
 
@@ -427,12 +415,9 @@
                 self.show_experimental_settings = config.show_experimental_settings;
                 self.p2pool_stats_server_port = config.p2pool_stats_server_port;
                 self.pre_release = config.pre_release;
-<<<<<<< HEAD
-                self.ootle_enabled = config.ootle_enabled;
-=======
                 self.last_changelog_version = config.last_changelog_version;
                 self.airdrop_tokens = config.airdrop_tokens;
->>>>>>> 7cfb5cbf
+                self.ootle_enabled = config.ootle_enabled;
 
                 KEYRING_ACCESSED.store(
                     config.keyring_accessed,
@@ -802,7 +787,15 @@
         Ok(())
     }
 
-<<<<<<< HEAD
+    pub async fn set_last_changelog_version(
+        &mut self,
+        version: String,
+    ) -> Result<(), anyhow::Error> {
+        self.last_changelog_version = version;
+        self.update_config_file().await?;
+        Ok(())
+    }
+
     pub fn ootle_enabled(&self) -> bool {
         self.ootle_enabled
     }
@@ -822,13 +815,6 @@
         ootle_localnet_enabled: bool,
     ) -> Result<(), anyhow::Error> {
         self.ootle_localnet_enabled = ootle_localnet_enabled;
-=======
-    pub async fn set_last_changelog_version(
-        &mut self,
-        version: String,
-    ) -> Result<(), anyhow::Error> {
-        self.last_changelog_version = version;
->>>>>>> 7cfb5cbf
         self.update_config_file().await?;
         Ok(())
     }
@@ -880,13 +866,10 @@
             show_experimental_settings: self.show_experimental_settings,
             p2pool_stats_server_port: self.p2pool_stats_server_port,
             pre_release: self.pre_release,
-<<<<<<< HEAD
+            last_changelog_version: self.last_changelog_version.clone(),
+            airdrop_tokens: self.airdrop_tokens.clone(),
             ootle_enabled: self.ootle_enabled,
             ootle_localnet_enabled: self.ootle_localnet_enabled,
-=======
-            last_changelog_version: self.last_changelog_version.clone(),
-            airdrop_tokens: self.airdrop_tokens.clone(),
->>>>>>> 7cfb5cbf
         };
         let config = serde_json::to_string(config)?;
         debug!(target: LOG_TARGET, "Updating config file: {:?} {:?}", file, self.clone());
