use std::{path::PathBuf, time::SystemTime};
use sys_locale::get_locale;

use anyhow::anyhow;
use log::{debug, info, warn};
use serde::{Deserialize, Serialize};
use tari_common::configuration::Network;
use tokio::fs;

use crate::{consts::DEFAULT_MONERO_ADDRESS, internal_wallet::generate_password};

const LOG_TARGET: &str = "tari::universe::app_config";

#[derive(Debug, Clone, Serialize, Deserialize)]
#[allow(clippy::struct_excessive_bools)]
pub struct AppConfigFromFile {
    #[serde(default = "default_version")]
    version: u32,
    #[serde(default = "default_mode")]
    mode: String,
    #[serde(default = "default_display_mode")]
    display_mode: String,
    #[serde(default = "default_true")]
    mine_on_app_start: bool,
    #[serde(default = "default_true")]
    p2pool_enabled: bool,
    #[serde(default = "default_system_time")]
    last_binaries_update_timestamp: SystemTime,
    #[serde(default = "default_false")]
    allow_telemetry: bool,
    #[serde(default = "default_anon_id")]
    anon_id: String,
    #[serde(default = "default_monero_address")]
    monero_address: String,
    #[serde(default = "default_true")]
    gpu_mining_enabled: bool,
    #[serde(default = "default_true")]
    cpu_mining_enabled: bool,
    #[serde(default = "default_false")]
    has_system_language_been_proposed: bool,
    #[serde(default = "default_false")]
    should_always_use_system_language: bool,
    #[serde(default = "default_false")]
    should_auto_launch: bool,
    #[serde(default = "default_application_language")]
    application_language: String,
    #[serde(default = "default_true")]
    use_tor: bool,
    #[serde(default = "default_true")]
    paper_wallet_enabled: bool,
    #[serde(default = "default_false")]
    reset_earnings: bool,
    eco_mode_cpu_threads: Option<u32>,
    ludicrous_mode_cpu_threads: Option<u32>,
    eco_mode_cpu_options: Vec<String>,
    ludicrous_mode_cpu_options: Vec<String>,
    custom_mode_cpu_options: Vec<String>,
    #[serde(default = "default_false")]
    mmproxy_use_monero_fail: bool,
    #[serde(default = "default_monero_nodes")]
    mmproxy_monero_nodes: Vec<String>,
    #[serde(default = "default_custom_max_cpu_usage")]
    custom_max_cpu_usage: Option<u32>,
    #[serde(default = "default_custom_max_gpu_usage")]
    custom_max_gpu_usage: Option<u32>,
    #[serde(default = "default_true")]
    auto_update: bool,
    #[serde(default = "default_true")]
    custom_power_levels_enabled: bool,
    #[serde(default = "default_true")]
    sharing_enabled: bool,
    #[serde(default = "default_true")]
    visual_mode: bool,
    replayed_ids: Vec<String>,
}

impl Default for AppConfigFromFile {
    fn default() -> Self {
        Self {
            version: default_version(),
            mode: default_mode(),
            display_mode: default_display_mode(),
            mine_on_app_start: true,
            p2pool_enabled: true,
            last_binaries_update_timestamp: default_system_time(),
            allow_telemetry: false,
            anon_id: default_anon_id(),
            monero_address: default_monero_address(),
            gpu_mining_enabled: true,
            cpu_mining_enabled: true,
            has_system_language_been_proposed: false,
            should_always_use_system_language: false,
            should_auto_launch: false,
            application_language: default_application_language(),
            custom_max_cpu_usage: None,
            custom_max_gpu_usage: None,
<<<<<<< HEAD
            paper_wallet_enabled: false,
=======
            airdrop_ui_enabled: true,
            paper_wallet_enabled: true,
>>>>>>> 19998b59
            use_tor: true,
            eco_mode_cpu_options: Vec::new(),
            ludicrous_mode_cpu_options: Vec::new(),
            custom_mode_cpu_options: Vec::new(),
            eco_mode_cpu_threads: None,
            ludicrous_mode_cpu_threads: None,
            mmproxy_monero_nodes: vec!["https://xmr-01.tari.com".to_string()],
            mmproxy_use_monero_fail: false,
            auto_update: true,
            reset_earnings: false,
            custom_power_levels_enabled: true,
            sharing_enabled: true,
            visual_mode: true,
            replayed_ids: Vec::new(),
        }
    }
}

#[derive(Debug, Clone, Copy, Serialize, Deserialize, PartialEq)]
pub enum DisplayMode {
    System,
    Dark,
    Light,
}

impl DisplayMode {
    pub fn from_str(s: &str) -> Option<DisplayMode> {
        match s {
            "system" => Some(DisplayMode::System),
            "dark" => Some(DisplayMode::Dark),
            "light" => Some(DisplayMode::Light),
            _ => None,
        }
    }

    pub fn to_str(t: DisplayMode) -> String {
        match t {
            DisplayMode::System => String::from("system"),
            DisplayMode::Dark => String::from("dark"),
            DisplayMode::Light => String::from("light"),
        }
    }
}

#[derive(Debug, Clone, Copy, Serialize, Deserialize, PartialEq)]
pub enum MiningMode {
    Eco,
    Ludicrous,
    Custom,
}

impl MiningMode {
    pub fn from_str(s: &str) -> Option<MiningMode> {
        match s {
            "Eco" => Some(MiningMode::Eco),
            "Ludicrous" => Some(MiningMode::Ludicrous),
            "Custom" => Some(MiningMode::Custom),
            _ => None,
        }
    }

    pub fn to_str(m: MiningMode) -> String {
        match m {
            MiningMode::Eco => String::from("Eco"),
            MiningMode::Ludicrous => String::from("Ludicrous"),
            MiningMode::Custom => String::from("Custom"),
        }
    }
}

#[allow(clippy::struct_excessive_bools)]
#[derive(Debug, Clone, Serialize, Deserialize)]
pub(crate) struct AppConfig {
    config_version: u32,
    config_file: Option<PathBuf>,
    mode: MiningMode,
    display_mode: DisplayMode,
    auto_mining: bool,
    mine_on_app_start: bool,
    p2pool_enabled: bool,
    last_binaries_update_timestamp: SystemTime,
    allow_telemetry: bool,
    anon_id: String,
    monero_address: String,
    gpu_mining_enabled: bool,
    cpu_mining_enabled: bool,
    has_system_language_been_proposed: bool,
    should_always_use_system_language: bool,
    should_auto_launch: bool,
    application_language: String,
    paper_wallet_enabled: bool,
    use_tor: bool,
    reset_earnings: bool,
    eco_mode_cpu_threads: Option<u32>,
    ludicrous_mode_cpu_threads: Option<u32>,
    eco_mode_cpu_options: Vec<String>,
    ludicrous_mode_cpu_options: Vec<String>,
    custom_mode_cpu_options: Vec<String>,
    mmproxy_use_monero_fail: bool,
    mmproxy_monero_nodes: Vec<String>,
    custom_max_cpu_usage: Option<u32>,
    custom_max_gpu_usage: Option<u32>,
    auto_update: bool,
    custom_power_levels_enabled: bool,
    sharing_enabled: bool,
    visual_mode: bool,
    replayed_ids: Vec<String>,
}

impl AppConfig {
    pub fn new() -> Self {
        Self {
            config_version: default_version(),
            config_file: None,
            mode: MiningMode::Eco,
            display_mode: DisplayMode::Light,
            auto_mining: true,
            mine_on_app_start: true,
            p2pool_enabled: true,
            last_binaries_update_timestamp: default_system_time(),
            allow_telemetry: true,
            anon_id: generate_password(20),
            monero_address: DEFAULT_MONERO_ADDRESS.to_string(),
            gpu_mining_enabled: true,
            cpu_mining_enabled: true,
            has_system_language_been_proposed: false,
            should_always_use_system_language: false,
            should_auto_launch: false,
            application_language: default_application_language(),
            use_tor: true,
            custom_max_cpu_usage: None,
            custom_max_gpu_usage: None,
            paper_wallet_enabled: true,
            reset_earnings: false,
            eco_mode_cpu_options: Vec::new(),
            ludicrous_mode_cpu_options: Vec::new(),
            custom_mode_cpu_options: Vec::new(),
            eco_mode_cpu_threads: None,
            ludicrous_mode_cpu_threads: None,
            mmproxy_use_monero_fail: false,
            mmproxy_monero_nodes: vec!["https://xmr-01.tari.com".to_string()],
            custom_power_levels_enabled: true,
            auto_update: true,
            sharing_enabled: true,
            visual_mode: true,
            replayed_ids: Vec::new(),
        }
    }

    pub async fn load_or_create(&mut self, config_path: PathBuf) -> Result<(), anyhow::Error> {
        let file: PathBuf = config_path.join("app_config.json");
        self.config_file = Some(file.clone());

        if file.exists() {
            debug!(target: LOG_TARGET, "Loading app config from file: {:?}", file);
            let config = fs::read_to_string(&file).await?;
            self.apply_loaded_config(config);
        } else {
            info!(target: LOG_TARGET, "App config does not exist or is corrupt. Creating new one");
        }
        self.update_config_file().await?;
        Ok(())
    }

    pub fn apply_loaded_config(&mut self, config: String) {
        match serde_json::from_str::<AppConfigFromFile>(&config) {
            Ok(config) => {
                debug!("Loaded config from file {:?}", config);
                self.config_version = config.version;
                self.mode = MiningMode::from_str(&config.mode).unwrap_or(MiningMode::Eco);
                if Network::get_current_or_user_setting_or_default() == Network::Esmeralda {
                    self.display_mode =
                        DisplayMode::from_str(&config.display_mode).unwrap_or(DisplayMode::Light);
                } else {
                    self.display_mode = DisplayMode::Light;
                }
                self.mine_on_app_start = config.mine_on_app_start;
                self.p2pool_enabled = config.p2pool_enabled;
                self.last_binaries_update_timestamp = config.last_binaries_update_timestamp;
                self.allow_telemetry = config.allow_telemetry;
                self.anon_id = config.anon_id;
                self.monero_address = config.monero_address;
                self.gpu_mining_enabled = config.gpu_mining_enabled;
                self.cpu_mining_enabled = config.cpu_mining_enabled;
                self.has_system_language_been_proposed = config.has_system_language_been_proposed;
                self.should_always_use_system_language = config.should_always_use_system_language;
                self.should_auto_launch = config.should_auto_launch;
                self.application_language = config.application_language;
                self.use_tor = config.use_tor;
                self.paper_wallet_enabled = config.paper_wallet_enabled;
                self.eco_mode_cpu_options = config.eco_mode_cpu_options;
                self.eco_mode_cpu_threads = config.eco_mode_cpu_threads;
                self.ludicrous_mode_cpu_options = config.ludicrous_mode_cpu_options;
                self.ludicrous_mode_cpu_threads = config.ludicrous_mode_cpu_threads;
                self.custom_mode_cpu_options = config.custom_mode_cpu_options;
                self.mmproxy_monero_nodes = config.mmproxy_monero_nodes;
                self.mmproxy_use_monero_fail = config.mmproxy_use_monero_fail;
                self.custom_max_cpu_usage = config.custom_max_cpu_usage;
                self.custom_max_gpu_usage = config.custom_max_gpu_usage;
                self.auto_update = config.auto_update;
                self.reset_earnings = config.reset_earnings;
                self.custom_power_levels_enabled = config.custom_power_levels_enabled;
                if Network::get_current_or_user_setting_or_default() == Network::Esmeralda {
                    self.reset_earnings = config.reset_earnings;
                } else {
                    self.reset_earnings = false;
                }
                self.sharing_enabled = config.sharing_enabled;
                self.visual_mode = config.visual_mode;
            }
            Err(e) => {
                warn!(target: LOG_TARGET, "Failed to parse app config: {}", e.to_string());
            }
        }

        // Migrate
        if self.config_version <= 6 {
            // Change the default value of p2pool_enabled to false in version 7
            self.config_version = 7;
            self.p2pool_enabled = true;
        }
        if self.config_version <= 7 {
            self.config_version = 8;
        }
        if self.config_version <= 8 {
            self.config_version = 9;
            self.mine_on_app_start = true;
        }

        if self.config_version <= 9 {
            self.auto_update = true;
            self.config_version = 10;
        }

        if self.config_version <= 10 {
            self.custom_power_levels_enabled = true;
            self.sharing_enabled = true;
            self.config_version = 11;
        }

        if self.config_version <= 11 {
            self.visual_mode = true;
            self.config_version = 12;
        }

        if self.config_version <= 12 {
            self.paper_wallet_enabled = true;
            self.config_version = 13;
        }
    }

    pub fn mmproxy_monero_nodes(&self) -> &Vec<String> {
        &self.mmproxy_monero_nodes
    }

    pub fn mmproxy_use_monero_fail(&self) -> bool {
        self.mmproxy_use_monero_fail
    }

    pub fn eco_mode_cpu_options(&self) -> &Vec<String> {
        &self.eco_mode_cpu_options
    }

    pub fn ludicrous_mode_cpu_options(&self) -> &Vec<String> {
        &self.ludicrous_mode_cpu_options
    }

    pub fn custom_mode_cpu_options(&self) -> &Vec<String> {
        &self.custom_mode_cpu_options
    }

    pub fn eco_mode_cpu_threads(&self) -> Option<u32> {
        self.eco_mode_cpu_threads
    }

    pub fn ludicrous_mode_cpu_threads(&self) -> Option<u32> {
        self.ludicrous_mode_cpu_threads
    }

    pub fn anon_id(&self) -> &str {
        &self.anon_id
    }

    pub async fn set_mode(
        &mut self,
        mode: String,
        custom_max_cpu_usage: Option<u32>,
        custom_max_gpu_usage: Option<u32>,
    ) -> Result<(), anyhow::Error> {
        let new_mode = match mode.as_str() {
            "Eco" => MiningMode::Eco,
            "Ludicrous" => MiningMode::Ludicrous,
            "Custom" => MiningMode::Custom,
            _ => return Err(anyhow!("Invalid mode")),
        };
        self.mode = new_mode;
        self.update_config_file().await?;
        if let Some(custom_max_cpu_usage) = custom_max_cpu_usage {
            self.set_max_cpu_usage(custom_max_cpu_usage).await?;
        }
        if let Some(custom_max_gpu_usage) = custom_max_gpu_usage {
            self.set_max_gpu_usage(custom_max_gpu_usage).await?;
        }
        Ok(())
    }
    pub async fn set_display_mode(&mut self, display_mode: String) -> Result<(), anyhow::Error> {
        let new_display_mode = match display_mode.as_str() {
            "system" => DisplayMode::System,
            "dark" => DisplayMode::Dark,
            "light" => DisplayMode::Light,
            _ => return Err(anyhow!("Invalid display_mode")),
        };
        self.display_mode = new_display_mode;
        self.update_config_file().await?;
        Ok(())
    }

    pub fn mode(&self) -> MiningMode {
        self.mode
    }

    pub fn custom_gpu_usage(&self) -> Option<u32> {
        self.custom_max_gpu_usage
    }

    pub async fn set_max_gpu_usage(
        &mut self,
        custom_max_gpu_usage: u32,
    ) -> Result<(), anyhow::Error> {
        self.custom_max_gpu_usage = Some(custom_max_gpu_usage);
        self.update_config_file().await?;
        Ok(())
    }

    pub fn custom_cpu_usage(&self) -> Option<u32> {
        self.custom_max_cpu_usage
    }

    pub async fn set_max_cpu_usage(
        &mut self,
        custom_max_cpu_usage: u32,
    ) -> Result<(), anyhow::Error> {
        self.custom_max_cpu_usage = Some(custom_max_cpu_usage);
        self.update_config_file().await?;
        Ok(())
    }

    pub async fn set_cpu_mining_enabled(&mut self, enabled: bool) -> Result<bool, anyhow::Error> {
        self.cpu_mining_enabled = enabled;
        self.update_config_file().await?;
        Ok(self.cpu_mining_enabled)
    }

    pub async fn set_gpu_mining_enabled(&mut self, enabled: bool) -> Result<bool, anyhow::Error> {
        self.gpu_mining_enabled = enabled;
        self.update_config_file().await?;
        Ok(self.gpu_mining_enabled)
    }

    pub fn cpu_mining_enabled(&self) -> bool {
        self.cpu_mining_enabled
    }

    pub fn gpu_mining_enabled(&self) -> bool {
        self.gpu_mining_enabled
    }

    pub fn p2pool_enabled(&self) -> bool {
        self.p2pool_enabled
    }

    pub async fn set_p2pool_enabled(&mut self, p2pool_enabled: bool) -> Result<(), anyhow::Error> {
        self.p2pool_enabled = p2pool_enabled;
        self.update_config_file().await?;
        Ok(())
    }

    pub async fn set_visual_mode(&mut self, visual_mode: bool) -> Result<(), anyhow::Error> {
        self.visual_mode = visual_mode;
        self.update_config_file().await?;
        Ok(())
    }

    pub fn auto_mining(&self) -> bool {
        self.auto_mining
    }

    pub fn should_auto_launch(&self) -> bool {
        self.should_auto_launch
    }

    pub async fn set_should_auto_launch(
        &mut self,
        should_auto_launch: bool,
    ) -> Result<(), anyhow::Error> {
        self.should_auto_launch = should_auto_launch;
        self.update_config_file().await?;
        Ok(())
    }

    pub async fn set_mine_on_app_start(
        &mut self,
        mine_on_app_start: bool,
    ) -> Result<(), anyhow::Error> {
        self.mine_on_app_start = mine_on_app_start;
        self.update_config_file().await?;
        Ok(())
    }

    pub async fn set_replayed_ids(
        &mut self,
        replayed_ids: Vec<String>,
    ) -> Result<(), anyhow::Error> {
        self.replayed_ids = replayed_ids;
        self.update_config_file().await?;
        Ok(())
    }

    pub async fn set_allow_telemetry(
        &mut self,
        allow_telemetry: bool,
    ) -> Result<(), anyhow::Error> {
        self.allow_telemetry = allow_telemetry;
        self.update_config_file().await?;
        Ok(())
    }

    pub fn allow_telemetry(&self) -> bool {
        self.allow_telemetry
    }
    pub fn monero_address(&self) -> &str {
        &self.monero_address
    }

    pub async fn set_monero_address(&mut self, address: String) -> Result<(), anyhow::Error> {
        self.monero_address = address;
        self.update_config_file().await?;
        Ok(())
    }

    pub fn last_binaries_update_timestamp(&self) -> SystemTime {
        self.last_binaries_update_timestamp
    }

    pub async fn set_last_binaries_update_timestamp(
        &mut self,
        timestamp: SystemTime,
    ) -> Result<(), anyhow::Error> {
        self.last_binaries_update_timestamp = timestamp;
        self.update_config_file().await?;
        Ok(())
    }

    pub fn application_language(&self) -> &str {
        &self.application_language
    }

    pub async fn set_application_language(
        &mut self,
        language: String,
    ) -> Result<(), anyhow::Error> {
        self.application_language = language;
        self.update_config_file().await?;
        Ok(())
    }

    pub async fn set_should_always_use_system_language(
        &mut self,
        should_always_use_system_language: bool,
    ) -> Result<(), anyhow::Error> {
        self.should_always_use_system_language = should_always_use_system_language;
        self.update_config_file().await?;
        Ok(())
    }

    pub async fn propose_system_language(&mut self) -> Result<(), anyhow::Error> {
        if self.has_system_language_been_proposed | !self.should_always_use_system_language {
            Ok(())
        } else {
            let system_language = get_locale().unwrap_or_else(|| String::from("en-US"));
            info!(target: LOG_TARGET, "Proposing system language: {}", system_language);
            self.application_language = system_language;
            self.has_system_language_been_proposed = true;
            self.update_config_file().await?;
            Ok(())
        }
    }

    pub fn use_tor(&self) -> bool {
        self.use_tor
    }

    pub async fn set_use_tor(&mut self, use_tor: bool) -> Result<(), anyhow::Error> {
        self.use_tor = use_tor;
        self.update_config_file().await?;
        Ok(())
    }

    pub async fn set_auto_update(&mut self, auto_update: bool) -> Result<(), anyhow::Error> {
        self.auto_update = auto_update;
        self.update_config_file().await?;
        Ok(())
    }

    pub async fn set_monerod_config(
        &mut self,
        use_monero_fail: bool,
        monero_nodes: Vec<String>,
    ) -> Result<(), anyhow::Error> {
        self.mmproxy_use_monero_fail = use_monero_fail;
        self.mmproxy_monero_nodes = monero_nodes;
        self.update_config_file().await?;
        Ok(())
    }

    // Allow needless update because in future there may be fields that are
    // missing
    #[allow(clippy::needless_update)]
    pub async fn update_config_file(&mut self) -> Result<(), anyhow::Error> {
        let file = self
            .config_file
            .clone()
            .ok_or_else(|| anyhow!("Config file not set"))?;

        let config = &AppConfigFromFile {
            version: self.config_version,
            mode: MiningMode::to_str(self.mode),
            display_mode: DisplayMode::to_str(self.display_mode),
            mine_on_app_start: self.mine_on_app_start,
            p2pool_enabled: self.p2pool_enabled,
            last_binaries_update_timestamp: self.last_binaries_update_timestamp,
            allow_telemetry: self.allow_telemetry,
            anon_id: self.anon_id.clone(),
            monero_address: self.monero_address.clone(),
            gpu_mining_enabled: self.gpu_mining_enabled,
            cpu_mining_enabled: self.cpu_mining_enabled,
            has_system_language_been_proposed: self.has_system_language_been_proposed,
            should_always_use_system_language: self.should_always_use_system_language,
            should_auto_launch: self.should_auto_launch,
            application_language: self.application_language.clone(),
            paper_wallet_enabled: self.paper_wallet_enabled,
            custom_max_cpu_usage: self.custom_max_cpu_usage,
            custom_max_gpu_usage: self.custom_max_gpu_usage,
            use_tor: self.use_tor,
            reset_earnings: self.reset_earnings,
            eco_mode_cpu_options: self.eco_mode_cpu_options.clone(),
            ludicrous_mode_cpu_options: self.ludicrous_mode_cpu_options.clone(),
            custom_mode_cpu_options: self.custom_mode_cpu_options.clone(),
            eco_mode_cpu_threads: self.eco_mode_cpu_threads,
            ludicrous_mode_cpu_threads: self.ludicrous_mode_cpu_threads,
            mmproxy_monero_nodes: self.mmproxy_monero_nodes.clone(),
            mmproxy_use_monero_fail: self.mmproxy_use_monero_fail,
            auto_update: self.auto_update,
            custom_power_levels_enabled: self.custom_power_levels_enabled,
            sharing_enabled: self.sharing_enabled,
            visual_mode: self.visual_mode,
            replayed_ids: self.replayed_ids.clone(),
        };
        let config = serde_json::to_string(config)?;
        debug!(target: LOG_TARGET, "Updating config file: {:?} {:?}", file, self.clone());
        fs::write(file, config).await?;

        Ok(())
    }
}

fn default_version() -> u32 {
    13
}

fn default_custom_max_cpu_usage() -> Option<u32> {
    None
}

fn default_custom_max_gpu_usage() -> Option<u32> {
    None
}

fn default_mode() -> String {
    "Eco".to_string()
}

fn default_display_mode() -> String {
    "light".to_string()
}

fn default_false() -> bool {
    false
}

fn default_true() -> bool {
    true
}

fn default_anon_id() -> String {
    generate_password(20)
}

fn default_system_time() -> SystemTime {
    SystemTime::UNIX_EPOCH
}

fn default_monero_address() -> String {
    DEFAULT_MONERO_ADDRESS.to_string()
}

fn default_application_language() -> String {
    "en".to_string()
}

fn default_monero_nodes() -> Vec<String> {
    vec!["https://xmr-01.tari.com".to_string()]
}<|MERGE_RESOLUTION|>--- conflicted
+++ resolved
@@ -94,12 +94,7 @@
             application_language: default_application_language(),
             custom_max_cpu_usage: None,
             custom_max_gpu_usage: None,
-<<<<<<< HEAD
-            paper_wallet_enabled: false,
-=======
-            airdrop_ui_enabled: true,
             paper_wallet_enabled: true,
->>>>>>> 19998b59
             use_tor: true,
             eco_mode_cpu_options: Vec::new(),
             ludicrous_mode_cpu_options: Vec::new(),
