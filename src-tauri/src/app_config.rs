--- conflicted
+++ resolved
@@ -45,12 +45,9 @@
     config_file: Option<PathBuf>,
     pub mode: MiningMode,
     pub auto_mining: bool,
-<<<<<<< HEAD
     pub p2pool_enabled: bool,
-=======
     pub user_inactivity_timeout: Duration,
     pub last_binaries_update_timestamp: SystemTime,
->>>>>>> 5c9b9154
 }
 
 impl AppConfig {
@@ -59,12 +56,9 @@
             config_file: None,
             mode: MiningMode::Eco,
             auto_mining: false,
-<<<<<<< HEAD
             p2pool_enabled: true,
-=======
             user_inactivity_timeout: Duration::from_secs(60),
             last_binaries_update_timestamp: SystemTime::now(),
->>>>>>> 5c9b9154
         }
     }
 
