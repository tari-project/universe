--- conflicted
+++ resolved
@@ -93,58 +93,7 @@
         if file.exists() {
             info!(target: LOG_TARGET, "Loading app config from file: {:?}", file);
             let config = fs::read_to_string(&file).await?;
-<<<<<<< HEAD
             self.apply_loaded_config(config);
-=======
-            match serde_json::from_str::<AppConfigFromFile>(&config) {
-                Ok(config) => {
-                    self.mode = MiningMode::from_str(&config.mode).unwrap_or(MiningMode::Eco);
-                    self.auto_mining = config.auto_mining;
-                    self.p2pool_enabled = config.p2pool_enabled;
-                    self.last_binaries_update_timestamp = config.last_binaries_update_timestamp;
-                    self.allow_telemetry = config.allow_telemetry;
-                    self.anon_id = config.anon_id;
-                    self.version = config.version;
-                    self.monero_address = config.monero_address;
-                    if self.version == 0 {
-                        // migrate
-                        self.version = 1;
-                        self.allow_telemetry = true;
-                        self.anon_id = generate_password(20);
-                    }
-                    if self.version == 1 {
-                        // migrate
-                        self.version = 2;
-                        self.monero_address = DEFAULT_MONERO_ADDRESS.to_string();
-                    }
-                    if self.version == 2 {
-                        // migrate
-                        self.version = 3;
-                        self.gpu_mining_enabled = true;
-                        self.cpu_mining_enabled = true;
-                    }
-                    if self.version == 3 {
-                        // migrate
-                        self.version = 4;
-                        self.p2pool_enabled = true;
-                    }
-                    if self.version == 4 {
-                        self.version = 5;
-                        // temporarily disable p2pool by default
-                        self.p2pool_enabled = false;
-                    }
-                    if self.version == 5 {
-                        self.version = 6;
-
-                        // start mining as soon as setup is complete
-                        self.auto_mining = true;
-                    }
-                }
-                Err(e) => {
-                    warn!(target: LOG_TARGET, "Failed to parse app config: {}", e.to_string());
-                }
-            }
->>>>>>> 7e8b356b
         }
         info!(target: LOG_TARGET, "App config does not exist or is corrupt. Creating new one");
         self.update_config_file().await?;
