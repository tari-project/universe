// Copyright 2024. The Tari Project
//
// Redistribution and use in source and binary forms, with or without modification, are permitted provided that the
// following conditions are met:
//
// 1. Redistributions of source code must retain the above copyright notice, this list of conditions and the following
// disclaimer.
//
// 2. Redistributions in binary form must reproduce the above copyright notice, this list of conditions and the
// following disclaimer in the documentation and/or other materials provided with the distribution.
//
// 3. Neither the name of the copyright holder nor the names of its contributors may be used to endorse or promote
// products derived from this software without specific prior written permission.
//
// THIS SOFTWARE IS PROVIDED BY THE COPYRIGHT HOLDERS AND CONTRIBUTORS "AS IS" AND ANY EXPRESS OR IMPLIED WARRANTIES,
// INCLUDING, BUT NOT LIMITED TO, THE IMPLIED WARRANTIES OF MERCHANTABILITY AND FITNESS FOR A PARTICULAR PURPOSE ARE
// DISCLAIMED. IN NO EVENT SHALL THE COPYRIGHT HOLDER OR CONTRIBUTORS BE LIABLE FOR ANY DIRECT, INDIRECT, INCIDENTAL,
// SPECIAL, EXEMPLARY, OR CONSEQUENTIAL DAMAGES (INCLUDING, BUT NOT LIMITED TO, PROCUREMENT OF SUBSTITUTE GOODS OR
// SERVICES; LOSS OF USE, DATA, OR PROFITS; OR BUSINESS INTERRUPTION) HOWEVER CAUSED AND ON ANY THEORY OF LIABILITY,
// WHETHER IN CONTRACT, STRICT LIABILITY, OR TORT (INCLUDING NEGLIGENCE OR OTHERWISE) ARISING IN ANY WAY OUT OF THE
// USE OF THIS SOFTWARE, EVEN IF ADVISED OF THE POSSIBILITY OF SUCH DAMAGE.

use crate::port_allocator::PortAllocator;
use crate::process_adapter::{
    ProcessAdapter, ProcessInstance, ProcessInstanceTrait, ProcessStartupSpec, StatusMonitor,
};
use crate::tasks_tracker::TasksTrackers;
use crate::utils::file_utils::convert_to_string;
use crate::utils::logging_utils::setup_logging;
<<<<<<< HEAD
use crate::wallet_manager::WalletManager;
=======
use crate::UniverseAppState;
>>>>>>> 3b9c3333
use crate::{internal_wallet::InternalWallet, process_adapter::HealthStatus};
use anyhow::Error;
use log::info;
use sentry::protocol::Event;
use std::collections::{BTreeMap, HashMap};
use std::path::PathBuf;
use std::str::FromStr;
use std::time::Duration;
use tari_common::configuration::Network;
use tari_core::transactions::tari_amount::{MicroMinotari, Minotari};
use tari_crypto::ristretto::RistrettoPublicKey;
use tari_shutdown::{Shutdown, ShutdownSignal};
use tari_utilities::hex::Hex;
use tauri_plugin_sentry::sentry;
use tonic::async_trait;
// TODO: Ensure we actually need this
// #[cfg(target_os = "windows")]
// use crate::utils::windows_setup_utils::add_firewall_rule;

const LOG_TARGET: &str = "tari::universe::spend_wallet_adapter";

#[derive(Clone)]
pub struct SpendWalletAdapter {
    pub(crate) base_node_public_key: Option<RistrettoPublicKey>,
    pub(crate) base_node_address: Option<String>,
    pub(crate) tcp_listener_port: u16,
    app_shutdown: Option<ShutdownSignal>,
    data_dir: Option<PathBuf>,
    config_dir: Option<PathBuf>,
    log_dir: Option<PathBuf>,
    wallet_binary: Option<PathBuf>,
    pub(crate) wallet_birthday: Option<u16>,
}

impl SpendWalletAdapter {
    pub fn new() -> Self {
        let tcp_listener_port = PortAllocator::new().assign_port_with_fallback();
        Self {
            base_node_address: None,
            base_node_public_key: None,
            tcp_listener_port,
            app_shutdown: None,
            data_dir: None,
            config_dir: None,
            log_dir: None,
            wallet_binary: None,
            wallet_birthday: None,
        }
    }
}

impl SpendWalletAdapter {
    pub async fn init(
        &mut self,
        app_shutdown: ShutdownSignal,
        data_dir: PathBuf,
        config_dir: PathBuf,
        log_dir: PathBuf,
        wallet_binary: PathBuf,
    ) -> Result<(), Error> {
        info!(target: LOG_TARGET, "Initializing spend wallet adapter");

        self.app_shutdown = Some(app_shutdown);
        self.data_dir = Some(data_dir);
        self.config_dir = Some(config_dir.clone());
        self.log_dir = Some(log_dir);
        self.wallet_binary = Some(wallet_binary);

        // let _unused = self.erase_related_data().await;
        std::fs::create_dir_all(self.get_working_dir())?;
        setup_logging(
            &self.get_log_config_file(),
            &self.get_log_dir(),
            include_str!("../log4rs/spend_wallet_sample.yml"),
        )?;

        let wallet_birthday = self.get_wallet_birthday(config_dir.clone()).await;
        self.wallet_birthday = wallet_birthday.ok();

        Ok(())
    }

    pub async fn send_one_sided_to_stealth_address(
        &mut self,
        _amount: String,
        destination: String,
        payment_id: Option<String>,
<<<<<<< HEAD
        view_wallet_manager: &WalletManager,
=======
        state: tauri::State<'_, UniverseAppState>,
>>>>>>> 3b9c3333
    ) -> Result<(), Error> {
        let seed_words = self.get_seed_words(self.get_config_dir(), state).await?;
        let t_amount = Minotari::from_str(_amount.as_str())?;
        let converted_amount = MicroMinotari::from(t_amount);
        let amount = converted_amount.to_string();

        self.execute_recovery_command(&seed_words).await?;
        self.execute_sync_command().await?;

        let tx_id = self
            .execute_send_one_sided_command(&amount, &destination, payment_id)
            .await?;

        if let Some(tx_id) = tx_id {
            let exported_tx_path = self.export_transaction(&tx_id).await?;
            view_wallet_manager
                .import_transaction(exported_tx_path)
                .await?;
        } else {
            return Err(anyhow::anyhow!("Failed to extract Transaction ID"));
        }

        Ok(())
    }

    async fn execute_recovery_command(
        &self,
        seed_words: &str,
    ) -> Result<(i32, Vec<String>, Vec<String>), Error> {
        let base_node_public_key = self.get_base_node_public_key_hex();
        let base_node_address = self.get_base_node_address();
        let command = ExecutionCommand::new("recovery")
            .with_extra_args(vec![
                "-p".to_string(),
                format!(
                    "wallet.custom_base_node={}::{}",
                    base_node_public_key, base_node_address
                ),
                "--recovery".to_string(),
            ])
            .with_extra_envs(HashMap::from([(
                "MINOTARI_WALLET_SEED_WORDS".to_string(),
                seed_words.to_string(),
            )]));

        self.execute_command(command, vec![0, 109]).await
    }

    async fn execute_sync_command(&self) -> Result<(i32, Vec<String>, Vec<String>), Error> {
        let base_node_public_key = self.get_base_node_public_key_hex();
        let base_node_address = self.get_base_node_address();
        let command = ExecutionCommand::new("sync").with_extra_args(vec![
            "-p".to_string(),
            format!(
                "wallet.custom_base_node={}::{}",
                base_node_public_key, base_node_address
            ),
            "sync".to_string(),
        ]);

        self.execute_command(command, vec![0]).await
    }

    async fn execute_send_one_sided_command(
        &self,
        amount: &str,
        destination: &str,
        payment_id: Option<String>,
    ) -> Result<Option<String>, Error> {
        // Allocate an unused port to ensure the transaction is not successfully broadcasted.
        // This is intentional as we want to export the transaction to the view wallet instead.
        let fake_base_node_public_key = self.get_base_node_public_key_hex();
        let fake_base_node_address = format!(
            "/ip4/127.0.0.1/tcp/{:?}",
            PortAllocator::new().assign_port_with_fallback()
        );
        let mut args = vec![
            "-p".to_string(),
            format!(
                "wallet.custom_base_node={}::{}",
                fake_base_node_public_key, fake_base_node_address
            ),
            "send-one-sided-to-stealth-address".to_string(),
        ];
        if let Some(id) = payment_id {
            args.extend(vec!["--payment-id".to_string(), id]);
        }
        args.extend(vec![amount.to_string(), destination.to_string()]);

        let command = ExecutionCommand::new("send-one-sided").with_extra_args(args);

        let (_exit_code, stdout_lines, stderr_lines) =
            self.execute_command(command, vec![0]).await?;
        let tx_id = stdout_lines
            .iter()
            .find(|line| line.starts_with("Transaction ID:"))
            .and_then(|line| line.split("Transaction ID: ").nth(1))
            .map(|id| id.trim());

        if tx_id.is_none() {
            log::error!(
                target: LOG_TARGET,
                "Transaction ID not found. Details: {{ stdout_lines: {:?}, stderr_lines: {:?} }}",
                stdout_lines.join("\n"),
                stderr_lines.join("\n"),
            );
            return Err(anyhow::anyhow!(stderr_lines.join(" | ")));
        };

        Ok(tx_id.map(|id| id.to_string()))
    }

    pub async fn export_transaction(&self, tx_id: &str) -> Result<PathBuf, Error> {
        let fake_base_node_public_key = self.get_base_node_public_key_hex();
        let fake_base_node_address = format!(
            "/ip4/127.0.0.1/tcp/{:?}",
            PortAllocator::new().assign_port_with_fallback()
        );
        let output_path = self.get_working_dir().join(format!("tx-{}.json", tx_id));

        let command = ExecutionCommand::new("export-tx").with_extra_args(vec![
            "-p".to_string(),
            format!(
                "wallet.custom_base_node={}::{}",
                fake_base_node_public_key, fake_base_node_address
            ),
            "export-tx".to_string(),
            "-o".to_string(),
            output_path.to_string_lossy().to_string(),
            tx_id.to_string(),
        ]);

        let (exit_code, _stdout_lines, _stderr_lines) =
            self.execute_command(command, vec![0]).await?;

        if exit_code != 0 {
            return Err(anyhow::anyhow!(
                "Failed to export transaction with ID {}. Exit code: {}",
                tx_id,
                exit_code
            ));
        }

        Ok(output_path)
    }

    async fn execute_command(
        &self,
        command: ExecutionCommand,
        allow_exit_codes: Vec<i32>,
    ) -> Result<(i32, Vec<String>, Vec<String>), Error> {
        let (mut instance, _monitor) = self.spawn(
            self.get_data_dir(),
            self.get_config_dir(),
            self.get_log_dir(),
            self.get_wallet_binary(),
            false,
        )?;

        instance
            .startup_spec
            .args
            .extend(command.extra_args.clone());
        instance
            .startup_spec
            .envs
            .get_or_insert_with(HashMap::new)
            .extend(command.extra_envs);

        let (exit_code, stdout_lines, stderr_lines) = instance
            .start_and_wait_for_output(
                TasksTrackers::current()
                    .wallet_phase
                    .get_task_tracker()
                    .await,
            )
            .await?;

        log::info!(
            target: LOG_TARGET,
            "Command '{}' execution completed with exit code: {}. Details: {{ stdout_lines: {:?}, stderr_lines: {:?}, extra_args: {:?} }}",
            command.name,
            exit_code,
            stdout_lines.join("\n"),
            stderr_lines.join("\n"),
            command.extra_args
        );

        if !allow_exit_codes.contains(&exit_code) {
            sentry::capture_event(Event {
                level: sentry::Level::Error,
                culprit: Some("SpendWallet::ExecuteCommand".to_string()),
                message: Some(format!(
                    "Command '{}' failed with exit code: {}",
                    command.name, exit_code
                )),
                extra: BTreeMap::from([
                    (
                        "exit_code".to_string(),
                        serde_json::Value::String(exit_code.to_string()),
                    ),
                    (
                        "stdout_lines".to_string(),
                        serde_json::Value::String(stdout_lines.join("\n")),
                    ),
                    (
                        "stderr_lines".to_string(),
                        serde_json::Value::String(stderr_lines.join("\n")),
                    ),
                    (
                        "command".to_string(),
                        serde_json::Value::String(command.name.clone()),
                    ),
                    (
                        "extra_args".to_string(),
                        serde_json::Value::String(format!("{:?}", command.extra_args)),
                    ),
                ]),
                ..Default::default()
            });

            // log::error!(
            //     target: LOG_TARGET,
            //     "Command '{}' failed with exit code: {}. Details: {{ stdout_lines: {:?}, stderr_lines: {:?}, extra_args: {:?} }}",
            //     command.name,
            //     exit_code,
            //     stdout_lines.join("\n"),
            //     stderr_lines.join("\n"),
            //     command.extra_args
            // );

            return Err(anyhow::anyhow!(
                "Command '{}' failed with exit code: {}",
                command.name,
                exit_code
            ));
        }

        if exit_code == 109 {
            log::info!(target: LOG_TARGET, "Spend wallet recovery skipped since it was already recovered");
        }

        Ok((exit_code, stdout_lines, stderr_lines))
    }

    fn get_shared_args(&self) -> Result<Vec<String>, Error> {
        let network = Network::get_current_or_user_setting_or_default();
        let dns_seeds = match network {
            Network::MainNet => "ip4.seeds.tari.com,ip6.seeds.tari.com".to_string(),
            _ => {
                format!(
                    "ip4.seeds.{key}.tari.com,ip6.seeds.{key}.tari.com",
                    key = network.as_key_str(),
                )
            }
        };

        let mut shared_args = vec![
            "-b".to_string(),
            convert_to_string(self.get_working_dir())?,
            "--non-interactive-mode".to_string(),
            "--auto-exit".to_string(),
            format!(
                "--log-config={}",
                convert_to_string(self.get_log_config_file())?
            ),
            "-p".to_string(),
            "wallet.p2p.transport.type=tcp".to_string(),
            "-p".to_string(),
            format!(
                "wallet.p2p.public_addresses=/ip4/127.0.0.1/tcp/{}",
                self.tcp_listener_port
            ),
            "-p".to_string(),
            format!(
                "wallet.p2p.transport.tcp.listener_address=/ip4/0.0.0.0/tcp/{}",
                self.tcp_listener_port
            ),
            "-p".to_string(),
            format!("{}.p2p.seeds.dns_seeds={}", network.as_key_str(), dns_seeds),
        ];

        match self.wallet_birthday {
            Some(wallet_birthday) => {
                shared_args.push("--birthday".to_string());
                shared_args.push(wallet_birthday.to_string());
            }
            None => {
                log::warn!(target: LOG_TARGET, "Wallet birthday not specified - wallet will scan from genesis block");
            }
        }

        Ok(shared_args)
    }

<<<<<<< HEAD
    fn get_base_node_public_key_hex(&self) -> String {
        self.base_node_public_key
            .as_ref()
            .map(|k| k.to_hex())
            .expect("Base node public key not set")
    }

    fn get_base_node_address(&self) -> &str {
        self.base_node_address
            .as_ref()
            .expect("Base node address not set")
    }

    async fn get_seed_words(&self, config_path: PathBuf) -> Result<String, Error> {
        let internal_wallet = InternalWallet::load_or_create(config_path).await?;
=======
    async fn get_seed_words(
        &self,
        config_path: PathBuf,
        state: tauri::State<'_, UniverseAppState>,
    ) -> Result<String, Error> {
        let internal_wallet = InternalWallet::load_or_create(config_path, state).await?;
>>>>>>> 3b9c3333
        let seed_words = internal_wallet.decrypt_seed_words().await?;
        Ok(seed_words.join(" ").reveal().to_string())
    }

    pub async fn get_wallet_birthday(&self, config_path: PathBuf) -> Result<u16, anyhow::Error> {
        let internal_wallet = InternalWallet::load_or_create(config_path).await?;
        internal_wallet.get_birthday().await
    }

    fn get_config_dir(&self) -> PathBuf {
        self.config_dir.clone().expect("Config dir not defined")
    }

    fn get_wallet_binary(&self) -> PathBuf {
        self.wallet_binary
            .clone()
            .expect("Wallet binary not defined")
    }

    fn get_data_dir(&self) -> PathBuf {
        self.data_dir.clone().expect("Data dir not defined")
    }

    fn get_log_dir(&self) -> PathBuf {
        self.log_dir.clone().expect("Log dir not defined")
    }

    fn get_working_dir(&self) -> PathBuf {
        self.get_data_dir().join("spend_wallet")
    }

    fn get_log_config_file(&self) -> PathBuf {
        self.get_log_dir()
            .join("spend_wallet")
            .join("configs")
            .join("log4rs_config_spend_wallet.yml")
    }
}

#[derive(Clone)]
pub struct DummyStatusMonitor;

#[async_trait]
impl StatusMonitor for DummyStatusMonitor {
    // Question: What actually should be here?
    async fn check_health(&self, _uptime: Duration, _timeout_duration: Duration) -> HealthStatus {
        HealthStatus::Healthy
    }
}

impl ProcessAdapter for SpendWalletAdapter {
    type StatusMonitor = DummyStatusMonitor;
    type ProcessInstance = ProcessInstance;

    fn spawn_inner(
        &self,
        base_folder: PathBuf,
        _config_folder: PathBuf,
        _log_folder: PathBuf,
        binary_version_path: PathBuf,
        _is_first_start: bool,
    ) -> Result<(Self::ProcessInstance, Self::StatusMonitor), anyhow::Error> {
        let shared_args = self.get_shared_args()?;
        let envs = HashMap::from([(
            "MINOTARI_WALLET_PASSWORD".to_string(),
            "asjhfahjajhdfvarehnavrahuyg28397823yauifh24@@$@84y8".to_string(),
        )]);
        let instance = ProcessInstance {
            shutdown: Shutdown::new(),
            handle: None,
            startup_spec: ProcessStartupSpec {
                file_path: binary_version_path,
                envs: Some(envs),
                args: shared_args,
                pid_file_name: self.pid_file_name().to_string(),
                data_dir: base_folder,
                name: self.name().to_string(),
            },
        };

        Ok((instance, DummyStatusMonitor))
    }

    fn name(&self) -> &str {
        "spend_wallet"
    }

    fn pid_file_name(&self) -> &str {
        "spend_wallet.pid"
    }
}

#[derive(Debug)]
struct ExecutionCommand {
    name: String,
    extra_args: Vec<String>,
    extra_envs: HashMap<String, String>,
}

impl ExecutionCommand {
    fn new(name: impl Into<String>) -> Self {
        Self {
            name: name.into(),
            extra_args: Vec::new(),
            extra_envs: HashMap::new(),
        }
    }

    fn with_extra_args(mut self, extra_args: Vec<String>) -> Self {
        self.extra_args.extend(extra_args);
        self
    }

    #[allow(dead_code)]
    fn with_extra_envs(mut self, extra_envs: HashMap<String, String>) -> Self {
        self.extra_envs.extend(extra_envs);
        self
    }
}<|MERGE_RESOLUTION|>--- conflicted
+++ resolved
@@ -27,11 +27,8 @@
 use crate::tasks_tracker::TasksTrackers;
 use crate::utils::file_utils::convert_to_string;
 use crate::utils::logging_utils::setup_logging;
-<<<<<<< HEAD
 use crate::wallet_manager::WalletManager;
-=======
 use crate::UniverseAppState;
->>>>>>> 3b9c3333
 use crate::{internal_wallet::InternalWallet, process_adapter::HealthStatus};
 use anyhow::Error;
 use log::info;
@@ -119,11 +116,8 @@
         _amount: String,
         destination: String,
         payment_id: Option<String>,
-<<<<<<< HEAD
         view_wallet_manager: &WalletManager,
-=======
         state: tauri::State<'_, UniverseAppState>,
->>>>>>> 3b9c3333
     ) -> Result<(), Error> {
         let seed_words = self.get_seed_words(self.get_config_dir(), state).await?;
         let t_amount = Minotari::from_str(_amount.as_str())?;
@@ -419,7 +413,6 @@
         Ok(shared_args)
     }
 
-<<<<<<< HEAD
     fn get_base_node_public_key_hex(&self) -> String {
         self.base_node_public_key
             .as_ref()
@@ -433,22 +426,18 @@
             .expect("Base node address not set")
     }
 
-    async fn get_seed_words(&self, config_path: PathBuf) -> Result<String, Error> {
-        let internal_wallet = InternalWallet::load_or_create(config_path).await?;
-=======
     async fn get_seed_words(
         &self,
         config_path: PathBuf,
         state: tauri::State<'_, UniverseAppState>,
     ) -> Result<String, Error> {
         let internal_wallet = InternalWallet::load_or_create(config_path, state).await?;
->>>>>>> 3b9c3333
         let seed_words = internal_wallet.decrypt_seed_words().await?;
         Ok(seed_words.join(" ").reveal().to_string())
     }
 
-    pub async fn get_wallet_birthday(&self, config_path: PathBuf) -> Result<u16, anyhow::Error> {
-        let internal_wallet = InternalWallet::load_or_create(config_path).await?;
+    pub async fn get_wallet_birthday(&self, config_path: PathBuf, state: tauri::State<'_, UniverseAppState>) -> Result<u16, anyhow::Error> {
+        let internal_wallet = InternalWallet::load_or_create(config_path, state).await?;
         internal_wallet.get_birthday().await
     }
 
