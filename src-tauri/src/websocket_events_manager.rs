// Copyright 2024. The Tari Project
//
// Redistribution and use in source and binary forms, with or without modification, are permitted provided that the
// following conditions are met:
//
// 1. Redistributions of source code must retain the above copyright notice, this list of conditions and the following
// disclaimer.
//
// 2. Redistributions in binary form must reproduce the above copyright notice, this list of conditions and the
// following disclaimer in the documentation and/or other materials provided with the distribution.
//
// 3. Neither the name of the copyright holder nor the names of its contributors may be used to endorse or promote
// products derived from this software without specific prior written permission.
//
// THIS SOFTWARE IS PROVIDED BY THE COPYRIGHT HOLDERS AND CONTRIBUTORS "AS IS" AND ANY EXPRESS OR IMPLIED WARRANTIES,
// INCLUDING, BUT NOT LIMITED TO, THE IMPLIED WARRANTIES OF MERCHANTABILITY AND FITNESS FOR A PARTICULAR PURPOSE ARE
// DISCLAIMED. IN NO EVENT SHALL THE COPYRIGHT HOLDER OR CONTRIBUTORS BE LIABLE FOR ANY DIRECT, INDIRECT, INCIDENTAL,
// SPECIAL, EXEMPLARY, OR CONSEQUENTIAL DAMAGES (INCLUDING, BUT NOT LIMITED TO, PROCUREMENT OF SUBSTITUTE GOODS OR
// SERVICES; LOSS OF USE, DATA, OR PROFITS; OR BUSINESS INTERRUPTION) HOWEVER CAUSED AND ON ANY THEORY OF LIABILITY,
// WHETHER IN CONTRACT, STRICT LIABILITY, OR TORT (INCLUDING NEGLIGENCE OR OTHERWISE) ARISING IN ANY WAY OUT OF THE
// USE OF THIS SOFTWARE, EVEN IF ADVISED OF THE POSSIBILITY OF SUCH DAMAGE.

use std::sync::Arc;
use std::time::Duration;

use futures::lock::Mutex;
use log::{error, info};
use tari_common::configuration::Network;
use tauri::AppHandle;
use tokio::{
    sync::{broadcast, watch},
    time,
};

use crate::{
    airdrop::decode_jwt_claims_without_exp,
    commands::{sign_ws_data, CpuMinerStatus, SignWsDataResponse},
    configs::{config_core::ConfigCore, config_pools::ConfigPools, trait_config::ConfigImpl},
    internal_wallet::InternalWallet,
    tasks_tracker::TasksTrackers,
    websocket_manager::WebsocketMessage,
    BaseNodeStatus, GpuMinerStatus,
};
const LOG_TARGET: &str = "tari::universe::websocket_events_manager";
static INTERVAL_DURATION: std::time::Duration = Duration::from_secs(15);

pub struct WebsocketEventsManager {
    app: Option<AppHandle>,
    cpu_miner_status_watch_rx: watch::Receiver<CpuMinerStatus>,
    gpu_latest_miner_stats: watch::Receiver<GpuMinerStatus>,
    node_latest_status: watch::Receiver<BaseNodeStatus>,
    websocket_tx_channel: Arc<tokio::sync::mpsc::Sender<WebsocketMessage>>,
    close_channel_tx: tokio::sync::broadcast::Sender<bool>,
    is_started: Arc<Mutex<bool>>,
}

impl WebsocketEventsManager {
    pub fn new(
        cpu_miner_status_watch_rx: watch::Receiver<CpuMinerStatus>,
        gpu_latest_miner_stats: watch::Receiver<GpuMinerStatus>,
        node_latest_status: watch::Receiver<BaseNodeStatus>,
        websocket_tx_channel: tokio::sync::mpsc::Sender<WebsocketMessage>,
    ) -> Self {
        let (close_channel_tx, _) = tokio::sync::broadcast::channel::<bool>(1);
        WebsocketEventsManager {
            cpu_miner_status_watch_rx,
            gpu_latest_miner_stats,
            node_latest_status,
            websocket_tx_channel: Arc::new(websocket_tx_channel),
            app: None,
            close_channel_tx,
            is_started: Arc::new(Mutex::new(false)),
        }
    }

    pub fn set_app_handle(&mut self, app: AppHandle) {
        self.app = Some(app);
    }

    pub async fn stop_emitting_message(&self) {
        info!(target:LOG_TARGET,"stop websocket_events_manager");

        match self.close_channel_tx.send(true) {
            Ok(_) => {}
            Err(_) => {
                info!(target: LOG_TARGET,"websocket_events_manager has already been closed.");
            }
        };
        info!(target: LOG_TARGET,"stopped emitting messages from websocket_events_manager");
    }

    pub async fn emit_interval_ws_events(&mut self) -> Result<(), anyhow::Error> {
        let mut interval = time::interval(INTERVAL_DURATION);
        interval.set_missed_tick_behavior(tokio::time::MissedTickBehavior::Skip);
        let cpu_miner_status_watch_rx = self.cpu_miner_status_watch_rx.clone();
        let gpu_latest_miner_stats = self.gpu_latest_miner_stats.clone();
        let node_latest_status = self.node_latest_status.clone();

        let app_id = ConfigCore::content().await.anon_id().clone();

        let app_cloned = self.app.clone();

        let websocket_tx_channel_clone = self.websocket_tx_channel.clone();
        let close_channel_tx = self.close_channel_tx.clone();

        let is_started = self.is_started.clone();
        if let Some(mut is_started_guard) = self.is_started.try_lock() {
            if *is_started_guard {
                return Ok(());
            }
            TasksTrackers::current().common.get_task_tracker().await.spawn(async move {
                loop {
                    let app_version_option = app_cloned.clone().map(|handle| handle.package_info().version.clone().to_string());
                    let jwt_token = ConfigCore::content()
                        .await
                        .airdrop_tokens()
                        .clone()
                        .map(|tokens| tokens.token);
                    let mut shutdown_signal = TasksTrackers::current().common.get_signal().await;
                    let user_id = jwt_token.map_or(String::new(), |token| {
                        // If token is set decode it
                        decode_jwt_claims_without_exp(&token.to_string())
                            .map_or(String::new(), |c| c.id)
                    });
                    let app_version = app_version_option.map_or(String::from("unknown"), |version| version.to_string());

                    tokio::select! {
                      _= interval.tick() => {
                            if let Some(message) = WebsocketEventsManager::assemble_mining_status(
                              cpu_miner_status_watch_rx.clone(),
                              gpu_latest_miner_stats.clone(),
                              node_latest_status.clone(),
                              app_id.clone(),
                              app_version.clone(),
                              user_id,
                            ).await{
                                drop(websocket_tx_channel_clone.send(message).await.inspect_err(|e|{
                                  error!(target:LOG_TARGET, "could not send to websocket channel due to {e}");
                                }));
                            }
                      },
                      _= shutdown_signal.wait()=>{
                        info!(target:LOG_TARGET, "websocket events manager closed");

                        return;
                      }
                      _=wait_for_close_signal(close_channel_tx.subscribe(),is_started.clone())=>{
                        info!(target:LOG_TARGET, "websocket events manager closed");
                        return;
                      }
                    }
                }
            });
            *is_started_guard = true;
            Ok(())
        } else {
            Err(anyhow::anyhow!("could not start emitting"))
        }
    }

    async fn assemble_mining_status(
        cpu_miner_status_watch_rx: watch::Receiver<CpuMinerStatus>,
        gpu_latest_miner_stats: watch::Receiver<GpuMinerStatus>,
        node_latest_status: watch::Receiver<BaseNodeStatus>,
        app_id: String,
        app_version: String,
        claims_id: String,
    ) -> Option<WebsocketMessage> {
        let BaseNodeStatus { block_height, .. } = *node_latest_status.borrow();

        let cpu_miner_status = cpu_miner_status_watch_rx.borrow().clone();
        let gpu_status = gpu_latest_miner_stats.borrow().clone();
        let network = Network::get_current_or_user_setting_or_default().as_key_str();
        let is_mining_active = cpu_miner_status.hash_rate > 0.0 || gpu_status.hash_rate > 0.0;
        let tari_address = InternalWallet::tari_address().await;
<<<<<<< HEAD
        let claims_id = decode_jwt_claims_without_exp(&jwt_token).map_or(String::new(), |c| c.id);
        let pools_config = ConfigPools::content().await;
        let gpu_pool_name = pools_config.selected_gpu_pool().name();
        let cpu_pool_name = pools_config.selected_cpu_pool().name();
=======
>>>>>>> c0fea795

        let signable_message = format!(
            "{},{},{},{},{},{},{},{},{}",
            app_version,
            network,
            app_id,
            claims_id,
            is_mining_active,
            block_height,
            tari_address.to_base58(),
            gpu_pool_name,
            cpu_pool_name,
        );

        if let Ok(SignWsDataResponse { signature, pub_key }) = sign_ws_data(signable_message).await
        {
            let payload = serde_json::json!({
                    "isMining":is_mining_active,
                    "appId":app_id,
                    "blockHeight":block_height,
                    "version":app_version,
                    "network":network,
                    "userId":claims_id,
                    "walletHash":tari_address.to_base58(),
                    "gpuPoolName":gpu_pool_name,
                    "cpuPoolName":cpu_pool_name,
            });

            return Some(WebsocketMessage {
                event: "mining-status".into(),
                data: Some(payload),
                signature: Some(signature),
                pub_key: Some(pub_key),
            });
        }
        None
    }
}

async fn wait_for_close_signal(
    mut channel: broadcast::Receiver<bool>,
    is_started: Arc<Mutex<bool>>,
) {
    match channel.recv().await {
        Ok(_) => {
            let mut is_started_guard = is_started.lock().await;
            *is_started_guard = false;
            drop(is_started_guard);
            info!(target:LOG_TARGET,"received websocket_events_manager stop signal");
        }
        Err(_) => {
            info!(target:LOG_TARGET,"received websocket_events_manager stop signal");
        }
    }
}<|MERGE_RESOLUTION|>--- conflicted
+++ resolved
@@ -173,13 +173,9 @@
         let network = Network::get_current_or_user_setting_or_default().as_key_str();
         let is_mining_active = cpu_miner_status.hash_rate > 0.0 || gpu_status.hash_rate > 0.0;
         let tari_address = InternalWallet::tari_address().await;
-<<<<<<< HEAD
-        let claims_id = decode_jwt_claims_without_exp(&jwt_token).map_or(String::new(), |c| c.id);
         let pools_config = ConfigPools::content().await;
         let gpu_pool_name = pools_config.selected_gpu_pool().name();
         let cpu_pool_name = pools_config.selected_cpu_pool().name();
-=======
->>>>>>> c0fea795
 
         let signable_message = format!(
             "{},{},{},{},{},{},{},{},{}",
