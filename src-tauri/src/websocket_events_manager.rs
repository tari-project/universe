// Copyright 2024. The Tari Project
//
// Redistribution and use in source and binary forms, with or without modification, are permitted provided that the
// following conditions are met:
//
// 1. Redistributions of source code must retain the above copyright notice, this list of conditions and the following
// disclaimer.
//
// 2. Redistributions in binary form must reproduce the above copyright notice, this list of conditions and the
// following disclaimer in the documentation and/or other materials provided with the distribution.
//
// 3. Neither the name of the copyright holder nor the names of its contributors may be used to endorse or promote
// products derived from this software without specific prior written permission.
//
// THIS SOFTWARE IS PROVIDED BY THE COPYRIGHT HOLDERS AND CONTRIBUTORS "AS IS" AND ANY EXPRESS OR IMPLIED WARRANTIES,
// INCLUDING, BUT NOT LIMITED TO, THE IMPLIED WARRANTIES OF MERCHANTABILITY AND FITNESS FOR A PARTICULAR PURPOSE ARE
// DISCLAIMED. IN NO EVENT SHALL THE COPYRIGHT HOLDER OR CONTRIBUTORS BE LIABLE FOR ANY DIRECT, INDIRECT, INCIDENTAL,
// SPECIAL, EXEMPLARY, OR CONSEQUENTIAL DAMAGES (INCLUDING, BUT NOT LIMITED TO, PROCUREMENT OF SUBSTITUTE GOODS OR
// SERVICES; LOSS OF USE, DATA, OR PROFITS; OR BUSINESS INTERRUPTION) HOWEVER CAUSED AND ON ANY THEORY OF LIABILITY,
// WHETHER IN CONTRACT, STRICT LIABILITY, OR TORT (INCLUDING NEGLIGENCE OR OTHERWISE) ARISING IN ANY WAY OUT OF THE
// USE OF THIS SOFTWARE, EVEN IF ADVISED OF THE POSSIBILITY OF SUCH DAMAGE.

use std::sync::Arc;
use std::thread::sleep;
use std::time::Duration;
use std::time::Instant;

use futures::lock::Mutex;
use log::{error, info, warn};
use tari_common::configuration::Network;
use tauri::AppHandle;
use tokio::{
    sync::{broadcast, watch, RwLock},
    time,
};

use crate::websocket_manager::WebsocketManager;
use crate::{
    airdrop::decode_jwt_claims_without_exp,
    commands::{sign_ws_data, CpuMinerStatus, SignWsDataResponse},
    configs::{
        config_core::ConfigCore, config_pools::ConfigPools, pools::PoolConfig,
        trait_config::ConfigImpl,
    },
    internal_wallet::InternalWallet,
    tasks_tracker::TasksTrackers,
    websocket_manager::WebsocketMessage,
    BaseNodeStatus, GpuMinerStatus,
};
const LOG_TARGET: &str = "tari::universe::websocket_events_manager";
static INTERVAL_DURATION: std::time::Duration = Duration::from_secs(15);
static KEEP_ALIVE_INTERVAL_DURATION: std::time::Duration = Duration::from_secs(15);
static MAX_ACCEPTABLE_COMMAND_TIME: std::time::Duration = Duration::from_secs(1);

pub struct WebsocketEventsManager {
    app: Option<AppHandle>,
    cpu_miner_status_watch_rx: watch::Receiver<CpuMinerStatus>,
    gpu_latest_miner_stats: watch::Receiver<GpuMinerStatus>,
    node_latest_status: watch::Receiver<BaseNodeStatus>,
    websocket_tx_channel: Arc<tokio::sync::mpsc::Sender<WebsocketMessage>>,
    close_channel_tx: tokio::sync::broadcast::Sender<bool>,
    is_started: Arc<Mutex<bool>>,
}

impl WebsocketEventsManager {
    pub fn new(
        cpu_miner_status_watch_rx: watch::Receiver<CpuMinerStatus>,
        gpu_latest_miner_stats: watch::Receiver<GpuMinerStatus>,
        node_latest_status: watch::Receiver<BaseNodeStatus>,
        websocket_tx_channel: tokio::sync::mpsc::Sender<WebsocketMessage>,
    ) -> Self {
        let (close_channel_tx, _) = tokio::sync::broadcast::channel::<bool>(1);
        WebsocketEventsManager {
            cpu_miner_status_watch_rx,
            gpu_latest_miner_stats,
            node_latest_status,
            websocket_tx_channel: Arc::new(websocket_tx_channel),
            app: None,
            close_channel_tx,
            is_started: Arc::new(Mutex::new(false)),
        }
    }

    pub async fn set_app_handle(
        &mut self,
        app: AppHandle,
        websocket_manager: Arc<RwLock<WebsocketManager>>,
    ) -> Result<(), anyhow::Error> {
        self.app = Some(app);
        if let Err(e) = self.websocket_connect(websocket_manager).await {
            error!(target: LOG_TARGET, "Failed to start websocket connection: {e}");
            return Err(anyhow::anyhow!(e));
        } else {
            info!(target: LOG_TARGET, "Websocket events manager initialized successfully");
        }
        Ok(())
    }

    // If we ever close websocket manager connection we should stop emitting messages using this
    // pub async fn stop_emitting_message(&self) {
    //     info!(target:LOG_TARGET,"stop websocket_events_manager");
    //
    //     match self.close_channel_tx.send(true) {
    //         Ok(_) => {}
    //         Err(_) => {
    //             info!(target: LOG_TARGET,"websocket_events_manager has already been closed.");
    //         }
    //     };
    //     info!(target: LOG_TARGET,"stopped emitting messages from websocket_events_manager");
    // }

    pub async fn emit_interval_ws_events(&mut self) -> Result<(), anyhow::Error> {
        let cpu_miner_status_watch_rx = self.cpu_miner_status_watch_rx.clone();
        let gpu_latest_miner_stats = self.gpu_latest_miner_stats.clone();
        let node_latest_status = self.node_latest_status.clone();

        let app_id = ConfigCore::content().await.anon_id().clone();

        let app_cloned = self.app.clone();

        let websocket_tx_channel_clone = self.websocket_tx_channel.clone();
        let close_channel_tx = self.close_channel_tx.clone();

        let is_started = self.is_started.clone();
        let mut is_started_guard = is_started.lock().await;
        if *is_started_guard {
            info!(target: LOG_TARGET, "Websocket events manager already started");
            return Ok(());
        }

        info!(target: LOG_TARGET, "Starting websocket events manager with intervals: {}s mining, {}s keep-alive", 
              INTERVAL_DURATION.as_secs(), KEEP_ALIVE_INTERVAL_DURATION.as_secs());

        let is_started_cloned = self.is_started.clone();

        TasksTrackers::current().common.get_task_tracker().await.spawn(async move {
            info!(target: LOG_TARGET, "Websocket events manager task spawned successfully");
            let mut shutdown_signal = TasksTrackers::current().common.get_signal().await;

            // Create intervals inside the spawned task
            let mut interval = time::interval(INTERVAL_DURATION);
            interval.set_missed_tick_behavior(tokio::time::MissedTickBehavior::Skip);

            let mut keep_alive_interval = time::interval(KEEP_ALIVE_INTERVAL_DURATION);
            keep_alive_interval.set_missed_tick_behavior(tokio::time::MissedTickBehavior::Skip);

            info!(target: LOG_TARGET, "Intervals created - starting event loop");

            loop {
                let app_version_option = app_cloned.clone().map(|handle| handle.package_info().version.clone().to_string());
                let app_version = app_version_option.map_or(String::from("unknown"), |version| version.to_string());

                tokio::select! {
                  _= interval.tick() => {
                        info!(target:LOG_TARGET, "✓ Mining status interval tick - assembling status");
                        if let Some(message) = WebsocketEventsManager::assemble_mining_status(
                          cpu_miner_status_watch_rx.clone(),
                          gpu_latest_miner_stats.clone(),
                          node_latest_status.clone(),
                          app_id.clone(),
                          app_version.clone(),
                        ).await {
                            info!(target:LOG_TARGET, "sending mining status message {:?}", message);
                            drop(websocket_tx_channel_clone.send(message).await.inspect_err(|e|{
                              error!(target:LOG_TARGET, "could not send to websocket channel due to {e}");
                            }));
                        } else {
                            info!(target:LOG_TARGET, "No mining status message to send");
                        }
                  },
                  _= keep_alive_interval.tick()=>{
                        if let Some(message) = WebsocketEventsManager::assemble_keep_alive().await{
                            info!(target:LOG_TARGET, "sending keep-alive message");
                            drop(websocket_tx_channel_clone.send(message).await.inspect_err(|e|{
                              error!(target:LOG_TARGET, "could not send to websocket keep-alive channel due to {:?}", e);
                            }));
                        }
                  },
                  _= shutdown_signal.wait()=>{
                    info!(target:LOG_TARGET, "websocket events manager closed");
                    return;
                  }
                  _=wait_for_close_signal(close_channel_tx.subscribe(),is_started_cloned.clone())=>{
                    info!(target:LOG_TARGET, "websocket events manager closed");
                    return;
                  }
                }
            }
        });
        *is_started_guard = true;
        info!(target: LOG_TARGET, "Websocket events manager started successfully");
        Ok(())
    }

    async fn assemble_mining_status(
        cpu_miner_status_watch_rx: watch::Receiver<CpuMinerStatus>,
        gpu_latest_miner_stats: watch::Receiver<GpuMinerStatus>,
        node_latest_status: watch::Receiver<BaseNodeStatus>,
        app_id: String,
        app_version: String,
    ) -> Option<WebsocketMessage> {
        let BaseNodeStatus { block_height, .. } = *node_latest_status.borrow();
        let jwt_token = ConfigCore::content()
            .await
            .airdrop_tokens()
            .clone()
            .map(|tokens| tokens.token);
        let user_id = jwt_token.map_or(String::new(), |token| {
            // If token is set decode it
            decode_jwt_claims_without_exp(&token.to_string()).map_or(String::new(), |c| c.id)
        });

        let cpu_miner_status = cpu_miner_status_watch_rx.borrow().clone();
        let gpu_status = gpu_latest_miner_stats.borrow().clone();
        let network = Network::get_current_or_user_setting_or_default().as_key_str();
        let is_mining_active = cpu_miner_status.hash_rate > 0.0 || gpu_status.hash_rate > 0.0;
<<<<<<< HEAD
        if !InternalWallet::is_initialized() {
=======
        // If the miner is not active, we don't need to send any messages
        if !is_mining_active {
            return None;
        }

        // Check if wallet is initialized before trying to get address
        if !InternalWallet::is_initialized() {
            warn!(target: LOG_TARGET, "Wallet has not been initialized");
>>>>>>> 90d7d20a
            return None;
        }
        let tari_address = InternalWallet::tari_address().await;

        let pools_config = ConfigPools::content().await;
        let gpu_pool_name = pools_config.selected_gpu_pool().name();
        let cpu_pool_name = pools_config.selected_cpu_pool().name();

        let signable_message = format!(
            "{},{},{},{},{},{},{},{},{}",
            app_version,
            network,
            app_id,
            user_id,
            is_mining_active,
            block_height,
            tari_address.to_base58(),
            gpu_pool_name,
            cpu_pool_name,
        );

        if let Ok(SignWsDataResponse { signature, pub_key }) = sign_ws_data(signable_message).await
        {
            let payload = serde_json::json!({
                    "isMining":is_mining_active,
                    "appId":app_id,
                    "blockHeight":block_height,
                    "version":app_version,
                    "network":network,
                    "userId":user_id,
                    "walletHash":tari_address.to_base58(),
                    "gpuPoolName":gpu_pool_name,
                    "cpuPoolName":cpu_pool_name,
            });

            return Some(WebsocketMessage {
                event: "mining-status".into(),
                data: Some(payload),
                signature: Some(signature),
                pub_key: Some(pub_key),
            });
        }
        None
    }

    async fn assemble_keep_alive() -> Option<WebsocketMessage> {
        let jwt_token = ConfigCore::content()
            .await
            .airdrop_tokens()
            .clone()
            .map(|tokens| tokens.token);

        let payload = serde_json::json!({
            "token": jwt_token,
        });

        Some(WebsocketMessage {
            event: "keep-alive".into(),
            data: Some(payload),
            signature: None,
            pub_key: None,
        })
    }

    async fn websocket_connect(
        &mut self,
        websocket_manager: Arc<RwLock<WebsocketManager>>,
    ) -> Result<(), String> {
        info!(target: LOG_TARGET, "websocket_connect command started");
        let timer = Instant::now();

        const MAX_RETRIES: u32 = 5;
        const INITIAL_DELAY_MS: u64 = 100;
        const MAX_TOTAL_TIMEOUT_SECS: u64 = 30;

        let mut retry_count = 0;
        let mut delay_ms = INITIAL_DELAY_MS;

        loop {
            let mut websocket_manger_guard = websocket_manager.write().await;

            if websocket_manger_guard.is_websocket_manager_ready() {
                // WebSocket manager is ready, proceed with connection
                websocket_manger_guard
                    .connect()
                    .await
                    .map_err(|e| e.to_string())?;

                self.emit_interval_ws_events()
                    .await
                    .map_err(|e| e.to_string())?;

                if timer.elapsed() > MAX_ACCEPTABLE_COMMAND_TIME {
                    warn!(target: LOG_TARGET, "websocket_connect took too long: {:?}", timer.elapsed());
                }
                info!(target: LOG_TARGET, "websocket_connect command finished after {} retries", retry_count);
                return Ok(());
            }

            // Release the guard before sleeping
            drop(websocket_manger_guard);

            retry_count += 1;

            // Check if we've exceeded max retries or total timeout
            if retry_count > MAX_RETRIES {
                warn!(target: LOG_TARGET, "websocket_connect failed after {} retries - websocket manager not ready", MAX_RETRIES);
                return Err(format!(
                    "websocket manager not ready after {} retries",
                    MAX_RETRIES
                ));
            }

            if timer.elapsed().as_secs() >= MAX_TOTAL_TIMEOUT_SECS {
                warn!(target: LOG_TARGET, "websocket_connect timed out after {:?} - websocket manager not ready", timer.elapsed());
                return Err(format!(
                    "websocket manager not ready after {}s timeout",
                    MAX_TOTAL_TIMEOUT_SECS
                ));
            }

            info!(target: LOG_TARGET, "websocket_connect retry {} in {}ms - websocket manager not ready yet", retry_count, delay_ms);

            // Sleep with exponential backoff
            sleep(Duration::from_millis(delay_ms));
            delay_ms = (delay_ms * 2).min(2000); // Cap at 2 seconds
        }
    }
}

async fn wait_for_close_signal(
    mut channel: broadcast::Receiver<bool>,
    is_started: Arc<Mutex<bool>>,
) {
    match channel.recv().await {
        Ok(_) => {
            let mut is_started_guard = is_started.lock().await;
            *is_started_guard = false;
            drop(is_started_guard);
            info!(target:LOG_TARGET,"received websocket_events_manager stop signal");
        }
        Err(_) => {
            info!(target:LOG_TARGET,"received websocket_events_manager stop signal");
        }
    }
}<|MERGE_RESOLUTION|>--- conflicted
+++ resolved
@@ -214,9 +214,6 @@
         let gpu_status = gpu_latest_miner_stats.borrow().clone();
         let network = Network::get_current_or_user_setting_or_default().as_key_str();
         let is_mining_active = cpu_miner_status.hash_rate > 0.0 || gpu_status.hash_rate > 0.0;
-<<<<<<< HEAD
-        if !InternalWallet::is_initialized() {
-=======
         // If the miner is not active, we don't need to send any messages
         if !is_mining_active {
             return None;
@@ -225,7 +222,6 @@
         // Check if wallet is initialized before trying to get address
         if !InternalWallet::is_initialized() {
             warn!(target: LOG_TARGET, "Wallet has not been initialized");
->>>>>>> 90d7d20a
             return None;
         }
         let tari_address = InternalWallet::tari_address().await;
