// Copyright 2024. The Tari Project
//
// Redistribution and use in source and binary forms, with or without modification, are permitted provided that the
// following conditions are met:
//
// 1. Redistributions of source code must retain the above copyright notice, this list of conditions and the following
// disclaimer.
//
// 2. Redistributions in binary form must reproduce the above copyright notice, this list of conditions and the
// following disclaimer in the documentation and/or other materials provided with the distribution.
//
// 3. Neither the name of the copyright holder nor the names of its contributors may be used to endorse or promote
// products derived from this software without specific prior written permission.
//
// THIS SOFTWARE IS PROVIDED BY THE COPYRIGHT HOLDERS AND CONTRIBUTORS "AS IS" AND ANY EXPRESS OR IMPLIED WARRANTIES,
// INCLUDING, BUT NOT LIMITED TO, THE IMPLIED WARRANTIES OF MERCHANTABILITY AND FITNESS FOR A PARTICULAR PURPOSE ARE
// DISCLAIMED. IN NO EVENT SHALL THE COPYRIGHT HOLDER OR CONTRIBUTORS BE LIABLE FOR ANY DIRECT, INDIRECT, INCIDENTAL,
// SPECIAL, EXEMPLARY, OR CONSEQUENTIAL DAMAGES (INCLUDING, BUT NOT LIMITED TO, PROCUREMENT OF SUBSTITUTE GOODS OR
// SERVICES; LOSS OF USE, DATA, OR PROFITS; OR BUSINESS INTERRUPTION) HOWEVER CAUSED AND ON ANY THEORY OF LIABILITY,
// WHETHER IN CONTRACT, STRICT LIABILITY, OR TORT (INCLUDING NEGLIGENCE OR OTHERWISE) ARISING IN ANY WAY OUT OF THE
// USE OF THIS SOFTWARE, EVEN IF ADVISED OF THE POSSIBILITY OF SUCH DAMAGE.

#[derive(Clone, Eq, PartialEq, Hash, Debug)]
pub enum SetupStep {
    // Core Phase
    InitializeApplicationModules,
    NetworkSpeedTest,

    // Node Phase
    BinariesTor,
    BinariesNode,
    BinariesWallet,
    StartTor,
    MigratingDatabase,
    StartingNode,
    WaitingForInitialSync,
    WaitingForHeaderSync,
    WaitingForBlockSync,

    // Cpu Mining Phase
    BinariesCpuMiner,
    BinariesMergeMiningProxy,
    MMProxy,
    InitializeCpuHardware,

    // Gpu Mining Phase
    BinariesGpuMiner,
    DetectGpu,
    InitializeGpuHardware,

    // Wallet Phase
    StartWallet,
    SetupBridge,
}

<<<<<<< HEAD
impl SetupStep {
    /// Returns the i18n key for the step, used for localization. <br>
    /// It should reference entry in on of the json's in `public/locales/`
    pub fn get_i18n_key(&self) -> String {
        match self {
            // Core Phase
            Self::InitializeApplicationModules => "initialize-application-modules".to_string(),
            Self::NetworkSpeedTest => "network-speed-test".to_string(),

            // Node Phase
            Self::BinariesTor => "binaries-tor".to_string(),
            Self::BinariesNode => "binaries-node".to_string(),
            Self::StartTor => "start-tor".to_string(),
            Self::MigratingDatabase => "migrating-database".to_string(),
            Self::StartingNode => "starting-node".to_string(),
            Self::WaitingForInitialSync => "waiting-for-initial-sync".to_string(),
            Self::WaitingForHeaderSync => "waiting-for-header-sync".to_string(),
            Self::WaitingForBlockSync => "waiting-for-block-sync".to_string(),

            // Cpu Mining Phase
            Self::BinariesCpuMiner => "binaries-cpu-miner".to_string(),
            Self::BinariesMergeMiningProxy => "binaries-merge-mining-proxy".to_string(),
            Self::MMProxy => "mm-proxy".to_string(),
            Self::InitializeCpuHardware => "initialize-cpu-hardware".to_string(),

            // Gpu Mining Phase
            Self::BinariesGpuMiner => "binaries-gpu-miner".to_string(),
            Self::DetectGpu => "detect-gpu".to_string(),
            Self::InitializeGpuHardware => "initialize-gpu-hardware".to_string(),

            // Wallet Phase
            Self::BinariesWallet => "binaries-wallet".to_string(),
            Self::StartWallet => "start-wallet".to_string(),
            Self::SetupBridge => "setup-bridge".to_string(),
        }
    }

    /// Returns the progress value ( **percentage** ) for the step, used to calculate the overall progress of the setup process.
    // This is used to determine how much progress has been made in the setup process.
    // The values should be in range 0-100 and all steps should add up to 100.
    pub fn get_progress_value(&self) -> u8 {
        match self {
            // Core Phase 5
            Self::InitializeApplicationModules => 1,
            Self::NetworkSpeedTest => 4,

            // Node Phase 40
            Self::BinariesTor => 5,
            Self::BinariesNode => 5,
            Self::StartTor => 5,
            Self::MigratingDatabase => 2,
            Self::StartingNode => 3,
            Self::WaitingForInitialSync => 4,
            Self::WaitingForHeaderSync => 8,
            Self::WaitingForBlockSync => 8,

            // Cpu Mining Phase 20
            Self::BinariesCpuMiner => 8,
            Self::BinariesMergeMiningProxy => 5,
            Self::MMProxy => 5,
            Self::InitializeCpuHardware => 2,

            // Gpu Mining Phase 15
            Self::BinariesGpuMiner => 10,
            Self::DetectGpu => 3,
            Self::InitializeGpuHardware => 2,

            // Wallet Phase 20
            Self::BinariesWallet => 10,
            Self::StartWallet => 5,
            Self::SetupBridge => 5,
=======
impl ProgressStep for ProgressSetupWalletPlan {
    type ChannelEvent = ProgressPlanEventPayload;

    fn get_event_type(&self) -> ProgressEvents {
        ProgressEvents::Wallet
    }

    fn get_progress_weight(&self) -> u8 {
        match self {
            ProgressSetupWalletPlan::StartWallet => 1,
            ProgressSetupWalletPlan::SetupBridge => 1,
            ProgressSetupWalletPlan::Done => 1,
        }
    }

    fn get_title(&self) -> String {
        match self {
            ProgressSetupWalletPlan::StartWallet => "start-wallet".to_string(),

            ProgressSetupWalletPlan::SetupBridge => "setup-bridge".to_string(),
            ProgressSetupWalletPlan::Done => "done".to_string(),
        }
    }

    fn resolve_to_event(&self) -> Self::ChannelEvent {
        ProgressPlanEventPayload {
            event_type: self.get_event_type(),
            title: self.get_title(),
        }
    }
}

#[derive(Clone, PartialEq, Debug)]
pub enum ProgressSetupMiningPlan {
    MMProxy,
    Done,
}

impl ProgressStep for ProgressSetupMiningPlan {
    type ChannelEvent = ProgressPlanEventPayload;

    fn get_event_type(&self) -> ProgressEvents {
        ProgressEvents::Mining
    }

    fn get_progress_weight(&self) -> u8 {
        match self {
            ProgressSetupMiningPlan::MMProxy => 1,
            ProgressSetupMiningPlan::Done => 1,
        }
    }

    fn get_title(&self) -> String {
        match self {
            ProgressSetupMiningPlan::MMProxy => "mm-proxy".to_string(),
            ProgressSetupMiningPlan::Done => "done".to_string(),
        }
    }

    fn resolve_to_event(&self) -> Self::ChannelEvent {
        ProgressPlanEventPayload {
            event_type: self.get_event_type(),
            title: self.get_title(),
        }
    }
}

#[derive(Clone, PartialEq, Debug)]
pub enum ProgressSetupOotleWalletPlan {
    BinariesWallet,
    StartWallet,
    Initialize,
    Done,
}

impl ProgressStep for ProgressSetupOotleWalletPlan {
    type ChannelEvent = ProgressPlanEventPayload;

    fn get_event_type(&self) -> ProgressEvents {
        ProgressEvents::OotleWallet
    }

    fn get_progress_weight(&self) -> u8 {
        match self {
            ProgressSetupOotleWalletPlan::BinariesWallet => 2,
            ProgressSetupOotleWalletPlan::StartWallet => 1,
            ProgressSetupOotleWalletPlan::Initialize => 1,
            ProgressSetupOotleWalletPlan::Done => 1,
        }
    }

    fn get_title(&self) -> String {
        match self {
            ProgressSetupOotleWalletPlan::BinariesWallet => "binaries-ootle-wallet".to_string(),
            ProgressSetupOotleWalletPlan::StartWallet => "start-ootle-wallet".to_string(),
            ProgressSetupOotleWalletPlan::Initialize => "initialize-ootle-wallet".to_string(),
            ProgressSetupOotleWalletPlan::Done => "done".to_string(),
        }
    }

    fn resolve_to_event(&self) -> Self::ChannelEvent {
        ProgressPlanEventPayload {
            event_type: self.get_event_type(),
            title: self.get_title(),
        }
    }
}

#[allow(dead_code)]
#[derive(Clone, PartialEq, Debug)]
pub enum ProgressPlans {
    Core(ProgressSetupCorePlan),
    Node(ProgressSetupNodePlan),
    Hardware(ProgressSetupHardwarePlan),
    Wallet(ProgressSetupWalletPlan),
    Mining(ProgressSetupMiningPlan),
    Ootle(ProgressSetupOotleWalletPlan),
}
#[allow(dead_code)]
impl ProgressPlans {
    fn get_event_type(&self) -> ProgressEvents {
        match self {
            ProgressPlans::Core(plan) => plan.get_event_type(),
            ProgressPlans::Node(plan) => plan.get_event_type(),
            ProgressPlans::Hardware(plan) => plan.get_event_type(),
            ProgressPlans::Wallet(plan) => plan.get_event_type(),
            ProgressPlans::Mining(plan) => plan.get_event_type(),
            ProgressPlans::Ootle(plan) => plan.get_event_type(),
        }
    }
}

impl ProgressStep for ProgressPlans {
    type ChannelEvent = ProgressPlanEventPayload;

    fn get_event_type(&self) -> ProgressEvents {
        match self {
            ProgressPlans::Core(plan) => plan.get_event_type(),
            ProgressPlans::Node(plan) => plan.get_event_type(),
            ProgressPlans::Hardware(plan) => plan.get_event_type(),
            ProgressPlans::Wallet(plan) => plan.get_event_type(),
            ProgressPlans::Mining(plan) => plan.get_event_type(),
            ProgressPlans::Ootle(plan) => plan.get_event_type(),
        }
    }

    fn get_title(&self) -> String {
        match self {
            ProgressPlans::Core(plan) => plan.get_title(),
            ProgressPlans::Node(plan) => plan.get_title(),
            ProgressPlans::Hardware(plan) => plan.get_title(),
            ProgressPlans::Wallet(plan) => plan.get_title(),
            ProgressPlans::Mining(plan) => plan.get_title(),
            ProgressPlans::Ootle(plan) => plan.get_title(),
        }
    }

    fn resolve_to_event(&self) -> Self::ChannelEvent {
        match self {
            ProgressPlans::Core(plan) => plan.resolve_to_event(),
            ProgressPlans::Node(plan) => plan.resolve_to_event(),
            ProgressPlans::Hardware(plan) => plan.resolve_to_event(),
            ProgressPlans::Wallet(plan) => plan.resolve_to_event(),
            ProgressPlans::Mining(plan) => plan.resolve_to_event(),
            ProgressPlans::Ootle(plan) => plan.resolve_to_event(),
        }
    }

    fn get_progress_weight(&self) -> u8 {
        match self {
            ProgressPlans::Core(plan) => plan.get_progress_weight(),
            ProgressPlans::Node(plan) => plan.get_progress_weight(),
            ProgressPlans::Hardware(plan) => plan.get_progress_weight(),
            ProgressPlans::Wallet(plan) => plan.get_progress_weight(),
            ProgressPlans::Mining(plan) => plan.get_progress_weight(),
            ProgressPlans::Ootle(plan) => plan.get_progress_weight(),
        }
    }
}

impl ProgressPlans {
    pub fn get_phase_title(&self) -> String {
        match self {
            ProgressPlans::Core(_) => "setup-core".to_string(),
            ProgressPlans::Node(_) => "setup-local-node".to_string(),
            ProgressPlans::Hardware(_) => "setup-hardware".to_string(),
            ProgressPlans::Wallet(_) => "setup-wallet".to_string(),
            ProgressPlans::Mining(_) => "setup-mining".to_string(),
            ProgressPlans::Ootle(_) => "setup-ootle-wallet".to_string(),
        }
    }

    pub fn get_phase_percentage_multiplyer(&self) -> f64 {
        match self {
            ProgressPlans::Core(_) => 0.2,
            ProgressPlans::Node(_) => 0.4,
            ProgressPlans::Hardware(_) => 0.1,
            ProgressPlans::Wallet(_) => 0.1,
            ProgressPlans::Mining(_) => 0.1,
            ProgressPlans::Ootle(_) => 0.1,
        }
    }

    pub fn get_phase_base_percentage(&self) -> f64 {
        match self {
            ProgressPlans::Core(_) => 0.0,
            ProgressPlans::Node(_) => 20.0,
            ProgressPlans::Hardware(_) => 60.0,
            ProgressPlans::Wallet(_) => 80.0,
            ProgressPlans::Mining(_) => 90.0,
            ProgressPlans::Ootle(_) => 95.0,
>>>>>>> d86f583f
        }
    }
}<|MERGE_RESOLUTION|>--- conflicted
+++ resolved
@@ -51,9 +51,10 @@
     // Wallet Phase
     StartWallet,
     SetupBridge,
+
+    // TODO OOTLE - add wallet ootle phase
 }
 
-<<<<<<< HEAD
 impl SetupStep {
     /// Returns the i18n key for the step, used for localization. <br>
     /// It should reference entry in on of the json's in `public/locales/`
@@ -125,219 +126,6 @@
             Self::BinariesWallet => 10,
             Self::StartWallet => 5,
             Self::SetupBridge => 5,
-=======
-impl ProgressStep for ProgressSetupWalletPlan {
-    type ChannelEvent = ProgressPlanEventPayload;
-
-    fn get_event_type(&self) -> ProgressEvents {
-        ProgressEvents::Wallet
-    }
-
-    fn get_progress_weight(&self) -> u8 {
-        match self {
-            ProgressSetupWalletPlan::StartWallet => 1,
-            ProgressSetupWalletPlan::SetupBridge => 1,
-            ProgressSetupWalletPlan::Done => 1,
-        }
-    }
-
-    fn get_title(&self) -> String {
-        match self {
-            ProgressSetupWalletPlan::StartWallet => "start-wallet".to_string(),
-
-            ProgressSetupWalletPlan::SetupBridge => "setup-bridge".to_string(),
-            ProgressSetupWalletPlan::Done => "done".to_string(),
-        }
-    }
-
-    fn resolve_to_event(&self) -> Self::ChannelEvent {
-        ProgressPlanEventPayload {
-            event_type: self.get_event_type(),
-            title: self.get_title(),
-        }
-    }
-}
-
-#[derive(Clone, PartialEq, Debug)]
-pub enum ProgressSetupMiningPlan {
-    MMProxy,
-    Done,
-}
-
-impl ProgressStep for ProgressSetupMiningPlan {
-    type ChannelEvent = ProgressPlanEventPayload;
-
-    fn get_event_type(&self) -> ProgressEvents {
-        ProgressEvents::Mining
-    }
-
-    fn get_progress_weight(&self) -> u8 {
-        match self {
-            ProgressSetupMiningPlan::MMProxy => 1,
-            ProgressSetupMiningPlan::Done => 1,
-        }
-    }
-
-    fn get_title(&self) -> String {
-        match self {
-            ProgressSetupMiningPlan::MMProxy => "mm-proxy".to_string(),
-            ProgressSetupMiningPlan::Done => "done".to_string(),
-        }
-    }
-
-    fn resolve_to_event(&self) -> Self::ChannelEvent {
-        ProgressPlanEventPayload {
-            event_type: self.get_event_type(),
-            title: self.get_title(),
-        }
-    }
-}
-
-#[derive(Clone, PartialEq, Debug)]
-pub enum ProgressSetupOotleWalletPlan {
-    BinariesWallet,
-    StartWallet,
-    Initialize,
-    Done,
-}
-
-impl ProgressStep for ProgressSetupOotleWalletPlan {
-    type ChannelEvent = ProgressPlanEventPayload;
-
-    fn get_event_type(&self) -> ProgressEvents {
-        ProgressEvents::OotleWallet
-    }
-
-    fn get_progress_weight(&self) -> u8 {
-        match self {
-            ProgressSetupOotleWalletPlan::BinariesWallet => 2,
-            ProgressSetupOotleWalletPlan::StartWallet => 1,
-            ProgressSetupOotleWalletPlan::Initialize => 1,
-            ProgressSetupOotleWalletPlan::Done => 1,
-        }
-    }
-
-    fn get_title(&self) -> String {
-        match self {
-            ProgressSetupOotleWalletPlan::BinariesWallet => "binaries-ootle-wallet".to_string(),
-            ProgressSetupOotleWalletPlan::StartWallet => "start-ootle-wallet".to_string(),
-            ProgressSetupOotleWalletPlan::Initialize => "initialize-ootle-wallet".to_string(),
-            ProgressSetupOotleWalletPlan::Done => "done".to_string(),
-        }
-    }
-
-    fn resolve_to_event(&self) -> Self::ChannelEvent {
-        ProgressPlanEventPayload {
-            event_type: self.get_event_type(),
-            title: self.get_title(),
-        }
-    }
-}
-
-#[allow(dead_code)]
-#[derive(Clone, PartialEq, Debug)]
-pub enum ProgressPlans {
-    Core(ProgressSetupCorePlan),
-    Node(ProgressSetupNodePlan),
-    Hardware(ProgressSetupHardwarePlan),
-    Wallet(ProgressSetupWalletPlan),
-    Mining(ProgressSetupMiningPlan),
-    Ootle(ProgressSetupOotleWalletPlan),
-}
-#[allow(dead_code)]
-impl ProgressPlans {
-    fn get_event_type(&self) -> ProgressEvents {
-        match self {
-            ProgressPlans::Core(plan) => plan.get_event_type(),
-            ProgressPlans::Node(plan) => plan.get_event_type(),
-            ProgressPlans::Hardware(plan) => plan.get_event_type(),
-            ProgressPlans::Wallet(plan) => plan.get_event_type(),
-            ProgressPlans::Mining(plan) => plan.get_event_type(),
-            ProgressPlans::Ootle(plan) => plan.get_event_type(),
-        }
-    }
-}
-
-impl ProgressStep for ProgressPlans {
-    type ChannelEvent = ProgressPlanEventPayload;
-
-    fn get_event_type(&self) -> ProgressEvents {
-        match self {
-            ProgressPlans::Core(plan) => plan.get_event_type(),
-            ProgressPlans::Node(plan) => plan.get_event_type(),
-            ProgressPlans::Hardware(plan) => plan.get_event_type(),
-            ProgressPlans::Wallet(plan) => plan.get_event_type(),
-            ProgressPlans::Mining(plan) => plan.get_event_type(),
-            ProgressPlans::Ootle(plan) => plan.get_event_type(),
-        }
-    }
-
-    fn get_title(&self) -> String {
-        match self {
-            ProgressPlans::Core(plan) => plan.get_title(),
-            ProgressPlans::Node(plan) => plan.get_title(),
-            ProgressPlans::Hardware(plan) => plan.get_title(),
-            ProgressPlans::Wallet(plan) => plan.get_title(),
-            ProgressPlans::Mining(plan) => plan.get_title(),
-            ProgressPlans::Ootle(plan) => plan.get_title(),
-        }
-    }
-
-    fn resolve_to_event(&self) -> Self::ChannelEvent {
-        match self {
-            ProgressPlans::Core(plan) => plan.resolve_to_event(),
-            ProgressPlans::Node(plan) => plan.resolve_to_event(),
-            ProgressPlans::Hardware(plan) => plan.resolve_to_event(),
-            ProgressPlans::Wallet(plan) => plan.resolve_to_event(),
-            ProgressPlans::Mining(plan) => plan.resolve_to_event(),
-            ProgressPlans::Ootle(plan) => plan.resolve_to_event(),
-        }
-    }
-
-    fn get_progress_weight(&self) -> u8 {
-        match self {
-            ProgressPlans::Core(plan) => plan.get_progress_weight(),
-            ProgressPlans::Node(plan) => plan.get_progress_weight(),
-            ProgressPlans::Hardware(plan) => plan.get_progress_weight(),
-            ProgressPlans::Wallet(plan) => plan.get_progress_weight(),
-            ProgressPlans::Mining(plan) => plan.get_progress_weight(),
-            ProgressPlans::Ootle(plan) => plan.get_progress_weight(),
-        }
-    }
-}
-
-impl ProgressPlans {
-    pub fn get_phase_title(&self) -> String {
-        match self {
-            ProgressPlans::Core(_) => "setup-core".to_string(),
-            ProgressPlans::Node(_) => "setup-local-node".to_string(),
-            ProgressPlans::Hardware(_) => "setup-hardware".to_string(),
-            ProgressPlans::Wallet(_) => "setup-wallet".to_string(),
-            ProgressPlans::Mining(_) => "setup-mining".to_string(),
-            ProgressPlans::Ootle(_) => "setup-ootle-wallet".to_string(),
-        }
-    }
-
-    pub fn get_phase_percentage_multiplyer(&self) -> f64 {
-        match self {
-            ProgressPlans::Core(_) => 0.2,
-            ProgressPlans::Node(_) => 0.4,
-            ProgressPlans::Hardware(_) => 0.1,
-            ProgressPlans::Wallet(_) => 0.1,
-            ProgressPlans::Mining(_) => 0.1,
-            ProgressPlans::Ootle(_) => 0.1,
-        }
-    }
-
-    pub fn get_phase_base_percentage(&self) -> f64 {
-        match self {
-            ProgressPlans::Core(_) => 0.0,
-            ProgressPlans::Node(_) => 20.0,
-            ProgressPlans::Hardware(_) => 60.0,
-            ProgressPlans::Wallet(_) => 80.0,
-            ProgressPlans::Mining(_) => 90.0,
-            ProgressPlans::Ootle(_) => 95.0,
->>>>>>> d86f583f
         }
     }
 }