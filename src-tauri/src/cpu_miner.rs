// Copyright 2024. The Tari Project
//
// Redistribution and use in source and binary forms, with or without modification, are permitted provided that the
// following conditions are met:
//
// 1. Redistributions of source code must retain the above copyright notice, this list of conditions and the following
// disclaimer.
//
// 2. Redistributions in binary form must reproduce the above copyright notice, this list of conditions and the
// following disclaimer in the documentation and/or other materials provided with the distribution.
//
// 3. Neither the name of the copyright holder nor the names of its contributors may be used to endorse or promote
// products derived from this software without specific prior written permission.
//
// THIS SOFTWARE IS PROVIDED BY THE COPYRIGHT HOLDERS AND CONTRIBUTORS "AS IS" AND ANY EXPRESS OR IMPLIED WARRANTIES,
// INCLUDING, BUT NOT LIMITED TO, THE IMPLIED WARRANTIES OF MERCHANTABILITY AND FITNESS FOR A PARTICULAR PURPOSE ARE
// DISCLAIMED. IN NO EVENT SHALL THE COPYRIGHT HOLDER OR CONTRIBUTORS BE LIABLE FOR ANY DIRECT, INDIRECT, INCIDENTAL,
// SPECIAL, EXEMPLARY, OR CONSEQUENTIAL DAMAGES (INCLUDING, BUT NOT LIMITED TO, PROCUREMENT OF SUBSTITUTE GOODS OR
// SERVICES; LOSS OF USE, DATA, OR PROFITS; OR BUSINESS INTERRUPTION) HOWEVER CAUSED AND ON ANY THEORY OF LIABILITY,
// WHETHER IN CONTRACT, STRICT LIABILITY, OR TORT (INCLUDING NEGLIGENCE OR OTHERWISE) ARISING IN ANY WAY OUT OF THE
// USE OF THIS SOFTWARE, EVEN IF ADVISED OF THE POSSIBILITY OF SUCH DAMAGE.

use crate::binaries::Binaries;
use crate::commands::{CpuMinerConnection, CpuMinerConnectionStatus, CpuMinerStatus};
use crate::configs::config_mining::{ConfigMiningContent, MiningMode};
use crate::configs::config_wallet::ConfigWalletContent;
use crate::internal_wallet::InternalWallet;
use crate::pool_status_watcher::SupportXmrStyleAdapter;
use crate::process_stats_collector::ProcessStatsCollectorBuilder;
use crate::process_watcher::ProcessWatcher;
use crate::tasks_tracker::TasksTrackers;
use crate::utils::math_utils::estimate_earning;
use crate::xmrig::http_api::models::Summary;
use crate::xmrig_adapter::{XmrigAdapter, XmrigNodeConnection};
use crate::{mm_proxy_manager, BaseNodeStatus, PoolStatusWatcher};
use log::{debug, error, warn};
use tari_common_types::tari_address::{self, TariAddress};
use std::path::PathBuf;
use std::sync::Arc;
use std::thread;
use std::time::{Duration, Instant};
use tari_core::transactions::tari_amount::MicroMinotari;
use tari_shutdown::ShutdownSignal;
use tokio::select;
use tokio::sync::{watch, RwLock};
use tokio::time::{interval, sleep, timeout};

const LOG_TARGET: &str = "tari::universe::cpu_miner";
const ECO_MODE_CPU_USAGE: u32 = 30;

pub struct CpuMinerConfig {
    pub node_connection: CpuMinerConnection,
    pub eco_mode_xmrig_options: Vec<String>,
    pub ludicrous_mode_xmrig_options: Vec<String>,
    pub custom_mode_xmrig_options: Vec<String>,
    pub eco_mode_cpu_percentage: Option<u32>,
    pub ludicrous_mode_cpu_percentage: Option<u32>,
    pub monero_address: String,
    pub pool_host_name: Option<String>,
    pub pool_port: Option<u16>,
    pub pool_status_url: Option<String>,
}

impl CpuMinerConfig {
    pub fn load_from_config_mining(&mut self, config_mining_content: &ConfigMiningContent) {
        self.custom_mode_xmrig_options = config_mining_content.custom_mode_cpu_options().clone();
        self.eco_mode_cpu_percentage = *config_mining_content.eco_mode_cpu_threads();
        self.ludicrous_mode_cpu_percentage = *config_mining_content.ludicrous_mode_cpu_threads();
        self.eco_mode_xmrig_options = config_mining_content.eco_mode_cpu_options().clone();
        self.ludicrous_mode_xmrig_options =
            config_mining_content.ludicrous_mode_cpu_options().clone();
        if let Some(ref pool_url) = config_mining_content.cpu_mining_pool_url() {
            let parts = pool_url.split(':').collect::<Vec<_>>();
            if parts.len() == 2 {
                if let Ok(port) = parts[1].parse::<u16>() {
                    self.pool_port = Some(port);
                } else {
                    error!(target: LOG_TARGET, "Invalid port number in pool URL: {}", pool_url);
                }
                self.pool_host_name = Some(parts[0].to_string());
            } else {
                error!(target: LOG_TARGET, "Invalid pool URL format: {}", pool_url);
            }
            self.node_connection = CpuMinerConnection::Pool;
        } else {
            self.pool_host_name = None;
        }

        self.pool_status_url = config_mining_content.cpu_mining_pool_status_url().clone();
    }

    pub fn load_from_config_wallet(&mut self, config_wallet_content: &ConfigWalletContent) {
        self.monero_address = config_wallet_content.monero_address().to_string();
    }
}

pub(crate) struct CpuMiner {
    watcher: Arc<RwLock<ProcessWatcher<XmrigAdapter>>>,
    cpu_miner_status_watch_tx: watch::Sender<CpuMinerStatus>,
    summary_watch_rx: watch::Receiver<Option<Summary>>,
    node_status_watch_rx: watch::Receiver<BaseNodeStatus>,
    pub benchmarked_hashrate: u64,
    pool_status_watcher: Option<PoolStatusWatcher<SupportXmrStyleAdapter>>,
}

impl CpuMiner {
    pub fn new(
        stats_collector: &mut ProcessStatsCollectorBuilder,
        cpu_miner_status_watch_tx: watch::Sender<CpuMinerStatus>,
        node_status_watch_rx: watch::Receiver<BaseNodeStatus>,
    ) -> Self {
        let (summary_watch_tx, summary_watch_rx) = watch::channel::<Option<Summary>>(None);
        let xmrig_adapter = XmrigAdapter::new(summary_watch_tx);
        let process_watcher = ProcessWatcher::new(xmrig_adapter, stats_collector.take_cpu_miner());
        Self {
            watcher: Arc::new(RwLock::new(process_watcher)),
            cpu_miner_status_watch_tx,
            summary_watch_rx,
            node_status_watch_rx,
            benchmarked_hashrate: 0,
            pool_status_watcher: None,
        }
    }

    #[allow(clippy::too_many_arguments)]
    #[allow(clippy::too_many_lines)]
    pub async fn start(
        &mut self,
        app_shutdown: ShutdownSignal,
        cpu_miner_config: &CpuMinerConfig,
        mm_proxy_manager: &mm_proxy_manager::MmProxyManager,
        base_path: PathBuf,
        config_path: PathBuf,
        log_dir: PathBuf,
        mode: MiningMode,
        custom_cpu_threads: Option<u32>,
        tari_address : &TariAddress
    ) -> Result<(), anyhow::Error> {
        let tari_address = InternalWallet::load_or_create(config_path.clone())
            .await?
            .get_tari_address()
            .to_base58();
        let (xmrig_node_connection, pool_watcher) = match cpu_miner_config.node_connection {
            CpuMinerConnection::BuiltInProxy => (
                XmrigNodeConnection::LocalMmproxy {
                    host_name: "127.0.0.1".to_string(),
                    port: mm_proxy_manager.get_monero_port().await?,
                    monero_address: cpu_miner_config.monero_address.clone(),
                },
                None,
            ),
            CpuMinerConnection::Pool { .. } => {
                let (pool_address, port) =
                    match (&cpu_miner_config.pool_host_name, cpu_miner_config.pool_port) {
                        (Some(ref host_name), Some(port)) => (host_name.clone(), port),
                        _ => {
                            return Err(anyhow::anyhow!(
                                "Pool host name and port must be provided for Pool connection"
                            ));
                        }
                    };

                let status_watch = cpu_miner_config.pool_status_url.as_ref().map(|url| {
                    PoolStatusWatcher::new(
<<<<<<< HEAD
                        url.replace("%MONERO_ADDRESS%", &cpu_miner_config.monero_address).replace("%TARI_ADDRESS%", &tari_address.to_base58()),
=======
                        url.replace("%TARI_ADDRESS%", &tari_address),
>>>>>>> 521a97e8
                        SupportXmrStyleAdapter {},
                    )
                });

                (
                    XmrigNodeConnection::Pool {
                        host_name: pool_address,
                        port,
                        tari_address: tari_address.to_base58()
                    },
                    status_watch,
                )
            }
            CpuMinerConnection::MergeMinedPool { .. } => {
                let (pool_address, port) =
                    match (&cpu_miner_config.pool_host_name, cpu_miner_config.pool_port) {
                        (Some(ref host_name), Some(port)) => (host_name.clone(), port),
                        _ => {
                            return Err(anyhow::anyhow!(
                            "Pool host name and port must be provided for MergeMinedPool connection"
                        ));
                        }
                    };
                let status_watch = cpu_miner_config.pool_status_url.as_ref().map(|url| {
                    PoolStatusWatcher::new(
<<<<<<< HEAD
                        url.replace("%MONERO_ADDRESS%", &cpu_miner_config.monero_address)
                            .replace("%TARI_ADDRESS%", &tari_address.to_base58()),
=======
                        url.replace("%TARI_ADDRESS%", &tari_address),
>>>>>>> 521a97e8
                        SupportXmrStyleAdapter {},
                    )
                });

                let tari_address = InternalWallet::load_or_create(config_path.clone())
                    .await?
                    .get_tari_address();

                (
                    XmrigNodeConnection::MergeMinedPool {
                        host_name: pool_address,
                        port,
                        monero_address: cpu_miner_config.monero_address.clone(),
                        tari_address: tari_address.to_base58(),
                    },
                    status_watch,
                )
            }
        };
        self.pool_status_watcher = pool_watcher;
        let max_cpu_available = thread::available_parallelism();
        let max_cpu_available = match max_cpu_available {
            Ok(available_cpus) => {
                debug!(target:LOG_TARGET, "Available CPUs: {}", available_cpus);
                u32::try_from(available_cpus.get()).unwrap_or(1)
            }
            Err(err) => {
                error!("Available CPUs: Unknown, error: {}", err);
                1
            }
        };

        let eco_mode_threads = cpu_miner_config
            .eco_mode_cpu_percentage
            .unwrap_or((ECO_MODE_CPU_USAGE * max_cpu_available) / 100u32);

        let cpu_max_percentage = match mode {
            MiningMode::Eco => Some(eco_mode_threads),
            MiningMode::Custom => {
                if custom_cpu_threads.unwrap_or(0) == max_cpu_available {
                    None
                } else {
                    custom_cpu_threads
                }
            }
            MiningMode::Ludicrous => None,
        };
        {
            let mut lock = self.watcher.write().await;

            lock.adapter.node_connection = Some(xmrig_node_connection);
            lock.adapter.cpu_threads = Some(cpu_max_percentage);
            lock.adapter.extra_options = match mode {
                MiningMode::Eco => cpu_miner_config.eco_mode_xmrig_options.clone(),
                MiningMode::Ludicrous => cpu_miner_config.ludicrous_mode_xmrig_options.clone(),
                MiningMode::Custom => cpu_miner_config.custom_mode_xmrig_options.clone(),
            };

            let shutdown_signal = TasksTrackers::current().hardware_phase.get_signal().await;
            let task_tracker = TasksTrackers::current()
                .hardware_phase
                .get_task_tracker()
                .await;

            lock.start(
                base_path.clone(),
                config_path.clone(),
                log_dir.clone(),
                Binaries::Xmrig,
                shutdown_signal,
                task_tracker,
            )
            .await?;
        }

        self.initialize_status_updates(app_shutdown).await;

        Ok(())
    }

    pub async fn start_benchmarking(
        &mut self,
        duration: Duration,
        base_path: PathBuf,
        config_path: PathBuf,
        log_dir: PathBuf,
    ) -> Result<(), anyhow::Error> {
        let shutdown_signal = TasksTrackers::current().hardware_phase.get_signal().await;
        let task_tracker = TasksTrackers::current()
            .hardware_phase
            .get_task_tracker()
            .await;

        let max_cpu_available = thread::available_parallelism();
        let max_cpu_available = match max_cpu_available {
            Ok(available_cpus) => u32::try_from(available_cpus.get()).unwrap_or(1),
            Err(_) => 1,
        };

        {
            let mut lock = self.watcher.write().await;
            lock.adapter.node_connection = Some(XmrigNodeConnection::Benchmark);
            lock.adapter.cpu_threads = Some(Some(1));
            lock.adapter.extra_options = vec![];

            lock.start(
                base_path.clone(),
                config_path.clone(),
                log_dir.clone(),
                Binaries::Xmrig,
                shutdown_signal.clone(),
                task_tracker,
            )
            .await?;
        }

        let status = {
            let mut status = None;
            for _ in 0..10 {
                let lock = self.watcher.read().await;
                if let Some(s) = lock.status_monitor.as_ref() {
                    status = Some(s.clone());
                    break;
                }
                drop(lock);
                sleep(Duration::from_secs(1)).await;
            }

            match status {
                Some(s) => s,
                None => {
                    error!(target: LOG_TARGET, "Failed to get status for xmrig for benchmarking");
                    // Stop the miner before returning
                    self.stop().await?;
                    return Ok(());
                }
            }
        };

        let timeout_duration = duration + Duration::from_secs(10);
        let result = match timeout(timeout_duration, async move {
            let start_time = Instant::now();
            let mut max_hashrate = 0f64;

            loop {
                if shutdown_signal.is_triggered() {
                    break;
                }

                sleep(Duration::from_secs(1)).await;

                if let Ok(stats) = status.summary().await {
                    let hash_rate = stats.hashrate.total[0].unwrap_or_default();
                    if hash_rate > max_hashrate {
                        max_hashrate = hash_rate;
                    }
                    if start_time.elapsed() > duration {
                        break;
                    }
                }
            }

            #[allow(clippy::cast_possible_truncation)]
            Ok::<u64, anyhow::Error>(max_hashrate.floor() as u64)
        })
        .await
        {
            Ok(res) => res? * u64::from(max_cpu_available),
            Err(_) => 0,
        };

        // Stop the miner
        self.stop().await?;

        self.benchmarked_hashrate = result;
        Ok(())
    }

    pub async fn stop(&mut self) -> Result<(), anyhow::Error> {
        let mut lock = self.watcher.write().await;
        lock.stop().await?;
        let _result = self
            .cpu_miner_status_watch_tx
            .send_replace(CpuMinerStatus::default());
        Ok(())
    }

    pub async fn is_running(&self) -> bool {
        let lock = self.watcher.read().await;
        lock.is_running()
    }
    #[allow(dead_code)]
    pub async fn is_pid_file_exists(&self, base_path: PathBuf) -> bool {
        let lock = self.watcher.read().await;
        lock.is_pid_file_exists(base_path)
    }

    async fn initialize_status_updates(&self, mut app_shutdown: ShutdownSignal) {
        let cpu_miner_status_watch_tx = self.cpu_miner_status_watch_tx.clone();
        let mut summary_watch_rx = self.summary_watch_rx.clone();
        let node_status_watch_rx = self.node_status_watch_rx.clone();
        let pool_status_watcher = self.pool_status_watcher.clone();
        let mut pool_status_check = interval(Duration::from_secs(20));
        pool_status_check.set_missed_tick_behavior(tokio::time::MissedTickBehavior::Skip);

        TasksTrackers::current().hardware_phase.get_task_tracker().await.spawn(async move {
            let mut last_pool_status = None;
            loop {
                select! {
                    _ = pool_status_check.tick() => {
                        last_pool_status = match pool_status_watcher {
                            Some(ref watcher) => {
                                match watcher.get_pool_status().await {
                                    Ok(status) => Some(status),
                                    Err(e) => {
                                        error!(target: LOG_TARGET, "Error fetching pool status: {}", e);
                                        None
                                    }
                                }
                            },
                            None => None,
                        };

                    }
                    _ = summary_watch_rx.changed() => {
                        let node_status = *node_status_watch_rx.borrow();
                        let xmrig_summary = summary_watch_rx.borrow().clone();

                        let cpu_status = match xmrig_summary {
                            Some(xmrig_status) => {
                                let hash_rate = xmrig_status.hashrate.total[0].unwrap_or_default();
                                let estimated_earnings =
                                    estimate_earning(node_status.randomx_network_hashrate, hash_rate, node_status.block_reward);

                                // // UNUSED, commented for now
                                // let hasrate_sum = xmrig_status
                                //     .hashrate
                                //     .total
                                //     .iter()
                                //     .fold(0.0, |acc, x| acc + x.unwrap_or(0.0));
                                let is_connected = xmrig_status.connection.uptime > 0;
                                // dbg!(&last_pool_status);


                                CpuMinerStatus {
                                    is_mining: true,
                                    hash_rate,
                                    estimated_earnings: MicroMinotari(estimated_earnings).as_u64(),
                                    connection: CpuMinerConnectionStatus { is_connected },
                                    pool_status: last_pool_status.clone(),
                                }
                            }
                            None => {
                                warn!(target: LOG_TARGET, "Failed to get xmrig summary");
                                CpuMinerStatus::default()
                            }
                        };

                        let _result = cpu_miner_status_watch_tx.send(cpu_status);
                    },
                    _ = app_shutdown.wait() => {
                        break;
                    },
                }
            }
        });
    }
}<|MERGE_RESOLUTION|>--- conflicted
+++ resolved
@@ -162,11 +162,7 @@
 
                 let status_watch = cpu_miner_config.pool_status_url.as_ref().map(|url| {
                     PoolStatusWatcher::new(
-<<<<<<< HEAD
                         url.replace("%MONERO_ADDRESS%", &cpu_miner_config.monero_address).replace("%TARI_ADDRESS%", &tari_address.to_base58()),
-=======
-                        url.replace("%TARI_ADDRESS%", &tari_address),
->>>>>>> 521a97e8
                         SupportXmrStyleAdapter {},
                     )
                 });
@@ -192,12 +188,8 @@
                     };
                 let status_watch = cpu_miner_config.pool_status_url.as_ref().map(|url| {
                     PoolStatusWatcher::new(
-<<<<<<< HEAD
                         url.replace("%MONERO_ADDRESS%", &cpu_miner_config.monero_address)
                             .replace("%TARI_ADDRESS%", &tari_address.to_base58()),
-=======
-                        url.replace("%TARI_ADDRESS%", &tari_address),
->>>>>>> 521a97e8
                         SupportXmrStyleAdapter {},
                     )
                 });
