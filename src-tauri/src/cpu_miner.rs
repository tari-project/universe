--- conflicted
+++ resolved
@@ -1,10 +1,3 @@
-<<<<<<< HEAD
-use std::path::PathBuf;
-use log::warn;
-use sysinfo::{CpuRefreshKind, RefreshKind, System};
-use tari_core::transactions::tari_amount::MicroMinotari;
-=======
->>>>>>> 88262666
 use crate::mm_proxy_manager::MmProxyManager;
 use crate::xmrig::http_api::XmrigHttpApiClient;
 use crate::xmrig_adapter::{XmrigAdapter, XmrigNodeConnection};
@@ -17,11 +10,8 @@
 use tokio::select;
 use tokio::time::MissedTickBehavior;
 
-<<<<<<< HEAD
 
 const RANDOMX_BLOCKS_PER_DAY: u64 = 350;
-=======
->>>>>>> 88262666
 const LOG_TARGET: &str = "tari::universe::cpu_miner";
 pub enum CpuMinerEvent {
     Stdout(String),
@@ -144,16 +134,9 @@
         Ok(())
     }
 
-<<<<<<< HEAD
     pub async fn status(&self, network_hash_rate: u64, block_reward: MicroMinotari) -> Result<CpuMinerStatus, anyhow::Error> {
-        let mut s = System::new_with_specifics(
-            RefreshKind::new().with_cpu(CpuRefreshKind::everything()),
-        );
-=======
-    pub async fn status(&self) -> Result<CpuMinerStatus, anyhow::Error> {
         let mut s =
             System::new_with_specifics(RefreshKind::new().with_cpu(CpuRefreshKind::everything()));
->>>>>>> 88262666
 
         // Wait a bit because CPU usage is based on diff.
         std::thread::sleep(sysinfo::MINIMUM_CPU_UPDATE_INTERVAL);
