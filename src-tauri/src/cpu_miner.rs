--- conflicted
+++ resolved
@@ -70,7 +70,6 @@
         self.eco_mode_xmrig_options = config_mining_content.eco_mode_cpu_options().clone();
         self.ludicrous_mode_xmrig_options =
             config_mining_content.ludicrous_mode_cpu_options().clone();
-<<<<<<< HEAD
     }
 
     pub fn load_from_config_pools(
@@ -89,27 +88,14 @@
                         if let Ok(port) = parts[1].parse::<u16>() {
                             self.pool_port = Some(port);
                         } else {
-                            error!(target: LOG_TARGET, "Invalid port number in pool URL: {}", pool_url);
+                            error!(target: LOG_TARGET, "Invalid port number in pool URL: {pool_url}");
                         }
                         self.pool_host_name = Some(parts[0].to_string());
                     } else {
-                        error!(target: LOG_TARGET, "Invalid pool URL format: {}", pool_url);
+                        error!(target: LOG_TARGET, "Invalid pool URL format: {pool_url}");
                     }
                     self.node_connection = CpuMinerConnection::Pool;
                 }
-=======
-        if let Some(ref pool_url) = config_mining_content.cpu_mining_pool_url() {
-            let parts = pool_url.split(':').collect::<Vec<_>>();
-            if parts.len() == 2 {
-                if let Ok(port) = parts[1].parse::<u16>() {
-                    self.pool_port = Some(port);
-                } else {
-                    error!(target: LOG_TARGET, "Invalid port number in pool URL: {pool_url}");
-                }
-                self.pool_host_name = Some(parts[0].to_string());
-            } else {
-                error!(target: LOG_TARGET, "Invalid pool URL format: {pool_url}");
->>>>>>> 286b9ad0
             }
         } else {
             self.pool_status_url = None;
