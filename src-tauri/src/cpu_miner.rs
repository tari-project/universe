--- conflicted
+++ resolved
@@ -1,9 +1,3 @@
-<<<<<<< HEAD
-use std::path::PathBuf;
-
-use log::warn;
-use sysinfo::{CpuRefreshKind, RefreshKind, System};
-=======
 use crate::app_config::MiningMode;
 use crate::process_adapter::ProcessAdapter;
 use crate::xmrig::http_api::XmrigHttpApiClient;
@@ -13,8 +7,10 @@
 };
 use log::{error, warn};
 use std::path::PathBuf;
+
+use log::warn;
+use sysinfo::{CpuRefreshKind, RefreshKind, System};
 use std::thread;
->>>>>>> 5c9b9154
 use tari_core::transactions::tari_amount::MicroMinotari;
 use tari_shutdown::{Shutdown, ShutdownSignal};
 use tauri::async_runtime::JoinHandle;
@@ -89,14 +85,9 @@
             MiningMode::Eco => (30 * max_cpu_available) / 100,
             MiningMode::Ludicrous => max_cpu_available,
         };
-<<<<<<< HEAD
-        let xmrig = XmrigAdapter::new(xmrig_node_connection, "44AFFq5kSiGBoZ4NMDwYtN18obc8AemS33DBLWs3H7otXft3XjrpDtQGv7SqSsaBYBb98uNbr2VBBEt7f2wfn3RVGQBEP3A".to_string());
-        let (mut _rx, mut xmrig_child, client) = xmrig.spawn(
-=======
         let xmrig = XmrigAdapter::new(
             xmrig_node_connection,
             "44AFFq5kSiGBoZ4NMDwYtN18obc8AemS33DBLWs3H7otXft3XjrpDtQGv7SqSsaBYBb98uNbr2VBBEt7f2wfn3RVGQBEP3A".to_string(),
->>>>>>> 5c9b9154
             cache_dir,
             progress_tracker,
             cpu_max_percentage,
