// Copyright 2024. The Tari Project
//
// Redistribution and use in source and binary forms, with or without modification, are permitted provided that the
// following conditions are met:
//
// 1. Redistributions of source code must retain the above copyright notice, this list of conditions and the following
// disclaimer.
//
// 2. Redistributions in binary form must reproduce the above copyright notice, this list of conditions and the
// following disclaimer in the documentation and/or other materials provided with the distribution.
//
// 3. Neither the name of the copyright holder nor the names of its contributors may be used to endorse or promote
// products derived from this software without specific prior written permission.
//
// THIS SOFTWARE IS PROVIDED BY THE COPYRIGHT HOLDERS AND CONTRIBUTORS "AS IS" AND ANY EXPRESS OR IMPLIED WARRANTIES,
// INCLUDING, BUT NOT LIMITED TO, THE IMPLIED WARRANTIES OF MERCHANTABILITY AND FITNESS FOR A PARTICULAR PURPOSE ARE
// DISCLAIMED. IN NO EVENT SHALL THE COPYRIGHT HOLDER OR CONTRIBUTORS BE LIABLE FOR ANY DIRECT, INDIRECT, INCIDENTAL,
// SPECIAL, EXEMPLARY, OR CONSEQUENTIAL DAMAGES (INCLUDING, BUT NOT LIMITED TO, PROCUREMENT OF SUBSTITUTE GOODS OR
// SERVICES; LOSS OF USE, DATA, OR PROFITS; OR BUSINESS INTERRUPTION) HOWEVER CAUSED AND ON ANY THEORY OF LIABILITY,
// WHETHER IN CONTRACT, STRICT LIABILITY, OR TORT (INCLUDING NEGLIGENCE OR OTHERWISE) ARISING IN ANY WAY OUT OF THE
// USE OF THIS SOFTWARE, EVEN IF ADVISED OF THE POSSIBILITY OF SUCH DAMAGE.

use crate::port_allocator::PortAllocator;
use crate::process_adapter::{ProcessAdapter, ProcessInstance, ProcessStartupSpec};
use crate::process_adapter_utils::setup_working_directory;
use crate::utils::file_utils::convert_to_string;
use crate::utils::logging_utils::setup_logging;
#[cfg(target_os = "windows")]
use crate::utils::windows_setup_utils::add_firewall_rule;
<<<<<<< HEAD
use crate::wallet::wallet_status_monitor::WalletStatusMonitor;
use crate::wallet::wallet_types::WalletState;
=======
use crate::wallet::transaction_service::TransactionService;
use crate::wallet::wallet_status_monitor::{WalletStatusMonitor, WalletStatusMonitorError};
use crate::wallet::wallet_types::{
    ConnectivityStatus, TransactionInfo, TransactionStatus, WalletBalance, WalletState,
};
use crate::{LOG_TARGET_APP_LOGIC, LOG_TARGET_STATUSES};
>>>>>>> 5c0fb29a
use anyhow::Error;
use log::{info, warn};
use serde::{Deserialize, Serialize};
use std::fs;
use std::path::{Path, PathBuf};
use tari_common::configuration::Network;
use tari_shutdown::Shutdown;
use tokio::sync::watch;

#[derive(Serialize, Deserialize, Default)]
struct MinotariWalletMigrationInfo {
    version: u32,
}

impl MinotariWalletMigrationInfo {
    pub fn save(&self, path: &Path) -> Result<(), anyhow::Error> {
        let json_string = serde_json::to_string(self)?;
        fs::write(path, json_string)?;
        Ok(())
    }

    pub fn load_or_create(path: &Path) -> Result<Self, anyhow::Error> {
        if !fs::exists(path)? {
            return Ok(MinotariWalletMigrationInfo::default());
        }
        let contents = fs::read_to_string(path)?;

        Ok(serde_json::from_str(contents.as_str())?)
    }
}

pub struct WalletAdapter {
    use_tor: bool,
    connect_with_local_node: bool,
    pub(crate) view_private_key: String,
    pub(crate) spend_key: String,
    pub(crate) grpc_port: u16,
    pub(crate) state_broadcast: watch::Sender<Option<WalletState>>,
    pub(crate) wallet_birthday: Option<u16>,
    pub(crate) http_client_url: Option<String>,
}

impl WalletAdapter {
    pub fn new(state_broadcast: watch::Sender<Option<WalletState>>) -> Self {
        let grpc_port = PortAllocator::new().assign_port_with_fallback();
        Self {
            use_tor: false,
            connect_with_local_node: false,
            view_private_key: "".to_string(),
            spend_key: "".to_string(),
            grpc_port,
            state_broadcast,
            wallet_birthday: None,
            http_client_url: None,
        }
    }

    pub fn use_tor(&mut self, use_tor: bool) {
        self.use_tor = use_tor;
    }

    pub fn connect_with_local_node(&mut self, connect_with_local_node: bool) {
        self.connect_with_local_node = connect_with_local_node;
    }

<<<<<<< HEAD
=======
    pub async fn get_balance(&self) -> Result<WalletBalance, anyhow::Error> {
        let mut client = WalletClient::connect(self.wallet_grpc_address())
            .await
            .map_err(|_e| WalletStatusMonitorError::WalletNotStarted)?;
        let res = client
            .get_balance(GetBalanceRequest { payment_id: None })
            .await?;
        let balance = res.into_inner();

        Ok(WalletBalance::from_response(balance))
    }

    pub async fn get_transactions(
        &self,
        offset: Option<u32>,
        limit: Option<u32>,
        status: Option<u32>,
        current_block_height: u64,
    ) -> Result<Vec<TransactionInfo>, WalletStatusMonitorError> {
        let mut client = WalletClient::connect(self.wallet_grpc_address())
            .await
            .map_err(|_e| WalletStatusMonitorError::WalletNotStarted)?;
        // TODO: This needs to be upgraded to the streaming API https://github.com/tari-project/tari/pull/7366/
        #[allow(deprecated)]
        let res = client
            .get_all_completed_transactions(GetAllCompletedTransactionsRequest {
                offset: u64::from(offset.unwrap_or(0)),
                limit: u64::from(limit.unwrap_or(0)),
                status_bitflag: u64::from(status.unwrap_or(0)),
            })
            .await
            .map_err(|e| WalletStatusMonitorError::UnknownError(e.into()))?;

        let transactions = res
            .into_inner()
            .transactions
            .into_iter()
            .map(|tx| {
                let confirmations = if current_block_height > 0
                    && tx.mined_in_block_height <= current_block_height
                {
                    current_block_height - tx.mined_in_block_height
                } else {
                    0
                };
                let payment_reference = if confirmations >= 5 {
                    match tx.direction {
                        1 => tx.payment_references_received.last().map(hex::encode),
                        2 => tx.payment_references_sent.last().map(hex::encode),
                        _ => None,
                    }
                } else {
                    None
                };

                Ok(TransactionInfo {
                    tx_id: tx.tx_id.to_string(),
                    source_address: TariAddress::from_bytes(&tx.source_address)?.to_base58(),
                    dest_address: TariAddress::from_bytes(&tx.dest_address)?.to_base58(),
                    status: TransactionStatus::from(tx.status),
                    amount: MicroMinotari(tx.amount),
                    is_cancelled: tx.is_cancelled,
                    direction: tx.direction,
                    excess_sig: tx.excess_sig,
                    fee: tx.fee,
                    timestamp: tx.timestamp,
                    payment_id: MemoField::stringify_bytes(&tx.user_payment_id),
                    mined_in_block_height: tx.mined_in_block_height,
                    payment_reference,
                })
            })
            .collect::<Result<Vec<_>, TariAddressError>>()?;

        Ok(transactions)
    }

    pub async fn send_one_sided_to_stealth_address(
        &self,
        amount: u64,
        address: String,
        payment_id: Option<String>,
        app_handle: &tauri::AppHandle,
    ) -> Result<(), anyhow::Error> {
        let tx_service = TransactionService::new(self, app_handle);

        let (unsigned_tx_file, tx_id) = tx_service
            .prepare_one_sided_transaction_for_signing(amount, address, payment_id)
            .await?;
        let sign_result = tx_service
            .sign_one_sided_tx(unsigned_tx_file, tx_id.clone())
            .await;
        match sign_result {
            Ok(signed_tx_file) => tx_service.broadcast_one_sided_tx(signed_tx_file).await,
            Err(e) => {
                let cancel_res = tx_service.cancel_transaction(tx_id).await;
                if let Err(cancel_err) = cancel_res {
                    log::error!(target: LOG_TARGET_APP_LOGIC, "Failed to cancel transaction after failed to sign one sided tx: {cancel_err}: {e}");
                }
                Err(e)
            }
        }
    }

    pub async fn wait_for_scan_to_height(
        &self,
        block_height: u64,
        timeout: Option<Duration>,
    ) -> Result<WalletState, WalletStatusMonitorError> {
        let mut state_receiver = self.state_broadcast.subscribe();
        let mut shutdown_signal = TasksTrackers::current().wallet_phase.get_signal().await;
        let mut zero_scanned_height_count = 0;
        loop {
            tokio::select! {
                result = state_receiver.changed() => {
                    if result.is_err() {
                        return Err(WalletStatusMonitorError::WalletNotStarted);
                    }

                    let current_state = state_receiver.borrow().clone();
                    if let Some(state) = current_state {
                        // Case 1: Scan has reached or exceeded target height
                        if state.scanned_height >= block_height {
                            info!(target: LOG_TARGET_STATUSES, "Wallet scan completed up to block height {block_height}");
                            EventsEmitter::emit_wallet_status_updated(false, None).await;
                            return Ok(state);
                        }
                        // Case 2: Wallet is at height 0 but is connected - likely means scan finished already
                        if state.scanned_height == 0 {
                            if let Some(network) = &state.network {
                                if matches!(network.status, ConnectivityStatus::Online(3..)) {
                                    zero_scanned_height_count += 1;
                                    if zero_scanned_height_count >= 5 {
                                        warn!(target: LOG_TARGET_STATUSES, "Wallet scanned before gRPC service started");
                                        return Ok(state);
                                    }
                                }
                            }
                        }
                    }
                },
                _ = shutdown_signal.wait() => {
                    log::info!(target: LOG_TARGET_STATUSES, "Shutdown signal received, stopping wait_for_scan_to_height");
                    return Ok(WalletState::default());
                }
                _ = async {
                    tokio::time::sleep(timeout.unwrap_or(Duration::MAX)).await;
                } => {
                    warn!(
                        target: LOG_TARGET_STATUSES,
                        "Timeout reached while waiting for wallet scan to complete. Current height: {}/{}",
                        state_receiver.borrow().as_ref().map(|s| s.scanned_height).unwrap_or(0),
                        block_height
                    );
                    // Return current state if available, otherwise error
                    return state_receiver
                        .borrow()
                        .clone()
                        .ok_or(WalletStatusMonitorError::WalletNotStarted);
                }
            }
        }
    }

>>>>>>> 5c0fb29a
    pub fn wallet_grpc_address(&self) -> String {
        format!("http://127.0.0.1:{}", self.grpc_port)
    }
}

impl ProcessAdapter for WalletAdapter {
    type StatusMonitor = WalletStatusMonitor;
    type ProcessInstance = ProcessInstance;

    #[allow(clippy::too_many_lines)]
    fn spawn_inner(
        &self,
        data_dir: PathBuf,
        _config_dir: PathBuf,
        log_dir: PathBuf,
        binary_version_path: PathBuf,
        _is_first_start: bool,
    ) -> Result<(ProcessInstance, Self::StatusMonitor), Error> {
        let inner_shutdown = Shutdown::new();

        info!(target: LOG_TARGET_APP_LOGIC, "Starting read only wallet");

        // Setup working directory using shared utility
        let working_dir = setup_working_directory(&data_dir, "wallet")?;
        let network_dir = working_dir.join(Network::get_current().to_string().to_lowercase());
        let config_dir = network_dir.join("config");

        fs::create_dir_all(&config_dir)?;
        let migration_file = network_dir.join("migrations.json");
        let mut migration_info = MinotariWalletMigrationInfo::load_or_create(&migration_file)?;

        if migration_info.version < 1 {
            if config_dir.exists() {
                info!(target: LOG_TARGET_APP_LOGIC, "Wallet migration v1: removing directory at {config_dir:?}");
                let _unused = fs::remove_dir_all(config_dir).inspect_err(|e| {
                    warn!(target: LOG_TARGET_APP_LOGIC, "Wallet migration v1 Failed to remove directory: {e:?}");
                });
            }

            info!(target: LOG_TARGET_APP_LOGIC, "Wallet migration v1 complete");
            migration_info.version = 1;
        }
        migration_info.save(&migration_file)?;

        let formatted_working_dir = convert_to_string(working_dir.clone())?;
        let log_cofig = log_dir
            .join("wallet")
            .join("configs")
            .join("log4rs_config_wallet.yml");

        setup_logging(
            &log_cofig.clone(),
            &log_dir,
            include_str!("../../log4rs/wallet_sample.yml"),
        )?;

        let mut args: Vec<String> = vec![
            "-b".to_string(),
            formatted_working_dir,
            "--non-interactive-mode".to_string(),
            format!(
                "--log-config={}",
                log_cofig.to_str().expect("Could not get config dir")
            )
            .to_string(),
            "--grpc-enabled".to_string(),
            "--grpc-address".to_string(),
            format!("/ip4/127.0.0.1/tcp/{}", self.grpc_port),
        ];

        let http_client_url = self
            .http_client_url
            .as_ref()
            .ok_or_else(|| anyhow::anyhow!("HTTP client URL not configured"))?;
        args.push("-p".to_string());
        args.push(format!("wallet.http_server_url={http_client_url}"));

        match self.wallet_birthday {
            Some(wallet_birthday) => {
                args.push("--birthday".to_string());
                args.push(wallet_birthday.to_string());
            }
            None => {
                warn!(target: LOG_TARGET_APP_LOGIC, "Wallet birthday not specified - wallet will scan from genesis block");
            }
        }

        let peer_data_folder = working_dir
            .join(Network::get_current_or_user_setting_or_default().to_string())
            .join("peer_db");

        // Always use direct connections with the local node
        if self.use_tor && !self.connect_with_local_node {
            args.push("-p".to_string());
            args.push("wallet.p2p.transport.tor.proxy_bypass_for_outbound_tcp=true".to_string());
            args.push("-p".to_string());
            let network = Network::get_current_or_user_setting_or_default();
            match network {
                Network::MainNet => {
                    args.push(format!(
                        "{key}.p2p.seeds.dns_seeds=seeds.tari.com",
                        key = network.as_key_str(),
                    ));
                }
                _ => {
                    args.push(format!(
                        "{key}.p2p.seeds.dns_seeds=seeds.{key}.tari.com",
                        key = network.as_key_str(),
                    ));
                }
            };
        } else {
            if self.connect_with_local_node {
                args.push("-p".to_string());
                args.push("wallet.base_node.base_node_monitor_max_refresh_interval=1".to_string());
            }
            args.push("-p".to_string());
            let network = Network::get_current_or_user_setting_or_default();
            match network {
                Network::MainNet => {
                    args.push(format!(
                        "{key}.p2p.seeds.dns_seeds=ip4.seeds.tari.com,ip6.seeds.tari.com",
                        key = network.as_key_str(),
                    ));
                }
                _ => {
                    args.push(format!(
                        "{key}.p2p.seeds.dns_seeds=ip4.seeds.{key}.tari.com,ip6.seeds.{key}.tari.com",
                        key = network.as_key_str(),
                    ));
                }
            }
        }

        if let Err(e) = std::fs::remove_dir_all(peer_data_folder) {
            warn!(target: LOG_TARGET_APP_LOGIC, "Could not clear peer data folder: {e}");
        }

        #[cfg(target_os = "windows")]
        add_firewall_rule(
            "minotari_console_wallet.exe".to_string(),
            binary_version_path.clone(),
        )?;

        let mut envs = std::collections::HashMap::new();
        envs.insert(
            "MINOTARI_WALLET_PASSWORD".to_string(),
            "asjhfahjajhdfvarehnavrahuyg28397823yauifh24@@$@84y8".to_string(),
        );
        envs.insert(
            "MINOTARI_WALLET_VIEW_PRIVATE_KEY".to_string(),
            self.view_private_key.clone(),
        );
        envs.insert(
            "MINOTARI_WALLET_SPEND_KEY".to_string(),
            self.spend_key.clone(),
        );

        Ok((
            ProcessInstance {
                shutdown: inner_shutdown,
                handle: None,
                startup_spec: ProcessStartupSpec {
                    file_path: binary_version_path,
                    envs: Some(envs),
                    args,
                    data_dir,
                    pid_file_name: self.pid_file_name().to_string(),
                    name: self.name().to_string(),
                },
            },
            WalletStatusMonitor::new(self.grpc_port, self.state_broadcast.clone()),
        ))
    }

    fn name(&self) -> &str {
        "wallet"
    }

    fn pid_file_name(&self) -> &str {
        "wallet_pid"
    }
}<|MERGE_RESOLUTION|>--- conflicted
+++ resolved
@@ -27,17 +27,9 @@
 use crate::utils::logging_utils::setup_logging;
 #[cfg(target_os = "windows")]
 use crate::utils::windows_setup_utils::add_firewall_rule;
-<<<<<<< HEAD
 use crate::wallet::wallet_status_monitor::WalletStatusMonitor;
 use crate::wallet::wallet_types::WalletState;
-=======
-use crate::wallet::transaction_service::TransactionService;
-use crate::wallet::wallet_status_monitor::{WalletStatusMonitor, WalletStatusMonitorError};
-use crate::wallet::wallet_types::{
-    ConnectivityStatus, TransactionInfo, TransactionStatus, WalletBalance, WalletState,
-};
 use crate::{LOG_TARGET_APP_LOGIC, LOG_TARGET_STATUSES};
->>>>>>> 5c0fb29a
 use anyhow::Error;
 use log::{info, warn};
 use serde::{Deserialize, Serialize};
@@ -103,172 +95,6 @@
         self.connect_with_local_node = connect_with_local_node;
     }
 
-<<<<<<< HEAD
-=======
-    pub async fn get_balance(&self) -> Result<WalletBalance, anyhow::Error> {
-        let mut client = WalletClient::connect(self.wallet_grpc_address())
-            .await
-            .map_err(|_e| WalletStatusMonitorError::WalletNotStarted)?;
-        let res = client
-            .get_balance(GetBalanceRequest { payment_id: None })
-            .await?;
-        let balance = res.into_inner();
-
-        Ok(WalletBalance::from_response(balance))
-    }
-
-    pub async fn get_transactions(
-        &self,
-        offset: Option<u32>,
-        limit: Option<u32>,
-        status: Option<u32>,
-        current_block_height: u64,
-    ) -> Result<Vec<TransactionInfo>, WalletStatusMonitorError> {
-        let mut client = WalletClient::connect(self.wallet_grpc_address())
-            .await
-            .map_err(|_e| WalletStatusMonitorError::WalletNotStarted)?;
-        // TODO: This needs to be upgraded to the streaming API https://github.com/tari-project/tari/pull/7366/
-        #[allow(deprecated)]
-        let res = client
-            .get_all_completed_transactions(GetAllCompletedTransactionsRequest {
-                offset: u64::from(offset.unwrap_or(0)),
-                limit: u64::from(limit.unwrap_or(0)),
-                status_bitflag: u64::from(status.unwrap_or(0)),
-            })
-            .await
-            .map_err(|e| WalletStatusMonitorError::UnknownError(e.into()))?;
-
-        let transactions = res
-            .into_inner()
-            .transactions
-            .into_iter()
-            .map(|tx| {
-                let confirmations = if current_block_height > 0
-                    && tx.mined_in_block_height <= current_block_height
-                {
-                    current_block_height - tx.mined_in_block_height
-                } else {
-                    0
-                };
-                let payment_reference = if confirmations >= 5 {
-                    match tx.direction {
-                        1 => tx.payment_references_received.last().map(hex::encode),
-                        2 => tx.payment_references_sent.last().map(hex::encode),
-                        _ => None,
-                    }
-                } else {
-                    None
-                };
-
-                Ok(TransactionInfo {
-                    tx_id: tx.tx_id.to_string(),
-                    source_address: TariAddress::from_bytes(&tx.source_address)?.to_base58(),
-                    dest_address: TariAddress::from_bytes(&tx.dest_address)?.to_base58(),
-                    status: TransactionStatus::from(tx.status),
-                    amount: MicroMinotari(tx.amount),
-                    is_cancelled: tx.is_cancelled,
-                    direction: tx.direction,
-                    excess_sig: tx.excess_sig,
-                    fee: tx.fee,
-                    timestamp: tx.timestamp,
-                    payment_id: MemoField::stringify_bytes(&tx.user_payment_id),
-                    mined_in_block_height: tx.mined_in_block_height,
-                    payment_reference,
-                })
-            })
-            .collect::<Result<Vec<_>, TariAddressError>>()?;
-
-        Ok(transactions)
-    }
-
-    pub async fn send_one_sided_to_stealth_address(
-        &self,
-        amount: u64,
-        address: String,
-        payment_id: Option<String>,
-        app_handle: &tauri::AppHandle,
-    ) -> Result<(), anyhow::Error> {
-        let tx_service = TransactionService::new(self, app_handle);
-
-        let (unsigned_tx_file, tx_id) = tx_service
-            .prepare_one_sided_transaction_for_signing(amount, address, payment_id)
-            .await?;
-        let sign_result = tx_service
-            .sign_one_sided_tx(unsigned_tx_file, tx_id.clone())
-            .await;
-        match sign_result {
-            Ok(signed_tx_file) => tx_service.broadcast_one_sided_tx(signed_tx_file).await,
-            Err(e) => {
-                let cancel_res = tx_service.cancel_transaction(tx_id).await;
-                if let Err(cancel_err) = cancel_res {
-                    log::error!(target: LOG_TARGET_APP_LOGIC, "Failed to cancel transaction after failed to sign one sided tx: {cancel_err}: {e}");
-                }
-                Err(e)
-            }
-        }
-    }
-
-    pub async fn wait_for_scan_to_height(
-        &self,
-        block_height: u64,
-        timeout: Option<Duration>,
-    ) -> Result<WalletState, WalletStatusMonitorError> {
-        let mut state_receiver = self.state_broadcast.subscribe();
-        let mut shutdown_signal = TasksTrackers::current().wallet_phase.get_signal().await;
-        let mut zero_scanned_height_count = 0;
-        loop {
-            tokio::select! {
-                result = state_receiver.changed() => {
-                    if result.is_err() {
-                        return Err(WalletStatusMonitorError::WalletNotStarted);
-                    }
-
-                    let current_state = state_receiver.borrow().clone();
-                    if let Some(state) = current_state {
-                        // Case 1: Scan has reached or exceeded target height
-                        if state.scanned_height >= block_height {
-                            info!(target: LOG_TARGET_STATUSES, "Wallet scan completed up to block height {block_height}");
-                            EventsEmitter::emit_wallet_status_updated(false, None).await;
-                            return Ok(state);
-                        }
-                        // Case 2: Wallet is at height 0 but is connected - likely means scan finished already
-                        if state.scanned_height == 0 {
-                            if let Some(network) = &state.network {
-                                if matches!(network.status, ConnectivityStatus::Online(3..)) {
-                                    zero_scanned_height_count += 1;
-                                    if zero_scanned_height_count >= 5 {
-                                        warn!(target: LOG_TARGET_STATUSES, "Wallet scanned before gRPC service started");
-                                        return Ok(state);
-                                    }
-                                }
-                            }
-                        }
-                    }
-                },
-                _ = shutdown_signal.wait() => {
-                    log::info!(target: LOG_TARGET_STATUSES, "Shutdown signal received, stopping wait_for_scan_to_height");
-                    return Ok(WalletState::default());
-                }
-                _ = async {
-                    tokio::time::sleep(timeout.unwrap_or(Duration::MAX)).await;
-                } => {
-                    warn!(
-                        target: LOG_TARGET_STATUSES,
-                        "Timeout reached while waiting for wallet scan to complete. Current height: {}/{}",
-                        state_receiver.borrow().as_ref().map(|s| s.scanned_height).unwrap_or(0),
-                        block_height
-                    );
-                    // Return current state if available, otherwise error
-                    return state_receiver
-                        .borrow()
-                        .clone()
-                        .ok_or(WalletStatusMonitorError::WalletNotStarted);
-                }
-            }
-        }
-    }
-
->>>>>>> 5c0fb29a
     pub fn wallet_grpc_address(&self) -> String {
         format!("http://127.0.0.1:{}", self.grpc_port)
     }
