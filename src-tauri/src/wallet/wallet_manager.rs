--- conflicted
+++ resolved
@@ -245,7 +245,6 @@
             return Ok(());
         }
 
-<<<<<<< HEAD
         let db = WalletDb::new(&config.base_path.join("minotari").join("wallet.sqlite"));
         let ootle_wallet_db_path = config.base_path.join("ootle");
 
@@ -285,6 +284,7 @@
 
         // let tari_wallet_details = InternalWallet::tari_wallet_details().await;
         // process_watcher.adapter.wallet_birthday = tari_wallet_details.map(|d| d.wallet_birthday);
+        // process_watcher.stop_on_exit_codes = STOP_ON_ERROR_CODES.to_vec();
 
         // process_watcher
         //     .start(
@@ -297,44 +297,18 @@
         //     )
         //     .await?;
         // info!(target: LOG_TARGET, "Wallet process started successfully");
-        // process_watcher.wait_ready().await?;
-=======
-        process_watcher.adapter.http_client_url = Some(self.node_manager.get_http_api_url().await);
-        process_watcher.poll_time = Duration::from_secs(5);
-        process_watcher.adapter.use_tor(config.use_tor);
-        info!(target: LOG_TARGET, "Using Tor: {}", config.use_tor);
-        process_watcher
-            .adapter
-            .connect_with_local_node(config.connect_with_local_node);
-
-        let tari_wallet_details = InternalWallet::tari_wallet_details().await;
-        process_watcher.adapter.wallet_birthday = tari_wallet_details.map(|d| d.wallet_birthday);
-        process_watcher.stop_on_exit_codes = STOP_ON_ERROR_CODES.to_vec();
-
-        process_watcher
-            .start(
-                config.base_path,
-                config.config_path,
-                config.log_path,
-                crate::binaries::Binaries::Wallet,
-                shutdown_signal,
-                task_tracker,
-            )
-            .await?;
-        info!(target: LOG_TARGET, "Wallet process started successfully");
-
-        match process_watcher.wait_ready().await {
-            Ok(_) => Ok::<(), anyhow::Error>(()),
-            Err(e) => {
-                let exit_code = process_watcher.stop().await?;
-                if exit_code != 0 {
-                    return Err(WalletManagerError::ExitCode(exit_code));
-                }
-                return Err(WalletManagerError::UnknownError(e));
-            }
-        }?;
-
->>>>>>> 90d7d20a
+
+        // match // process_watcher.wait_ready().await {
+        //     Ok(_) => Ok::<(), anyhow::Error>(()),
+        //     Err(e) => {
+        //         let exit_code = process_watcher.stop().await?;
+        //         if exit_code != 0 {
+        //             return Err(WalletManagerError::ExitCode(exit_code));
+        //         }
+        //         return Err(WalletManagerError::UnknownError(e));
+        //     }
+        // }?;
+
         Ok(())
     }
 
@@ -475,14 +449,15 @@
         Ok(matching_tx)
     }
 
-<<<<<<< HEAD
     // #[allow(clippy::too_many_lines)]
     // pub async fn wait_for_initial_wallet_scan(
     //     &self,
     //     node_status_watch_rx: watch::Receiver<BaseNodeStatus>,
     // ) -> Result<(), WalletManagerError> {
     //     if self.is_initial_scan_completed() {
+    // TODO - need to change this so we can get scan progress?
     //         log::info!(target: LOG_TARGET, "Initial wallet scan already completed, skipping");
+    // EventsEmitter::emit_wallet_status_updated(true, None).await;
     //         return Ok(());
     //     }
 
@@ -671,226 +646,4 @@
 
     //     Ok(())
     // }
-=======
-    #[allow(clippy::too_many_lines)]
-    pub async fn wait_for_initial_wallet_scan(
-        &self,
-        node_status_watch_rx: watch::Receiver<BaseNodeStatus>,
-    ) -> Result<(), WalletManagerError> {
-        if self.is_initial_scan_completed() {
-            // TODO - need to change this so we can get scan progress?
-            log::info!(target: LOG_TARGET, "Initial wallet scan already completed, skipping");
-            EventsEmitter::emit_wallet_status_updated(true, None).await;
-            return Ok(());
-        }
-
-        let process_watcher = self.watcher.read().await;
-        if !process_watcher.is_running() {
-            return Err(WalletManagerError::WalletNotStarted);
-        }
-        let wallet_state_receiver = process_watcher.adapter.state_broadcast.subscribe();
-        let wallet_state_receiver_clone = wallet_state_receiver.clone();
-        drop(process_watcher);
-
-        let node_status_watch_rx_progress = node_status_watch_rx.clone();
-        let initial_scan_completed = self.initial_scan_completed.clone();
-        // Start a background task to monitor the wallet state and emit scan progress updates
-        TasksTrackers::current().wallet_phase.get_task_tracker().await.spawn(async move {
-            let mut wallet_state_rx = wallet_state_receiver_clone;
-            let mut shutdown_signal = TasksTrackers::current().wallet_phase.get_signal().await;
-
-            loop {
-                tokio::select! {
-                    _ = shutdown_signal.wait() => {
-                        log::info!(target: LOG_TARGET, "Shutdown signal received, stopping status forwarding thread");
-                        break;
-                    }
-                    _ = wallet_state_rx.changed() => {
-                        let current_target_height = node_status_watch_rx_progress.borrow().block_height;
-                        let (scanned_height, progress) = {
-                            if let Some(wallet_state) = &*wallet_state_rx.borrow() {
-                                let progress = if current_target_height > 0 {
-                                    (wallet_state.scanned_height as f64 / current_target_height as f64 * 100.0).min(100.0)
-                                } else {
-                                    0.0
-                                };
-                                (wallet_state.scanned_height, progress)
-                            } else {
-                                continue;
-                            }
-                        };
-                        if initial_scan_completed.load(std::sync::atomic::Ordering::Relaxed) {
-                            break;
-                        }
-
-                        if scanned_height > 0 && progress < 100.0 {
-                            log::info!(target: LOG_TARGET, "Initial wallet scanning: {progress}% ({scanned_height}/{current_target_height})");
-                            EventsEmitter::emit_init_wallet_scanning_progress(
-                                scanned_height,
-                                current_target_height,
-                                progress,
-                            ).await;
-                        }
-                    }
-                }
-            }
-        });
-
-        let wallet_manager = self.clone();
-        let mut node_status_watch_rx_scan = node_status_watch_rx.clone();
-
-        TasksTrackers::current().wallet_phase.get_task_tracker().await.spawn(async move {
-            let mut shutdown_signal = TasksTrackers::current().wallet_phase.get_signal().await;
-
-            loop {
-                let mut retries = 0;
-                let current_target_height = loop {
-                    let current_height = node_status_watch_rx_scan.borrow().block_height;
-                    if current_height > 0 {
-                        break current_height;
-                    }
-                    retries += 1;
-                    if retries >= 10 {
-                        log::warn!(target: LOG_TARGET, "Max retries(10) reached while waiting for node status update");
-                        break 1;
-                    }
-                    tokio::select!{
-                        _ = node_status_watch_rx_scan.changed() => {},
-                        _ = shutdown_signal.wait() =>{
-                            break 1;
-                        }
-                    }
-                };
-                tokio::select! {
-                    _ = shutdown_signal.wait() => {
-                        log::info!(target: LOG_TARGET, "Shutdown signal received, stopping wallet initial scan task");
-                        return Ok(());
-                    }
-                    result = wallet_manager.wait_for_scan_to_height(current_target_height, None) => {
-                        match result {
-                            Ok(scanned_wallet_state) => {
-                                let node_status = *node_status_watch_rx_scan.borrow();
-                                if !node_status.is_synced {
-                                    log::info!(target: LOG_TARGET,
-                                        "Node is not synced, continuing..");
-                                    continue;
-                                }
-
-                                let latest_height = node_status.block_height;
-                                if latest_height > current_target_height {
-                                    log::info!(target: LOG_TARGET,
-                                        "Node height increased from {current_target_height} to {latest_height} while initial scanning, continuing..");
-                                    continue;
-                                }
-
-                                // Scan completed to current target height
-                                if let Some(balance) = scanned_wallet_state.balance {
-                                    log::info!(
-                                        target: LOG_TARGET,
-                                        "Initial wallet scan complete up to {} block height. Available balance: {}",
-                                        latest_height,
-                                        balance.available_balance
-                                    );
-
-                                    ConfigWallet::update_field(ConfigWalletContent::set_last_known_balance, balance.available_balance).await?;
-
-                                    EventsEmitter::emit_wallet_balance_update(balance).await;
-                                    EventsEmitter::emit_init_wallet_scanning_progress(
-                                        current_target_height,
-                                        current_target_height,
-                                        100.0,
-                                    ).await;
-
-                                    wallet_manager.initial_scan_completed
-                                        .store(true, std::sync::atomic::Ordering::Relaxed);
-                                } else {
-                                    log::warn!(target: LOG_TARGET, "Wallet Balance is None after initial scanning");
-                                }
-                                break;
-                            }
-                            Err(e) => {
-                                log::error!(target: LOG_TARGET, "Error during initial wallet scan: {e}");
-                                return Err(e);
-                            }
-                        }
-                    }
-                }
-            }
-
-            Ok(())
-        });
-
-        // Balance might be invalid right after initial scanning but it should be revalidated shortly after
-        let wallet_state_receiver_clone = wallet_state_receiver.clone();
-        TasksTrackers::current()
-            .wallet_phase
-            .get_task_tracker()
-            .await
-            .spawn(async move {
-                WalletManager::validate_balance_after_scan(wallet_state_receiver_clone)
-                    .await
-                    .inspect_err(|e| {
-                        log::error!(target: LOG_TARGET, "Balance validation failed: {e}");
-                    })
-            });
-
-        Ok(())
-    }
-
-    async fn validate_balance_after_scan(
-        wallet_state_receiver: watch::Receiver<Option<WalletState>>,
-    ) -> Result<(), WalletManagerError> {
-        let mut interval = tokio::time::interval(Duration::from_secs(2));
-        interval.set_missed_tick_behavior(tokio::time::MissedTickBehavior::Skip);
-        let end_time = tokio::time::Instant::now() + Duration::from_secs(120);
-        let mut shutdown_signal = TasksTrackers::current().wallet_phase.get_signal().await;
-
-        loop {
-            tokio::select! {
-                _ = shutdown_signal.wait() => {
-                    info!(target: LOG_TARGET, "Shutdown signal received, stopping balance validation");
-                    break;
-                }
-                _ = interval.tick() => {
-                    if tokio::time::Instant::now() >= end_time {
-                        break;
-                    }
-
-                    let wallet_status = wallet_state_receiver.borrow().clone();
-                    if let Some(wallet_state) = wallet_status {
-                        if let Some(balance) = wallet_state.balance {
-                            ConfigWallet::update_field(ConfigWalletContent::set_last_known_balance, balance.available_balance).await?;
-                            EventsEmitter::emit_wallet_balance_update(balance).await;
-                        }
-                    }
-                }
-            }
-        }
-
-        Ok(())
-    }
-
-    #[allow(dead_code)]
-    pub async fn stop(&self) -> Result<i32, WalletManagerError> {
-        // Reset the initial scan flag
-        self.initial_scan_completed
-            .store(false, std::sync::atomic::Ordering::Relaxed);
-
-        let mut process_watcher = self.watcher.write().await;
-        process_watcher
-            .stop()
-            .await
-            .map_err(WalletManagerError::UnknownError)
-    }
-    #[allow(dead_code)]
-    pub async fn is_running(&self) -> bool {
-        let process_watcher = self.watcher.read().await;
-        process_watcher.is_running()
-    }
-    #[allow(dead_code)]
-    pub async fn is_pid_file_exists(&self, base_path: PathBuf) -> bool {
-        let lock = self.watcher.read().await;
-        lock.is_pid_file_exists(base_path)
-    }
->>>>>>> 90d7d20a
 }