--- conflicted
+++ resolved
@@ -35,10 +35,7 @@
     app_in_memory_config::AppInMemoryConfig,
     hardware::hardware_status_monitor::HardwareStatusMonitor,
     process_utils::retry_with_backoff,
-<<<<<<< HEAD
     tasks_tracker::TasksTrackers,
-=======
->>>>>>> d1d46f89
     utils::platform_utils::{CurrentOperatingSystem, PlatformUtils},
 };
 
@@ -114,53 +111,49 @@
         let version = self.version.clone();
         let (tx, mut rx) = mpsc::channel(128);
         self.tx_channel = Some(tx);
-<<<<<<< HEAD
-        TasksTrackers::current().common.get_task_tracker().await.spawn(async move {
-=======
-        tokio::spawn(async move {
->>>>>>> d1d46f89
-            let system_info = SystemInfo {
-                version,
-                user_id: user,
-                os,
-            };
-            tokio::select! {
-                _ = async {
-                    debug!(target: LOG_TARGET, "TelemetryService::init has  been started");
-                    while let Some(telemetry_data) = rx.recv().await {
-                        let config_guard = config_cloned.read().await;
-                        let telemetry_collection_enabled = config_guard.allow_telemetry();
-                        let app_id = config_guard.anon_id().to_string();
-                        if telemetry_collection_enabled {
-                            drop(retry_with_backoff(
-                                || {
-                                    Box::pin(send_telemetry_data(
-                                        telemetry_data.clone(),
-                                        telemetry_api_url.clone(),
-                                        system_info.clone(),
-                                        app_id.clone(),
-                                    ))
-                                },
-                                3,
-                                2,
-                                "send_telemetry_data",
-                            )
-                            .await);
+        TasksTrackers::current()
+            .common
+            .get_task_tracker()
+            .await
+            .spawn(async move {
+                let system_info = SystemInfo {
+                    version,
+                    user_id: user,
+                    os,
+                };
+                tokio::select! {
+                    _ = async {
+                        debug!(target: LOG_TARGET, "TelemetryService::init has  been started");
+                        while let Some(telemetry_data) = rx.recv().await {
+                            let config_guard = config_cloned.read().await;
+                            let telemetry_collection_enabled = config_guard.allow_telemetry();
+                            let app_id = config_guard.anon_id().to_string();
+                            if telemetry_collection_enabled {
+                                drop(retry_with_backoff(
+                                    || {
+                                        Box::pin(send_telemetry_data(
+                                            telemetry_data.clone(),
+                                            telemetry_api_url.clone(),
+                                            system_info.clone(),
+                                            app_id.clone(),
+                                        ))
+                                    },
+                                    3,
+                                    2,
+                                    "send_telemetry_data",
+                                )
+                                .await);
+                            }
                         }
-                    }
-<<<<<<< HEAD
-                    _ = shutdown_signal.wait() => {
-                        info!(target: LOG_TARGET,"TelemetryService::init has been cancelled");
-                        break;
-                    }
-=======
-                } => {},
-                _ = cancellation_token.cancelled() => {
-                    debug!(target: LOG_TARGET,"TelemetryService::init has been cancelled");
->>>>>>> d1d46f89
+                        } => {}
+                        _ = shutdown_signal.wait() => {
+                            info!(target: LOG_TARGET,"TelemetryService::init has been cancelled");
+                        }
+                        _ = cancellation_token.cancelled() => {
+                            debug!(target: LOG_TARGET,"TelemetryService::init has been cancelled");
+                        }
                 }
-            }
-        });
+            });
         Ok(())
     }
 
