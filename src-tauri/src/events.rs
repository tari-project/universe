--- conflicted
+++ resolved
@@ -41,13 +41,14 @@
 }
 
 #[derive(Debug, Serialize, Clone)]
-<<<<<<< HEAD
 pub struct ResumingAllProcessesPayload {
     pub title: String,
     pub stage_progress: u32,
     pub stage_total: u32,
     pub is_resuming: bool,
-=======
+}
+
+#[derive(Debug, Serialize, Clone)]
 pub struct DetectedAvailableGpuEngines {
     pub engines: Vec<String>,
     pub selected_engine: String,
@@ -56,5 +57,4 @@
 #[derive(Debug, Serialize, Clone)]
 pub struct DetectedDevices {
     pub devices: Vec<GpuDevice>,
->>>>>>> f2d05210
 }