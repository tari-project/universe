// Copyright 2024. The Tari Project
//
// Redistribution and use in source and binary forms, with or without modification, are permitted provided that the
// following conditions are met:
//
// 1. Redistributions of source code must retain the above copyright notice, this list of conditions and the following
// disclaimer.
//
// 2. Redistributions in binary form must reproduce the above copyright notice, this list of conditions and the
// following disclaimer in the documentation and/or other materials provided with the distribution.
//
// 3. Neither the name of the copyright holder nor the names of its contributors may be used to endorse or promote
// products derived from this software without specific prior written permission.
//
// THIS SOFTWARE IS PROVIDED BY THE COPYRIGHT HOLDERS AND CONTRIBUTORS "AS IS" AND ANY EXPRESS OR IMPLIED WARRANTIES,
// INCLUDING, BUT NOT LIMITED TO, THE IMPLIED WARRANTIES OF MERCHANTABILITY AND FITNESS FOR A PARTICULAR PURPOSE ARE
// DISCLAIMED. IN NO EVENT SHALL THE COPYRIGHT HOLDER OR CONTRIBUTORS BE LIABLE FOR ANY DIRECT, INDIRECT, INCIDENTAL,
// SPECIAL, EXEMPLARY, OR CONSEQUENTIAL DAMAGES (INCLUDING, BUT NOT LIMITED TO, PROCUREMENT OF SUBSTITUTE GOODS OR
// SERVICES; LOSS OF USE, DATA, OR PROFITS; OR BUSINESS INTERRUPTION) HOWEVER CAUSED AND ON ANY THEORY OF LIABILITY,
// WHETHER IN CONTRACT, STRICT LIABILITY, OR TORT (INCLUDING NEGLIGENCE OR OTHERWISE) ARISING IN ANY WAY OUT OF THE
// USE OF THIS SOFTWARE, EVEN IF ADVISED OF THE POSSIBILITY OF SUCH DAMAGE.

use serde::{Deserialize, Serialize};
use std::{
    collections::HashMap,
    hash::{Hash, Hasher},
};

use crate::{
    gpu_devices::GpuDeviceInformation,
    internal_wallet::TariAddressType,
    node::{node_adapter::NodeIdentity, node_manager::NodeType},
    setup::setup_manager::SetupPhase,
    wallet::wallet_types::{TransactionInfo, WalletBalance},
};

#[derive(Clone, Debug, Serialize)]
pub enum EventType {
    WalletBalanceUpdate,
    BaseNodeUpdate,
    GpuDevicesUpdate,
    CpuPoolStatsUpdate,
    GpuPoolStatsUpdate,
    CpuMiningUpdate,
    GpuMiningUpdate,
    ConnectedPeersUpdate,
    NewBlockHeight,
    CloseSplashscreen,
    DetectedDevices,
    DetectedAvailableGpuEngines,
    RestartingPhases,
    AskForRestart,
    ShowReleaseNotes,
    CriticalProblem,
    #[cfg(target_os = "windows")]
    MissingApplications,
    StuckOnOrphanChain,
    NetworkStatus,
    CorePhaseFinished,
    WalletPhaseFinished,
    HardwarePhaseFinished,
    NodePhaseFinished,
    MiningPhaseFinished,
    InitialSetupFinished,
    UnlockApp,
    UnlockWallet,
    UnlockCpuMining,
    UnlockGpuMining,
    LockWallet,
    LockCpuMining,
    LockGpuMining,
    NodeTypeUpdate,
    ConfigCoreLoaded,
    ConfigUILoaded,
    ConfigWalletLoaded,
    ConfigMiningLoaded,
    ConfigPoolsLoaded,
    BackgroundNodeSyncUpdate,
    InitWalletScanningProgress,
    ConnectionStatus,
    ShowStageSecurityModal,
    ExchangeIdChanged,
    DisabledPhases,
    ShouldShowExchangeMinerModal,
    SelectedTariAddressChanged,
    WalletUIModeChanged,
    ShowKeyringDialog,
    CreatePin,
    EnterPin,
<<<<<<< HEAD
    AllowTappletCsp,
    GrantTappletPermissions,
=======
    UpdateGpuDevicesSettings,
>>>>>>> 3c994f95
}

#[derive(Clone, Debug, Serialize)]
pub enum ProgressEvents {
    Core,
    Wallet,
    Hardware,
    Node,
    Mining,
}
#[derive(Clone, Debug, Serialize)]
pub struct ProgressTrackerUpdatePayload {
    pub phase_title: String,
    pub title: String,
    pub progress: f64,
    pub title_params: Option<HashMap<String, String>>,
    pub is_complete: bool,
}

impl Hash for ProgressTrackerUpdatePayload {
    fn hash<H: Hasher>(&self, state: &mut H) {
        self.phase_title.hash(state);
        self.title.hash(state);
        self.progress.to_bits().hash(state);
        if let Some(params) = &self.title_params {
            params.hasher();
        }
        self.is_complete.hash(state);
    }
}

#[derive(Clone, Debug, Serialize)]
pub struct NetworkStatusPayload {
    pub download_speed: f64,
    pub upload_speed: f64,
    pub latency: f64,
    pub is_too_low: bool,
}

#[derive(Clone, Debug, Serialize)]
pub struct DetectedAvailableGpuEnginesPayload {
    pub engines: Vec<String>,
    pub selected_engine: String,
}

#[derive(Clone, Debug, Serialize)]
pub struct DetectedDevicesPayload {
    pub devices: Vec<GpuDeviceInformation>,
}

#[derive(Clone, Debug, Serialize)]
pub struct Event<T, E> {
    pub event_type: E,
    pub payload: T,
}

#[derive(Clone, Debug, Serialize)]
pub struct NewBlockHeightPayload {
    pub block_height: u64,
    pub coinbase_transaction: Option<TransactionInfo>,
    pub balance: Option<WalletBalance>,
}

#[derive(Debug, Serialize, Clone)]
pub struct ShowReleaseNotesPayload {
    pub release_notes: String,
    pub is_app_update_available: bool,
    pub should_show_dialog: bool,
}

#[derive(Debug, Serialize, Clone)]
pub struct CriticalProblemPayload {
    pub title: Option<String>,
    pub description: Option<String>,
    pub error_message: Option<String>,
}

#[derive(Debug, Serialize, Clone)]
pub struct NodeTypeUpdatePayload {
    pub node_type: Option<NodeType>,
    pub node_identity: Option<NodeIdentity>,
    pub node_connection_address: Option<String>,
}

#[derive(Debug, Clone, Serialize)]
pub struct InitWalletScanningProgressPayload {
    pub scanned_height: u64,
    pub total_height: u64,
    pub progress: f64,
}

#[derive(Serialize, Clone, Debug)]
pub enum ConnectionStatusPayload {
    InProgress,
    Succeed,
    #[allow(dead_code)]
    Failed,
}

#[derive(Debug, Serialize, Clone)]
pub struct DisabledPhasesPayload {
    pub disabled_phases: Vec<SetupPhase>,
}

#[derive(Clone, Debug, Serialize)]
pub struct TariAddressUpdatePayload {
    pub tari_address_base58: String,
    pub tari_address_emoji: String,
    pub tari_address_type: TariAddressType,
}

#[derive(Clone, Debug, Serialize)]
pub struct ConfigPoolsContentLoadedPayload {}

#[derive(Debug, Serialize, Clone)]
pub struct AllowTappletCspPayload {
    pub csp: String,
}

#[derive(Debug, Serialize, Clone)]
pub struct GrantTappletPermissionsPayload {
    pub permissions: String,
}<|MERGE_RESOLUTION|>--- conflicted
+++ resolved
@@ -87,12 +87,9 @@
     ShowKeyringDialog,
     CreatePin,
     EnterPin,
-<<<<<<< HEAD
+    UpdateGpuDevicesSettings,
     AllowTappletCsp,
     GrantTappletPermissions,
-=======
-    UpdateGpuDevicesSettings,
->>>>>>> 3c994f95
 }
 
 #[derive(Clone, Debug, Serialize)]
