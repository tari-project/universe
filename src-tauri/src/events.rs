--- conflicted
+++ resolved
@@ -73,16 +73,13 @@
     CreatePin,
     EnterPin,
     UpdateGpuDevicesSettings,
-<<<<<<< HEAD
-    AllowTappletCsp,
-    GrantTappletPermissions,
-=======
     PinLocked,
     SeedBackedUp,
     SetupProgressUpdate,
     UpdateTorEntryGuards,
     UpdateAppModuleStatus,
->>>>>>> 4ca52a5f
+    AllowTappletCsp,
+    GrantTappletPermissions,
 }
 
 #[derive(Clone, Debug, Serialize)]
@@ -192,11 +189,7 @@
     pub tari_address_base58: String,
     pub tari_address_emoji: String,
     pub tari_address_type: TariAddressType,
-<<<<<<< HEAD
-}
-
-#[derive(Clone, Debug, Serialize)]
-pub struct ConfigPoolsContentLoadedPayload {}
+}
 
 #[derive(Debug, Serialize, Clone)]
 pub struct AllowTappletCspPayload {
@@ -206,6 +199,4 @@
 #[derive(Debug, Serialize, Clone)]
 pub struct GrantTappletPermissionsPayload {
     pub permissions: String,
-=======
->>>>>>> 4ca52a5f
 }