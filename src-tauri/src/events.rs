--- conflicted
+++ resolved
@@ -60,14 +60,11 @@
     UnlockMining,
     LockWallet,
     LockMining,
-<<<<<<< HEAD
     NodeTypeUpdate,
-=======
     ConfigCoreLoaded,
     ConfigUILoaded,
     ConfigWalletLoaded,
     ConfigMiningLoaded,
->>>>>>> f8267103
 }
 
 #[derive(Clone, Debug, Serialize)]
@@ -144,7 +141,6 @@
 pub struct CriticalProblemPayload {
     pub title: Option<String>,
     pub description: Option<String>,
-<<<<<<< HEAD
 }
 
 #[derive(Clone, Debug, Serialize)]
@@ -160,6 +156,4 @@
     pub node_type: Option<NodeType>,
     pub node_identity: Option<NodeIdentity>,
     pub node_connection_address: Option<String>,
-=======
->>>>>>> f8267103
 }