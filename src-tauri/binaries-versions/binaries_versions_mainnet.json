{
    "binaries": {
<<<<<<< HEAD
        "xmrig": "6.22.0",
        "mmproxy": "4.5.0 | 402943e",
        "minotari_node": "4.5.0 | 402943e",
        "wallet": "4.5.0 | 402943e",
        "sha-p2pool": "1.0.3 | cff9241",
        "glytex": "0.2.26 | 78e833f",
        "tor": "14.5.1",
        "bridge": "0.1.7"
=======
        "xmrig": "=6.22.0",
        "mmproxy": "=4.6.2",
        "minotari_node": "=4.6.2",
        "wallet": "=4.6.2",
        "sha-p2pool": "=1.0.3",
        "glytex": "=0.2.26",
        "tor": "=14.5.1"
>>>>>>> d6045240
    }
}<|MERGE_RESOLUTION|>--- conflicted
+++ resolved
@@ -1,22 +1,12 @@
 {
     "binaries": {
-<<<<<<< HEAD
         "xmrig": "6.22.0",
-        "mmproxy": "4.5.0 | 402943e",
-        "minotari_node": "4.5.0 | 402943e",
-        "wallet": "4.5.0 | 402943e",
+        "mmproxy": "4.6.2 | 402943e",
+        "minotari_node": "4.6.2 | 402943e",
+        "wallet": "4.6.2 | 402943e",
         "sha-p2pool": "1.0.3 | cff9241",
         "glytex": "0.2.26 | 78e833f",
         "tor": "14.5.1",
         "bridge": "0.1.7"
-=======
-        "xmrig": "=6.22.0",
-        "mmproxy": "=4.6.2",
-        "minotari_node": "=4.6.2",
-        "wallet": "=4.6.2",
-        "sha-p2pool": "=1.0.3",
-        "glytex": "=0.2.26",
-        "tor": "=14.5.1"
->>>>>>> d6045240
     }
 }