--- conflicted
+++ resolved
@@ -6,10 +6,6 @@
                 "minotari_node": "4.10.1-pre.1 | ad5aac9",
                 "mmproxy": "4.10.1-pre.1 | ad5aac9",
                 "sha-p2pool": "1.0.3 | cff9241",
-<<<<<<< HEAD
-                "glytex": "0.2.26 | 78e833f",
-=======
->>>>>>> 4a5ddf0e
                 "tor": "14.5.1",
                 "wallet": "4.10.1-pre.1 | ad5aac9",
                 "xmrig": "6.24.0"
