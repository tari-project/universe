{
    "binaries": {
        "bridge": "0.2.0",
        "glytex": "0.2.32 | ad20e05",
        "graxil": "1.0.12 | 7834798",
<<<<<<< HEAD
        "minotari_node": "5.0.0-pre.3 | f2e9b39",
        "mmproxy": "5.0.0-pre.3 | f2e9b39",
        "tor": "14.5.1",
        "wallet": "5.0.0-pre.3 | f2e9b39",
=======
        "minotari_node": "5.0.1 | 9aa1e44",
        "mmproxy": "5.0.1 | 9aa1e44",
        "sha-p2pool": "1.0.3 | cff9241",
        "tor": "14.5.1",
        "wallet": "5.0.1 | 9aa1e44",
>>>>>>> 4ca52a5f
        "xmrig": "6.24.0"
    }
}<|MERGE_RESOLUTION|>--- conflicted
+++ resolved
@@ -3,18 +3,11 @@
         "bridge": "0.2.0",
         "glytex": "0.2.32 | ad20e05",
         "graxil": "1.0.12 | 7834798",
-<<<<<<< HEAD
-        "minotari_node": "5.0.0-pre.3 | f2e9b39",
-        "mmproxy": "5.0.0-pre.3 | f2e9b39",
-        "tor": "14.5.1",
-        "wallet": "5.0.0-pre.3 | f2e9b39",
-=======
         "minotari_node": "5.0.1 | 9aa1e44",
         "mmproxy": "5.0.1 | 9aa1e44",
         "sha-p2pool": "1.0.3 | cff9241",
         "tor": "14.5.1",
         "wallet": "5.0.1 | 9aa1e44",
->>>>>>> 4ca52a5f
         "xmrig": "6.24.0"
     }
 }