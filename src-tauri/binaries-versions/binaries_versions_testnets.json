--- conflicted
+++ resolved
@@ -1,21 +1,14 @@
 {
-        "binaries": {
-                "bridge": "0.2.0",
-                "glytex": "0.2.32 | ad20e05",
-                "graxil": "1.0.12 | 7834798",
-                "minotari_node": "4.10.1-pre.1 | ad5aac9",
-                "mmproxy": "4.10.1-pre.1 | ad5aac9",
-                "sha-p2pool": "1.0.3 | cff9241",
-<<<<<<< HEAD
-                "tor": "14.5.1",
-                "wallet": "4.10.1-pre.1 | ad5aac9",
-                "xmrig": "6.24.0"
-=======
-                "glytex": "0.2.26 | 78e833f",
-                "tor": "14.5.1",
-                "bridge": "0.2.0",
-                "graxil": "1.0.10 | 2c0ba0c",
-                "ootle_wallet": "0.11.0 | 7d00259"
->>>>>>> 72fe3c04
-        }
+    "binaries": {
+        "bridge": "0.2.0",
+        "glytex": "0.2.32 | ad20e05",
+        "graxil": "1.0.12 | 7834798",
+        "minotari_node": "4.10.1-pre.1 | ad5aac9",
+        "mmproxy": "4.10.1-pre.1 | ad5aac9",
+        "sha-p2pool": "1.0.3 | cff9241",
+        "tor": "14.5.1",
+        "wallet": "4.10.1-pre.1 | ad5aac9",
+        "xmrig": "6.24.0",
+        "ootle_wallet": "0.11.0 | 7d00259"
+    }
 }