{
<<<<<<< HEAD
        "binaries": {
                "xmrig": "6.24.0",
                "mmproxy": "4.10.1-pre.1 | ad5aac9",
                "minotari_node": "4.10.1-pre.1 | ad5aac9",
                "wallet": "4.10.1-pre.1 | ad5aac9",
                "sha-p2pool": "1.0.3 | cff9241",
                "glytex": "0.2.26 | 78e833f",
                "tor": "14.5.1",
                "bridge": "0.2.0",
                "graxil": "1.0.9 | d8a2b58"
        }
=======
    "binaries": {
        "bridge": "0.2.0",
        "glytex": "0.2.32 | ad20e05",
        "graxil": "1.0.12 | 7834798",
        "minotari_node": "5.0.1 | 9aa1e44",
        "mmproxy": "5.0.1 | 9aa1e44",
        "sha-p2pool": "1.0.3 | cff9241",
        "tor": "14.5.1",
        "wallet": "5.0.1 | 9aa1e44",
        "xmrig": "6.24.0"
    }
>>>>>>> 4ca52a5f
}<|MERGE_RESOLUTION|>--- conflicted
+++ resolved
@@ -1,17 +1,4 @@
 {
-<<<<<<< HEAD
-        "binaries": {
-                "xmrig": "6.24.0",
-                "mmproxy": "4.10.1-pre.1 | ad5aac9",
-                "minotari_node": "4.10.1-pre.1 | ad5aac9",
-                "wallet": "4.10.1-pre.1 | ad5aac9",
-                "sha-p2pool": "1.0.3 | cff9241",
-                "glytex": "0.2.26 | 78e833f",
-                "tor": "14.5.1",
-                "bridge": "0.2.0",
-                "graxil": "1.0.9 | d8a2b58"
-        }
-=======
     "binaries": {
         "bridge": "0.2.0",
         "glytex": "0.2.32 | ad20e05",
@@ -23,5 +10,4 @@
         "wallet": "5.0.1 | 9aa1e44",
         "xmrig": "6.24.0"
     }
->>>>>>> 4ca52a5f
 }