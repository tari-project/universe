{
        "binaries": {
                "bridge": "0.2.0",
                "glytex": "0.2.32 | ad20e05",
                "graxil": "1.0.12 | 7834798",
                "minotari_node": "5.0.0-pre.3 | f2e9b39",
                "mmproxy": "5.0.0-pre.3 | f2e9b39",
                "sha-p2pool": "1.0.3 | cff9241",
                "tor": "14.5.1",
<<<<<<< HEAD
                "bridge": "0.2.0",
                "graxil": "1.0.8 | 0add4ba",
                "ootle_wallet": "0.11.0 | 7d00259"
=======
                "wallet": "5.0.0-pre.3 | f2e9b39",
                "xmrig": "6.24.0"
>>>>>>> fbae6eb4
        }
}<|MERGE_RESOLUTION|>--- conflicted
+++ resolved
@@ -1,19 +1,13 @@
 {
-        "binaries": {
-                "bridge": "0.2.0",
-                "glytex": "0.2.32 | ad20e05",
-                "graxil": "1.0.12 | 7834798",
-                "minotari_node": "5.0.0-pre.3 | f2e9b39",
-                "mmproxy": "5.0.0-pre.3 | f2e9b39",
-                "sha-p2pool": "1.0.3 | cff9241",
-                "tor": "14.5.1",
-<<<<<<< HEAD
-                "bridge": "0.2.0",
-                "graxil": "1.0.8 | 0add4ba",
-                "ootle_wallet": "0.11.0 | 7d00259"
-=======
-                "wallet": "5.0.0-pre.3 | f2e9b39",
-                "xmrig": "6.24.0"
->>>>>>> fbae6eb4
-        }
+    "binaries": {
+        "bridge": "0.2.0",
+        "glytex": "0.2.32 | ad20e05",
+        "graxil": "1.0.12 | 7834798",
+        "minotari_node": "5.0.0-pre.3 | f2e9b39",
+        "mmproxy": "5.0.0-pre.3 | f2e9b39",
+        "sha-p2pool": "1.0.3 | cff9241",
+        "tor": "14.5.1",
+        "wallet": "5.0.0-pre.3 | f2e9b39",
+        "xmrig": "6.24.0"
+    }
 }