--- conflicted
+++ resolved
@@ -1,11 +1,4 @@
 {
-<<<<<<< HEAD
-    "identifier": "migrated",
-    "description": "permissions that were migrated from v1",
-    "local": true,
-    "windows": ["main"],
-    "permissions": ["core:default", "updater:default", "os:default", "dialog:default"]
-=======
   "identifier": "migrated",
   "description": "permissions that were migrated from v1",
   "local": true,
@@ -18,5 +11,4 @@
     "updater:default",
     "os:default"
   ]
->>>>>>> 7cfb5cbf
 }