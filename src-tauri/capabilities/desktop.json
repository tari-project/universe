{
<<<<<<< HEAD
    "identifier": "desktop-capability",
    "platforms": ["macOS", "windows", "linux"],
    "permissions": ["updater:default", "dialog:default"]
=======
  "identifier": "desktop-capability",
  "platforms": [
    "macOS",
    "windows",
    "linux"
  ],
  "windows": [
    "main",
    "splashscreen"
  ],
  "permissions": [
    "updater:default"
  ]
>>>>>>> 7cfb5cbf
}<|MERGE_RESOLUTION|>--- conflicted
+++ resolved
@@ -1,9 +1,4 @@
 {
-<<<<<<< HEAD
-    "identifier": "desktop-capability",
-    "platforms": ["macOS", "windows", "linux"],
-    "permissions": ["updater:default", "dialog:default"]
-=======
   "identifier": "desktop-capability",
   "platforms": [
     "macOS",
@@ -17,5 +12,4 @@
   "permissions": [
     "updater:default"
   ]
->>>>>>> 7cfb5cbf
 }