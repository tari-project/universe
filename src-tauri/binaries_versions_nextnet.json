{
    "binaries": {
        "xmrig": "=6.22.0",
<<<<<<< HEAD
        "mmproxy": "=1.7.0-rc.4",
        "minotari_node": "=1.7.0-rc.4",
        "wallet": "=1.7.0-rc.4",
=======
        "mmproxy": "=1.8.0-rc.0",
        "minotari_node": "=1.8.0-rc.0",
        "wallet": "=1.8.0-rc.0",
>>>>>>> 76631548
        "sha-p2pool": "=0.6.7",
        "xtrgpuminer": "=0.1.17",
        "tor": "=13.5.7"
    }
}<|MERGE_RESOLUTION|>--- conflicted
+++ resolved
@@ -1,15 +1,9 @@
 {
     "binaries": {
         "xmrig": "=6.22.0",
-<<<<<<< HEAD
-        "mmproxy": "=1.7.0-rc.4",
-        "minotari_node": "=1.7.0-rc.4",
-        "wallet": "=1.7.0-rc.4",
-=======
         "mmproxy": "=1.8.0-rc.0",
         "minotari_node": "=1.8.0-rc.0",
         "wallet": "=1.8.0-rc.0",
->>>>>>> 76631548
         "sha-p2pool": "=0.6.7",
         "xtrgpuminer": "=0.1.17",
         "tor": "=13.5.7"
