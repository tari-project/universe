{
    "binaries": {
        "xmrig": "=6.22.0",
        "mmproxy": "=1.9.1-rc.0",
        "minotari_node": "=1.9.1-rc.0",
        "wallet": "=1.9.1-rc.0",
<<<<<<< HEAD
        "sha-p2pool": "=0.15.3",
=======
        "sha-p2pool": "=0.15.4",
>>>>>>> 687a873a
        "xtrgpuminer": "=0.2.10",
        "tor": "=13.5.7"
    }
}<|MERGE_RESOLUTION|>--- conflicted
+++ resolved
@@ -4,11 +4,7 @@
         "mmproxy": "=1.9.1-rc.0",
         "minotari_node": "=1.9.1-rc.0",
         "wallet": "=1.9.1-rc.0",
-<<<<<<< HEAD
-        "sha-p2pool": "=0.15.3",
-=======
         "sha-p2pool": "=0.15.4",
->>>>>>> 687a873a
         "xtrgpuminer": "=0.2.10",
         "tor": "=13.5.7"
     }
