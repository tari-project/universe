--- conflicted
+++ resolved
@@ -1,17 +1,10 @@
 {
     "binaries": {
         "xmrig": "=6.22.0",
-<<<<<<< HEAD
-        "mmproxy": "=1.13.0-rc.0",
-        "minotari_node": "=1.13.0-rc.0",
-        "wallet": "=1.13.0-rc.0",
+        "mmproxy": "=1.13.3-pre.0",
+        "minotari_node": "=1.13.3-pre.0",
+        "wallet": "=1.13.3-pre.0",
         "sha-p2pool": "=0.23.0",
-=======
-        "mmproxy": "=1.13.3-rc.0",
-        "minotari_node": "=1.13.3-rc.0",
-        "wallet": "=1.13.3-rc.0",
-        "sha-p2pool": "=0.22.3",
->>>>>>> d1d46f89
         "glytex": "=0.2.18",
         "tor": "=13.5.7"
     }
