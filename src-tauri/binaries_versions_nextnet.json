{
    "binaries": {
        "xmrig": "=6.22.0",
        "mmproxy": "=1.13.3-rc.0",
        "minotari_node": "=1.13.3-rc.0",
        "wallet": "=1.13.3-rc.0",
<<<<<<< HEAD
        "sha-p2pool": "=0.23.2",
=======
        "sha-p2pool": "=0.25.0",
>>>>>>> 9c0a6f37
        "glytex": "=0.2.18",
        "tor": "=13.5.7"
    }
}<|MERGE_RESOLUTION|>--- conflicted
+++ resolved
@@ -4,11 +4,7 @@
         "mmproxy": "=1.13.3-rc.0",
         "minotari_node": "=1.13.3-rc.0",
         "wallet": "=1.13.3-rc.0",
-<<<<<<< HEAD
-        "sha-p2pool": "=0.23.2",
-=======
         "sha-p2pool": "=0.25.0",
->>>>>>> 9c0a6f37
         "glytex": "=0.2.18",
         "tor": "=13.5.7"
     }
