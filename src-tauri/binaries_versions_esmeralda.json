--- conflicted
+++ resolved
@@ -1,15 +1,4 @@
 {
-<<<<<<< HEAD
-        "binaries": {
-                "xmrig": "=6.22.0",
-                "mmproxy": "=1.13.3-pre.0",
-                "minotari_node": "=1.13.3-pre.0",
-                "wallet": "=1.13.3-pre.0",
-                "sha-p2pool": "=0.23.2",
-                "glytex": "=0.2.18",
-                "tor": "=13.5.7"
-        }
-=======
     "binaries": {
         "xmrig": "=6.22.0",
         "mmproxy": "=1.13.3-pre.0",
@@ -19,5 +8,4 @@
         "glytex": "=0.2.18",
         "tor": "=13.5.7"
     }
->>>>>>> a631ec7f
 }