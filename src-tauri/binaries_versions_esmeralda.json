--- conflicted
+++ resolved
@@ -1,22 +1,13 @@
 {
     "binaries": {
         "xmrig": "=6.22.0",
-<<<<<<< HEAD
-        "mmproxy": "=1.9.2-pre.0",
-        "minotari_node": "=1.9.2-pre.0",
-        "wallet": "=1.9.2-pre.0",
-        "sha-p2pool": "=0.20.0",
-        "xtrgpuminer": "=0.2.10",
-        "tor": "=13.5.7",
-        "tari_indexer": "=0.7.0",
-        "tari_validator_node": "=0.7.0"
-=======
         "mmproxy": "=1.11.3-pre.0",
         "minotari_node": "=1.11.3-pre.0",
         "wallet": "=1.11.3-pre.0",
         "sha-p2pool": "=0.22.1",
         "xtrgpuminer": "=0.2.12",
-        "tor": "=13.5.7"
->>>>>>> 7cfb5cbf
+        "tor": "=13.5.7",
+        "tari_indexer": "=0.7.0",
+        "tari_validator_node": "=0.7.0"
     }
 }