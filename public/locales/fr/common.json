{
  "cancel": "Annuler",
  "close-tari-universe": "Fermer le Tari Universe",
  "connection": "Connexion",
  "continue": "Continuer",
  "copied": "Copié",
  "critical-error": "Erreur critique",
  "day": "Jour",
  "disconnect": "Déconnecter",
  "dismiss": "Dismiss",
  "hashrate": "Taux de hachage",
  "installation-problem": "Problème d\"installation",
  "max-temperature": "Température maximale",
  "minimize": "Minimiser",
  "mode": "Mode",
  "not-installed-in-applications-directory": "Oups ! Tari Universe doit être dans le répertoire Applications. Pourriez-vous l\"installer là-bas ?",
  "please-try-again-later": "Réessaye plus tard s'il te plaît. Si le problème persiste, contacte-nous s'il te plaît.",
  "resources": "Ressources",
  "restart": "Redémarrer",
  "seconds": "secondes",
  "shutting-down": "Arrêt...",
  "submit": "Envoyer",
  "tari-universe": "Univers Tari",
  "temperature": "Température",
  "testnet": "Testnet",
  "unknown": "Inconnu",
  "unminimize": "Démagnifier",
  "usage": "Utilisation",
  "utilization": "Utilisation",
  "version": "Version",
  "versions": "Versions",
  "webgl-not-supported": "WebGL non pris en charge. Mode visuel désactivé.",
<<<<<<< HEAD
  "yes": "Yes"
=======
  "close": "Fermer",
  "update": "Mettre à jour"
>>>>>>> cef97348
}<|MERGE_RESOLUTION|>--- conflicted
+++ resolved
@@ -1,5 +1,6 @@
 {
   "cancel": "Annuler",
+  "close": "Fermer",
   "close-tari-universe": "Fermer le Tari Universe",
   "connection": "Connexion",
   "continue": "Continuer",
@@ -25,15 +26,11 @@
   "testnet": "Testnet",
   "unknown": "Inconnu",
   "unminimize": "Démagnifier",
+  "update": "Mettre à jour",
   "usage": "Utilisation",
   "utilization": "Utilisation",
   "version": "Version",
   "versions": "Versions",
   "webgl-not-supported": "WebGL non pris en charge. Mode visuel désactivé.",
-<<<<<<< HEAD
   "yes": "Yes"
-=======
-  "close": "Fermer",
-  "update": "Mettre à jour"
->>>>>>> cef97348
 }