{
  "connection-to-node-lost": "Connexion au mineur perdue. Attends que le mineur se reconnecte ou redémarre le mineur.",
<<<<<<< HEAD
  "cpu-hashrate": "CPU Hashrate",
  "cpu-power": "Puissance CPU",
  "cpu-usage": "CPU Usage",
=======
  "cpu-power": "Puissance CPU",
>>>>>>> 6eb9e3d9
  "current-block-time": "Temps actuelle du bloc",
  "day": "day",
  "estimated-day": "Est tXTM/jour",
  "estimated-earnings": "Gains estimés",
  "floor": "Étage",
<<<<<<< HEAD
  "gpu-hashrate": "GPU Hashrate",
  "gpu-power": "Puissance GPU",
  "gpu-usage": "GPU Usage",
=======
  "gpu-power": "Puissance GPU",
>>>>>>> 6eb9e3d9
  "mining-button-text": {
    "cancel-mining": "Annuler le minage",
    "changing-mode": "Changement de mode",
    "start-mining": "Démarrer le minage",
    "started-auto-mining": "Démarrage du minage automatique",
    "starting-mining": "Minage en cours de démarrage",
    "stop-mining": "Arrêtez le minage",
    "waiting-for-idle": "En attente d'inactivité"
  },
  "you-earn-rewards-separately": "Vous gagnez des récompenses pour le minage CPU et GPU séparément",
  "you-won-block": "You were the winner of <span>block #{{ blockHeight }}</span>",
  "you-won-while-away": "<span>Vous avez gagné {{ blocks }}</span> pendant votre absence",
  "your-reward-is": "Votre récompense est"
}<|MERGE_RESOLUTION|>--- conflicted
+++ resolved
@@ -1,24 +1,12 @@
 {
   "connection-to-node-lost": "Connexion au mineur perdue. Attends que le mineur se reconnecte ou redémarre le mineur.",
-<<<<<<< HEAD
-  "cpu-hashrate": "CPU Hashrate",
   "cpu-power": "Puissance CPU",
-  "cpu-usage": "CPU Usage",
-=======
-  "cpu-power": "Puissance CPU",
->>>>>>> 6eb9e3d9
   "current-block-time": "Temps actuelle du bloc",
   "day": "day",
   "estimated-day": "Est tXTM/jour",
   "estimated-earnings": "Gains estimés",
   "floor": "Étage",
-<<<<<<< HEAD
-  "gpu-hashrate": "GPU Hashrate",
   "gpu-power": "Puissance GPU",
-  "gpu-usage": "GPU Usage",
-=======
-  "gpu-power": "Puissance GPU",
->>>>>>> 6eb9e3d9
   "mining-button-text": {
     "cancel-mining": "Annuler le minage",
     "changing-mode": "Changement de mode",
