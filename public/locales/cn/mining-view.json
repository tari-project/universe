--- conflicted
+++ resolved
@@ -27,17 +27,10 @@
     "step_6": "尝试重置应用程序（在设置中）"
   },
   "pool": {
-<<<<<<< HEAD
-    "accepted_shares": "Accepted shares",
-    "balance": "Balance (amount paid + amount due)",
-    "min_payout": "Minimum payout",
-    "unpaid": "Unpaid"
-=======
     "accepted_shares": "已接受份额",
     "balance": "余额",
     "min_payout": "最低支付",
     "unpaid": "未支付"
->>>>>>> 8a0c71d7
   },
   "you-earn-rewards-separately": "您分别为 CPU 和 GPU 挖矿获得奖励",
   "you-won-block": "您赢得了<span>区块 #{{ blockHeight }}</span>",
