--- conflicted
+++ resolved
@@ -1,24 +1,12 @@
 {
   "connection-to-node-lost": "与矿工的连接丢失。请等待矿机重新连接或重启矿机.",
-<<<<<<< HEAD
-  "cpu-hashrate": "CPU Hashrate",
   "cpu-power": "CPU 功率",
-  "cpu-usage": "CPU Usage",
-=======
-  "cpu-power": "CPU 功率",
->>>>>>> 6eb9e3d9
   "current-block-time": "当前区块时间",
   "day": "day",
   "estimated-day": "预估 tXTM/天",
   "estimated-earnings": "预计收益",
   "floor": "地板",
-<<<<<<< HEAD
-  "gpu-hashrate": "GPU Hashrate",
   "gpu-power": "GPU 功率",
-  "gpu-usage": "GPU Usage",
-=======
-  "gpu-power": "GPU 功率",
->>>>>>> 6eb9e3d9
   "mining-button-text": {
     "cancel-mining": "取消挖矿",
     "changing-mode": "更改模式",
