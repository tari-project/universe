--- conflicted
+++ resolved
@@ -3,16 +3,6 @@
     "this-might-take-a-few-minutes": "这可能需要几分钟",
     "dont-worry": "别担心，下次不会花这么长时间",
     "title": {
-<<<<<<< HEAD
-        "starting-up": "启动",
-        "checking-latest-version-gpuminer": "正在检查xtrgpuminer的最新版本",
-        "checking-latest-version-node": "检查节点的最新版本",
-        "checking-latest-version-mmproxy": "正在检查mmproxy的最新版本",
-        "checking-latest-version-wallet": "正在检查wallet最新版本",
-        "checking-latest-version-xmrig": "C正在检查xmrig最新版本",
-        "checking-latest-version-sha-p2pool": "正在sha-p2pool最新版本",
-        "checking-latest-version-clythor": "正在检查clythor的最新版本",
-=======
         "starting-up": "启动中",
         "checking-latest-version-gpuminer": "正在检查 xtrgpuminer 的最新版本",
         "checking-latest-version-node": "正在检查节点的最新版本",
@@ -20,7 +10,7 @@
         "checking-latest-version-wallet": "正在检查钱包的最新版本",
         "checking-latest-version-xmrig": "正在检查 xmrig 的最新版本",
         "checking-latest-version-sha-p2pool": "正在检查 sha-p2pool 的最新版本",
->>>>>>> bed43ffc
+        "checking-latest-version-clythor": "正在检查clythor的最新版本",
         "waiting-for-wallet": "等待钱包",
         "waiting-for-node": "等待节点同步",
         "preparing-for-initial-sync": "连接到网络节点 {{initial_connected_peers}}/{{required_peers}}",
