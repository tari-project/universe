{
  "connection-to-node-lost": "마이너와의 연결이 끊어졌습니다. 마이너가 다시 연결되거나 재시작될 때까지 기다려주세요.",
  "cpu-power": "CPU 전력",
  "current-block-time": "현재 블록 시간",
  "day": "day",
  "estimated-day": "Est XTM/일",
  "estimated-earnings": "예상 수익",
  "floor": "최저값",
  "gpu-power": "GPU 전력",
  "mining-button-text": {
    "cancel-mining": "채굴 취소",
    "changing-mode": "모드 변경 중",
    "pause-mining": "채굴 일시 중지",
    "start-mining": "채굴 시작",
    "started-auto-mining": "자동 채굴 시작됨",
    "starting-mining": "채굴 시작 중",
    "stop-mining": "채굴 중지",
    "waiting-for-idle": "유휴 상태 대기 중"
  },
  "orphan-chain-tooltip": {
    "heading": "시도할 것들:",
    "step_1": "인터넷 연결을 확인하세요",
    "step_2": "30분 기다리세요",
    "step_3": "앱을 재시작하세요",
    "step_4": "Tor 브리지를 사용해 보세요 (설정에서)",
    "step_5": "Tor를 비활성화해 보세요 (설정에서)",
    "step_6": "앱을 재설정해 보세요 (설정에서)"
  },
  "pool": {
<<<<<<< HEAD
    "accepted_shares": "Accepted shares",
    "balance": "Balance (amount paid + amount due)",
    "min_payout": "Minimum payout",
    "unpaid": "Unpaid"
=======
    "accepted_shares": "수락된 공유",
    "balance": "잔액",
    "min_payout": "최소 지급액",
    "unpaid": "미지급"
>>>>>>> 8a0c71d7
  },
  "you-earn-rewards-separately": "CPU와 GPU 채굴에 대해 각각 보상을 받습니다",
  "you-won-block": "당신은 <span>블록 #{{ blockHeight }}</span>의 승자였습니다",
  "you-won-while-away": "<span>자리를 비운 동안 {{ blocks }}를 획득했습니다</span>",
  "your-reward-is": "당신의 보상은"
}<|MERGE_RESOLUTION|>--- conflicted
+++ resolved
@@ -27,17 +27,10 @@
     "step_6": "앱을 재설정해 보세요 (설정에서)"
   },
   "pool": {
-<<<<<<< HEAD
-    "accepted_shares": "Accepted shares",
-    "balance": "Balance (amount paid + amount due)",
-    "min_payout": "Minimum payout",
-    "unpaid": "Unpaid"
-=======
     "accepted_shares": "수락된 공유",
     "balance": "잔액",
     "min_payout": "최소 지급액",
     "unpaid": "미지급"
->>>>>>> 8a0c71d7
   },
   "you-earn-rewards-separately": "CPU와 GPU 채굴에 대해 각각 보상을 받습니다",
   "you-won-block": "당신은 <span>블록 #{{ blockHeight }}</span>의 승자였습니다",
