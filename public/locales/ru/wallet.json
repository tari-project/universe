{
  "confirmation-message": "Ваша транзакция отправлена!\nОна появится в Вашей истории после добычи нескольких блоков.",
  "empty-tx": "Транзакции не найдены",
  "history": {
<<<<<<< HEAD
    "label-rewards": "Мои награды",
    "transaction-details": "Transaction Details",
    "view-details": "View details"
=======
    "available-balance": "Available Balance",
    "label-rewards": "Мои награды",
    "sync-with-phone": "Sync with Phone"
>>>>>>> b0f1e242
  },
  "my_tari": "Мой Tari",
  "new": "Новый",
  "receive": {
    "copy-address": "Скопировать адрес",
    "copy-address-success": "Скопировано!",
    "label-address": "Адрес кошелька",
    "tooltip-emoji-id-text": "Это Ваш Emoji ID. Он может быть использован как альтернатива Вашему обычному txn адресу для отправки и получения XTM.",
    "tooltip-emoji-id-text2": "Поддержка Yat скоро появится!",
    "tooltip-emoji-id-title": "Emoji ID"
  },
  "send": {
    "balance": "Баланс",
    "completed": "Выполнено",
    "completed-amount-sent": "было отправлено",
    "completed-text": "Ваш перевод выполнен.",
    "completed-title": "Вы закончили!",
    "cta-confirm": "Подтвердить",
    "cta-review": "Детали",
    "cta-send": "Отправить Tari",
    "destination-address": "Адрес назначения",
    "done-button": "Готово",
    "error-invalid-address": "Адрес недействителен",
    "error-invalid-amount": "Сумма недействительна",
    "error-message": "Ошибка отправки транзакции: ",
    "estimated-completion-time": "Ожидаемое время выполнения",
    "field-address": "адрес",
    "field-amount": "сумма",
    "field-message": "сообщение",
    "label-address": "Адрес кошелька Tari",
    "label-amount": "Сумма",
    "label-message": "Сообщение к транзакции (Необязательно)",
    "max": "Максимум",
    "max-available": "Доступный баланс",
    "network-fee": "Комиссия сети",
    "placeholder-address": "Введите адрес",
    "placeholder-amount": 100,
    "placeholder-message": "Сообщение",
    "processing": "Обработка",
    "processing-button": "Обработка Транзакции...",
    "processing-text": "Ваш перевод обрабатывается. Это может занять несколько минут.",
    "processing-title": "Ваши XTM в пути!",
    "required": "Поле {{fieldName}} обязательно для заполнения",
    "review-label": "Вы отправляете",
    "review-title": "Детали транзакции",
    "status": "Статус",
    "tari-txn": "Tari Txn",
    "total-fees": "Общая комиссия",
    "transaction-description": "Описание транзакции",
    "transaction-id": "ID транзакции"
  },
  "tabs": {
    "history": "История",
    "receive": "Получить",
    "send": "Отправить"
  },
  "tari": "Tari",
  "wallet-is-scanning": "Кошелек сканируется..",
  "wallet-scanning-with-progress": "Кошелек сканируется: {{scanned}}/{{total}} ({{percent}}%)"
}<|MERGE_RESOLUTION|>--- conflicted
+++ resolved
@@ -2,15 +2,11 @@
   "confirmation-message": "Ваша транзакция отправлена!\nОна появится в Вашей истории после добычи нескольких блоков.",
   "empty-tx": "Транзакции не найдены",
   "history": {
-<<<<<<< HEAD
     "label-rewards": "Мои награды",
     "transaction-details": "Transaction Details",
-    "view-details": "View details"
-=======
+    "view-details": "View details",
     "available-balance": "Available Balance",
-    "label-rewards": "Мои награды",
     "sync-with-phone": "Sync with Phone"
->>>>>>> b0f1e242
   },
   "my_tari": "Мой Tari",
   "new": "Новый",
