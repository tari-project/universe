--- conflicted
+++ resolved
@@ -16,11 +16,8 @@
     },
     "last-block-added-time": "Tyd toe laaste blok by ketting gevoeg was",
     "visual-mode": "Visuele modus",
-<<<<<<< HEAD
-    "gpu-unavailable": "⚠️ GPU gedeaktiveer omdat jou hardeware dit nie ondersteun nie"
-=======
+    "gpu-unavailable": "⚠️ GPU gedeaktiveer omdat jou hardeware dit nie ondersteun nie",
     "reset-settings": "Reset Settings",
     "reset-permanently": "Are you sure you want to reset all settings permanently?",
     "reset-wallet": "Reset wallet"
->>>>>>> 66652c60
 }