--- conflicted
+++ resolved
@@ -27,17 +27,10 @@
     "step_6": "アプリをリセットしてみてください（設定で）"
   },
   "pool": {
-<<<<<<< HEAD
-    "accepted_shares": "Accepted shares",
-    "balance": "Balance (amount paid + amount due)",
-    "min_payout": "Minimum payout",
-    "unpaid": "Unpaid"
-=======
     "accepted_shares": "受け入れられたシェア",
     "balance": "残高",
     "min_payout": "最低支払い額",
     "unpaid": "未払い"
->>>>>>> 8a0c71d7
   },
   "you-earn-rewards-separately": "CPUとGPUのマイニングで別々に報酬を得ます",
   "you-won-block": "<span>ブロック #{{ blockHeight }}</span> の勝者です",
