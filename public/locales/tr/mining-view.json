--- conflicted
+++ resolved
@@ -1,24 +1,12 @@
 {
   "connection-to-node-lost": "Madenciyle bağlantı kesildi. Lütfen madencinin yeniden bağlanmasını bekleyin veya madenciyi yeniden başlatın.",
-<<<<<<< HEAD
-  "cpu-hashrate": "CPU Hashrate",
   "cpu-power": "CPU Gücü",
-  "cpu-usage": "CPU Usage",
-=======
-  "cpu-power": "CPU Gücü",
->>>>>>> 6eb9e3d9
   "current-block-time": "Geçerli blok zamanı",
   "day": "day",
   "estimated-day": "Est tXTM/gün",
   "estimated-earnings": "Tahmini kazançlar",
   "floor": "Zemin",
-<<<<<<< HEAD
-  "gpu-hashrate": "GPU Hashrate",
   "gpu-power": "GPU Gücü",
-  "gpu-usage": "GPU Usage",
-=======
-  "gpu-power": "GPU Gücü",
->>>>>>> 6eb9e3d9
   "mining-button-text": {
     "cancel-mining": "Madenciyi İptal Et",
     "changing-mode": "Mod değiştirme",
