--- conflicted
+++ resolved
@@ -15,10 +15,10 @@
         "max": "Maks. 21600 saniye",
         "min": "Min. 1 saniye"
     },
-  "tabs": {
-    "general": "Genel",
-    "experimental": "Deneysel"
-  },
+    "tabs": {
+        "general": "Genel",
+        "experimental": "Deneysel"
+    },
     "monero-address": {
         "title": "Monero Adresi",
         "placeholder": "Monero adresini girin"
@@ -42,15 +42,7 @@
     "cancel": "İptal",
     "reset-settings": "Ayarları sıfırla",
     "reset-permanently": "Tüm ayarları kalıcı olarak sıfırlamak istediğinizden emin misiniz?",
-<<<<<<< HEAD
-    "gpu-unavailable": "⚠️ GPU devre dışı bırakıldı çünkü donanımınız bunu desteklemiyor",
-    "reset-wallet": "Reset wallet",
-    "connected-to-tari": "Connected to the Tari Network",
-    "not-connected-to-tari": "Not connected to the Tari Network",
-    "connected-peers": "Connected Peers"
-=======
     "reset-wallet": "Reset wallet",
     "experimental-title": "Deneysel Özellikler",
     "experimental-warning": "⚠️ Uyarı: Bu özellikler aktif geliştirme aşamasındadır ve öngörülemeyen şekilde davranabilir. Lütfen dikkatlice ilerleyin."
->>>>>>> ae70cc78
 }