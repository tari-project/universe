--- conflicted
+++ resolved
@@ -109,28 +109,8 @@
   },
   "use-dynamic-fail-data": "Use dynamic fail data",
   "use-tor": "Tor Kullan",
-<<<<<<< HEAD
-  "sha-network-hash-rate": "Sha3 network hashrate",
-  "randomx-network-hash-rate": "Randomx network hashrate",
-  "network": "Sieć",
-  "importing-wallet": "Cüzdan İçe Aktarılıyor",
-  "action-requires-restart": "Bu işlem değişikliklerin uygulanması için yeniden başlatma gerektirir",
-  "low-hash-rate-warning": "Hashrate\"iniz çok düşük. Tari Evreni dışındaki tüm uygulamaları kapatmayı deneyin",
-  "is-on-orphan-chain": "You seem to be connected to a fork, and not the main chain. Any blocks you win might be invalidated.",
-  "invalid-seed-words": "Boşluklarla ayrılmış 24 kelime girin",
-  "report-issue": "Bir sorunu bildir",
-  "app-restart-required": "App restart required",
-  "setup-tor-settings": "Setup Tor Settings for Privacy Control and Connectivity",
-  "control-port": "Control Port",
-  "save": "Save",
-  "errors": {
-      "invalid-control-port": "Control Port configuration is invalid",
-      "invalid-bridge": "Bridge configuration is invalid"
-  }
-=======
   "visual-mode": "Görsel mod",
   "yes": "Evet",
   "your-feedback": "Lütfen sorununuzu açıklayın",
   "your-reference": "Referansınız"
->>>>>>> 718f4d53
 }