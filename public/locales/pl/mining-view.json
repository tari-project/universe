--- conflicted
+++ resolved
@@ -27,17 +27,10 @@
     "step_6": "Spróbuj zresetować aplikację (w Ustawieniach)"
   },
   "pool": {
-<<<<<<< HEAD
-    "accepted_shares": "Accepted shares",
-    "balance": "Balance (amount paid + amount due)",
-    "min_payout": "Minimum payout",
-    "unpaid": "Unpaid"
-=======
     "accepted_shares": "Zaakceptowane udziały",
     "balance": "Saldo",
     "min_payout": "Minimalna wypłata",
     "unpaid": "Niezapłacone"
->>>>>>> 8a0c71d7
   },
   "you-earn-rewards-separately": "Zarabiasz nagrody za kopanie CPU i GPU osobno",
   "you-won-block": "Byłeś zwycięzcą <span>bloku #{{ blockHeight }}</span>",
