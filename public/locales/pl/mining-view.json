{
  "connection-to-node-lost": "Połączenie z węzłem kopania zostało utracone. Poczekaj, aż wznowi połącznie lub uruchom go ponownie.",
<<<<<<< HEAD
  "cpu-hashrate": "CPU Hashrate",
  "cpu-power": "Moc CPU",
  "cpu-usage": "CPU Usage",
=======
  "cpu-power": "Moc CPU",
>>>>>>> 6eb9e3d9
  "current-block-time": "Aktualny czas bloku",
  "day": "day",
  "estimated-day": "Est tXTM/dzień",
  "estimated-earnings": "Szacowane zarobki",
  "floor": "Poziom",
<<<<<<< HEAD
  "gpu-hashrate": "GPU Hashrate",
  "gpu-power": "Moc GPU",
  "gpu-usage": "GPU Usage",
=======
  "gpu-power": "Moc GPU",
>>>>>>> 6eb9e3d9
  "mining-button-text": {
    "cancel-mining": "Anuluj kopanie",
    "changing-mode": "Zmiana trybu",
    "pause-mining": "Wstrzymaj kopanie",
    "start-mining": "Uruchom kopanie",
    "started-auto-mining": "Automatyczne kopanie uruchomione",
    "starting-mining": "Uruchamianie kopania",
    "stop-mining": "Zatrzymaj kopanie",
    "waiting-for-idle": "Oczekiwanie na bezczynność"
  },
  "you-earn-rewards-separately": "Zarabiasz nagrody za kopanie CPU i GPU osobno",
  "you-won-block": "You were the winner of <span>block #{{ blockHeight }}</span>",
  "you-won-while-away": "<span>Wygrałeś {{ blocks }}</span> podczas swojej nieobecności",
  "your-reward-is": "Twoja nagroda wynosi"
}<|MERGE_RESOLUTION|>--- conflicted
+++ resolved
@@ -1,24 +1,12 @@
 {
   "connection-to-node-lost": "Połączenie z węzłem kopania zostało utracone. Poczekaj, aż wznowi połącznie lub uruchom go ponownie.",
-<<<<<<< HEAD
-  "cpu-hashrate": "CPU Hashrate",
   "cpu-power": "Moc CPU",
-  "cpu-usage": "CPU Usage",
-=======
-  "cpu-power": "Moc CPU",
->>>>>>> 6eb9e3d9
   "current-block-time": "Aktualny czas bloku",
   "day": "day",
   "estimated-day": "Est tXTM/dzień",
   "estimated-earnings": "Szacowane zarobki",
   "floor": "Poziom",
-<<<<<<< HEAD
-  "gpu-hashrate": "GPU Hashrate",
   "gpu-power": "Moc GPU",
-  "gpu-usage": "GPU Usage",
-=======
-  "gpu-power": "Moc GPU",
->>>>>>> 6eb9e3d9
   "mining-button-text": {
     "cancel-mining": "Anuluj kopanie",
     "changing-mode": "Zmiana trybu",
