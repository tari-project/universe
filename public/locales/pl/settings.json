{
<<<<<<< HEAD
    "settings": "Ustawienia",
    "seed-words": "Słowa kluczowe",
    "change-language": "Zmień język",
    "logs": "Logi",
    "open-logs-directory": "Otwórz katalog logów",
    "debug-info": "Informacje debugowania",
    "hardware-status": "Status sprzętu",
    "update-versions": "Aktualizuj wersje",
    "refresh-versions": "Odśwież wersje",
    "idle-timeout": {
        "title": "Czas po którym urządzenie jest uważane za bezczynne",
        "placeholder": "Wprowadź czas bezczynności w sekundach",
        "max": "Maksymalny czas to 21600 sekund",
        "min": "Minimalny czas to 1 sekunda"
    },
    "monero-address": {
        "title": "Address Monero",
        "placeholder": "Wprowadź address Monero"
    },
    "last-block-added-time": "Czas dodania ostatniego bloku do łańcucha",
    "visual-mode": "Tryb wizualny",
    "pool-mining": "Pool Mining",
    "pool-mining-description": "Po włączeniu tej opcji będziesz wydobywać w puli i dołączać do grupy górników (plemienia).",
    "yes": "Tak",
    "cancel": "Anuluj",
    "reset-settings": "Resetuj ustawienia",
    "reset-permanently": "Czy na pewno chcesz trwale zresetować ustawienia?",
    "gpu-unavailable": "⚠️ Kopanie GPU niedostępne ponieważ Twój sprzęt go nie obsługuje"
=======
  "settings": "Ustawienia",
  "seed-words": "Słowa kluczowe",
  "change-language": "Zmień język",
  "logs": "Logi",
  "open-logs-directory": "Otwórz katalog logów",
  "debug-info": "Informacje debugowania",
  "hardware-status": "Status sprzętu",
  "update-versions": "Aktualizuj wersje",
  "refresh-versions": "Odśwież wersje",
  "idle-timeout": {
    "title": "Czas po którym urządzenie jest uważane za bezczynne",
    "placeholder": "Wprowadź czas bezczynności w sekundach",
    "max": "Maksymalny czas to 21600 sekund",
    "min": "Minimalny czas to 1 sekunda"
  },
  "monero-address": {
    "title": "Address Monero",
    "placeholder": "Wprowadź address Monero"
  },
  "last-block-added-time": "Czas dodania ostatniego bloku do łańcucha",
  "visual-mode": "Tryb wizualny",
  "pool-mining": "Pool Mining",
  "pool-mining-description": "Po włączeniu tej opcji będziesz wydobywać w puli i dołączać do grupy górników (plemienia).",
  "yes": "Tak",
  "cancel": "Anuluj",
  "reset-settings": "Resetuj ustawienia",
  "reset-permanently": "Czy na pewno chcesz trwale zresetować ustawienia?",
  "reset-wallet": "Resetuj porfel"
>>>>>>> 66652c60
}<|MERGE_RESOLUTION|>--- conflicted
+++ resolved
@@ -1,5 +1,4 @@
 {
-<<<<<<< HEAD
     "settings": "Ustawienia",
     "seed-words": "Słowa kluczowe",
     "change-language": "Zmień język",
@@ -27,35 +26,6 @@
     "cancel": "Anuluj",
     "reset-settings": "Resetuj ustawienia",
     "reset-permanently": "Czy na pewno chcesz trwale zresetować ustawienia?",
-    "gpu-unavailable": "⚠️ Kopanie GPU niedostępne ponieważ Twój sprzęt go nie obsługuje"
-=======
-  "settings": "Ustawienia",
-  "seed-words": "Słowa kluczowe",
-  "change-language": "Zmień język",
-  "logs": "Logi",
-  "open-logs-directory": "Otwórz katalog logów",
-  "debug-info": "Informacje debugowania",
-  "hardware-status": "Status sprzętu",
-  "update-versions": "Aktualizuj wersje",
-  "refresh-versions": "Odśwież wersje",
-  "idle-timeout": {
-    "title": "Czas po którym urządzenie jest uważane za bezczynne",
-    "placeholder": "Wprowadź czas bezczynności w sekundach",
-    "max": "Maksymalny czas to 21600 sekund",
-    "min": "Minimalny czas to 1 sekunda"
-  },
-  "monero-address": {
-    "title": "Address Monero",
-    "placeholder": "Wprowadź address Monero"
-  },
-  "last-block-added-time": "Czas dodania ostatniego bloku do łańcucha",
-  "visual-mode": "Tryb wizualny",
-  "pool-mining": "Pool Mining",
-  "pool-mining-description": "Po włączeniu tej opcji będziesz wydobywać w puli i dołączać do grupy górników (plemienia).",
-  "yes": "Tak",
-  "cancel": "Anuluj",
-  "reset-settings": "Resetuj ustawienia",
-  "reset-permanently": "Czy na pewno chcesz trwale zresetować ustawienia?",
-  "reset-wallet": "Resetuj porfel"
->>>>>>> 66652c60
+    "gpu-unavailable": "⚠️ Kopanie GPU niedostępne ponieważ Twój sprzęt go nie obsługuje",
+    "reset-wallet": "Resetuj porfel"
 }