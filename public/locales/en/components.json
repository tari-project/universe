--- conflicted
+++ resolved
@@ -13,14 +13,10 @@
     "description": "Ludicrous mode may make your system unresponsive. Please confirm you want to start mining in Ludicrous mode or Tari Universe will switch back to Eco mode in",
     "seconds": "seconds",
     "keepChanges": "Keep Changes",
-<<<<<<< HEAD
-    "revertToEco": "Revert to ECO"
+    "cancel": "Cancel"
   },
   "releaseNotesDialog": {
     "title": "Release Notes",
     "close": "Got It"
-=======
-    "cancel": "Cancel"
->>>>>>> 30fdfde6
   }
 }