--- conflicted
+++ resolved
@@ -27,17 +27,10 @@
     "step_6": "ऐप रीसेट करने का प्रयास करें (सेटिंग्स में)"
   },
   "pool": {
-<<<<<<< HEAD
-    "accepted_shares": "Accepted shares",
-    "balance": "Balance (amount paid + amount due)",
-    "min_payout": "Minimum payout",
-    "unpaid": "Unpaid"
-=======
     "accepted_shares": "स्वीकृत शेयर",
     "balance": "शेष राशि",
     "min_payout": "न्यूनतम भुगतान",
     "unpaid": "अवैतनिक"
->>>>>>> 8a0c71d7
   },
   "you-earn-rewards-separately": "आप CPU और GPU माइनिंग के लिए अलग-अलग पुरस्कार अर्जित करते हैं",
   "you-won-block": "आप <span>ब्लॉक #{{ blockHeight }}</span> के विजेता थे",
