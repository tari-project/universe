--- conflicted
+++ resolved
@@ -1,24 +1,12 @@
 {
   "connection-to-node-lost": "माइनर से कनेक्शन खो गया। कृपया माइनर के पुनः कनेक्ट होने या पुनः आरंभ करने की प्रतीक्षा करें।",
-<<<<<<< HEAD
-  "cpu-hashrate": "CPU Hashrate",
   "cpu-power": "CPU पावर",
-  "cpu-usage": "CPU Usage",
-=======
-  "cpu-power": "CPU पावर",
->>>>>>> 6eb9e3d9
   "current-block-time": "वर्तमान ब्लॉक समय",
   "day": "day",
   "estimated-day": "Est tXTM/दिन",
   "estimated-earnings": "अनुमानित कमाई",
   "floor": "न्यूनतम स्तर",
-<<<<<<< HEAD
-  "gpu-hashrate": "GPU Hashrate",
   "gpu-power": "GPU पावर",
-  "gpu-usage": "GPU Usage",
-=======
-  "gpu-power": "GPU पावर",
->>>>>>> 6eb9e3d9
   "mining-button-text": {
     "cancel-mining": "माइनिंग रद्द करें",
     "changing-mode": "मोड बदल रहा है",
