--- conflicted
+++ resolved
@@ -27,17 +27,10 @@
     "step_6": "Coba atur ulang aplikasi (di Pengaturan)"
   },
   "pool": {
-<<<<<<< HEAD
-    "accepted_shares": "Accepted shares",
-    "balance": "Balance (amount paid + amount due)",
-    "min_payout": "Minimum payout",
-    "unpaid": "Unpaid"
-=======
     "accepted_shares": "Saham Diterima",
     "balance": "Saldo",
     "min_payout": "Pembayaran minimum",
     "unpaid": "Belum Dibayar"
->>>>>>> 8a0c71d7
   },
   "you-earn-rewards-separately": "Anda mendapatkan hadiah untuk menambang CPU dan GPU secara terpisah",
   "you-won-block": "Anda adalah pemenang dari <span>blok #{{ blockHeight }}</span>",
