--- conflicted
+++ resolved
@@ -125,11 +125,7 @@
         run: |
           cargo install tauri-cli --version "2.1.0" --locked
           cargo tauri --version
-<<<<<<< HEAD
-          cargo tauri build --ci --target linux --bundles updater deb
-=======
           cargo tauri build --ci --no-bundle
->>>>>>> 222c0184
 
   file-licenses:
     name: file-licenses
