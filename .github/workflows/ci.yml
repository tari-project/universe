--- conflicted
+++ resolved
@@ -241,10 +241,6 @@
       - name: cargo tauri build
         working-directory: ./src-tauri
         run: |
-<<<<<<< HEAD
           cargo install tauri-cli --version "^2"
-=======
-          cargo install tauri-cli --version "1.6.4"
->>>>>>> f4fbe49f
           cargo tauri --version
           cargo tauri build --ci --bundles deb