name: Release

on:
  push:
    paths-ignore:
      - '**/*.md'
    branches:
      - 'release'
      - 'beta'
      - 'build-*'
  schedule:
    - cron: '05 00 * * *'
  workflow_dispatch:

concurrency:
  # https://docs.github.com/en/actions/examples/using-concurrency-expressions-and-a-test-matrix
  group: '${{ github.workflow }} @ ${{ github.event.pull_request.head.label || github.head_ref || github.ref }}'
  cancel-in-progress: ${{ !startsWith(github.ref, 'refs/tags/v') || github.ref != 'refs/heads/main' || github.ref != 'refs/heads/release' }}
permissions: {}

env:
  TS_FEATURES: release-ci
  BETA_STRING: '(Beta)'

jobs:
  builds:
    name: Building ${{ matrix.platform }}${{ matrix.extra }}
    # best effort disabled by default
    continue-on-error: ${{ matrix.best_effort || false }}
    permissions:
      contents: write
    strategy:
      fail-fast: false
      matrix:
        include:
          # - platform: 'ubuntu-22.04'
          #   args: '--bundles deb,appimage,updater'
          #   extra: '-x64'
          # - platform: 'ubuntu-24.04-arm'
          #   args: '--bundles deb,appimage,updater'
          #   best_effort: true
          # - platform: 'ubuntu-22.04'
          #   args: '--bundles rpm'
          #   extra: '-x64-rpm'
          #   best_effort: true
          # - platform: 'ubuntu-24.04-arm'
          #   args: '--bundles rpm'
          #   extra: '-rpm'
          #   best_effort: true
          - platform: 'windows-latest'
            args: '--bundles msi,updater'
          # - platform: 'macos-latest'
          #   args: '--target universal-apple-darwin'
    runs-on: ${{ matrix.platform }}
    steps:
      - uses: actions/checkout@v4

      - name: BETA Builds - Install dependencies (windows) [yq]
        if: ${{ startsWith(runner.os,'Windows') }}
        run: |
          choco upgrade yq -y

      - name: BETA Builds - Install dependencies (linux) [yq]
        if: ${{ startsWith(runner.os,'Linux') }}
        shell: bash
        run: |
          sudo bash ./scripts/check-get-yq.sh

      - name: BETA Builds - Set environment variables
        if: ${{ ( github.event_name == 'schedule' ) || ( ! startsWith(github.ref, 'refs/heads/release') ) }}
        env:
          OS_BETA_STRING: ${{ runner.os == 'Linux' && '-(Beta)' || ' (Beta)' }}
          AIRDROP_BASE_URL: ${{ secrets.BETA_AIRDROP_BASE_URL }}
          AIRDROP_API_BASE_URL: ${{ secrets.BETA_AIRDROP_API_BASE_URL }}
          TELEMETRY_API_URL: ${{ secrets.BETA_TELEMETRY_API_URL }}
          AIRDROP_WEBSOCKET_CRYPTO_KEY: ${{ secrets.DEV_AIRDROP_WEBSOCKET_CRYPTO_KEY }}
          # Used for linux formatting
          OS_BINARY_NAME: ${{ runner.os == 'Linux' && 'tari_universe' || 'Tari Universe' }}
          OS_BETA_DATE_SUFFIX: ${{ runner.os == 'Linux' && '-' || ' - ' }}
        shell: bash
        run: |
          #set -xueo pipefail
          echo "TARI_NETWORK=esme" >> $GITHUB_ENV
          echo "TARI_TARGET_NETWORK=testnet" >> $GITHUB_ENV
          echo "AIRDROP_BASE_URL=${{ env.AIRDROP_BASE_URL }}" >> $GITHUB_ENV
          echo "AIRDROP_API_BASE_URL=${{ env.AIRDROP_API_BASE_URL }}" >> $GITHUB_ENV
          echo "TELEMETRY_API_URL=${{ env.TELEMETRY_API_URL }}" >> $GITHUB_ENV
          echo "AIRDROP_WEBSOCKET_CRYPTO_KEY=${{ env.AIRDROP_WEBSOCKET_CRYPTO_KEY }}" >> $GITHUB_ENV
          echo "TS_FEATURES=release-ci-beta, airdrop-env, telemetry-env" >> $GITHUB_ENV
          # numeric-only and cannot be greater than 65535 for msi target
          export BETA_DATE=$(date +%m%d)
          echo "BETA_DATE=${BETA_DATE}" >> $GITHUB_ENV
          cd "${GITHUB_WORKSPACE}/src-tauri"
          echo "releaseName=Tari Universe ${{ env.BETA_STRING }} v__VERSION__-${BETA_DATE}" >> $GITHUB_ENV
          # Don't mess with the double quotes and inner escaped quotes
          yq eval ".productName = \"${{ env.OS_BINARY_NAME }}${{ env.OS_BETA_STRING }}${{ env.OS_BETA_DATE_SUFFIX }}${BETA_DATE}\"" --output-format=json -i tauri.conf.json
          yq eval ".mainBinaryName = \"${{ env.OS_BINARY_NAME }}${{ env.OS_BETA_STRING }}${{ env.OS_BETA_DATE_SUFFIX }}${BETA_DATE}\"" --output-format=json -i tauri.conf.json
          yq eval ".app.windows[0].title = \"Tari Universe ${{ env.BETA_STRING }} - ${BETA_DATE} | Testnet\"" --output-format=json -i tauri.conf.json
          yq eval ".build.beforeBuildCommand = \"npm run build -- --mode development\"" --output-format=json -i tauri.conf.json
          yq eval ".identifier = \"com.tari.universe.beta\"" --output-format=json -i tauri.conf.json
          yq eval ".plugins.updater.endpoints = [\"https://raw.githubusercontent.com/tari-project/universe/main/.updater/beta-latest.json\"]" \
            --output-format=json -i tauri.conf.json
          cat tauri.conf.json
          sed -i.bak -e "s/\"icons\//\"beta-icons\//g" tauri.conf.json

      - name: RELEASE Builds - Set environment variables
        if: ${{ startsWith(github.ref, 'refs/heads/release') }}
        env:
          AIRDROP_WEBSOCKET_CRYPTO_KEY: ${{ secrets.PROD_AIRDROP_WEBSOCKET_CRYPTO_KEY }}
          # Used for linux formatting
          OS_BINARY_NAME: ${{ runner.os == 'Linux' && 'tari_universe' || 'Tari Universe' }}
        shell: bash
        run: |
          #set -xueo pipefail
          # Setup tauri action envs
          echo "tagName=v__VERSION__" >> $GITHUB_ENV
          echo "releaseName=Tari Universe v__VERSION__" >> $GITHUB_ENV
          #echo "releaseId=" >> $GITHUB_ENV
          echo "TARI_NETWORK=nextnet" >> $GITHUB_ENV
          echo "TARI_TARGET_NETWORK=nextnet" >> $GITHUB_ENV
          echo "AIRDROP_WEBSOCKET_CRYPTO_KEY=${{ env.AIRDROP_WEBSOCKET_CRYPTO_KEY }}" >> $GITHUB_ENV
          cd "${GITHUB_WORKSPACE}/src-tauri"
          TU_VERSION=$(jq -r .version tauri.conf.json)
          # Don't mess with the double quotes and inner escaped quotes
          yq eval ".productName = \"${{ env.OS_BINARY_NAME }}\"" --output-format=json -i tauri.conf.json
          yq eval ".mainBinaryName = \"${{ env.OS_BINARY_NAME }}\"" --output-format=json -i tauri.conf.json
          yq eval ".app.windows[0].title = \"Tari Universe v${TU_VERSION} | Testnet\"" --output-format=json -i tauri.conf.json
          yq eval ".identifier = \"com.tari.universe\"" --output-format=json -i tauri.conf.json
          yq eval ".plugins.updater.endpoints = [\"https://raw.githubusercontent.com/tari-project/universe/main/.updater/latest.json\", \"https://cdn-universe.tari.com/tari-project/universe/updater/latest.json\"]" \
            --output-format=json -i tauri.conf.json

      - uses: actions/setup-node@v4
        with:
          node-version: lts/*
          cache: 'npm'

      - name: Rust Setup
        uses: dtolnay/rust-toolchain@stable
        with:
          targets: ${{ matrix.platform == 'macos-latest' && 'aarch64-apple-darwin,x86_64-apple-darwin' || '' }}

      - name: Cache Cargo files and outputs
        if: ${{ ( ! startsWith(github.ref, 'refs/heads/release') ) && ( ! startsWith(github.ref, 'refs/tags/v') ) }}
        uses: swatinem/rust-cache@v2
        with:
          workspaces: './src-tauri -> target'

      - name: Install Dependencies - Linux
        if: startsWith(runner.os,'Linux')
        run: |
          sudo apt-get update
          sudo apt-get install --no-install-recommends --assume-yes \
            libwebkit2gtk-4.1-dev \
            libappindicator3-dev \
            librsvg2-dev \
            patchelf \
            libprotobuf-dev \
            protobuf-compiler

      - name: Install Dependencies - Linux/OpenCL
        if: startsWith(runner.os,'Linux')
        run: |
          sudo apt-get install --no-install-recommends --assume-yes \
            opencl-headers \
            ocl-icd-opencl-dev

      - name: Install Dependencies - macOS
        if: startsWith(runner.os,'macOS')
        run: |
          # openssl, cmake and autoconf already installed
          brew install zip coreutils automake protobuf libtool
          # force install rust OSX multi-arch components
          cd src-tauri
          rustup target add x86_64-apple-darwin
          rustup target add aarch64-apple-darwin
          rustup toolchain install stable-x86_64-apple-darwin --force-non-host
          rustup toolchain install stable-aarch64-apple-darwin --force-non-host

      - name: Install Dependencies - Windows
        if: startsWith(runner.os,'Windows')
        run: |
          vcpkg.exe install sqlite3:x64-windows zlib:x64-windows
          choco upgrade protoc -y

      - name: Add msbuild to PATH (windows)
        uses: microsoft/setup-msbuild@v2
        if: startsWith(runner.os,'Windows')

      - name: Install WiX (windows)
        run: dotnet tool install --global wix --version 5.0.2
        if: startsWith(runner.os,'Windows')

      - name: Add WiX Extensions ( 1 / 2 ) ( Windows )
        if: startsWith(runner.os,'Windows')
        run: wix extension add WixToolset.Util.wixext/5.0.2

      - name: Add WiX Extensions ( 2 / 2 ) ( Windows )
        if: startsWith(runner.os,'Windows')
        run: wix extension add WixToolset.BootstrapperApplications.wixext/5.0.2

      - name: Install Dependencies - Windows/OpenCL
        if: startsWith(runner.os,'Windows')
        run: |
          vcpkg.exe --triplet=x64-windows install opencl

      - name: Set environment variables - Windows
        if: startsWith(runner.os,'Windows')
        shell: bash
        run: |
          echo "SQLITE3_LIB_DIR=C:\vcpkg\installed\x64-windows\lib" >> $GITHUB_ENV
          echo "LIB=C:\vcpkg\installed\x64-windows\lib" >> $GITHUB_ENV

      - name: Azure Code-signing Setup - Windows Only
        if: ${{ ( startsWith(runner.os,'Windows') ) && ( env.AZURE_TENANT_ID != '' ) }}
        shell: bash
        env:
          AZURE_TENANT_ID: ${{ secrets.AZURE_TENANT_ID }}
          WINDOWS_SIGN_COMMAND: trusted-signing-cli -e https://eus.codesigning.azure.net/ -a Tari -d 'TariUniverse' -c Tarilabs %1
        run: |
          cd "${GITHUB_WORKSPACE}/src-tauri"
          echo '{}' > ./tauri.windows.conf.json
          yq eval ".bundle.windows.signCommand = env(WINDOWS_SIGN_COMMAND)" --output-format=json -i ./tauri.windows.conf.json
          cat ./tauri.windows.conf.json
          cargo install trusted-signing-cli@0.5.0 --locked

      - name: Install Dependencies - Node
        run: |
          npm --version
          npm install

      - name: Build Tauri Apps
        id: build
        uses: tauri-apps/tauri-action@dev
        env:
          GITHUB_TOKEN: ${{ secrets.GITHUB_TOKEN }}
          ENABLE_CODE_SIGNING: ${{ secrets.APPLE_CERTIFICATE || secrets.AZURE_TENANT_ID }}
          APPLE_CERTIFICATE: ${{ secrets.APPLE_CERTIFICATE }}
          APPLE_CERTIFICATE_PASSWORD: ${{ secrets.APPLE_CERTIFICATE_PASSWORD }}
          APPLE_SIGNING_IDENTITY: ${{ secrets.APPLE_SIGNING_IDENTITY }}
          APPLE_ID: ${{ secrets.APPLE_ID }}
          APPLE_PASSWORD: ${{ secrets.APPLE_PASSWORD }}
          APPLE_TEAM_ID: ${{ secrets.APPLE_TEAM_ID }}
          AZURE_TENANT_ID: ${{ startsWith(runner.os,'Windows') && secrets.AZURE_TENANT_ID }}
          AZURE_CLIENT_ID: ${{ startsWith(runner.os,'Windows') && secrets.AZURE_CLIENT_ID }}
          AZURE_CLIENT_SECRET: ${{ startsWith(runner.os,'Windows') && secrets.AZURE_CLIENT_SECRET }}
          TAURI_SIGNING_PRIVATE_KEY_PASSWORD: ${{ secrets.TAURI_KEY_PASSWORD }}
          TAURI_SIGNING_PRIVATE_KEY: ${{ secrets.TAURI_PRIVATE_KEY }}
          SENTRY_AUTH_TOKEN: ${{ secrets.SENTRY_AUTH_TOKEN }}
          NODE_OPTIONS: '--max_old_space_size=4096'
        with:
          tagName: ${{ env.tagName }}
          releaseName: ${{ env.releaseName }}
          releaseBody: 'Tari Universe - See the assets to download this version and install'
          releaseDraft: true
          prerelease: true
          includeDebug: false
          includeRelease: true
          args: ${{ matrix.args }} --features "${{ env.TS_FEATURES }}"

      - name: Build WiX on Windows
        if: ${{ startsWith(runner.os,'Windows') }}
        env:
          TARI_UNIVERSE_APP_VERSION: ${{ steps.build.outputs.appVersion }}
          WIX_LOGLEVEL: Verbose
        shell: bash
        run: |
          if [[ "$GITHUB_REF" == refs/heads/release* ]]; then
            # release
            TARI_UNIVERSE_INSTALLER_NAME="Tari Universe_${{ env.TARI_UNIVERSE_APP_VERSION }}_x64_en-US.msi"
            TARI_UNIVERSE_BUNDLER_NAME="Tari Universe_${{ env.TARI_UNIVERSE_APP_VERSION }}_x64_en-US.exe"
          else
            # Beta / Other
            TARI_UNIVERSE_INSTALLER_NAME="Tari Universe ${{ env.BETA_STRING }} - ${{ env.BETA_DATE }}_${{ env.TARI_UNIVERSE_APP_VERSION }}_x64_en-US.msi"
            TARI_UNIVERSE_BUNDLER_NAME="Tari Universe ${{ env.BETA_STRING }} - ${{ env.BETA_DATE }}_${{ env.TARI_UNIVERSE_APP_VERSION }}_x64_en-US.exe"
          fi
          echo "TARI_UNIVERSE_INSTALLER_NAME is ${TARI_UNIVERSE_INSTALLER_NAME}"
          echo "TARI_UNIVERSE_INSTALLER_NAME=${TARI_UNIVERSE_INSTALLER_NAME}" >> $GITHUB_ENV
          echo "TARI_UNIVERSE_BUNDLER_NAME is ${TARI_UNIVERSE_BUNDLER_NAME}"
          echo "TARI_UNIVERSE_BUNDLER_NAME=${TARI_UNIVERSE_BUNDLER_NAME}" >> $GITHUB_ENV
<<<<<<< HEAD
          printenv
=======
>>>>>>> a115c8f3
          wix extension list
          wix build tari-win-bundler/Bundle.wxs \
            -ext WixToolset.Util.wixext \
            -ext WixToolset.BootstrapperApplications.wixext \
            -includepath tari-win-bundler \
            -includepath tari-win-bundler/resources \
            -includepath tari-win-bundler/executables \
            -includepath wix \
            -includepath src-tauri/target/release/bundle/msi
          ls -la src-tauri/target/release/bundle/msi
          ls -la tari-win-bundler

      - name: Add installer to release
        if: ${{ startsWith(runner.os,'Windows') && startsWith(github.ref, 'refs/heads/release') }}
        uses: softprops/action-gh-release@v2
        env:
          GITHUB_TOKEN: ${{ secrets.GITHUB_TOKEN }}
        with:
          tag_name: ${{ steps.build.outputs.tag }}
          files: |
<<<<<<< HEAD
            ./tari-win-bundler/${{ env.TAURI_UNIVERSE_INSTALLER_NAME }}
=======
>>>>>>> a115c8f3
            ./tari-win-bundler/${{ env.TARI_UNIVERSE_BUNDLER_NAME }}

      - name: BETA Builds - upload wix installer
        if: ${{ startsWith(runner.os,'Windows') && ( ! startsWith(github.ref, 'refs/heads/release') ) }}
        uses: actions/upload-artifact@v4
        with:
          name: tari-universe-beta_${{ steps.build.outputs.appVersion }}_x64_en-US
          path: ./tari-win-bundler/${{ env.TARI_UNIVERSE_BUNDLER_NAME }}

      - name: Locate artifacts path
        if: ${{ ( github.event_name == 'schedule' ) || ( ! startsWith(github.ref, 'refs/heads/release') ) }}
        continue-on-error: true
        env:
          artifactPaths: ${{ steps.build.outputs.artifactPaths }}
        shell: bash
        run: |
          echo -e "Artifact paths: \n${{ join(fromJSON( env.artifactPaths ), '\n') }}"

      - name: BETA Builds - Upload assets
        if: ${{ ( github.event_name == 'schedule' ) || ( ! startsWith(github.ref, 'refs/heads/release') ) }}
        uses: actions/upload-artifact@v4
        with:
          name: tari-universe-beta_${{ steps.build.outputs.appVersion }}_${{ matrix.platform }}${{ matrix.extra }}
          path: "${{ join(fromJSON(steps.build.outputs.artifactPaths), '\n') }}"

      - name: Windows debug symbols - Upload asset
        if: startsWith(runner.os,'Windows')
        uses: actions/upload-artifact@v4
        with:
          name: tari_universe.pdb
          path: '${{ github.workspace }}/src-tauri/target/release/tari_universe.pdb'

      - name: Windows debug symbols - Upload to Sentry
        if: startsWith(runner.os,'Windows')
        env:
          SENTRY_AUTH_TOKEN: ${{ secrets.SENTRY_SYMBOLS_AUTH_TOKEN }}
        continue-on-error: true
        shell: bash
        run: |
          npm install @sentry/cli@2.42.2
          sentry-cli debug-files check ${{ github.workspace }}/src-tauri/target/release/tari_universe.pdb
          sentry-cli debug-files upload --org tari-labs --project tari-universe ${{ github.workspace }}/src-tauri/target/release/tari_universe.pdb<|MERGE_RESOLUTION|>--- conflicted
+++ resolved
@@ -277,10 +277,7 @@
           echo "TARI_UNIVERSE_INSTALLER_NAME=${TARI_UNIVERSE_INSTALLER_NAME}" >> $GITHUB_ENV
           echo "TARI_UNIVERSE_BUNDLER_NAME is ${TARI_UNIVERSE_BUNDLER_NAME}"
           echo "TARI_UNIVERSE_BUNDLER_NAME=${TARI_UNIVERSE_BUNDLER_NAME}" >> $GITHUB_ENV
-<<<<<<< HEAD
           printenv
-=======
->>>>>>> a115c8f3
           wix extension list
           wix build tari-win-bundler/Bundle.wxs \
             -ext WixToolset.Util.wixext \
@@ -301,10 +298,7 @@
         with:
           tag_name: ${{ steps.build.outputs.tag }}
           files: |
-<<<<<<< HEAD
             ./tari-win-bundler/${{ env.TAURI_UNIVERSE_INSTALLER_NAME }}
-=======
->>>>>>> a115c8f3
             ./tari-win-bundler/${{ env.TARI_UNIVERSE_BUNDLER_NAME }}
 
       - name: BETA Builds - upload wix installer
