--- conflicted
+++ resolved
@@ -297,10 +297,7 @@
         uses: actions/upload-artifact@v4
         with:
           name: tari_universe.pdb
-<<<<<<< HEAD
           path: '${{ github.workspace }}/src-tauri/target/release/tari_universe.pdb'
-=======
-          path: "${{ github.workspace }}/src-tauri/target/release/tari_universe.pdb"
 
       - name: Windows debug symbols - Upload to Sentry
         if: startsWith(runner.os,'Windows')
@@ -311,5 +308,4 @@
         run: |
           npm install @sentry/cli@2.42.2
           sentry-cli debug-files check ${{ github.workspace }}/src-tauri/target/release/tari_universe.pdb
-          sentry-cli debug-files upload --org tari-labs --project tari-universe ${{ github.workspace }}/src-tauri/target/release/tari_universe.pdb
->>>>>>> fd635ec1
+          sentry-cli debug-files upload --org tari-labs --project tari-universe ${{ github.workspace }}/src-tauri/target/release/tari_universe.pdb