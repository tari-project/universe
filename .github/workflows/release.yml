--- conflicted
+++ resolved
@@ -34,26 +34,6 @@
       fail-fast: false
       matrix:
         include:
-<<<<<<< HEAD
-          # - platform: 'ubuntu-22.04'
-          #   args: '--bundles deb,appimage,updater'
-          #   extra: '-x64'
-          # - platform: 'ubuntu-24.04-arm'
-          #   args: '--bundles deb,appimage,updater'
-          #   best_effort: true
-          # - platform: 'ubuntu-22.04'
-          #   args: '--bundles rpm'
-          #   extra: '-x64-rpm'
-          #   best_effort: true
-          # - platform: 'ubuntu-24.04-arm'
-          #   args: '--bundles rpm'
-          #   extra: '-rpm'
-          #   best_effort: true
-          - platform: 'windows-latest'
-            args: '--bundles msi,updater'
-          # - platform: 'macos-latest'
-          #   args: '--target universal-apple-darwin'
-=======
           - platform: 'ubuntu-22.04'
             args: '--bundles deb,appimage'
             extra: '-x64'
@@ -72,7 +52,6 @@
             args: '--bundles msi'
           - platform: 'macos-latest'
             args: '--target universal-apple-darwin'
->>>>>>> 9c0a6f37
     runs-on: ${{ matrix.platform }}
     steps:
       - name: Dump env
@@ -363,11 +342,7 @@
           wix burn reattach "./tari-win-bundler/${TARI_UNIVERSE_BUNDLER_NAME}_unsigned.exe" -engine ./tari-win-bundler/burnengine.exe -o "./tari-win-bundler/${TARI_UNIVERSE_BUNDLER_NAME}.exe"
           trusted-signing-cli -e https://eus.codesigning.azure.net/ -a Tari -d TariUniverse -c Tarilabs "./tari-win-bundler/${TARI_UNIVERSE_BUNDLER_NAME}.exe"
 
-<<<<<<< HEAD
-      - name: Verify Windows signing for installer
-=======
       - name: Verify signing for Bundled Windows installer
->>>>>>> 9c0a6f37
         if: ${{ ( startsWith(runner.os,'Windows') ) && ( env.AZURE_TENANT_ID != '' ) }}
         continue-on-error: true
         env:
@@ -416,11 +391,7 @@
             exit 1
           }
 
-<<<<<<< HEAD
-      - name: Add Windows bundled wix installer to release
-=======
       - name: Add bundled Windows installer to release
->>>>>>> 9c0a6f37
         if: ${{ startsWith(runner.os,'Windows') && startsWith(github.ref, 'refs/heads/release') }}
         env:
           GITHUB_TOKEN: ${{ secrets.GITHUB_TOKEN }}
@@ -428,15 +399,6 @@
         run: |
           gh release view "v${{ steps.build.outputs.appVersion }}"
           cd tari-win-bundler
-<<<<<<< HEAD
-          ls -la "${{ env.TARI_UNIVERSE_BUNDLER_NAME }}_unsigned.exe"
-          gh release view "v${{ steps.build.outputs.appVersion }}"
-          gh release upload "v${{ steps.build.outputs.appVersion }}" \
-            "${{ env.TARI_UNIVERSE_BUNDLER_NAME }}_unsigned.exe"
-          gh release view "v${{ steps.build.outputs.appVersion }}"
-
-      - name: BETA Builds - upload wix installer
-=======
           ls -la "${{ env.TARI_UNIVERSE_BUNDLER_NAME }}.exe"
           gh release view "v${{ steps.build.outputs.appVersion }}"
           gh release upload "v${{ steps.build.outputs.appVersion }}" \
@@ -444,7 +406,6 @@
           gh release view "v${{ steps.build.outputs.appVersion }}"
 
       - name: BETA Builds bundled Windows installer upload
->>>>>>> 9c0a6f37
         if: ${{ startsWith(runner.os,'Windows') && ( ! startsWith(github.ref, 'refs/heads/release') ) }}
         uses: actions/upload-artifact@v4
         with:
