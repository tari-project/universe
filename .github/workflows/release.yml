---
name: Release

on:
  push:
    paths-ignore:
      - '**/*.md'
    branches:
      - 'release'
      - 'beta'
      - 'build-*'
  schedule:
    - cron: '05 00 * * *'
  workflow_dispatch:

concurrency:
  # https://docs.github.com/en/actions/examples/using-concurrency-expressions-and-a-test-matrix
  group: '${{ github.workflow }} @ ${{ github.event.pull_request.head.label || github.head_ref || github.ref }}'
  cancel-in-progress: ${{ !startsWith(github.ref, 'refs/tags/v') || github.ref != 'refs/heads/main' || github.ref != 'refs/heads/release' }}
permissions: {}

env:
  TS_FEATURES: release-ci

jobs:
  builds:
    name: Building ${{ matrix.platform }}${{ matrix.extra }}
    # best effort disabled by default
    continue-on-error: ${{ matrix.best_effort || false }}
    permissions:
      contents: write
    strategy:
      fail-fast: false
      matrix:
        include:
          - platform: 'ubuntu-22.04'
            args: '--bundles deb,appimage,updater'
            extra: '-x64'
          - platform: 'ubuntu-24.04-arm'
            args: '--bundles deb,appimage,updater'
            best_effort: true
          - platform: 'ubuntu-22.04'
            args: '--bundles rpm'
            extra: '-x64-rpm'
            best_effort: true
          - platform: 'ubuntu-24.04-arm'
            args: '--bundles rpm'
            extra: '-rpm'
            best_effort: true
          - platform: 'windows-latest'
            args: '--bundles msi,updater'
          - platform: 'macos-latest'
            args: '--target universal-apple-darwin'
    runs-on: ${{ matrix.platform }}
    steps:
      - uses: actions/checkout@v4

      - name: BETA Builds - Install dependencies (windows) [yq]
        if: ${{ startsWith(runner.os,'Windows') }}
        run: |
          choco upgrade yq -y

      - name: BETA Builds - Install dependencies (linux) [yq]
        if: ${{ startsWith(runner.os,'Linux') }}
        shell: bash
        run: |
          sudo bash ./scripts/check-get-yq.sh

      - name: BETA Builds - Set environment variables
        if: ${{ ( github.event_name == 'schedule' ) || ( ! startsWith(github.ref, 'refs/heads/release') ) }}
        env:
          BETA_STRING: '(Beta)'
          AIRDROP_BASE_URL: ${{ secrets.BETA_AIRDROP_BASE_URL }}
          AIRDROP_API_BASE_URL: ${{ secrets.BETA_AIRDROP_API_BASE_URL }}
          TELEMETRY_API_URL: ${{ secrets.BETA_TELEMETRY_API_URL }}
          AIRDROP_WEBSOCKET_CRYPTO_KEY: ${{ secrets.DEV_AIRDROP_WEBSOCKET_CRYPTO_KEY }}
        shell: bash
        run: |
          #set -xueo pipefail
          echo "TARI_NETWORK=esme" >> $GITHUB_ENV
          echo "TARI_TARGET_NETWORK=testnet" >> $GITHUB_ENV
          echo "AIRDROP_BASE_URL=${{ env.AIRDROP_BASE_URL }}" >> $GITHUB_ENV
          echo "AIRDROP_API_BASE_URL=${{ env.AIRDROP_API_BASE_URL }}" >> $GITHUB_ENV
          echo "TELEMETRY_API_URL=${{ env.TELEMETRY_API_URL }}" >> $GITHUB_ENV
          echo "AIRDROP_WEBSOCKET_CRYPTO_KEY=${{ env.AIRDROP_WEBSOCKET_CRYPTO_KEY }}" >> $GITHUB_ENV
          echo "TS_FEATURES=release-ci-beta, airdrop-env, telemetry-env" >> $GITHUB_ENV
          # numeric-only and cannot be greater than 65535 for msi target
          export BETA_DATE=$(date +%m%d)
          cd "${GITHUB_WORKSPACE}/src-tauri"
          echo "releaseName=Tari Universe ${{ env.BETA_STRING }} v__VERSION__-${BETA_DATE}" >> $GITHUB_ENV
          # Don't mess with the double quotes and inner escaped quotes
<<<<<<< HEAD
          yq eval ".productName = \"Tari Universe ${{ env.BETA_STRING }} - ${BETA_DATE} \"" -i tauri.conf.json
          yq eval ".mainBinaryName = \"Tari Universe ${{ env.BETA_STRING }} - ${BETA_DATE} \"" -i tauri.conf.json
          yq eval ".app.windows[0].title = \"Tari Universe ${{ env.BETA_STRING }} - ${BETA_DATE} | Testnet\"" -i tauri.conf.json
          yq eval ".build.beforeBuildCommand = \"npm run build -- --mode development\"" -i tauri.conf.json
          yq eval ".identifier = \"com.tari.universe.beta\"" -i tauri.conf.json
=======
          yq eval ".productName = \"Tari Universe ${{ env.BETA_STRING }} - ${BETA_DATE} \"" --output-format=json -i tauri.conf.json
          yq eval ".mainBinaryName = \"Tari Universe ${{ env.BETA_STRING }} - ${BETA_DATE} \"" --output-format=json -i tauri.conf.json
          yq eval ".app.windows[0].title = \"Tari Universe ${{ env.BETA_STRING }} - ${BETA_DATE} | Testnet\"" --output-format=json -i tauri.conf.json
          yq eval ".identifier = \"com.tari.universe.beta\"" --output-format=json -i tauri.conf.json
>>>>>>> 8ca10796
          yq eval ".plugins.updater.endpoints = [\"https://raw.githubusercontent.com/tari-project/universe/main/.updater/beta-latest.json\"]" \
            --output-format=json -i tauri.conf.json
          cat tauri.conf.json
          sed -i.bak -e "s/\"icons\//\"beta-icons\//g" tauri.conf.json

      - name: RELEASE Builds - Set environment variables
        if: ${{ startsWith(github.ref, 'refs/heads/release') }}
        env:
          AIRDROP_WEBSOCKET_CRYPTO_KEY: ${{ secrets.PROD_AIRDROP_WEBSOCKET_CRYPTO_KEY }}
        shell: bash
        run: |
          #set -xueo pipefail
          # Setup tauri action envs
          echo "tagName=v__VERSION__" >> $GITHUB_ENV
          echo "releaseName=Tari Universe v__VERSION__" >> $GITHUB_ENV
          #echo "releaseId=" >> $GITHUB_ENV
          echo "TARI_NETWORK=nextnet" >> $GITHUB_ENV
          echo "TARI_TARGET_NETWORK=nextnet" >> $GITHUB_ENV
          echo "AIRDROP_WEBSOCKET_CRYPTO_KEY=${{ env.AIRDROP_WEBSOCKET_CRYPTO_KEY }}" >> $GITHUB_ENV
          cd "${GITHUB_WORKSPACE}/src-tauri"
          TU_VERSION=$(jq -r .version tauri.conf.json)
          # Don't mess with the double quotes and inner escaped quotes
          yq eval ".productName = \"Tari Universe\"" --output-format=json -i tauri.conf.json
          yq eval ".mainBinaryName = \"Tari Universe\"" --output-format=json -i tauri.conf.json
          yq eval ".app.windows[0].title = \"Tari Universe v${TU_VERSION} | Testnet\"" --output-format=json -i tauri.conf.json
          yq eval ".identifier = \"com.tari.universe\"" --output-format=json -i tauri.conf.json
          yq eval ".plugins.updater.endpoints = [\"https://raw.githubusercontent.com/tari-project/universe/main/.updater/latest.json\", \"https://cdn-universe.tari.com/tari-project/universe/updater/latest.json\"]" \
            --output-format=json -i tauri.conf.json

      - uses: actions/setup-node@v4
        with:
          node-version: lts/*
          cache: 'npm'

      - name: Rust Setup
        uses: dtolnay/rust-toolchain@stable
        with:
          targets: ${{ matrix.platform == 'macos-latest' && 'aarch64-apple-darwin,x86_64-apple-darwin' || '' }}

      - name: Cache Cargo files and outputs
        if: ${{ ( ! startsWith(github.ref, 'refs/heads/release') ) && ( ! startsWith(github.ref, 'refs/tags/v') ) }}
        uses: swatinem/rust-cache@v2
        with:
          workspaces: './src-tauri -> target'

      - name: Install Dependencies - Linux
        if: startsWith(runner.os,'Linux')
        run: |
          sudo apt-get update
          sudo apt-get install --no-install-recommends --assume-yes \
            libwebkit2gtk-4.1-dev \
            libappindicator3-dev \
            librsvg2-dev \
            patchelf \
            libprotobuf-dev \
            protobuf-compiler

      - name: Install Dependencies - Linux/OpenCL
        if: startsWith(runner.os,'Linux')
        run: |
          sudo apt-get install --no-install-recommends --assume-yes \
            opencl-headers \
            ocl-icd-opencl-dev

      - name: Install Dependencies - macOS
        if: startsWith(runner.os,'macOS')
        run: |
          # openssl, cmake and autoconf already installed
          brew install zip coreutils automake protobuf libtool
          # force install rust OSX multi-arch components
          cd src-tauri
          rustup target add x86_64-apple-darwin
          rustup target add aarch64-apple-darwin
          rustup toolchain install stable-x86_64-apple-darwin --force-non-host
          rustup toolchain install stable-aarch64-apple-darwin --force-non-host

      - name: Install Dependencies - Windows
        if: startsWith(runner.os,'Windows')
        run: |
          vcpkg.exe install sqlite3:x64-windows zlib:x64-windows
          choco upgrade protoc -y

      - name: Install Dependencies - Windows/OpenCL
        if: startsWith(runner.os,'Windows')
        run: |
          vcpkg.exe --triplet=x64-windows install opencl

      - name: Set environment variables - Windows
        if: startsWith(runner.os,'Windows')
        shell: bash
        run: |
          echo "SQLITE3_LIB_DIR=C:\vcpkg\installed\x64-windows\lib" >> $GITHUB_ENV
          echo "LIB=C:\vcpkg\installed\x64-windows\lib" >> $GITHUB_ENV

      - name: Azure Code-signing Setup - Windows Only
        if: ${{ ( startsWith(runner.os,'Windows') ) && ( env.AZURE_TENANT_ID != '' ) }}
        shell: bash
        env:
          AZURE_TENANT_ID: ${{ secrets.AZURE_TENANT_ID }}
          WINDOWS_SIGN_COMMAND: trusted-signing-cli -e https://eus.codesigning.azure.net/ -a Tari -c Tarilabs %1
        run: |
          cd "${GITHUB_WORKSPACE}/src-tauri"
          echo "{}" | \
            jq '.bundle .windows += {"signCommand": "${{ env.WINDOWS_SIGN_COMMAND }}"}' > \
              ./tauri.windows.conf.json
          cat ./tauri.windows.conf.json
          cargo install trusted-signing-cli@0.3.0 --locked

      - name: Install Dependencies - Node
        run: |
          npm --version
          npm install

      - name: Build Tauri Apps
        id: build
        uses: tauri-apps/tauri-action@dev
        env:
          GITHUB_TOKEN: ${{ secrets.GITHUB_TOKEN }}
          ENABLE_CODE_SIGNING: ${{ secrets.APPLE_CERTIFICATE || secrets.AZURE_TENANT_ID }}
          APPLE_CERTIFICATE: ${{ secrets.APPLE_CERTIFICATE }}
          APPLE_CERTIFICATE_PASSWORD: ${{ secrets.APPLE_CERTIFICATE_PASSWORD }}
          APPLE_SIGNING_IDENTITY: ${{ secrets.APPLE_SIGNING_IDENTITY }}
          APPLE_ID: ${{ secrets.APPLE_ID }}
          APPLE_PASSWORD: ${{ secrets.APPLE_PASSWORD }}
          APPLE_TEAM_ID: ${{ secrets.APPLE_TEAM_ID }}
          AZURE_TENANT_ID: ${{ startsWith(runner.os,'Windows') && secrets.AZURE_TENANT_ID }}
          AZURE_CLIENT_ID: ${{ startsWith(runner.os,'Windows') && secrets.AZURE_CLIENT_ID }}
          AZURE_CLIENT_SECRET: ${{ startsWith(runner.os,'Windows') && secrets.AZURE_CLIENT_SECRET }}
          TAURI_SIGNING_PRIVATE_KEY_PASSWORD: ${{ secrets.TAURI_KEY_PASSWORD }}
          TAURI_SIGNING_PRIVATE_KEY: ${{ secrets.TAURI_PRIVATE_KEY }}
          SENTRY_AUTH_TOKEN: ${{ secrets.SENTRY_AUTH_TOKEN }}
          NODE_OPTIONS: '--max_old_space_size=4096'
        with:
          tagName: ${{ env.tagName }}
          releaseName: ${{ env.releaseName }}
          releaseBody: 'Tari Universe - See the assets to download this version and install'
          releaseDraft: true
          prerelease: true
          includeDebug: false
          includeRelease: true
          args: ${{ matrix.args }} --features "${{ env.TS_FEATURES }}"

      - name: Locate artifacts path
        if: ${{ ( github.event_name == 'schedule' ) || ( ! startsWith(github.ref, 'refs/heads/release') ) }}
        continue-on-error: true
        env:
          artifactPaths: ${{ steps.build.outputs.artifactPaths }}
        shell: bash
        run: |
          echo -e "Artifact paths: \n${{ join(fromJSON( env.artifactPaths ), '\n') }}"

      - name: BETA Builds - Upload assets
        if: ${{ ( github.event_name == 'schedule' ) || ( ! startsWith(github.ref, 'refs/heads/release') ) }}
        uses: actions/upload-artifact@v4
        with:
          name: tari-universe-beta_${{ steps.build.outputs.appVersion }}_${{ matrix.platform }}${{ matrix.extra }}
          path: "${{ join(fromJSON(steps.build.outputs.artifactPaths), '\n') }}"

      - name: Windows debug symbols - Upload asset
        if: startsWith(runner.os,'Windows')
        uses: actions/upload-artifact@v4
        with:
          name: tari_universe.pdb
          path: "${{ github.workspace }}/src-tauri/target/release/tari_universe.pdb"<|MERGE_RESOLUTION|>--- conflicted
+++ resolved
@@ -89,18 +89,11 @@
           cd "${GITHUB_WORKSPACE}/src-tauri"
           echo "releaseName=Tari Universe ${{ env.BETA_STRING }} v__VERSION__-${BETA_DATE}" >> $GITHUB_ENV
           # Don't mess with the double quotes and inner escaped quotes
-<<<<<<< HEAD
-          yq eval ".productName = \"Tari Universe ${{ env.BETA_STRING }} - ${BETA_DATE} \"" -i tauri.conf.json
-          yq eval ".mainBinaryName = \"Tari Universe ${{ env.BETA_STRING }} - ${BETA_DATE} \"" -i tauri.conf.json
-          yq eval ".app.windows[0].title = \"Tari Universe ${{ env.BETA_STRING }} - ${BETA_DATE} | Testnet\"" -i tauri.conf.json
-          yq eval ".build.beforeBuildCommand = \"npm run build -- --mode development\"" -i tauri.conf.json
-          yq eval ".identifier = \"com.tari.universe.beta\"" -i tauri.conf.json
-=======
           yq eval ".productName = \"Tari Universe ${{ env.BETA_STRING }} - ${BETA_DATE} \"" --output-format=json -i tauri.conf.json
           yq eval ".mainBinaryName = \"Tari Universe ${{ env.BETA_STRING }} - ${BETA_DATE} \"" --output-format=json -i tauri.conf.json
           yq eval ".app.windows[0].title = \"Tari Universe ${{ env.BETA_STRING }} - ${BETA_DATE} | Testnet\"" --output-format=json -i tauri.conf.json
+          yq eval ".build.beforeBuildCommand = \"npm run build -- --mode development\"" --output-format=json -i tauri.conf.json
           yq eval ".identifier = \"com.tari.universe.beta\"" --output-format=json -i tauri.conf.json
->>>>>>> 8ca10796
           yq eval ".plugins.updater.endpoints = [\"https://raw.githubusercontent.com/tari-project/universe/main/.updater/beta-latest.json\"]" \
             --output-format=json -i tauri.conf.json
           cat tauri.conf.json
