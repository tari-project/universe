--- conflicted
+++ resolved
@@ -177,12 +177,8 @@
       - name: Install dependencies (windows/OpenCL)
         if: startsWith(runner.os,'Windows')
         run: |
-<<<<<<< HEAD
           choco install opencl-intel-cpu-runtime
           # vcpkg.exe --triplet=x64-windows install opencl
-=======
-          vcpkg.exe --triplet=x64-windows install opencl
->>>>>>> e0e060b4
 
       - name: Set OpenCL Library Path (windows)
         if: startsWith(runner.os,'Windows')
