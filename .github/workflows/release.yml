---
name: Release

on:
  push:
    paths-ignore:
      - '**/*.md'
    branches:
      - 'release'
      - 'beta'
      - 'build-*'
  schedule:
    - cron: '05 00 * * *'
  workflow_dispatch:

concurrency:
  # https://docs.github.com/en/actions/examples/using-concurrency-expressions-and-a-test-matrix
  group: '${{ github.workflow }} @ ${{ github.event.pull_request.head.label || github.head_ref || github.ref }}'
  cancel-in-progress: ${{ !startsWith(github.ref, 'refs/tags/v') || github.ref != 'refs/heads/main' || github.ref != 'refs/heads/release' }}
permissions: {}

env:
  TS_FEATURES: release-ci

jobs:
  builds:
    name: Building ${{ matrix.platform }}
    permissions:
      contents: write
    strategy:
      fail-fast: false
      matrix:
        include:
          - platform: 'ubuntu-22.04'
            args: ''
          - platform: 'windows-latest'
            args: '--bundles msi,updater'
          - platform: 'macos-latest'
            args: '--target universal-apple-darwin'
    runs-on: ${{ matrix.platform }}
    steps:
      - uses: actions/checkout@v4

      - name: BETA Builds - Install dependencies (windows) [yq]
        if: ${{ startsWith(runner.os,'Windows') }}
        run: |
          choco upgrade yq -y

      - name: BETA Builds - Install dependencies (linux) [yq]
        if: ${{ startsWith(runner.os,'Linux') }}
        shell: bash
        run: |
          sudo bash ./scripts/check-get-yq.sh

      - name: BETA Builds - Set environment variables
        if: ${{ ( github.event_name == 'schedule' ) || ( ! startsWith(github.ref, 'refs/heads/release') ) }}
        env:
          BETA_STRING: '(Beta)'
          AIRDROP_BASE_URL: ${{ secrets.BETA_AIRDROP_BASE_URL }}
          AIRDROP_API_BASE_URL: ${{ secrets.BETA_AIRDROP_API_BASE_URL }}
          AIRDROP_TWITTER_AUTH_URL: ${{ secrets.BETA_AIRDROP_TWITTER_AUTH_URL }}
<<<<<<< HEAD
          TELEMETRY_API_URL: ${{ secrets.BETA_TELEMETRY_API_URL }}
=======
          AIRDROP_WEBSOCKET_CRYPTO_KEY: ${{ secrets.DEV_AIRDROP_WEBSOCKET_CRYPTO_KEY }}
>>>>>>> a02f8ec0
        shell: bash
        run: |
          #set -xueo pipefail
          echo "TARI_NETWORK=esme" >> $GITHUB_ENV
          echo "TARI_TARGET_NETWORK=testnet" >> $GITHUB_ENV
          echo "AIRDROP_BASE_URL=${{ env.AIRDROP_BASE_URL }}" >> $GITHUB_ENV
          echo "AIRDROP_API_BASE_URL=${{ env.AIRDROP_API_BASE_URL }}" >> $GITHUB_ENV
          echo "AIRDROP_TWITTER_AUTH_URL=${{ env.AIRDROP_TWITTER_AUTH_URL }}" >> $GITHUB_ENV
<<<<<<< HEAD
          echo "TELEMETRY_API_URL=${{ env.TELEMETRY_API_URL }}" >> $GITHUB_ENV
=======
          echo "AIRDROP_WEBSOCKET_CRYPTO_KEY=${{ env.AIRDROP_WEBSOCKET_CRYPTO_KEY }}" >> $GITHUB_ENV
>>>>>>> a02f8ec0
          echo "TS_FEATURES=release-ci-beta, airdrop-env" >> $GITHUB_ENV
          # numeric-only and cannot be greater than 65535 for msi target
          export BETA_DATE=$(date +%m%d)
          cd "${GITHUB_WORKSPACE}/src-tauri"
          echo "releaseName=Tari Universe ${{ env.BETA_STRING }} v__VERSION__-${BETA_DATE}" >> $GITHUB_ENV
          # Don't mess with the double quotes and inner escaped quotes
          yq eval ".productName = \"Tari Universe ${{ env.BETA_STRING }} - ${BETA_DATE} \"" -i tauri.conf.json
          yq eval ".mainBinaryName = \"Tari Universe ${{ env.BETA_STRING }} - ${BETA_DATE} \"" -i tauri.conf.json
          yq eval ".app.windows[0].title = \"Tari Universe ${{ env.BETA_STRING }} - ${BETA_DATE} | Testnet\"" -i tauri.conf.json
          yq eval ".app.windows[1].title = \"Tari Universe ${{ env.BETA_STRING }} - ${BETA_DATE} | Testnet\"" -i tauri.conf.json
          yq eval ".identifier = \"com.tari.universe.beta\"" -i tauri.conf.json
          yq eval ".plugins.updater.endpoints = [\"https://raw.githubusercontent.com/tari-project/universe/main/.updater/beta-latest.json\"]" \
            -i tauri.conf.json
          cat tauri.conf.json
          sed -i.bak -e "s/\"icons\//\"beta-icons\//g" tauri.conf.json

      - name: RELEASE Builds - Set environment variables
        if: ${{ startsWith(github.ref, 'refs/heads/release') }}
        env:
          AIRDROP_WEBSOCKET_CRYPTO_KEY: ${{ secrets.PROD_AIRDROP_WEBSOCKET_CRYPTO_KEY }}
        shell: bash
        run: |
          #set -xueo pipefail
          # Setup tauri action envs
          echo "tagName=v__VERSION__" >> $GITHUB_ENV
          echo "releaseName=Tari Universe v__VERSION__" >> $GITHUB_ENV
          #echo "releaseId=" >> $GITHUB_ENV
          echo "TARI_NETWORK=nextnet" >> $GITHUB_ENV
          echo "TARI_TARGET_NETWORK=nextnet" >> $GITHUB_ENV
          echo "AIRDROP_WEBSOCKET_CRYPTO_KEY=${{ env.AIRDROP_WEBSOCKET_CRYPTO_KEY }}" >> $GITHUB_ENV
          cd "${GITHUB_WORKSPACE}/src-tauri"
          TU_VERSION=$(jq -r .version tauri.conf.json)
          # Don't mess with the double quotes and inner escaped quotes
          yq eval ".productName = \"Tari Universe\"" -i tauri.conf.json
          yq eval ".mainBinaryName = \"Tari Universe\"" -i tauri.conf.json
          yq eval ".app.windows[0].title = \"Tari Universe v${TU_VERSION} | Testnet\"" -i tauri.conf.json
          yq eval ".app.windows[1].title = \"Tari Universe v${TU_VERSION} | Testnet\"" -i tauri.conf.json
          yq eval ".identifier = \"com.tari.universe\"" -i tauri.conf.json
          yq eval ".plugins.updater.endpoints = [\"https://raw.githubusercontent.com/tari-project/universe/main/.updater/latest.json\", \"https://cdn-universe.tari.com/tari-project/universe/updater/latest.json\"]" \
            -i tauri.conf.json

      - uses: actions/setup-node@v4
        with:
          node-version: lts/*
          cache: 'npm'

      - name: Rust Setup
        uses: dtolnay/rust-toolchain@stable
        with:
          targets: ${{ matrix.platform == 'macos-latest' && 'aarch64-apple-darwin,x86_64-apple-darwin' || '' }}

      - name: Cache Cargo files and outputs
        if: ${{ ( ! startsWith(github.ref, 'refs/heads/release') ) && ( ! startsWith(github.ref, 'refs/tags/v') ) }}
        uses: swatinem/rust-cache@v2
        with:
          workspaces: './src-tauri -> target'

      - name: Install Dependencies - Linux
        if: startsWith(runner.os,'Linux')
        run: |
          sudo apt-get update
          sudo apt-get install --no-install-recommends --assume-yes \
            libwebkit2gtk-4.1-dev \
            libappindicator3-dev \
            librsvg2-dev \
            patchelf \
            libprotobuf-dev \
            protobuf-compiler

      - name: Install Dependencies - Linux/OpenCL
        if: startsWith(runner.os,'Linux')
        run: |
          sudo apt-get install --no-install-recommends --assume-yes \
            opencl-headers \
            ocl-icd-opencl-dev

      - name: Install Dependencies - macOS
        if: startsWith(runner.os,'macOS')
        run: |
          # openssl, cmake and autoconf already installed
          brew install zip coreutils automake protobuf libtool
          # force install rust OSX multi-arch components
          cd src-tauri
          rustup target add x86_64-apple-darwin
          rustup target add aarch64-apple-darwin
          rustup toolchain install stable-x86_64-apple-darwin --force-non-host
          rustup toolchain install stable-aarch64-apple-darwin --force-non-host

      - name: Install Dependencies - Windows
        if: startsWith(runner.os,'Windows')
        run: |
          vcpkg.exe install sqlite3:x64-windows zlib:x64-windows
          choco upgrade protoc -y

      - name: Install Dependencies - Windows/OpenCL
        if: startsWith(runner.os,'Windows')
        run: |
          vcpkg.exe --triplet=x64-windows install opencl

      - name: Set environment variables - Windows
        if: startsWith(runner.os,'Windows')
        shell: bash
        run: |
          echo "SQLITE3_LIB_DIR=C:\vcpkg\installed\x64-windows\lib" >> $GITHUB_ENV
          echo "LIB=C:\vcpkg\installed\x64-windows\lib" >> $GITHUB_ENV

      - name: Azure Code-signing Setup - Windows Only
        if: ${{ ( startsWith(runner.os,'Windows') ) && ( env.AZURE_TENANT_ID != '' ) }}
        shell: bash
        env:
          AZURE_TENANT_ID: ${{ secrets.AZURE_TENANT_ID }}
          WINDOWS_SIGN_COMMAND: trusted-signing-cli -e https://eus.codesigning.azure.net/ -a Tari -c Tarilabs %1
        run: |
          cd "${GITHUB_WORKSPACE}/src-tauri"
          echo "{}" | \
            jq '.bundle .windows += {"signCommand": "${{ env.WINDOWS_SIGN_COMMAND }}"}' > \
              ./tauri.windows.conf.json
          cat ./tauri.windows.conf.json
          cargo install trusted-signing-cli@0.3.0 --locked

      - name: Install Dependencies - Node
        run: |
          npm --version
          npm install

      - name: Build Tauri Apps
        id: build
        uses: tauri-apps/tauri-action@dev
        env:
          GITHUB_TOKEN: ${{ secrets.GITHUB_TOKEN }}
          ENABLE_CODE_SIGNING: ${{ secrets.APPLE_CERTIFICATE || secrets.AZURE_TENANT_ID }}
          APPLE_CERTIFICATE: ${{ secrets.APPLE_CERTIFICATE }}
          APPLE_CERTIFICATE_PASSWORD: ${{ secrets.APPLE_CERTIFICATE_PASSWORD }}
          APPLE_SIGNING_IDENTITY: ${{ secrets.APPLE_SIGNING_IDENTITY }}
          APPLE_ID: ${{ secrets.APPLE_ID }}
          APPLE_PASSWORD: ${{ secrets.APPLE_PASSWORD }}
          APPLE_TEAM_ID: ${{ secrets.APPLE_TEAM_ID }}
          AZURE_TENANT_ID: ${{ startsWith(runner.os,'Windows') && secrets.AZURE_TENANT_ID }}
          AZURE_CLIENT_ID: ${{ startsWith(runner.os,'Windows') && secrets.AZURE_CLIENT_ID }}
          AZURE_CLIENT_SECRET: ${{ startsWith(runner.os,'Windows') && secrets.AZURE_CLIENT_SECRET }}
          TAURI_SIGNING_PRIVATE_KEY_PASSWORD: ${{ secrets.TAURI_KEY_PASSWORD }}
          TAURI_SIGNING_PRIVATE_KEY: ${{ secrets.TAURI_PRIVATE_KEY }}
          SENTRY_AUTH_TOKEN: ${{ secrets.SENTRY_AUTH_TOKEN }}
          NODE_OPTIONS: '--max_old_space_size=4096'
        with:
          tagName: ${{ env.tagName }}
          releaseName: ${{ env.releaseName }}
          releaseBody: 'Tari Universe - See the assets to download this version and install'
          releaseDraft: true
          prerelease: true
          includeDebug: false
          includeRelease: true
          args: ${{ matrix.args }} --features "${{ env.TS_FEATURES }}"

      - name: Debug Step - artifactPaths
        if: ${{ ( github.event_name == 'schedule' ) || ( ! startsWith(github.ref, 'refs/heads/release') ) }}
        continue-on-error: true
        env:
          artifactPaths: ${{ steps.build.outputs.artifactPaths }}
        shell: bash
        run: |
          echo -e "Artifact paths: \n${{ join(fromJSON( env.artifactPaths ), '\n') }}"

      - name: BETA Builds - Upload assets
        if: ${{ ( github.event_name == 'schedule' ) || ( ! startsWith(github.ref, 'refs/heads/release') ) }}
        uses: actions/upload-artifact@v4
        with:
          name: tari-universe-beta_${{ steps.build.outputs.appVersion }}_${{ matrix.platform }}
          path: "${{ join(fromJSON(steps.build.outputs.artifactPaths), '\n') }}"<|MERGE_RESOLUTION|>--- conflicted
+++ resolved
@@ -59,11 +59,8 @@
           AIRDROP_BASE_URL: ${{ secrets.BETA_AIRDROP_BASE_URL }}
           AIRDROP_API_BASE_URL: ${{ secrets.BETA_AIRDROP_API_BASE_URL }}
           AIRDROP_TWITTER_AUTH_URL: ${{ secrets.BETA_AIRDROP_TWITTER_AUTH_URL }}
-<<<<<<< HEAD
           TELEMETRY_API_URL: ${{ secrets.BETA_TELEMETRY_API_URL }}
-=======
           AIRDROP_WEBSOCKET_CRYPTO_KEY: ${{ secrets.DEV_AIRDROP_WEBSOCKET_CRYPTO_KEY }}
->>>>>>> a02f8ec0
         shell: bash
         run: |
           #set -xueo pipefail
@@ -72,11 +69,8 @@
           echo "AIRDROP_BASE_URL=${{ env.AIRDROP_BASE_URL }}" >> $GITHUB_ENV
           echo "AIRDROP_API_BASE_URL=${{ env.AIRDROP_API_BASE_URL }}" >> $GITHUB_ENV
           echo "AIRDROP_TWITTER_AUTH_URL=${{ env.AIRDROP_TWITTER_AUTH_URL }}" >> $GITHUB_ENV
-<<<<<<< HEAD
           echo "TELEMETRY_API_URL=${{ env.TELEMETRY_API_URL }}" >> $GITHUB_ENV
-=======
           echo "AIRDROP_WEBSOCKET_CRYPTO_KEY=${{ env.AIRDROP_WEBSOCKET_CRYPTO_KEY }}" >> $GITHUB_ENV
->>>>>>> a02f8ec0
           echo "TS_FEATURES=release-ci-beta, airdrop-env" >> $GITHUB_ENV
           # numeric-only and cannot be greater than 65535 for msi target
           export BETA_DATE=$(date +%m%d)
