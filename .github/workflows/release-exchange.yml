--- conflicted
+++ resolved
@@ -110,13 +110,8 @@
           # Don't mess with the double quotes and inner escaped quotes
           yq eval ".productName = \"${{ env.OS_BINARY_NAME }}\"" --output-format=json -i tauri.conf.json
           yq eval ".mainBinaryName = \"${{ env.OS_BINARY_NAME }}\"" --output-format=json -i tauri.conf.json
-<<<<<<< HEAD
           yq eval ".app.windows[0].title = \"Tari Universe v${TU_VERSION} - ${{ matrix.exchange.secret_name }}\"" --output-format=json -i tauri.conf.json
-          yq eval ".identifier = \"com.tari.universe\"" --output-format=json -i tauri.conf.json
-=======
-          yq eval ".app.windows[0].title = \"Tari Universe v${TU_VERSION} - ${{ secrets[matrix.exchange.secret_name]}}\"" --output-format=json -i tauri.conf.json
-          yq eval ".identifier = \"com.tari.universe.${{ secrets[matrix.exchange.secret_name] }}\"" --output-format=json -i tauri.conf.json
->>>>>>> f2a46ec7
+          yq eval ".identifier = \"com.tari.universe.${{ matrix.exchange.secret_name }}\"" --output-format=json -i tauri.conf.json
           yq eval ".plugins.updater.endpoints = [\"https://raw.githubusercontent.com/tari-project/universe/main/.updater/latest.json\", \"https://cdn-universe.tari.com/tari-project/universe/updater/latest.json\"]" \
             --output-format=json -i tauri.conf.json
 
