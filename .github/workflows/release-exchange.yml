--- conflicted
+++ resolved
@@ -28,10 +28,7 @@
 
 env:
   TS_FEATURES: exchange-ci
-<<<<<<< HEAD
   NODE_OPTIONS: '--max_old_space_size=8192'
-=======
->>>>>>> 70b55db5
 
 jobs:
   read-exchanges:
@@ -47,6 +44,7 @@
         id: read-exchanges
         run: |
           ALL_EXCHANGES_NAMES=$(echo ${ALL_EXCHANGES_NAMES} | jq -r fromjson)
+          EXCHANGES_NAMES=$(echo "${ALL_EXCHANGES_NAMES}" | jq -c .exchanges)
           EXCHANGES_NAMES=$(echo "${ALL_EXCHANGES_NAMES}" | jq -c .exchanges)
           echo "EXCHANGES_NAMES=${EXCHANGES_NAMES}" >> $GITHUB_OUTPUT
 
@@ -109,19 +107,18 @@
           #set -xueo pipefail
           echo "TARI_NETWORK=${{ inputs.network }}" >> $GITHUB_ENV
           echo "TARI_TARGET_NETWORK=${{ inputs.network }}" >> $GITHUB_ENV
+          echo "TARI_TARGET_NETWORK=${{ inputs.network }}" >> $GITHUB_ENV
           echo "AIRDROP_WEBSOCKET_CRYPTO_KEY=${{ env.AIRDROP_WEBSOCKET_CRYPTO_KEY }}" >> $GITHUB_ENV
           cd "${GITHUB_WORKSPACE}/src-tauri"
           TU_VERSION=$(jq -r .version tauri.conf.json)
           # Don't mess with the double quotes and inner escaped quotes
           yq eval ".productName = \"${{ env.OS_BINARY_NAME }}-${{matrix.exchange.name}}\"" --output-format=json -i tauri.conf.json
           yq eval ".mainBinaryName = \"${{ env.OS_BINARY_NAME }}-${{matrix.exchange.name}}\"" --output-format=json -i tauri.conf.json
+          yq eval ".productName = \"${{ env.OS_BINARY_NAME }}-${{matrix.exchange.name}}\"" --output-format=json -i tauri.conf.json
+          yq eval ".mainBinaryName = \"${{ env.OS_BINARY_NAME }}-${{matrix.exchange.name}}\"" --output-format=json -i tauri.conf.json
           yq eval ".app.windows[0].title = \"Tari Universe v${TU_VERSION} - ${{ matrix.exchange.name }}\"" --output-format=json -i tauri.conf.json
           yq eval ".identifier = \"com.tari.universe.${{ matrix.exchange.name }}\"" --output-format=json -i tauri.conf.json
-<<<<<<< HEAD
           yq eval ".plugins.updater.endpoints = [\"https://${{ env.BASE_TLD }}/${{ env.BASE_URL }}/exchanges/${{ matrix.exchange.id }}/latest-${{matrix.exchange.id}}.json\"]" \
-=======
-          yq eval ".plugins.updater.endpoints = [\"https://cdn-universe.tari.com/tari-project/universe/updater/${{ matrix.exchange.name }}/latest.json\"]" \
->>>>>>> 70b55db5
             --output-format=json -i tauri.conf.json
           echo "APP_VERSION=${TU_VERSION}" >> $GITHUB_OUTPUT
 
@@ -271,6 +268,9 @@
           export TARI_UNIVERSE_BUNDLER_NAME="Tari Universe-${{matrix.exchange.name}}_${{ env.TARI_UNIVERSE_APP_VERSION }}_x64_en-US"
           export TARI_UNIVERSE_EXECUTABLE_AND_FOLDER_NAME="Tari Universe ${{matrix.exchange.name}}"
           export TARI_UNIVERSE_UPGRADE_CODE=${{ matrix.exchange.id}}
+          export TARI_UNIVERSE_BUNDLER_NAME="Tari Universe-${{matrix.exchange.name}}_${{ env.TARI_UNIVERSE_APP_VERSION }}_x64_en-US"
+          export TARI_UNIVERSE_EXECUTABLE_AND_FOLDER_NAME="Tari Universe ${{matrix.exchange.name}}"
+          export TARI_UNIVERSE_UPGRADE_CODE=${{ matrix.exchange.id}}
           export TARI_UNIVERSE_INSTALLER_NAME="${TARI_UNIVERSE_BUNDLER_NAME}.msi"
           echo "TARI_UNIVERSE_INSTALLER_NAME is ${TARI_UNIVERSE_INSTALLER_NAME}"
           echo "TARI_UNIVERSE_INSTALLER_NAME=${TARI_UNIVERSE_INSTALLER_NAME}" >> $GITHUB_ENV
@@ -386,6 +386,9 @@
       - name: Builds - Upload assets [ AWS ] [ NOT WINDOWS ]
         if: ${{( startsWith(inputs.destination, 'aws' )) && ( matrix.platforms.platform != 'windows-latest' ) }}
         shell: bash
+      - name: Builds - Upload assets [ AWS ] [ NOT WINDOWS ]
+        if: ${{( startsWith(inputs.destination, 'aws' )) && ( matrix.platforms.platform != 'windows-latest' ) }}
+        shell: bash
         env:
           BASE_URL: ${{ secrets.BASE_URL }}
           AWS_ACCESS_KEY_ID: ${{ secrets.AWS_ACCESS_KEY_ID }}
@@ -394,7 +397,6 @@
           AWS_DEFAULT_REGION: ${{ secrets.AWS_DEFAULT_REGION }}
           EXCHANGE_NAME: ${{ matrix.exchange.name }}
         run: |
-<<<<<<< HEAD
           paths=$(echo "${{ steps.build.outputs.artifactPaths }}" | sed -e 's/^\[//' -e 's/\]$//' | tr ',' '\n')
           while IFS= read -r path; do
             # Remove surrounding quotes and trim whitespace
@@ -414,15 +416,6 @@
             fi
           done <<< "$paths"
 
-=======
-          paths=$(echo '${{ steps.build.outputs.artifactPaths }}' | jq -c '.[]' | sed 's/"//g')
-          for path in $paths; do
-            if [[ -f $path ]]; then
-              echo "Uploading $path"
-              aws s3 cp $path s3://${{ secrets.BASE_URL }}/exchanges/${{ steps.build.outputs.appVersion }}/${{ matrix.exchange.name }}/ --checksum-algorithm=CRC32 
-            fi
-          done
->>>>>>> 70b55db5
       - name: Builds - Upload assets [ AWS ] [ WINDOWS ]
         if: ${{ ( startsWith(runner.os,'Windows') ) && ( startsWith(inputs.destination, 'aws' ) ) }}
         shell: pwsh
@@ -439,22 +432,16 @@
           foreach ($path in $filePaths) {
             if (Test-Path $path -PathType Leaf) {
               Write-Host "Uploading $path"
-<<<<<<< HEAD
               aws s3 cp $path s3://${{ secrets.BASE_URL }}/exchanges/${{ matrix.exchange.id }}/${{ steps.build.outputs.appVersion }}/ --checksum-algorithm=CRC32 
             }
           }
           aws s3 cp "./tari-win-bundler/${{ env.TARI_UNIVERSE_BUNDLER_NAME }}.exe" "s3://${{ secrets.BASE_URL }}/exchanges/${{ matrix.exchange.id }}/${{ steps.build.outputs.appVersion }}/" --checksum-algorithm=CRC32
-=======
-              aws s3 cp $path s3://${{ secrets.BASE_URL }}/exchanges/${{ steps.build.outputs.appVersion }}/${{ matrix.exchange.name }}/ --checksum-algorithm=CRC32 
-            }
-          }
-          aws s3 cp "./tari-win-bundler/${{ env.TARI_UNIVERSE_BUNDLER_NAME }}.exe" "s3://${{ secrets.BASE_URL }}/exchanges/${{ steps.build.outputs.appVersion }}/${{ matrix.exchange.name }}/" --checksum-algorithm=CRC32
->>>>>>> 70b55db5
 
       - name: Windows debug symbols - Upload asset
         if: startsWith(runner.os,'Windows')
         uses: actions/upload-artifact@v4
         with:
+          name: tari_universe_${{ matrix.exchange.name }}.pdb
           name: tari_universe_${{ matrix.exchange.name }}.pdb
           path: '${{ github.workspace }}/src-tauri/target/release/tari_universe.pdb'
 
