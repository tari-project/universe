---
name: Release-Exchange

'on':
  workflow_dispatch:
    inputs:
      destination:
        description: 'Artifacts destination'
        required: true
        type: choice
        options:
          - 'github'
          - 'aws'
      network:
        description: 'Network to build for'
        required: true
        type: choice
        options:
          - 'mainnet'
          - 'nextnet'
          - 'esmeralda'

concurrency:
  # https://docs.github.com/en/actions/examples/using-concurrency-expressions-and-a-test-matrix
  group: '${{ github.workflow }} @ ${{ github.event.pull_request.head.label || github.head_ref || github.ref }}'
  cancel-in-progress: ${{ !startsWith(github.ref, 'refs/tags/v') || github.ref != 'refs/heads/main' || github.ref != 'refs/heads/release' }}
permissions: {}

env:
  TS_FEATURES: ${{inputs.destination == 'aws' && 'release-ci' || ''}}
  NODE_OPTIONS: '--max_old_space_size=8192'

jobs:
  read-exchanges:
    name: Read exchanges
    env:
      ALL_EXCHANGES_NAMES: ${{ secrets.EXCHANGES_ESCAPED_JSON }}
    outputs:
      EXCHANGES_NAMES: ${{ steps.read-exchanges.outputs.EXCHANGES_NAMES }}
    runs-on: ubuntu-latest
    steps:
      - uses: actions/checkout@v4
      - name: Read exchanges
        id: read-exchanges
        run: |
          ALL_EXCHANGES_NAMES=$(echo ${ALL_EXCHANGES_NAMES} | jq -r fromjson)
          EXCHANGES_NAMES=$(echo "${ALL_EXCHANGES_NAMES}" | jq -c .exchanges)
          echo "EXCHANGES_NAMES=${EXCHANGES_NAMES}" >> $GITHUB_OUTPUT

  builds:
    needs: read-exchanges
    name: Building ${{ matrix.exchange.id }} | ${{ matrix.platforms.platform }}${{ matrix.platforms.extra }}
    outputs:
      APP_VERSION: ${{ steps.set-env.outputs.APP_VERSION }}
    # best effort disabled by default
    continue-on-error: ${{ matrix.platforms.best_effort || false }}
    permissions:
      contents: write
    strategy:
      fail-fast: false
      matrix:
        exchange: ${{ fromJson(needs.read-exchanges.outputs.EXCHANGES_NAMES) }}
        platforms:
          - platform: 'ubuntu-22.04'
            args: '--bundles deb,appimage'
            extra: '-x64'
          - platform: 'ubuntu-24.04-arm'
            args: '--bundles deb,appimage'
            best_effort: true
          # Too slow. Maybe some day though... some day...
          # - platform: 'ubuntu-22.04'
          #   args: '--bundles rpm'
          #   extra: '-x64-rpm'
          #   best_effort: true
          # - platform: 'ubuntu-24.04-arm'
          #   args: '--bundles rpm'
          #   extra: '-rpm'
          #   best_effort: true
          - platform: 'windows-latest'
            args: '--bundles msi'
          - platform: 'macos-latest'
            args: '--target universal-apple-darwin'
    runs-on: ${{ matrix.platforms.platform }}
    steps:
      - uses: actions/checkout@v4
      - name: Builds - Install dependencies (windows) [yq]
        if: ${{ startsWith(runner.os,'Windows') }}
        run: |
          choco upgrade yq -y

      - name: Builds - Install dependencies (linux) [yq]
        if: ${{ startsWith(runner.os,'Linux') }}
        shell: bash
        run: |
          sudo bash ./scripts/check-get-yq.sh

      - name: Set environment variables
        id: set-env
        env:
          AIRDROP_WEBSOCKET_CRYPTO_KEY: ${{ secrets.PROD_AIRDROP_WEBSOCKET_CRYPTO_KEY }}
          # Used for linux formatting
          OS_BINARY_NAME: ${{ runner.os == 'Linux' && 'tari_universe' || 'Tari Universe' }}
          BASE_TLD: ${{ secrets.BASE_TLD }}
          BASE_URL: ${{ secrets.BASE_URL }}
<<<<<<< HEAD
          IDENTIFIER: ${{ inputs.destination == 'github' && 'com.tari.universe.alpha' || 'com.tari.universe' }}
=======
          BRIDGE_BACKEND_API_URL: ${{ inputs.network == 'mainnet' && secrets.BRIDGE_BACKEND_API_URL || secrets.ESMERALDA_BRIDGE_BACKEND_API_URL }}
>>>>>>> 5255d897
        shell: bash
        run: |
          #set -xueo pipefail
          echo "TARI_NETWORK=${{ inputs.network }}" >> $GITHUB_ENV
          echo "TARI_TARGET_NETWORK=${{ inputs.network }}" >> $GITHUB_ENV
          echo "TARI_TARGET_NETWORK=${{ inputs.network }}" >> $GITHUB_ENV
          echo "AIRDROP_WEBSOCKET_CRYPTO_KEY=${{ env.AIRDROP_WEBSOCKET_CRYPTO_KEY }}" >> $GITHUB_ENV
          echo "BRIDGE_BACKEND_API_URL=${{ env.BRIDGE_BACKEND_API_URL }}" >> $GITHUB_ENV
          cd "${GITHUB_WORKSPACE}/src-tauri"
          TU_VERSION=$(jq -r .version tauri.conf.json)
          # Don't mess with the double quotes and inner escaped quotes
          yq eval ".productName = \"${{ env.OS_BINARY_NAME }}-${{matrix.exchange.name}}\"" --output-format=json -i tauri.conf.json
          yq eval ".mainBinaryName = \"${{ env.OS_BINARY_NAME }}-${{matrix.exchange.name}}\"" --output-format=json -i tauri.conf.json
          yq eval ".productName = \"${{ env.OS_BINARY_NAME }}-${{matrix.exchange.name}}\"" --output-format=json -i tauri.conf.json
          yq eval ".mainBinaryName = \"${{ env.OS_BINARY_NAME }}-${{matrix.exchange.name}}\"" --output-format=json -i tauri.conf.json
          yq eval ".app.windows[0].title = \"Tari Universe v${TU_VERSION} - ${{ matrix.exchange.name }}\"" --output-format=json -i tauri.conf.json
          yq eval ".identifier = \"${{env.IDENTIFIER}}\"" --output-format=json -i tauri.conf.json
          yq eval ".plugins.updater.endpoints = [\"https://${{ env.BASE_TLD }}/${{ env.BASE_URL }}/exchanges/${{ matrix.exchange.id }}/latest-${{matrix.exchange.id}}.json\"]" \
            --output-format=json -i tauri.conf.json
          echo "APP_VERSION=${TU_VERSION}" >> $GITHUB_OUTPUT

      - name: Setup Node
        uses: actions/setup-node@v4
        with:
          node-version: lts/*
          cache: 'npm'

      - name: Rust Setup
        uses: dtolnay/rust-toolchain@stable
        with:
          targets: ${{ matrix.platforms.platform == 'macos-latest' && 'aarch64-apple-darwin,x86_64-apple-darwin' || '' }}

      - name: Cache Cargo files and outputs
        if: ${{ ( ! startsWith(github.ref, 'refs/heads/release') ) && ( ! startsWith(github.ref, 'refs/tags/v') ) }}
        uses: swatinem/rust-cache@v2
        with:
          workspaces: './src-tauri -> target'

      - name: Install Dependencies - Linux
        if: startsWith(runner.os,'Linux')
        run: |
          sudo apt-get update
          sudo apt-get install --no-install-recommends --assume-yes \
            libwebkit2gtk-4.1-dev \
            libappindicator3-dev \
            librsvg2-dev \
            patchelf \
            libprotobuf-dev \
            protobuf-compiler

      - name: Install Dependencies - Linux/AppImage
        if: ${{ ( startsWith(runner.os,'Linux') ) && ( contains(matrix.platforms.args, 'appimage') ) }}
        run: |
          sudo apt-get install --no-install-recommends --assume-yes \
            appstream

      - name: Install Dependencies - Linux/OpenCL
        if: startsWith(runner.os,'Linux')
        run: |
          sudo apt-get install --no-install-recommends --assume-yes \
            opencl-headers \
            ocl-icd-opencl-dev

        # We set "bundleMediaFramework" to true, it should bundle into appimage all needed libraries for playing videos
        # It requires us to set ARCH environment variable
      - name: BundleMediaFramework fix - [ Linux Appimage ]
        if: ${{ ( startsWith(runner.os,'Linux') ) && ( contains(matrix.platforms.args, 'appimage') ) }}
        run: echo "ARCH=$(uname -m)" >> $GITHUB_ENV

      - name: Install Dependencies - macOS
        if: startsWith(runner.os,'macOS')
        run: |
          # openssl, cmake and autoconf already installed
          brew install zip coreutils automake protobuf libtool
          # force install rust OSX multi-arch components
          cd src-tauri
          rustup target add x86_64-apple-darwin
          rustup target add aarch64-apple-darwin
          rustup toolchain install stable-x86_64-apple-darwin --force-non-host
          rustup toolchain install stable-aarch64-apple-darwin --force-non-host

      - name: Install Dependencies - Windows
        if: startsWith(runner.os,'Windows')
        run: |
          vcpkg.exe install sqlite3:x64-windows zlib:x64-windows
          choco upgrade protoc -y

      - name: Install Dependencies - Windows/OpenCL
        if: startsWith(runner.os,'Windows')
        run: |
          vcpkg.exe --triplet=x64-windows install opencl

      - name: Set environment variables - Windows
        if: startsWith(runner.os,'Windows')
        shell: bash
        run: |
          echo "SQLITE3_LIB_DIR=C:\vcpkg\installed\x64-windows\lib" >> $GITHUB_ENV
          echo "LIB=C:\vcpkg\installed\x64-windows\lib" >> $GITHUB_ENV

      - name: Azure Code-signing Setup - Windows Only
        if: ${{ ( startsWith(runner.os,'Windows') ) && ( env.AZURE_TENANT_ID != '' ) }}
        shell: bash
        env:
          AZURE_TENANT_ID: ${{ secrets.AZURE_TENANT_ID }}
          WINDOWS_SIGN_COMMAND: trusted-signing-cli -e https://eus.codesigning.azure.net/ -a Tari -d 'TariUniverse' -c Tarilabs %1
        run: |
          cd "${GITHUB_WORKSPACE}/src-tauri"
          echo '{}' > ./tauri.windows.conf.json
          yq eval ".bundle.windows.signCommand = env(WINDOWS_SIGN_COMMAND)" --output-format=json -i ./tauri.windows.conf.json
          cat ./tauri.windows.conf.json
          cargo install trusted-signing-cli@0.5.0 --locked

      - name: Install Dependencies - Node
        run: |
          npm --version
          npm install

      - name: Build Tauri Apps
        id: build
        uses: tauri-apps/tauri-action@v0
        env:
          GITHUB_TOKEN: ${{ secrets.GITHUB_TOKEN }}
          ENABLE_CODE_SIGNING: ${{ secrets.APPLE_CERTIFICATE || secrets.AZURE_TENANT_ID }}
          APPLE_CERTIFICATE: ${{ secrets.APPLE_CERTIFICATE }}
          APPLE_CERTIFICATE_PASSWORD: ${{ secrets.APPLE_CERTIFICATE_PASSWORD }}
          APPLE_SIGNING_IDENTITY: ${{ secrets.APPLE_SIGNING_IDENTITY }}
          APPLE_ID: ${{ secrets.APPLE_ID }}
          APPLE_PASSWORD: ${{ secrets.APPLE_PASSWORD }}
          APPLE_TEAM_ID: ${{ secrets.APPLE_TEAM_ID }}
          AZURE_TENANT_ID: ${{ startsWith(runner.os,'Windows') && secrets.AZURE_TENANT_ID }}
          AZURE_CLIENT_ID: ${{ startsWith(runner.os,'Windows') && secrets.AZURE_CLIENT_ID }}
          AZURE_CLIENT_SECRET: ${{ startsWith(runner.os,'Windows') && secrets.AZURE_CLIENT_SECRET }}
          TAURI_SIGNING_PRIVATE_KEY_PASSWORD: ${{ secrets.TAURI_KEY_PASSWORD }}
          TAURI_SIGNING_PRIVATE_KEY: ${{ secrets.TAURI_PRIVATE_KEY }}
          SENTRY_AUTH_TOKEN: ${{ secrets.SENTRY_AUTH_TOKEN }}
          NODE_OPTIONS: '--max_old_space_size=4096'
          EXCHANGE_ID: ${{ matrix.exchange.id }}
        with:
          releaseBody: 'Tari Universe - See the assets to download this version and install'
          releaseDraft: false
          prerelease: true
          includeDebug: false
          includeRelease: true
          includeUpdaterJson: true
          args: ${{ matrix.platforms.args }} --features "${{ env.TS_FEATURES }}"

      - name: Add msbuild to PATH (windows)
        uses: microsoft/setup-msbuild@v2
        if: startsWith(runner.os,'Windows')

      - name: Build bundled WiX Windows installer
        if: ${{ startsWith(runner.os,'Windows') }}
        env:
          TARI_UNIVERSE_APP_VERSION: ${{ steps.build.outputs.appVersion }}
          WIX_LOGLEVEL: Verbose
        shell: bash
        run: |
          mkdir -p "tari-win-bundler/executables"
          cd "tari-win-bundler/executables"
          # https://learn.microsoft.com/en-us/cpp/windows/latest-supported-vc-redist?view=msvc-170
          curl -s --location --remote-name "https://aka.ms/vs/17/release/vc_redist.x64.exe"
          cd ../..
          ls -la "src-tauri/target/release/bundle/msi"
          ls -la "tari-win-bundler/executables"
          export TARI_UNIVERSE_BUNDLER_NAME="Tari Universe-${{matrix.exchange.name}}_${{ env.TARI_UNIVERSE_APP_VERSION }}_x64_en-US"
          export TARI_UNIVERSE_EXECUTABLE_AND_FOLDER_NAME="Tari Universe ${{matrix.exchange.name}}"
          export TARI_UNIVERSE_UPGRADE_CODE=${{ matrix.exchange.id}}
          export TARI_UNIVERSE_BUNDLER_NAME="Tari Universe-${{matrix.exchange.name}}_${{ env.TARI_UNIVERSE_APP_VERSION }}_x64_en-US"
          export TARI_UNIVERSE_EXECUTABLE_AND_FOLDER_NAME="Tari Universe ${{matrix.exchange.name}}"
          export TARI_UNIVERSE_UPGRADE_CODE=${{ matrix.exchange.id}}
          export TARI_UNIVERSE_INSTALLER_NAME="${TARI_UNIVERSE_BUNDLER_NAME}.msi"
          echo "TARI_UNIVERSE_INSTALLER_NAME is ${TARI_UNIVERSE_INSTALLER_NAME}"
          echo "TARI_UNIVERSE_INSTALLER_NAME=${TARI_UNIVERSE_INSTALLER_NAME}" >> $GITHUB_ENV
          echo "TARI_UNIVERSE_BUNDLER_NAME is ${TARI_UNIVERSE_BUNDLER_NAME}"
          echo "TARI_UNIVERSE_BUNDLER_NAME=${TARI_UNIVERSE_BUNDLER_NAME}" >> $GITHUB_ENV
          echo "TARI_UNIVERSE_EXECUTABLE_AND_FOLDER_NAME is ${TARI_UNIVERSE_EXECUTABLE_AND_FOLDER_NAME}"
          echo "TARI_UNIVERSE_EXECUTABLE_AND_FOLDER_NAME=${TARI_UNIVERSE_EXECUTABLE_AND_FOLDER_NAME}" >> $GITHUB_ENV
          echo "TARI_UNIVERSE_UPGRADE_CODE is ${TARI_UNIVERSE_UPGRADE_CODE}"

          dotnet tool install --global wix --version 5.0.2
          wix extension add WixToolset.Util.wixext/5.0.2
          wix extension add WixToolset.BootstrapperApplications.wixext/5.0.2
          wix extension list
          wix build tari-win-bundler/Bundle.wxs \
            -ext WixToolset.Util.wixext \
            -ext WixToolset.BootstrapperApplications.wixext \
            -includepath tari-win-bundler \
            -includepath tari-win-bundler/resources \
            -includepath tari-win-bundler/executables \
            -includepath wix \
            -includepath src-tauri/target/release/bundle/msi
          ls -la src-tauri/target/release/bundle/msi
          ls -la tari-win-bundler
          ls -la tari-win-bundler/executables
          mv -v ./tari-win-bundler/Bundle.exe "./tari-win-bundler/${TARI_UNIVERSE_BUNDLER_NAME}_unsigned.exe"

      - name: Sign Bundled Windows Installer
        if: ${{ ( startsWith(runner.os,'Windows') ) && ( env.AZURE_TENANT_ID != '' ) }}
        shell: bash
        env:
          AZURE_TENANT_ID: ${{ secrets.AZURE_TENANT_ID }}
          AZURE_CLIENT_ID: ${{ secrets.AZURE_CLIENT_ID }}
          AZURE_CLIENT_SECRET: ${{ secrets.AZURE_CLIENT_SECRET }}
        run: |
          wix burn detach "./tari-win-bundler/${TARI_UNIVERSE_BUNDLER_NAME}_unsigned.exe" -engine ./tari-win-bundler/burnengine.exe
          trusted-signing-cli -e https://eus.codesigning.azure.net/ -a Tari -d TariUniverse -c Tarilabs ./tari-win-bundler/burnengine.exe
          wix burn reattach "./tari-win-bundler/${TARI_UNIVERSE_BUNDLER_NAME}_unsigned.exe" -engine ./tari-win-bundler/burnengine.exe -o "./tari-win-bundler/${TARI_UNIVERSE_BUNDLER_NAME}.exe"
          trusted-signing-cli -e https://eus.codesigning.azure.net/ -a Tari -d TariUniverse -c Tarilabs "./tari-win-bundler/${TARI_UNIVERSE_BUNDLER_NAME}.exe"

      - name: Verify signing for Bundled Windows installer
        if: ${{ ( startsWith(runner.os,'Windows') ) && ( env.AZURE_TENANT_ID != '' ) }}
        continue-on-error: true
        env:
          AZURE_TENANT_ID: ${{ secrets.AZURE_TENANT_ID }}
        shell: powershell
        run: |
          # Get the Program Files (x86) directory dynamically
          $programFilesX86 = [System.Environment]::GetFolderPath("ProgramFilesX86")
          $sdkBasePath = Join-Path $programFilesX86 "Windows Kits"

          # Check if Windows Kits exists
          if (-Not (Test-Path $sdkBasePath)) {
            Write-Error "Windows Kits folder not found at $sdkBasePath!"
            exit 1
          }

          Write-Output "Searching for signtool.exe in: $sdkBasePath"

          # Search for signtool.exe within Windows Kits fold with x64 in the path
          $signtoolPath = Get-ChildItem -Path $sdkBasePath -Recurse -Filter signtool.exe -ErrorAction SilentlyContinue |
                          Where-Object { $_.FullName -match '\\x64\\' } |
                          Select-Object -ExpandProperty FullName -First 1

          if (-not $signtoolPath) {
            Write-Error "signtool.exe not found in Windows Kits folder!"
            exit 1
          }

          Write-Output "Found signtool.exe at: $signtoolPath"

          cd tari-win-bundler

          $Signature = Get-AuthenticodeSignature "${{ env.TARI_UNIVERSE_BUNDLER_NAME }}.exe"

          # Display results
          Write-Host "File: ${{ env.TARI_UNIVERSE_BUNDLER_NAME }}.exe"
          Write-Host "  - Status: $($Signature.Status)"
          Write-Host "  - Status Message: $($Signature.StatusMessage)"
          Write-Host "  - Signer: $($Signature.SignerCertificate.Subject)"
          Write-Host "  - Issuer: $($Signature.SignerCertificate.Issuer)"
          Write-Host "---------------------------------------------"

          & $signtoolPath verify /pa "${{ env.TARI_UNIVERSE_BUNDLER_NAME }}.exe"
          if ($LASTEXITCODE -ne 0) {
            Write-Error "!! Signature verification failed for ${{ env.TARI_UNIVERSE_BUNDLER_NAME }}.exe !!"
            exit 1
          }

      - name: Locate artifacts path
        continue-on-error: true
        env:
          artifactPaths: ${{ steps.build.outputs.artifactPaths }}
        shell: bash
        run: |
          echo -e "Artifact paths: \n${{ join(fromJSON( env.artifactPaths ), '\n') }}"
          MSI_FILE=$( echo '${{ env.artifactPaths }}' | jq -r '[.[] | select(endswith(".msi"))] | join(" ")' )
          echo "MSI_FILE=$MSI_FILE" >> $GITHUB_ENV

      - name: Builds - Upload assets [ GitHub ]
        if: ${{ startsWith(inputs.destination, 'github') }}
        uses: actions/upload-artifact@v4
        with:
          name: ${{matrix.exchange.id}}_${{ steps.build.outputs.appVersion }}_${{ matrix.platforms.platform }}${{ matrix.platforms.extra }}
          path: "${{ join(fromJSON(steps.build.outputs.artifactPaths), '\n') }}"

      - name: Bundled Windows installer upload [ GitHub ]
        if: ${{ startsWith(runner.os,'Windows') && ( startsWith(inputs.destination, 'github' )) }}
        uses: actions/upload-artifact@v4
        with:
          name: ${{matrix.exchange.id}}_${{ steps.build.outputs.appVersion }}_x64_en-US
          path: ./tari-win-bundler/${{ env.TARI_UNIVERSE_BUNDLER_NAME }}*.exe

      - name: Builds - Upload assets [ AWS ] [ NOT WINDOWS ]
        if: ${{( startsWith(inputs.destination, 'aws' )) && ( matrix.platforms.platform != 'windows-latest' ) }}
        shell: bash
        env:
          BASE_URL: ${{ secrets.BASE_URL }}
          AWS_ACCESS_KEY_ID: ${{ secrets.AWS_ACCESS_KEY_ID }}
          AWS_SECRET_ACCESS_KEY: ${{ secrets.AWS_SECRET_ACCESS_KEY }}
          AWS_ENDPOINT_URL: ${{ secrets.AWS_ENDPOINT_URL }}
          AWS_DEFAULT_REGION: ${{ secrets.AWS_DEFAULT_REGION }}
          EXCHANGE_NAME: ${{ matrix.exchange.name }}
        run: |
          paths=$(echo "${{ steps.build.outputs.artifactPaths }}" | sed -e 's/^\[//' -e 's/\]$//' | tr ',' '\n')
          while IFS= read -r path; do
            # Remove surrounding quotes and trim whitespace
            clean_path=$(echo "$path" | sed -e 's/^"//' -e 's/"$//' | xargs)
            if [ -e "$clean_path" ]; then
              if [ -f "$clean_path" ]; then
                echo "$clean_path is a file."
                aws s3 cp "$clean_path" s3://${{ secrets.BASE_URL }}/exchanges/${{ matrix.exchange.id }}/${{ steps.build.outputs.appVersion }}/ --checksum-algorithm=CRC32
              elif [ -d "$clean_path" ]; then
                echo "$clean_path is a directory."
                aws s3 cp "$clean_path" s3://${{ secrets.BASE_URL }}/exchanges/${{ matrix.exchange.id }}/${{ steps.build.outputs.appVersion }}/ --checksum-algorithm=CRC32 --recursive
              else
                echo "$clean_path exists but is neither a file nor a directory."
              fi
            else
              echo "$clean_path does not exist."
            fi
          done <<< "$paths"

      - name: Builds - Upload assets [ AWS ] [ WINDOWS ]
        if: ${{ ( startsWith(runner.os,'Windows') ) && ( startsWith(inputs.destination, 'aws' ) ) }}
        shell: pwsh
        env:
          BASE_URL: ${{ secrets.BASE_URL }}
          AWS_ACCESS_KEY_ID: ${{ secrets.AWS_ACCESS_KEY_ID }}
          AWS_SECRET_ACCESS_KEY: ${{ secrets.AWS_SECRET_ACCESS_KEY }}
          AWS_ENDPOINT_URL: ${{ secrets.AWS_ENDPOINT_URL }}
          AWS_DEFAULT_REGION: ${{ secrets.AWS_DEFAULT_REGION }}
          EXCHANGE_NAME: ${{ matrix.exchange.name }}
        run: |
          $jsonString = '${{ steps.build.outputs.artifactPaths }}'
          $filePaths = ConvertFrom-Json $jsonString
          foreach ($path in $filePaths) {
            if (Test-Path $path -PathType Leaf) {
              Write-Host "Uploading $path"
              aws s3 cp $path s3://${{ secrets.BASE_URL }}/exchanges/${{ matrix.exchange.id }}/${{ steps.build.outputs.appVersion }}/ --checksum-algorithm=CRC32 
            }
          }
          aws s3 cp "./tari-win-bundler/${{ env.TARI_UNIVERSE_BUNDLER_NAME }}.exe" "s3://${{ secrets.BASE_URL }}/exchanges/${{ matrix.exchange.id }}/${{ steps.build.outputs.appVersion }}/" --checksum-algorithm=CRC32

      - name: Windows debug symbols - Upload asset
        if: startsWith(runner.os,'Windows')
        uses: actions/upload-artifact@v4
        with:
          name: tari_universe_${{ matrix.exchange.name }}.pdb
          path: '${{ github.workspace }}/src-tauri/target/release/tari_universe.pdb'

      - name: Windows install Sentry CLI
        if: ${{ ( startsWith(runner.os,'Windows') ) && ( env.SENTRY_AUTH_TOKEN != '' ) }}
        env:
          SENTRY_AUTH_TOKEN: ${{ secrets.SENTRY_SYMBOLS_AUTH_TOKEN }}
        shell: bash
        run: npm install @sentry/cli@2.42.2 -g

      - name: Windows debug symbols - Upload to Sentry
        if: ${{ ( startsWith(runner.os,'Windows') ) && ( env.SENTRY_AUTH_TOKEN != '' ) }}
        continue-on-error: true
        env:
          SENTRY_AUTH_TOKEN: ${{ secrets.SENTRY_SYMBOLS_AUTH_TOKEN }}
        shell: bash
        run: |
          sentry-cli debug-files check ./src-tauri/target/release/tari_universe.pdb
          sentry-cli debug-files upload --org tari-labs --project tari-universe ./src-tauri/target/release/tari_universe.pdb

  github-updater-artifact:
    name: '[ Github ] Prepare updater artifact ${{ matrix.exchange.id }}'
    if: ${{ inputs.destination == 'github' }}
    needs: [read-exchanges, builds]
    strategy:
      fail-fast: false
      matrix:
        exchange: ${{ fromJson(needs.read-exchanges.outputs.EXCHANGES_NAMES) }}
    runs-on: ubuntu-latest
    steps:
      - uses: actions/checkout@v4

      - name: Download artifact
        uses: actions/download-artifact@v4
        with:
          pattern: '${{ matrix.exchange.id }}*'

      - name: Delete artifacts
        uses: geekyeggo/delete-artifact@v5
        with:
          name: '${{ matrix.exchange.id }}*'

      - name: Log downloaded artifact
        shell: bash
        run: |
          echo "Downloaded artifact:"
          ls -la "${{ github.workspace }}"

      - name: Install unzip if missing
        run: |
          sudo apt-get update && sudo apt-get install -y unzip

      - name: Run create-latest-json.sh
        shell: bash
        run: |
          sudo bash ./scripts/create-latest-json.sh "${{ needs.builds.outputs.APP_VERSION }}" "${{matrix.exchange.id}}"

      - name: Upload msi artifact
        if: ${{ inputs.destination == 'github' }}
        continue-on-error: true
        id: upload-msi
        uses: actions/upload-artifact@v4
        with:
          name: Tari Universe-${{ matrix.exchange.id }}_${{ needs.builds.outputs.APP_VERSION }}_x64_en-US.msi
          path: Tari Universe-${{ matrix.exchange.name }}_${{ needs.builds.outputs.APP_VERSION }}_x64_en-US.msi

      - name: Upload exe artifact
        if: ${{ inputs.destination == 'github' }}
        continue-on-error: true
        id: upload-exe
        uses: actions/upload-artifact@v4
        with:
          name: Tari Universe-${{ matrix.exchange.id }}_${{ needs.builds.outputs.APP_VERSION }}_x64_en-US.exe
          path: Tari Universe-${{ matrix.exchange.name }}_${{ needs.builds.outputs.APP_VERSION }}_x64_en-US.exe

      - name: Upload dmg artifact
        if: ${{ inputs.destination == 'github' }}
        continue-on-error: true
        id: upload-dmg
        uses: actions/upload-artifact@v4
        with:
          name: Tari Universe-${{ matrix.exchange.id }}_${{ needs.builds.outputs.APP_VERSION }}_universal.dmg
          path: Tari Universe-${{ matrix.exchange.name }}_${{ needs.builds.outputs.APP_VERSION }}_universal.dmg

      - name: Upload app.tar.gz artifact
        if: ${{ inputs.destination == 'github' }}
        continue-on-error: true
        id: upload-tar
        uses: actions/upload-artifact@v4
        with:
          name: Tari Universe-${{ matrix.exchange.id }}.app.tar.gz
          path: Tari Universe-${{ matrix.exchange.name }}.app.tar.gz

      - name: Upload AppImage amd64 artifact
        if: ${{ inputs.destination == 'github' }}
        continue-on-error: true
        id: upload-amd64
        uses: actions/upload-artifact@v4
        with:
          name: tari_universe-${{ matrix.exchange.id }}_${{ needs.builds.outputs.APP_VERSION }}_amd64.AppImage
          path: tari_universe-${{ matrix.exchange.name }}_${{ needs.builds.outputs.APP_VERSION }}_amd64.AppImage

      - name: Upload AppImage aarch64 artifact
        if: ${{ inputs.destination == 'github' }}
        continue-on-error: true
        id: upload-aarch64
        uses: actions/upload-artifact@v4
        with:
          name: tari_universe-${{ matrix.exchange.id }}_${{ needs.builds.outputs.APP_VERSION }}_aarch64.AppImage
          path: tari_universe-${{ matrix.exchange.name }}_${{ needs.builds.outputs.APP_VERSION }}_aarch64.AppImage
      - name: Upload Deb amd64 artifact
        if: ${{ inputs.destination == 'github' }}
        continue-on-error: true
        uses: actions/upload-artifact@v4
        with:
          name: tari_universe-${{ matrix.exchange.id }}_${{ needs.builds.outputs.APP_VERSION }}_amd64.deb
          path: tari_universe-${{ matrix.exchange.name }}_${{ needs.builds.outputs.APP_VERSION }}_amd64.deb

      - name: Upload Deb aarch64 artifact
        if: ${{ inputs.destination == 'github' }}
        continue-on-error: true
        uses: actions/upload-artifact@v4
        with:
          name: tari_universe-${{ matrix.exchange.id }}_${{ needs.builds.outputs.APP_VERSION }}_arm64.deb
          path: tari_universe-${{ matrix.exchange.name }}_${{ needs.builds.outputs.APP_VERSION }}_arm64.deb

      # - name: Upload rpm aarch64 artifact
      #   if: ${{ inputs.destination == 'github' }}
      #   continue-on-error: true
      #   id: upload-rpm-aarch
      #   uses: actions/upload-artifact@v4
      #   with:
      #     name: tari_universe-${{ matrix.exchange.id }}_${{ needs.builds.outputs.APP_VERSION }}_aarch64.rpm
      #     path: tari_universe-${{ matrix.exchange.name }}_${{ needs.builds.outputs.APP_VERSION }}-1_aarch64.rpm

      # - name: Upload rpm amd64 artifact
      #   if: ${{ inputs.destination == 'github' }}
      #   continue-on-error: true
      #   id: upload-rpm-amd64
      #   uses: actions/upload-artifact@v4
      #   with:
      #     name: tari_universe-${{ matrix.exchange.id }}_${{ needs.builds.outputs.APP_VERSION }}_amd64.rpm
      #     path: tari_universe-${{ matrix.exchange.name }}_${{ needs.builds.outputs.APP_VERSION }}-1.x86_64.rpm

      - name: Construct binaries download urls
        shell: bash
        run: |
          echo "MSI_URL=${{ steps.upload-msi.outputs.artifact-url }}" >> $GITHUB_ENV
          echo "EXE_URL=${{ steps.upload-exe.outputs.artifact-url }}" >> $GITHUB_ENV
          echo "DMG_URL=${{ steps.upload-dmg.outputs.artifact-url }}" >> $GITHUB_ENV
          echo "TAR_URL=${{ steps.upload-tar.outputs.artifact-url }}" >> $GITHUB_ENV
          echo "AMD64_URL=${{ steps.upload-amd64.outputs.artifact-url }}" >> $GITHUB_ENV
          echo "AARCH64_URL=${{ steps.upload-aarch64.outputs.artifact-url }}" >> $GITHUB_ENV
          echo "RPM_AARCH64_URL=${{ steps.upload-rpm-aarch.outputs.artifact-url }}" >> $GITHUB_ENV
          echo "RPM_AMD64_URL=${{ steps.upload-rpm-amd64.outputs.artifact-url }}" >> $GITHUB_ENV

      - name: Reconstruct latest.json
        shell: bash
        run: |
          sudo bash ./scripts/create-latest-json.sh "${{ needs.builds.outputs.APP_VERSION }}" "${{matrix.exchange.id}}" "${{ env.AMD64_URL }},${{ env.AARCH64_URL }},${{ env.TAR_URL }},${{ env.MSI_URL }}"
          ls -la "${{ github.workspace }}"

      - name: Upload latest.json [GitHub]
        if: ${{ inputs.destination == 'github' }}
        uses: actions/upload-artifact@v4
        with:
          name: latest-${{matrix.exchange.id}}.json
          path: latest-${{matrix.exchange.id}}.json

  aws-updater-artifact:
    name: '[ AWS ] Prepare updater artifact ${{ matrix.exchange.id }}'
    if: ${{ inputs.destination == 'aws' }}
    needs: [read-exchanges, builds]
    strategy:
      fail-fast: false
      matrix:
        exchange: ${{ fromJson(needs.read-exchanges.outputs.EXCHANGES_NAMES) }}
    runs-on: ubuntu-latest
    steps:
      - uses: actions/checkout@v4

      - name: Install unzip if missing
        run: |
          sudo apt-get update && sudo apt-get install -y unzip

      - name: Download artifacts from cdn
        shell: bash
        env:
          AWS_ACCESS_KEY_ID: ${{ secrets.AWS_ACCESS_KEY_ID }}
          AWS_SECRET_ACCESS_KEY: ${{ secrets.AWS_SECRET_ACCESS_KEY }}
          AWS_ENDPOINT_URL: ${{ secrets.AWS_ENDPOINT_URL }}
          AWS_DEFAULT_REGION: ${{ secrets.AWS_DEFAULT_REGION }}
          BASE_PATH: 'https://${{ secrets.BASE_TLD }}/${{ secrets.BASE_URL }}/exchanges/${{ matrix.exchange.id }}/${{ needs.builds.outputs.APP_VERSION }}'

        run: |
          echo "BASE_PATH: ${BASE_PATH}"
          echo "Creating directories for artifacts"

          mkdir -p ./${{matrix.exchange.id}}_${{ needs.builds.outputs.APP_VERSION }}_macos-latest
          mkdir -p ./${{matrix.exchange.id}}_${{ needs.builds.outputs.APP_VERSION }}_windows-latest
          mkdir -p ./${{matrix.exchange.id}}_${{ needs.builds.outputs.APP_VERSION }}_ubuntu-22.04-x64
          mkdir -p ./${{matrix.exchange.id}}_${{ needs.builds.outputs.APP_VERSION }}_ubuntu-24.04-arm

          # Get artifacts from CDN
          echo "Downloading artifacts from CDN"

          curl -s --location --remote-name --output-dir "./${{matrix.exchange.id}}_${{ needs.builds.outputs.APP_VERSION }}_ubuntu-22.04-x64" "${{ env.BASE_PATH }}/tari_universe-${{matrix.exchange.name}}_${{ needs.builds.outputs.APP_VERSION }}_amd64.AppImage"
          echo "Downloaded ubuntu-22.04-x64 appimage"
          curl -s --location --remote-name --output-dir "./${{matrix.exchange.id}}_${{ needs.builds.outputs.APP_VERSION }}_ubuntu-22.04-x64" "${{ env.BASE_PATH }}/tari_universe-${{matrix.exchange.name}}_${{ needs.builds.outputs.APP_VERSION }}_amd64.AppImage.sig"
          echo "Downloaded ubuntu-22.04-x64 appimage.sig"

          curl -s --location --remote-name --output-dir "./${{matrix.exchange.id}}_${{ needs.builds.outputs.APP_VERSION }}_ubuntu-24.04-arm" "${{ env.BASE_PATH }}/tari_universe-${{matrix.exchange.name}}_${{ needs.builds.outputs.APP_VERSION }}_aarch64.AppImage"
          echo "Downloaded ubuntu-24.04-arm appimage"
          curl -s --location --remote-name --output-dir "./${{matrix.exchange.id}}_${{ needs.builds.outputs.APP_VERSION }}_ubuntu-24.04-arm" "${{ env.BASE_PATH }}/tari_universe-${{matrix.exchange.name}}_${{ needs.builds.outputs.APP_VERSION }}_aarch64.AppImage.sig"
          echo "Downloaded ubuntu-24.04-arm appimage.sig"

          curl --location --output-dir "./${{matrix.exchange.id}}_${{ needs.builds.outputs.APP_VERSION }}_macos-latest" "${{ env.BASE_PATH }}/Tari%20Universe-${{matrix.exchange.name}}.app.tar.gz.sig" --output "Tari Universe-${{matrix.exchange.name}}.app.tar.gz.sig"
          echo "Downloaded macos_latest app.tar.gz.sig"
          curl --location --output-dir "./${{matrix.exchange.id}}_${{ needs.builds.outputs.APP_VERSION }}_macos-latest" "${{ env.BASE_PATH }}/Tari%20Universe-${{matrix.exchange.name}}.app.tar.gz" --output "Tari Universe-${{matrix.exchange.name}}.app.tar.gz"
          echo "Downloaded macos_latest app.tar.gz"

          ls -la "./${{matrix.exchange.id}}_${{ needs.builds.outputs.APP_VERSION }}_macos-latest"
          curl -s --location --remote-name --output-dir "./${{matrix.exchange.id}}_${{ needs.builds.outputs.APP_VERSION }}_windows-latest" "${{ env.BASE_PATH }}/Tari%20Universe-${{matrix.exchange.name}}_${{ needs.builds.outputs.APP_VERSION }}_x64_en-US.msi" --output "Tari Universe-${{matrix.exchange.name}}_${{ needs.builds.outputs.APP_VERSION }}_x64_en-US.msi"
          echo "Downloaded windows-latest msi"
          curl -s --location --remote-name --output-dir "./${{matrix.exchange.id}}_${{ needs.builds.outputs.APP_VERSION }}_windows-latest" "${{ env.BASE_PATH }}/Tari%20Universe-${{matrix.exchange.name}}_${{ needs.builds.outputs.APP_VERSION }}_x64_en-US.msi.sig" --output "Tari Universe-${{matrix.exchange.name}}_${{ needs.builds.outputs.APP_VERSION }}_x64_en-US.msi.sig"
          echo "Downloaded windows-latest msi.sig"

          ls -la "${{ github.workspace }}"
      - name: Construct binaries download urls [ AWS ]
        env:
          BASE_PATH: 'https://${{ secrets.BASE_TLD }}/${{ secrets.BASE_URL }}/exchanges/${{ matrix.exchange.id }}/${{ needs.builds.outputs.APP_VERSION }}'
        shell: bash
        run: |
          echo "MSI_URL=${{env.BASE_PATH}}/Tari Universe-${{matrix.exchange.name}}_${{ needs.builds.outputs.APP_VERSION }}_x64_en-US.msi" >> $GITHUB_ENV
          echo "AMD64_URL=${{env.BASE_PATH}}/tari_universe-${{matrix.exchange.name}}_${{ needs.builds.outputs.APP_VERSION }}_amd64.AppImage" >> $GITHUB_ENV
          echo "AARCH64_URL=${{env.BASE_PATH}}/tari_universe-${{matrix.exchange.name}}_${{ needs.builds.outputs.APP_VERSION }}_aarch64.AppImage" >> $GITHUB_ENV
          echo "TAR_URL=${{env.BASE_PATH}}/Tari Universe-${{matrix.exchange.name}}.app.tar.gz" >> $GITHUB_ENV
      - name: Install unzip if missing
        run: |
          sudo apt-get update && sudo apt-get install -y unzip

      - name: Run create-latest-json.sh
        shell: bash
        run: |
          sudo bash ./scripts/create-latest-json.sh "${{ needs.builds.outputs.APP_VERSION }}" "${{matrix.exchange.id}}" "${{ env.AMD64_URL }},${{ env.AARCH64_URL }},${{ env.TAR_URL }},${{ env.MSI_URL }}"

      - name: Upload latest.json [AWS]
        id: upload-latest-to-aws
        if: ${{ inputs.destination == 'aws' }}
        shell: bash
        env:
          BASE_URL: ${{ secrets.BASE_URL }}
          AWS_ACCESS_KEY_ID: ${{ secrets.AWS_ACCESS_KEY_ID }}
          AWS_SECRET_ACCESS_KEY: ${{ secrets.AWS_SECRET_ACCESS_KEY }}
          AWS_ENDPOINT_URL: ${{ secrets.AWS_ENDPOINT_URL }}
          AWS_DEFAULT_REGION: ${{ secrets.AWS_DEFAULT_REGION }}
        run: |
          aws s3 cp latest-${{matrix.exchange.id}}.json s3://${{ secrets.BASE_URL }}/exchanges/${{ matrix.exchange.id }}/latest-${{matrix.exchange.id}}.json --checksum-algorithm=CRC32
      - name: latest.json invalidation
        continue-on-error: true
        if: ${{ ( inputs.destination == 'aws' ) && ( steps.upload-latest-to-aws.outcome == 'success' ) }}
        env:
          BASE_TLD: ${{ secrets.BASE_TLD }}
          BASE_URL: ${{ secrets.BASE_URL }}
          CF_ZONE_ID: ${{ secrets.CF_ZONE_ID }}
          CF_AUTHORIZATION_BEARER: ${{ secrets.CF_AUTHORIZATION_BEARER }}
        run: |
          curl --request POST \
            --url https://api.cloudflare.com/client/v4/zones/${{ env.CF_ZONE_ID }}/purge_cache \
            --header "Content-Type: application/json" \
            --header "Authorization: Bearer ${{ env.CF_AUTHORIZATION_BEARER }}" \
            --data "{\"files\": [\"https://${{ env.BASE_TLD }}/${{ env.BASE_URL }}/exchanges/${{ matrix.exchange.id }}/latest-${{matrix.exchange.id}}.json\"] }"<|MERGE_RESOLUTION|>--- conflicted
+++ resolved
@@ -102,11 +102,8 @@
           OS_BINARY_NAME: ${{ runner.os == 'Linux' && 'tari_universe' || 'Tari Universe' }}
           BASE_TLD: ${{ secrets.BASE_TLD }}
           BASE_URL: ${{ secrets.BASE_URL }}
-<<<<<<< HEAD
           IDENTIFIER: ${{ inputs.destination == 'github' && 'com.tari.universe.alpha' || 'com.tari.universe' }}
-=======
           BRIDGE_BACKEND_API_URL: ${{ inputs.network == 'mainnet' && secrets.BRIDGE_BACKEND_API_URL || secrets.ESMERALDA_BRIDGE_BACKEND_API_URL }}
->>>>>>> 5255d897
         shell: bash
         run: |
           #set -xueo pipefail
