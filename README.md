--- conflicted
+++ resolved
@@ -1,11 +1,10 @@
+# Tari Universe V1
 # Tari Universe V1
 
 Pre-release.
+Pre-release.
 
-<<<<<<< HEAD
 [License to code](https://github.com/tari-project/tari-universe/LICENSE.md)
-=======
-[License to code](https://github.com/tari-project/tari-universe/blob/main/LICENSE.md)
->>>>>>> d626013d
 
+Copyright (c) 2024  Tari Labs, LLC
 Copyright (c) 2024  Tari Labs, LLC