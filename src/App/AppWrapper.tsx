import App from './App.tsx';
<<<<<<< HEAD
import useTauriEventsListener from '@app/hooks/app/useTauriEventsListener.ts';
import { useListenForAppUpdated } from '@app/hooks/app/useListenForAppUpdated.ts';
import { useListenForGpuEngines } from '@app/hooks/app/useListenForGpuEngines.ts';

// FOR ANYTHING THAT NEEDS TO BE INITIALISED
=======
import AppEffects from './AppEffects.tsx';
>>>>>>> 481b80f0

export default function AppWrapper() {
<<<<<<< HEAD
    useDetectMode();
    useDisableRefresh();
    useLangaugeResolver();
    useListenForExternalDependencies();
    useListenForCriticalProblem();
    useTauriEventsListener();
    useListenForAppUpdated({ triggerEffect: true });
    useListenForGpuEngines();

    useEffect(() => {
        async function initialize() {
            await fetchAppConfig();
            await setMiningNetwork();
        }
        void initialize();
    }, []);

    return <App />;
=======
    return (
        <>
            <AppEffects />
            <App />
        </>
    );
>>>>>>> 481b80f0
}<|MERGE_RESOLUTION|>--- conflicted
+++ resolved
@@ -1,40 +1,11 @@
 import App from './App.tsx';
-<<<<<<< HEAD
-import useTauriEventsListener from '@app/hooks/app/useTauriEventsListener.ts';
-import { useListenForAppUpdated } from '@app/hooks/app/useListenForAppUpdated.ts';
-import { useListenForGpuEngines } from '@app/hooks/app/useListenForGpuEngines.ts';
-
-// FOR ANYTHING THAT NEEDS TO BE INITIALISED
-=======
 import AppEffects from './AppEffects.tsx';
->>>>>>> 481b80f0
 
 export default function AppWrapper() {
-<<<<<<< HEAD
-    useDetectMode();
-    useDisableRefresh();
-    useLangaugeResolver();
-    useListenForExternalDependencies();
-    useListenForCriticalProblem();
-    useTauriEventsListener();
-    useListenForAppUpdated({ triggerEffect: true });
-    useListenForGpuEngines();
-
-    useEffect(() => {
-        async function initialize() {
-            await fetchAppConfig();
-            await setMiningNetwork();
-        }
-        void initialize();
-    }, []);
-
-    return <App />;
-=======
     return (
         <>
             <AppEffects />
             <App />
         </>
     );
->>>>>>> 481b80f0
 }