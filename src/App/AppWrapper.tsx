import { useEffect } from 'react';

import { useDetectMode, useDisableRefresh, useLangaugeResolver, useListenForExternalDependencies } from '@app/hooks';

import { fetchAppConfig } from '../store/useAppConfigStore.ts';
import setupLogger from '../utils/shared-logger.ts';
import useListenForCriticalProblem from '@app/hooks/useListenForCriticalProblem.tsx';
import { setMiningNetwork } from '@app/store/miningStoreActions.ts';
import { loadTowerAnimation } from '@tari-project/tari-tower';
import { sidebarTowerOffset } from '@app/store/useUIStore.ts';
import App from './App.tsx';
<<<<<<< HEAD
=======
import { useListenForAppUpdated } from '@app/hooks/app/useListenForAppUpdated.ts';

>>>>>>> b5f1a1d1
// FOR ANYTHING THAT NEEDS TO BE INITIALISED

setupLogger();

export default function AppWrapper() {
    useDetectMode();
    useDisableRefresh();
    useLangaugeResolver();
    useListenForExternalDependencies();
    useListenForCriticalProblem();
    useListenForAppUpdated({ triggerEffect: true });

    useEffect(() => {
        async function initialize() {
            const config = await fetchAppConfig();
            if (config?.visual_mode) {
                loadTowerAnimation('tower-canvas', sidebarTowerOffset);
            }
            await setMiningNetwork();
        }
        void initialize();
    }, []);

    return <App />;
}<|MERGE_RESOLUTION|>--- conflicted
+++ resolved
@@ -9,11 +9,8 @@
 import { loadTowerAnimation } from '@tari-project/tari-tower';
 import { sidebarTowerOffset } from '@app/store/useUIStore.ts';
 import App from './App.tsx';
-<<<<<<< HEAD
-=======
 import { useListenForAppUpdated } from '@app/hooks/app/useListenForAppUpdated.ts';
 
->>>>>>> b5f1a1d1
 // FOR ANYTHING THAT NEEDS TO BE INITIALISED
 
 setupLogger();
