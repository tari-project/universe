--- conflicted
+++ resolved
@@ -1,44 +1,6 @@
-<<<<<<< HEAD
-import { useEffect } from 'react';
-
-import { useDetectMode, useDisableRefresh, useLangaugeResolver, useListenForExternalDependencies } from '@app/hooks';
-
-import { fetchAppConfig } from '../store/useAppConfigStore.ts';
-import setupLogger from '../utils/shared-logger.ts';
-import useListenForCriticalProblem from '@app/hooks/useListenForCriticalProblem.tsx';
-import { setMiningNetwork } from '@app/store/miningStoreActions.ts';
-import { loadTowerAnimation } from '@tari-project/tari-tower';
-import { sidebarTowerOffset } from '@app/store/useUIStore.ts';
-=======
->>>>>>> 957493f5
 import App from './App.tsx';
 import AppEffects from './AppEffects.tsx';
 
-<<<<<<< HEAD
-setupLogger();
-
-export default function AppWrapper() {
-    useDetectMode();
-    useDisableRefresh();
-    useLangaugeResolver();
-    useListenForExternalDependencies();
-    useListenForCriticalProblem();
-    useTauriEventsListener();
-    useListenForAppUpdated({ triggerEffect: true });
-
-    useEffect(() => {
-        async function initialize() {
-            const config = await fetchAppConfig();
-            if (config?.visual_mode) {
-                loadTowerAnimation({ canvasId: 'tower-canvas', offset: sidebarTowerOffset });
-            }
-            await setMiningNetwork();
-        }
-        void initialize();
-    }, []);
-
-    return <App />;
-=======
 export default function AppWrapper() {
     return (
         <>
@@ -46,5 +8,4 @@
             <App />
         </>
     );
->>>>>>> 957493f5
 }