--- conflicted
+++ resolved
@@ -1,41 +1,11 @@
-<<<<<<< HEAD
-import { useEffect } from 'react';
-
-import { useDisableRefresh, useLangaugeResolver, useListenForExternalDependencies } from '@app/hooks';
-
-import { fetchAppConfig } from '../store/useAppConfigStore.ts';
-import setupLogger from '../utils/shared-logger.ts';
-import useListenForCriticalProblem from '@app/hooks/useListenForCriticalProblem.tsx';
-import { setMiningNetwork } from '@app/store/miningStoreActions.ts';
-=======
->>>>>>> ff594626
 import App from './App.tsx';
 import AppEffects from './AppEffects.tsx';
 
 export default function AppWrapper() {
-<<<<<<< HEAD
-    useDisableRefresh();
-    useLangaugeResolver();
-    useListenForExternalDependencies();
-    useListenForCriticalProblem();
-    useTauriEventsListener();
-    useListenForAppUpdated({ triggerEffect: true });
-
-    useEffect(() => {
-        async function initialize() {
-            await fetchAppConfig();
-            await setMiningNetwork();
-        }
-        void initialize();
-    }, []);
-
-    return <App />;
-=======
     return (
         <>
             <AppEffects />
             <App />
         </>
     );
->>>>>>> ff594626
 }