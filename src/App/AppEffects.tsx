--- conflicted
+++ resolved
@@ -7,10 +7,6 @@
 import { fetchAppConfig } from '../store/actions/appConfigStoreActions.ts';
 import { useListenForGpuEngines } from '../hooks/app/useListenForGpuEngines.ts';
 import { useListenForAppResuming } from '../hooks/app/useListenForAppResuming.ts';
-<<<<<<< HEAD
-import { useDetectMode, useDisableRefresh, useLangaugeResolver, useListenForExternalDependencies } from '../hooks';
-import { airdropSetup } from '@app/store';
-=======
 import {
     useDetectMode,
     useDisableRefresh,
@@ -18,8 +14,7 @@
     useListenForExternalDependencies,
     useSetUp,
 } from '../hooks';
-
->>>>>>> 6e5b1501
+import { airdropSetup } from '@app/store';
 // This component is used to initialise the app and listen for any events that need to be listened to
 // Created as separate component to avoid cluttering the main App component and unwanted re-renders
 
