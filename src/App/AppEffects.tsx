--- conflicted
+++ resolved
@@ -8,11 +8,8 @@
 import { setMiningNetwork } from '@app/store/miningStoreActions.ts';
 import useTauriEventsListener from '@app/hooks/app/useTauriEventsListener.ts';
 import { useListenForAppUpdated } from '@app/hooks/app/useListenForAppUpdated.ts';
-<<<<<<< HEAD
 import { useListenForAppResuming } from '@app/hooks/app/useListenForAppResuming.ts';
-=======
 import { useListenForGpuEngines } from '@app/hooks/app/useListenForGpuEngines.ts';
->>>>>>> f2d05210
 
 // This component is used to initialise the app and listen for any events that need to be listened to
 // Created as separate component to avoid cluttering the main App component and unwanted re-renders
@@ -34,11 +31,8 @@
     useListenForCriticalProblem();
     useTauriEventsListener();
     useListenForAppUpdated({ triggerEffect: true });
-<<<<<<< HEAD
     useListenForAppResuming();
-=======
     useListenForGpuEngines();
->>>>>>> f2d05210
 
     return null;
 }