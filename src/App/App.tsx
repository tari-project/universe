--- conflicted
+++ resolved
@@ -1,4 +1,4 @@
-import { memo, useMemo } from 'react';
+import { useMemo } from 'react';
 import { useTranslation } from 'react-i18next';
 import { LazyMotion, domAnimation, AnimatePresence } from 'motion/react';
 
@@ -62,13 +62,8 @@
         return null;
     }, [showSplashscreen, isSettingUp, isShuttingDown]);
 
-<<<<<<< HEAD
     return <AnimatePresence mode="wait">{currentSection}</AnimatePresence>;
 };
-=======
-    return <AnimatePresence>{currentSection}</AnimatePresence>;
-});
->>>>>>> 674236e0
 
 export default function App() {
     const showSplashscreen = useUIStore((s) => s.showSplashscreen);
