import { useMemo } from 'react';
import { useTranslation } from 'react-i18next';
import { LazyMotion, domAnimation, AnimatePresence } from 'motion/react';

import { useShuttingDown } from '../hooks';

import { setError, setIsWebglNotSupported } from '../store/actions';
import { GlobalReset, GlobalStyle } from '../theme/GlobalStyle.ts';
import ThemeProvider from '../theme/ThemeProvider.tsx';
import Splashscreen from '../containers/phase/Splashscreen/Splashscreen.tsx';
import ShuttingDownScreen from '../containers/phase/ShuttingDownScreen/ShuttingDownScreen.tsx';
import FloatingElements from '../containers/floating/FloatingElements.tsx';
import MainView from '../containers/main/MainView.tsx';

import { AppContentContainer } from './App.styles.ts';
<<<<<<< HEAD
import { useUIStore } from '@app/store/useUIStore.ts';
=======
import { TOWER_CANVAS_ID } from '@app/store';
>>>>>>> 60876338

const CurrentAppSection = function CurrentAppSection({
    showSplashscreen,
    isShuttingDown,
}: {
    showSplashscreen?: boolean;
    isShuttingDown?: boolean;
}) {
    const currentSection = useMemo(() => {
        const showMainView = !isShuttingDown && !showSplashscreen;

        if (showSplashscreen) {
            return (
                <AppContentContainer key="splashscreen" initial="hidden">
                    <Splashscreen />
                </AppContentContainer>
            );
        }

        if (showMainView) {
            return (
                <AppContentContainer key="main" initial="dashboardInitial">
                    <MainView />
                </AppContentContainer>
            );
        }

        if (isShuttingDown) {
            return (
                <AppContentContainer key="shutdown" initial="hidden">
                    <ShuttingDownScreen />
                </AppContentContainer>
            );
        }
        return null;
    }, [showSplashscreen, isShuttingDown]);

    return <AnimatePresence mode="wait">{currentSection}</AnimatePresence>;
};

export default function App() {
    const isShuttingDown = useShuttingDown();
    const showSplashscreen = useUIStore((s) => s.showSplashscreen);
    const { t } = useTranslation('common', { useSuspense: false });
    if (!window.WebGL2RenderingContext && !window.WebGLRenderingContext) {
        console.error(`WebGL not supported by the browser - userAgent: ${navigator.userAgent}`);
        setIsWebglNotSupported(true);
        setError(t('webgl-not-supported'));
    }

    return (
        <ThemeProvider>
            <GlobalReset />
            <GlobalStyle $hideCanvas={showSplashscreen || isShuttingDown} />
            <LazyMotion features={domAnimation} strict>
                <FloatingElements />
                <CurrentAppSection showSplashscreen={showSplashscreen} isShuttingDown={isShuttingDown} />
            </LazyMotion>
            <canvas id={TOWER_CANVAS_ID} />
        </ThemeProvider>
    );
}<|MERGE_RESOLUTION|>--- conflicted
+++ resolved
@@ -13,11 +13,8 @@
 import MainView from '../containers/main/MainView.tsx';
 
 import { AppContentContainer } from './App.styles.ts';
-<<<<<<< HEAD
 import { useUIStore } from '@app/store/useUIStore.ts';
-=======
 import { TOWER_CANVAS_ID } from '@app/store';
->>>>>>> 60876338
 
 const CurrentAppSection = function CurrentAppSection({
     showSplashscreen,
