--- conflicted
+++ resolved
@@ -238,7 +238,6 @@
           payload: undefined;
       }
     | {
-<<<<<<< HEAD
           event_type: 'WalletTransactionsFound';
           payload: DisplayedTransaction[];
       }
@@ -249,8 +248,8 @@
     | {
           event_type: 'WalletTransactionUpdated';
           payload: DisplayedTransaction;
-=======
+      }
+    | {
           event_type: 'SetShowBatteryAlert';
           payload: boolean;
->>>>>>> 5c0fb29a
       };