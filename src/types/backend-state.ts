import {
    BackgroundNodeSyncUpdatePayload,
    ConnectedPeersUpdatePayload,
    CriticalProblemPayload,
    DetectedAvailableGpuEngines,
    DetectedDevicesPayload,
    NewBlockHeightPayload,
    NodeTypeUpdatePayload,
    ShowReleaseNotesPayload,
    WalletAddressUpdatePayload,
} from './events-payloads.ts';
import {
    BaseNodeStatus,
    CpuMinerStatus,
    ExternalDependency,
    GpuMinerStatus,
    NetworkStatus,
    WalletBalance,
} from './app-status.ts';
import { ConfigCore, ConfigMining, ConfigUI, ConfigWallet } from './configs.ts';

export enum SetupPhase {
    Core = 'Core',
    Wallet = 'Wallet',
    Hardware = 'Hardware',
    Node = 'Node',
    Unknown = 'Unknown',
}

export const BACKEND_STATE_UPDATE = 'backend_state_update';
export type BackendStateUpdateEvent =
    | {
          event_type: 'WalletAddressUpdate';
          payload: WalletAddressUpdatePayload;
      }
    | {
          event_type: 'BaseNodeUpdate';
          payload: BaseNodeStatus;
      }
    | {
          event_type: 'WalletBalanceUpdate';
          payload: WalletBalance;
      }
    | {
          event_type: 'CpuMiningUpdate';
          payload: CpuMinerStatus;
      }
    | {
          event_type: 'GpuMiningUpdate';
          payload: GpuMinerStatus;
      }
    | {
          event_type: 'ConnectedPeersUpdate';
          payload: ConnectedPeersUpdatePayload;
      }
    | {
          event_type: 'NewBlockHeight';
          payload: NewBlockHeightPayload;
      }
    | {
          event_type: 'CloseSplashscreen';
          payload: undefined;
      }
    | {
          event_type: 'DetectedDevices';
          payload: DetectedDevicesPayload;
      }
    | {
          event_type: 'DetectedAvailableGpuEngines';
          payload: DetectedAvailableGpuEngines;
      }
    | {
          event_type: 'CriticalProblem';
          payload: CriticalProblemPayload;
      }
    | {
          event_type: 'MissingApplications';
          payload: ExternalDependency[];
      }
    | {
          event_type: 'StuckOnOrphanChain';
          payload: boolean;
      }
    | {
          event_type: 'ShowReleaseNotes';
          payload: ShowReleaseNotesPayload;
      }
    | {
          event_type: 'NetworkStatus';
          payload: NetworkStatus;
      }
    | {
          event_type: 'CorePhaseFinished';
          payload: boolean;
      }
    | {
          event_type: 'WalletPhaseFinished';
          payload: boolean;
      }
    | {
          event_type: 'HardwarePhaseFinished';
          payload: boolean;
      }
    | {
          event_type: 'NodePhaseFinished';
          payload: boolean;
      }
    | {
          event_type: 'UnknownPhaseFinished';
          payload: boolean;
      }
    | {
          event_type: 'UnlockApp';
          payload: undefined;
      }
    | {
          event_type: 'UnlockWallet';
          payload: undefined;
      }
    | {
          event_type: 'UnlockMining';
          payload: undefined;
      }
    | {
          event_type: 'LockWallet';
          payload: undefined;
      }
    | {
          event_type: 'LockMining';
          payload: undefined;
      }
    | {
          event_type: 'NodeTypeUpdate';
          payload: NodeTypeUpdatePayload;
      }
    | {
          event_type: 'ConfigCoreLoaded';
          payload: ConfigCore;
      }
    | {
          event_type: 'ConfigUILoaded';
          payload: ConfigUI;
      }
    | {
          event_type: 'ConfigWalletLoaded';
          payload: ConfigWallet;
      }
    | {
          event_type: 'ConfigMiningLoaded';
          payload: ConfigMining;
      }
    | {
          event_type: 'RestartingPhases';
          payload: SetupPhase[];
      }
    | {
<<<<<<< HEAD
          event_type: 'AskForRestart';
          payload: undefined;
=======
          event_type: 'BackgroundNodeSyncUpdate';
          payload: BackgroundNodeSyncUpdatePayload;
>>>>>>> 00a5c239
      };<|MERGE_RESOLUTION|>--- conflicted
+++ resolved
@@ -154,11 +154,10 @@
           payload: SetupPhase[];
       }
     | {
-<<<<<<< HEAD
           event_type: 'AskForRestart';
           payload: undefined;
-=======
+      }
+    | {
           event_type: 'BackgroundNodeSyncUpdate';
           payload: BackgroundNodeSyncUpdatePayload;
->>>>>>> 00a5c239
       };