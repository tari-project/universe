import {
    AllowTappletCspPayload,
    BackgroundNodeSyncUpdatePayload,
    ConnectedPeersUpdatePayload,
    ConnectionStatusPayload,
    CriticalProblemPayload,
    DetectedAvailableGpuEngines,
    DetectedDevicesPayload,
    GrantTappletPermissionsPayload,
    NewBlockHeightPayload,
    NodeTypeUpdatePayload,
    SetupPhase,
    ShowReleaseNotesPayload,
    TariAddressUpdatePayload,
    WalletUIMode,
} from './events-payloads.ts';
import {
    BaseNodeStatus,
    CpuMinerStatus,
    ExternalDependency,
    GpuMinerStatus,
    NetworkStatus,
    PoolStats,
    WalletBalance,
} from './app-status.ts';
import { ConfigCore, ConfigMining, ConfigPools, ConfigUI, ConfigWallet, GpuDeviceSettings } from './configs.ts';
import { DisabledPhasesPayload } from '@app/store/actions/setupStoreActions.ts';

export const BACKEND_STATE_UPDATE = 'backend_state_update';
export type BackendStateUpdateEvent =
    | {
          event_type: 'BaseNodeUpdate';
          payload: BaseNodeStatus;
      }
    | {
          event_type: 'WalletBalanceUpdate';
          payload: WalletBalance;
      }
    | {
          event_type: 'CpuMiningUpdate';
          payload: CpuMinerStatus;
      }
    | {
          event_type: 'GpuMiningUpdate';
          payload: GpuMinerStatus;
      }
    | {
          event_type: 'ConnectedPeersUpdate';
          payload: ConnectedPeersUpdatePayload;
      }
    | {
          event_type: 'NewBlockHeight';
          payload: NewBlockHeightPayload;
      }
    | {
          event_type: 'CloseSplashscreen';
          payload: undefined;
      }
    | {
          event_type: 'DetectedDevices';
          payload: DetectedDevicesPayload;
      }
    | {
          event_type: 'DetectedAvailableGpuEngines';
          payload: DetectedAvailableGpuEngines;
      }
    | {
          event_type: 'CriticalProblem';
          payload: CriticalProblemPayload;
      }
    | {
          event_type: 'MissingApplications';
          payload: ExternalDependency[];
      }
    | {
          event_type: 'StuckOnOrphanChain';
          payload: boolean;
      }
    | {
          event_type: 'ShowReleaseNotes';
          payload: ShowReleaseNotesPayload;
      }
    | {
          event_type: 'NetworkStatus';
          payload: NetworkStatus;
      }
    | {
          event_type: 'CorePhaseFinished';
          payload: boolean;
      }
    | {
          event_type: 'WalletPhaseFinished';
          payload: boolean;
      }
    | {
          event_type: 'HardwarePhaseFinished';
          payload: boolean;
      }
    | {
          event_type: 'NodePhaseFinished';
          payload: boolean;
      }
    | {
          event_type: 'MiningPhaseFinished';
          payload: boolean;
      }
    | {
          event_type: 'InitialSetupFinished';
          payload: undefined;
      }
    | {
          event_type: 'UnlockApp';
          payload: undefined;
      }
    | {
          event_type: 'UnlockWallet';
          payload: undefined;
      }
    | {
          event_type: 'UnlockCpuMining';
          payload: undefined;
      }
    | {
          event_type: 'UnlockGpuMining';
          payload: undefined;
      }
    | {
          event_type: 'LockWallet';
          payload: undefined;
      }
    | {
          event_type: 'LockGpuMining';
          payload: undefined;
      }
    | {
          event_type: 'LockCpuMining';
          payload: undefined;
      }
    | {
          event_type: 'NodeTypeUpdate';
          payload: NodeTypeUpdatePayload;
      }
    | {
          event_type: 'ConfigCoreLoaded';
          payload: ConfigCore;
      }
    | {
          event_type: 'ConfigUILoaded';
          payload: ConfigUI;
      }
    | {
          event_type: 'ConfigWalletLoaded';
          payload: ConfigWallet;
      }
    | {
          event_type: 'ConfigMiningLoaded';
          payload: ConfigMining;
      }
    | {
          event_type: 'ConfigPoolsLoaded';
          payload: ConfigPools;
      }
    | {
          event_type: 'RestartingPhases';
          payload: SetupPhase[];
      }
    | {
          event_type: 'AskForRestart';
          payload: undefined;
      }
    | {
          event_type: 'BackgroundNodeSyncUpdate';
          payload: BackgroundNodeSyncUpdatePayload;
      }
    | {
          event_type: 'InitWalletScanningProgress';
          payload: {
              scanned_height: number;
              total_height: number;
              progress: number;
          };
      }
    | {
          event_type: 'ConnectionStatus';
          payload: ConnectionStatusPayload;
      }
    | {
          event_type: 'ShowStageSecurityModal';
          payload: undefined;
      }
    | {
          event_type: 'CpuPoolStatsUpdate';
          payload: PoolStats;
      }
    | {
          event_type: 'GpuPoolStatsUpdate';
          payload: PoolStats;
      }
    | {
          event_type: 'ExchangeIdChanged';
          payload: string;
      }
    | {
          event_type: 'DisabledPhases';
          payload: DisabledPhasesPayload;
      }
    | {
          event_type: 'ShouldShowExchangeMinerModal';
          payload: undefined;
      }
    | {
          event_type: 'SelectedTariAddressChanged';
          payload: TariAddressUpdatePayload;
      }
    | {
          event_type: 'WalletUIModeChanged';
          payload: WalletUIMode;
      }
    | {
          event_type: 'ShowKeyringDialog';
          payload: undefined;
      }
    | {
          event_type: 'CreatePin';
          payload: undefined;
      }
    | {
          event_type: 'EnterPin';
          payload: undefined;
      }
    | {
<<<<<<< HEAD
          event_type: 'AllowTappletCsp';
          payload: AllowTappletCspPayload;
      }
    | {
          event_type: 'GrantTappletPermissions';
          payload: GrantTappletPermissionsPayload;
=======
          event_type: 'UpdateGpuDevicesSettings';
          payload: Record<number, GpuDeviceSettings>;
>>>>>>> 3c994f95
      };<|MERGE_RESOLUTION|>--- conflicted
+++ resolved
@@ -229,15 +229,14 @@
           payload: undefined;
       }
     | {
-<<<<<<< HEAD
+          event_type: 'UpdateGpuDevicesSettings';
+          payload: Record<number, GpuDeviceSettings>;
+      }
+    | {
           event_type: 'AllowTappletCsp';
           payload: AllowTappletCspPayload;
       }
     | {
           event_type: 'GrantTappletPermissions';
           payload: GrantTappletPermissionsPayload;
-=======
-          event_type: 'UpdateGpuDevicesSettings';
-          payload: Record<number, GpuDeviceSettings>;
->>>>>>> 3c994f95
       };