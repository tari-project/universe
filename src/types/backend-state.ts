--- conflicted
+++ resolved
@@ -126,10 +126,10 @@
           payload: undefined;
       }
     | {
-<<<<<<< HEAD
           event_type: 'NodeTypeUpdate';
           payload: NodeTypeUpdatePayload;
-=======
+      }
+    | {
           event_type: 'ConfigCoreLoaded';
           payload: ConfigCore;
       }
@@ -144,5 +144,4 @@
     | {
           event_type: 'ConfigMiningLoaded';
           payload: ConfigMining;
->>>>>>> f8267103
       };