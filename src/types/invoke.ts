import { modeType } from '@app/store/types';
import {
    AppConfig,
    ApplicationsVersions,
    ExternalDependency,
    MinerMetrics,
    P2poolStatsResult,
    TariWalletDetails,
    TorConfig,
    TransactionInfo,
} from './app-status';
import { Language } from '@app/i18initializer';
import { PaperWalletDetails } from '@app/types/app-status.ts';
import { themeType } from '@app/store/types.ts';

declare module '@tauri-apps/api/tauri' {
    function invoke(
        param: 'set_should_always_use_system_language',
        payload: { shouldAlwaysUseSystemLanguage: boolean }
    ): Promise<void>;
    function invoke(param: 'set_should_auto_launch', payload: { shouldAutoLaunch: boolean }): Promise<void>;
    function invoke(param: 'set_application_language', payload: { applicationLanguage: Language }): Promise<void>;
    function invoke(
        param: 'download_and_start_installer',
        payload: { missingDependency: ExternalDependency }
    ): Promise<void>;
    function invoke(param: 'get_external_dependencies'): Promise<ExternalDependency[]>;
    function invoke(param: 'get_paper_wallet_details'): Promise<PaperWalletDetails>;
    function invoke(param: 'resolve_application_language'): Promise<Language>;
<<<<<<< HEAD
    function invoke(param: 'trigger_notification', payload: { summary: string; body: string }): Promise<void>;
=======
    function invoke(param: 'set_mine_on_app_start', payload: { mineOnAppStart: boolean }): Promise<void>;
>>>>>>> 09a7a201
    function invoke(param: 'setup_application'): Promise<boolean>;
    function invoke(param: 'open_log_dir'): Promise<void>;
    function invoke(param: 'start_mining'): Promise<void>;
    function invoke(param: 'stop_mining'): Promise<void>;
    function invoke(param: 'set_allow_telemetry', payload: { allow_telemetry: boolean }): Promise<void>;
    function invoke(param: 'set_auto_mining', payload: { autoMining: boolean }): Promise<void>;
    function invoke(param: 'set_user_inactivity_timeout', payload: { timeout: number }): Promise<void>;
    function invoke(param: 'update_applications'): Promise<void>;
    function invoke(param: 'set_mode', payload: { mode: modeType }): Promise<void>;
    function invoke(param: 'set_theme', payload: { theme: themeType }): Promise<void>;
    function invoke(param: 'get_seed_words'): Promise<string[]>;
    function invoke(param: 'get_applications_versions'): Promise<ApplicationsVersions>;
    function invoke(param: 'set_monero_address', payload: { moneroAddress: string }): Promise<void>;
    function invoke(param: 'send_feedback', payload: { feedback: string; includeLogs: boolean }): Promise<string>;
    function invoke(param: 'reset_settings', payload: { resetWallet: boolean }): Promise<string>;
    function invoke(param: 'get_app_config'): Promise<AppConfig>;
    function invoke(param: 'set_p2pool_enabled', payload: { p2pool_enabled: boolean }): Promise<void>;
    function invoke(param: 'get_p2pool_stats'): Promise<P2poolStatsResult>;
    function invoke(param: 'get_tari_wallet_details'): Promise<TariWalletDetails>;
    function invoke(param: 'get_miner_metrics'): Promise<MinerMetrics>;
    function invoke(param: 'set_gpu_mining_enabled', payload: { enabled: boolean }): Promise<void>;
    function invoke(
        param: 'set_excluded_gpu_devices',
        payload: { excludedGpuDevice: number | undefined }
    ): Promise<void>;
    function invoke(param: 'set_cpu_mining_enabled', payload: { enabled: boolean }): Promise<void>;
    function invoke(param: 'exit_application'): Promise<string>;
    function invoke(param: 'restart_application'): Promise<string>;
    function invoke(param: 'set_use_tor', payload: { useTor: boolean }): Promise<void>;
    function invoke(param: 'get_transaction_history'): Promise<TransactionInfo[]>;
    function invoke(param: 'import_seed_words', payload: { seedWords: string[] }): Promise<void>;
    function invoke(param: 'get_tor_config'): Promise<TorConfig>;
    function invoke(param: 'set_tor_config', payload: { config: TorConfig }): Promise<TorConfig>;
    function invoke(param: 'fetch_tor_bridges'): Promise<string[]>;
    function invoke(
        param: 'log_web_message',
        payload: { level: 'log' | 'error' | 'warn' | 'info'; message: string }
    ): Promise<ApplicationsVersions>;
}<|MERGE_RESOLUTION|>--- conflicted
+++ resolved
@@ -27,11 +27,8 @@
     function invoke(param: 'get_external_dependencies'): Promise<ExternalDependency[]>;
     function invoke(param: 'get_paper_wallet_details'): Promise<PaperWalletDetails>;
     function invoke(param: 'resolve_application_language'): Promise<Language>;
-<<<<<<< HEAD
     function invoke(param: 'trigger_notification', payload: { summary: string; body: string }): Promise<void>;
-=======
     function invoke(param: 'set_mine_on_app_start', payload: { mineOnAppStart: boolean }): Promise<void>;
->>>>>>> 09a7a201
     function invoke(param: 'setup_application'): Promise<boolean>;
     function invoke(param: 'open_log_dir'): Promise<void>;
     function invoke(param: 'start_mining'): Promise<void>;
