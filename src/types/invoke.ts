import {
    AppConfig,
    ApplicationsVersions,
    ExternalDependency,
    P2poolStatsResult,
    TorConfig,
    TransactionInfo,
    MaxConsumptionLevels,
    GpuThreads,
    P2poolConnections,
} from './app-status';
import { Language } from '@app/i18initializer';
import { PaperWalletDetails } from '@app/types/app-status.ts';
import { displayMode, modeType } from '@app/store/types.ts';
<<<<<<< HEAD
import {
    DevTapplet,
    InstalledTapplet,
    InstalledTappletWithAssets,
    ActiveTapplet,
    RegisteredTapplet,
    RegisteredTappletWithAssets,
} from './ootle/tapplet';
=======
import { AirdropTokens } from '@app/store/useAirdropStore';
>>>>>>> 7cfb5cbf

declare module '@tauri-apps/api/core' {
    function invoke(
        param: 'set_should_always_use_system_language',
        payload: { shouldAlwaysUseSystemLanguage: boolean }
    ): Promise<void>;
    function invoke(param: 'set_should_auto_launch', payload: { shouldAutoLaunch: boolean }): Promise<void>;
    function invoke(param: 'set_application_language', payload: { applicationLanguage: Language }): Promise<void>;
    function invoke(
        param: 'download_and_start_installer',
        payload: { missingDependency: ExternalDependency }
    ): Promise<void>;
    function invoke(param: 'get_external_dependencies'): Promise<ExternalDependency[]>;
    function invoke(param: 'get_paper_wallet_details', payload?: { authUuid?: string }): Promise<PaperWalletDetails>;
    function invoke(param: 'resolve_application_language'): Promise<Language>;
    function invoke(param: 'set_mine_on_app_start', payload: { mineOnAppStart: boolean }): Promise<void>;
    function invoke(param: 'open_log_dir'): Promise<void>;
    function invoke(param: 'start_mining'): Promise<void>;
    function invoke(param: 'stop_mining'): Promise<void>;
    function invoke(param: 'set_allow_telemetry', payload: { allow_telemetry: boolean }): Promise<void>;
    function invoke(param: 'send_data_telemetry_service', payload: { eventName: string; data: object }): Promise<void>;
    function invoke(param: 'set_user_inactivity_timeout', payload: { timeout: number }): Promise<void>;
    function invoke(param: 'update_applications'): Promise<void>;
    function invoke(
        param: 'set_mode',
        payload: { mode: modeType; customCpuUsage: number; customGpuUsage: GpuThreads[] }
    ): Promise<void>;
    function invoke(param: 'get_max_consumption_levels'): Promise<MaxConsumptionLevels>;
    function invoke(param: 'set_display_mode', payload: { displayMode: displayMode }): Promise<void>;
    function invoke(param: 'get_seed_words'): Promise<string[]>;
    function invoke(param: 'get_monero_seed_words'): Promise<string[]>;
    function invoke(param: 'get_applications_versions'): Promise<ApplicationsVersions>;
    function invoke(param: 'set_monero_address', payload: { moneroAddress: string }): Promise<void>;
    function invoke(param: 'send_feedback', payload: { feedback: string; includeLogs: boolean }): Promise<string>;
    function invoke(param: 'reset_settings', payload: { resetWallet: boolean }): Promise<string>;
    function invoke(param: 'get_app_config'): Promise<AppConfig>;
    function invoke(param: 'set_p2pool_enabled', payload: { p2pool_enabled: boolean }): Promise<void>;
    function invoke(param: 'get_p2pool_stats'): Promise<P2poolStatsResult>;
    function invoke(param: 'get_p2pool_connections'): Promise<P2poolConnections>;
    function invoke(param: 'get_used_p2pool_stats_server_port'): Promise<number>;
    function invoke(param: 'set_gpu_mining_enabled', payload: { enabled: boolean }): Promise<void>;
    function invoke(
        param: 'set_excluded_gpu_devices',
        payload: { excludedGpuDevice: number | undefined }
    ): Promise<void>;
    function invoke(param: 'set_cpu_mining_enabled', payload: { enabled: boolean }): Promise<void>;
    function invoke(param: 'exit_application'): Promise<string>;
    function invoke(param: 'restart_application', payload: { shouldStopMiners: boolean }): Promise<string>;
    function invoke(param: 'set_use_tor', payload: { useTor: boolean }): Promise<void>;
    function invoke(
        param: 'get_coinbase_transactions',
        payload: { continuation: boolean; limit?: number }
    ): Promise<TransactionInfo[]>;
    function invoke(param: 'import_seed_words', payload: { seedWords: string[] }): Promise<void>;
    function invoke(param: 'get_tor_config'): Promise<TorConfig>;
    function invoke(param: 'set_tor_config', payload: { config: TorConfig }): Promise<TorConfig>;
    function invoke(param: 'fetch_tor_bridges'): Promise<string[]>;
    function invoke(param: 'get_tor_entry_guards'): Promise<string[]>;
    function invoke(param: 'set_visual_mode', payload: { enabled: boolean }): Promise<void>;
    function invoke(param: 'set_pre_release', payload: { preRelease: boolean }): Promise<void>;
    function invoke(param: 'proceed_with_update'): Promise<void>;
    function invoke(param: 'check_for_updates'): Promise<string | undefined>;
    function invoke(
        param: 'set_airdrop_tokens',
        airdropTokens: Pick<AirdropTokens, 'refreshToken' | 'token'>
    ): Promise<void>;
    function invoke(param: 'get_airdrop_tokens'): Promise<{ refresh_token: string; token: string }>;
    function invoke(param: 'try_update', payload?: { force?: boolean }): Promise<void>;
    function invoke(
        param: 'set_show_experimental_settings',
        payload: { showExperimentalSettings: boolean }
    ): Promise<void>;
    function invoke(
        param: 'set_monerod_config',
        payload: {
            useMoneroFail: boolean;
            moneroNodes: string[];
        }
    ): Promise<void>;
    function invoke(
        param: 'log_web_message',
        payload: { level: 'log' | 'error' | 'warn' | 'info'; message: string }
    ): Promise<ApplicationsVersions>;

    /**
     * Tati Ootle
     */
    function invoke(param: 'read_installed_tapp_db'): Promise<InstalledTappletWithAssets[]>;
    function invoke(param: 'read_tapp_registry_db'): Promise<RegisteredTapplet[]>;
    function invoke(param: 'insert_installed_tapp_db', payload: { tappletId: string }): Promise<InstalledTapplet>;
    function invoke(
        param: 'update_tapp',
        payload: { tappletId: string; installedTappletId: string }
    ): Promise<InstalledTappletWithAssets[]>;
    function invoke(param: 'get_assets_server_addr'): Promise<string>;
    function invoke(param: 'add_dev_tapplet', payload: { endpoint: string }): Promise<DevTapplet>;
    function invoke(param: 'read_dev_tapplets'): Promise<DevTapplet[]>;
    function invoke(param: 'delete_dev_tapplet', payload: { devTappletId: number }): Promise<number>;
    function invoke(param: 'delete_installed_tapplet', payload: { tappletId: number }): Promise<number>;
    function invoke(
        param: 'update_installed_tapplet',
        payload: { tappletId: number; installedTappletId: number }
    ): Promise<InstalledTappletWithAssets[]>;
    function invoke(
        param: 'download_and_extract_tapp',
        payload: { tappletId: string }
    ): Promise<RegisteredTappletWithAssets>;
    function invoke(param: 'launch_tapplet', payload: { installedTappletId: number }): Promise<ActiveTapplet>;
    function invoke(param: 'set_ootle_localnet_enabled', payload: { enabled: boolean }): Promise<void>;
    function invoke(param: 'upload_wasm_file', payload: { file: string }): Promise<void>;
}<|MERGE_RESOLUTION|>--- conflicted
+++ resolved
@@ -12,7 +12,7 @@
 import { Language } from '@app/i18initializer';
 import { PaperWalletDetails } from '@app/types/app-status.ts';
 import { displayMode, modeType } from '@app/store/types.ts';
-<<<<<<< HEAD
+import { AirdropTokens } from '@app/store/useAirdropStore';
 import {
     DevTapplet,
     InstalledTapplet,
@@ -21,9 +21,6 @@
     RegisteredTapplet,
     RegisteredTappletWithAssets,
 } from './ootle/tapplet';
-=======
-import { AirdropTokens } from '@app/store/useAirdropStore';
->>>>>>> 7cfb5cbf
 
 declare module '@tauri-apps/api/core' {
     function invoke(
