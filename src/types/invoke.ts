--- conflicted
+++ resolved
@@ -17,13 +17,10 @@
     function invoke(param: 'get_applications_versions'): Promise<ApplicationsVersions>;
     function invoke(param: 'set_monero_address', payload: { moneroAddress: string }): Promise<void>;
     function invoke(param: 'get_monero_address'): Promise<string>;
-<<<<<<< HEAD
     function invoke(param: 'set_gpu_mining_enabled', payload: { enabled: boolean }): Promise<boolean>;
     function invoke(param: 'set_cpu_mining_enabled', payload: { enabled: boolean }): Promise<boolean>;
-=======
     function invoke(param: 'send_feedback', payload: { feedback: string; includeLogs: boolean }): Promise<void>;
     function invoke(param: 'reset_settings', payload: { resetWallet: boolean }): Promise<string>;
->>>>>>> 8a6c25b1
     function invoke(
         param: 'log_web_message',
         payload: { level: 'log' | 'error' | 'warn' | 'info'; message: string }
