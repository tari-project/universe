import {
    ApplicationsVersions,
    ExternalDependency,
    P2poolStatsResult,
    TorConfig,
    TransactionInfo,
    MaxConsumptionLevels,
    GpuThreads,
    P2poolConnections,
    WalletBalance,
    BridgeEnvs,
} from './app-status';
import { Language } from '@app/i18initializer';
import { PaperWalletDetails } from '@app/types/app-status.ts';
import { displayMode, modeType } from '@app/store/types.ts';
import { SignData } from '@app/types/ws.ts';
import { ConfigBackendInMemory } from '@app/types/configs.ts';
<<<<<<< HEAD
import { ExchangeMiner } from './exchange';
=======
import { ActiveTapplet } from '@app/types/tapplets/tapplet.types';
>>>>>>> 81dca0ca

declare module '@tauri-apps/api/core' {
    function invoke(
        param: 'send_one_sided_to_stealth_address',
        payload: { amount: string; destination: string; paymentId?: string }
    ): Promise<void>;
    function invoke(
        param: 'set_should_always_use_system_language',
        payload: { shouldAlwaysUseSystemLanguage: boolean }
    ): Promise<void>;
    function invoke(param: 'set_should_auto_launch', payload: { shouldAutoLaunch: boolean }): Promise<void>;
    function invoke(param: 'set_selected_engine', payload: { selectedEngine: string }): Promise<void>;
    function invoke(param: 'set_application_language', payload: { applicationLanguage: Language }): Promise<void>;
    function invoke(param: 'frontend_ready'): Promise<void>;
    function invoke(
        param: 'download_and_start_installer',
        payload: { missingDependency: ExternalDependency }
    ): Promise<void>;
    function invoke(param: 'get_external_dependencies'): Promise<ExternalDependency[]>;
    function invoke(param: 'get_paper_wallet_details', payload?: { authUuid?: string }): Promise<PaperWalletDetails>;
    function invoke(param: 'set_mine_on_app_start', payload: { mineOnAppStart: boolean }): Promise<void>;
    function invoke(param: 'open_log_dir'): Promise<void>;
    function invoke(param: 'start_cpu_mining'): Promise<void>;
    function invoke(param: 'start_gpu_mining'): Promise<void>;
    function invoke(param: 'stop_cpu_mining'): Promise<void>;
    function invoke(param: 'stop_gpu_mining'): Promise<void>;
    function invoke(param: 'set_allow_telemetry', payload: { allow_telemetry: boolean }): Promise<void>;
    function invoke(param: 'send_data_telemetry_service', payload: { eventName: string; data: object }): Promise<void>;
    function invoke(param: 'set_user_inactivity_timeout', payload: { timeout: number }): Promise<void>;
    function invoke(param: 'update_applications'): Promise<void>;
    function invoke(
        param: 'set_mode',
        payload: { mode: modeType; customCpuUsage: number; customGpuUsage: GpuThreads[] }
    ): Promise<void>;
    function invoke(param: 'get_max_consumption_levels'): Promise<MaxConsumptionLevels>;
    function invoke(param: 'set_display_mode', payload: { displayMode: displayMode }): Promise<void>;
    function invoke(param: 'get_seed_words'): Promise<string[]>;
    function invoke(param: 'get_monero_seed_words'): Promise<string[]>;
    function invoke(param: 'get_applications_versions'): Promise<ApplicationsVersions>;
    function invoke(param: 'set_monero_address', payload: { moneroAddress: string }): Promise<void>;
    function invoke(param: 'send_feedback', payload: { feedback: string; includeLogs: boolean }): Promise<string>;
    function invoke(param: 'reset_settings', payload: { resetWallet: boolean }): Promise<string>;
    function invoke(param: 'set_p2pool_enabled', payload: { p2pool_enabled: boolean }): Promise<void>;
    function invoke(param: 'get_p2pool_stats'): Promise<P2poolStatsResult>;
    function invoke(param: 'get_p2pool_connections'): Promise<P2poolConnections>;
    function invoke(param: 'get_used_p2pool_stats_server_port'): Promise<number>;
    function invoke(param: 'set_gpu_mining_enabled', payload: { enabled: boolean }): Promise<void>;
    function invoke(param: 'set_cpu_mining_enabled', payload: { enabled: boolean }): Promise<void>;
    function invoke(param: 'exit_application'): Promise<string>;
    function invoke(param: 'restart_application', payload: { shouldStopMiners: boolean }): Promise<string>;
    function invoke(param: 'set_use_tor', payload: { useTor: boolean }): Promise<void>;
    function invoke(
        param: 'get_coinbase_transactions',
        payload: { continuation: boolean; limit?: number }
    ): Promise<TransactionInfo[]>;
    function invoke(
        param: 'get_transactions_history',
        payload: { continuation: boolean; limit?: number }
    ): Promise<TransactionInfo[]>;
    function invoke(param: 'import_seed_words', payload: { seedWords: string[] }): Promise<void>;
    function invoke(param: 'get_tor_config'): Promise<TorConfig>;
    function invoke(param: 'set_tor_config', payload: { config: TorConfig }): Promise<TorConfig>;
    function invoke(param: 'fetch_tor_bridges'): Promise<string[]>;
    function invoke(param: 'get_tor_entry_guards'): Promise<string[]>;
    function invoke(param: 'start_mining_status'): Promise<string[]>;
    function invoke(param: 'stop_mining_status'): Promise<string[]>;
    function invoke(param: 'set_visual_mode', payload: { enabled: boolean }): Promise<void>;
    function invoke(param: 'set_pre_release', payload: { preRelease: boolean }): Promise<void>;
    function invoke(param: 'proceed_with_update'): Promise<void>;
    function invoke(param: 'check_for_updates'): Promise<string | undefined>;
    function invoke(
        param: 'set_airdrop_tokens',
        airdropTokens: { token: string; refresh_token: string }
    ): Promise<void>;
    function invoke(param: 'get_airdrop_tokens'): Promise<{ refresh_token: string; token: string }>;
    function invoke(param: 'try_update', payload?: { force?: boolean }): Promise<void>;
    function invoke(
        param: 'toggle_device_exclusion',
        payload: { device_index: number; excluded: boolean }
    ): Promise<void>;
    function invoke(
        param: 'set_show_experimental_settings',
        payload: { showExperimentalSettings: boolean }
    ): Promise<void>;
    function invoke(param: 'websocket_connect'): Promise<void>;
    function invoke(param: 'websocket_close'): Promise<void>;
    function invoke(
        param: 'set_monerod_config',
        payload: {
            useMoneroFail: boolean;
            moneroNodes: string[];
        }
    ): Promise<void>;
    function invoke(
        param: 'log_web_message',
        payload: { level: 'log' | 'error' | 'warn' | 'info'; message: string }
    ): Promise<ApplicationsVersions>;
    function invoke(param: 'sign_ws_data', payload: { data: string }): Promise<SignData>;
    function invoke(param: 'reconnect'): Promise<void>;
    function invoke(
        param: 'verify_address_for_send',
        payload: { address: string; sendingMethod?: number }
    ): Promise<void>;
    function invoke(param: 'validate_minotari_amount', payload: { amount: string }): Promise<string>;
    function invoke(param: 'trigger_phases_restart'): Promise<void>;
    function invoke(param: 'set_node_type', payload: { nodeType: NodeType }): Promise<void>;
    function invoke(param: 'set_warmup_seen', payload: { warmupSeen: boolean }): Promise<void>;
    function invoke(param: 'set_tari_address', payload: { address: string }): Promise<void>;
    function invoke(param: 'confirm_exchange_address', payload: { address: string }): Promise<void>;
    function invoke(param: 'get_app_in_memory_config'): Promise<ConfigBackendInMemory>;
<<<<<<< HEAD
    function invoke(param: 'user_selected_exchange', payload: { exchange_miner: ExchangeMiner }): Promise<void>;
    function invoke(param: 'is_universal_miner'): Promise<boolean>;
=======
    function invoke(param: 'launch_builtin_tapplet'): Promise<ActiveTapplet>;
    function invoke(param: 'get_tari_wallet_address'): Promise<string>;
    function invoke(param: 'get_tari_wallet_balance'): Promise<WalletBalance>;
    function invoke(param: 'get_bridge_envs'): Promise<BridgeEnvs>;
>>>>>>> 81dca0ca
}<|MERGE_RESOLUTION|>--- conflicted
+++ resolved
@@ -15,11 +15,8 @@
 import { displayMode, modeType } from '@app/store/types.ts';
 import { SignData } from '@app/types/ws.ts';
 import { ConfigBackendInMemory } from '@app/types/configs.ts';
-<<<<<<< HEAD
 import { ExchangeMiner } from './exchange';
-=======
 import { ActiveTapplet } from '@app/types/tapplets/tapplet.types';
->>>>>>> 81dca0ca
 
 declare module '@tauri-apps/api/core' {
     function invoke(
@@ -130,13 +127,10 @@
     function invoke(param: 'set_tari_address', payload: { address: string }): Promise<void>;
     function invoke(param: 'confirm_exchange_address', payload: { address: string }): Promise<void>;
     function invoke(param: 'get_app_in_memory_config'): Promise<ConfigBackendInMemory>;
-<<<<<<< HEAD
     function invoke(param: 'user_selected_exchange', payload: { exchange_miner: ExchangeMiner }): Promise<void>;
     function invoke(param: 'is_universal_miner'): Promise<boolean>;
-=======
     function invoke(param: 'launch_builtin_tapplet'): Promise<ActiveTapplet>;
     function invoke(param: 'get_tari_wallet_address'): Promise<string>;
     function invoke(param: 'get_tari_wallet_balance'): Promise<WalletBalance>;
     function invoke(param: 'get_bridge_envs'): Promise<BridgeEnvs>;
->>>>>>> 81dca0ca
 }