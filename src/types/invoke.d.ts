--- conflicted
+++ resolved
@@ -165,7 +165,7 @@
     function invoke(param: 'reset_gpu_pool_config', payload: { gpuPoolName: string }): Promise<void>;
     function invoke(param: 'reset_cpu_pool_config', payload: { cpuPoolName: string }): Promise<void>;
     function invoke(param: 'restart_phases', payload: { phases: SetupPhase[] }): Promise<void>;
-<<<<<<< HEAD
+    function invoke(param: 'list_connected_peers'): Promise<string[]>;
     function invoke(param: 'read_installed_tapp_db'): Promise<InstalledTappletWithName[]>;
     function invoke(param: 'read_tapp_registry_db'): Promise<RegisteredTapplet[]>;
     function invoke(
@@ -201,7 +201,4 @@
         payload: AccountsGetBalancesRequest
     ): Promise<AccountsGetBalancesResponse>;
     function invoke(param: 'ootle_make_json_rpc_request', payload: { method: string; params: string }): Promise<any>;
-=======
-    function invoke(param: 'list_connected_peers'): Promise<string[]>;
->>>>>>> fe4edf24
 }