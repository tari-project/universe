import {
    ApplicationsVersions,
    ExternalDependency,
    P2poolStatsResult,
    TorConfig,
    TransactionInfo,
    P2poolConnections,
    BridgeEnvs,
    TariAddressVariants,
    BaseNodeStatus,
} from './app-status';
import { Language } from '@app/i18initializer';
import { PaperWalletDetails } from '@app/types/app-status.ts';
import { displayMode } from '@app/store/types.ts';
import { SignData } from '@app/types/ws.ts';
import { BasePoolData, ConfigBackendInMemory } from '@app/types/configs.ts';
import { ExchangeMiner } from './exchange';
import { ActiveTapplet } from '@app/types/tapplets/tapplet.types';
import {
    AccountsListRequest,
    AccountsListResponse,
    AccountsCreateFreeTestCoinsRequest,
    AccountsCreateFreeTestCoinsResponse,
    AccountsCreateRequest,
    AccountsCreateResponse,
    AccountsGetBalancesRequest,
    AccountsGetBalancesResponse,
} from '@tari-project/typescript-bindings';

declare module '@tauri-apps/api/core' {
    function invoke(
        param: 'send_one_sided_to_stealth_address',
        payload: { amount: string; destination: string; paymentId?: string }
    ): Promise<void>;
    function invoke(
        param: 'set_should_always_use_system_language',
        payload: { shouldAlwaysUseSystemLanguage: boolean }
    ): Promise<void>;
    function invoke(param: 'set_should_auto_launch', payload: { shouldAutoLaunch: boolean }): Promise<void>;
    function invoke(param: 'set_selected_engine', payload: { selectedEngine: string }): Promise<void>;
    function invoke(param: 'set_application_language', payload: { applicationLanguage: Language }): Promise<void>;
    function invoke(param: 'frontend_ready'): Promise<void>;
    function invoke(
        param: 'download_and_start_installer',
        payload: { missingDependency: ExternalDependency }
    ): Promise<void>;
    function invoke(param: 'get_external_dependencies'): Promise<ExternalDependency[]>;
    function invoke(param: 'get_paper_wallet_details', payload?: { authUuid?: string }): Promise<PaperWalletDetails>;
    function invoke(param: 'set_mine_on_app_start', payload: { mineOnAppStart: boolean }): Promise<void>;
    function invoke(param: 'open_log_dir'): Promise<void>;
    function invoke(param: 'start_cpu_mining'): Promise<void>;
    function invoke(param: 'start_gpu_mining'): Promise<void>;
    function invoke(param: 'stop_cpu_mining'): Promise<void>;
    function invoke(param: 'stop_gpu_mining'): Promise<void>;
    function invoke(param: 'set_allow_telemetry', payload: { allow_telemetry: boolean }): Promise<void>;
    function invoke(param: 'send_data_telemetry_service', payload: { eventName: string; data: object }): Promise<void>;
    function invoke(param: 'set_user_inactivity_timeout', payload: { timeout: number }): Promise<void>;
    function invoke(param: 'select_mining_mode', payload: { mode: string }): Promise<void>;
    function invoke(
        param: 'update_custom_mining_mode',
        payload: {
            customCpuUsage: number;
            customGpuUsage: number;
        }
    ): Promise<void>;
    function invoke(param: 'set_display_mode', payload: { displayMode: displayMode }): Promise<void>;
    function invoke(param: 'get_seed_words'): Promise<string[]>;
    function invoke(param: 'revert_to_internal_wallet'): Promise<void>;
    function invoke(param: 'get_monero_seed_words'): Promise<string[]>;
    function invoke(param: 'get_applications_versions'): Promise<ApplicationsVersions>;
    function invoke(param: 'set_monero_address', payload: { moneroAddress: string }): Promise<void>;
    function invoke(param: 'send_feedback', payload: { feedback: string; includeLogs: boolean }): Promise<string>;
    function invoke(param: 'reset_settings', payload: { resetWallet: boolean }): Promise<string>;
    function invoke(param: 'set_p2pool_enabled', payload: { p2pool_enabled: boolean }): Promise<void>;
    function invoke(param: 'get_p2pool_stats'): Promise<P2poolStatsResult>;
    function invoke(param: 'get_p2pool_connections'): Promise<P2poolConnections>;
    function invoke(param: 'get_used_p2pool_stats_server_port'): Promise<number>;
    function invoke(param: 'set_gpu_mining_enabled', payload: { enabled: boolean }): Promise<void>;
    function invoke(param: 'set_cpu_mining_enabled', payload: { enabled: boolean }): Promise<void>;
    function invoke(param: 'exit_application'): Promise<string>;
    function invoke(param: 'restart_application', payload: { shouldStopMiners: boolean }): Promise<string>;
    function invoke(param: 'set_use_tor', payload: { useTor: boolean }): Promise<void>;
    function invoke(
        param: 'get_transactions',
        payload: { offset?: number; limit?: number; statusBitflag?: number }
    ): Promise<TransactionInfo[]>;
    function invoke(param: 'import_seed_words', payload: { seedWords: string[] }): Promise<void>;
    function invoke(param: 'get_tor_config'): Promise<TorConfig>;
    function invoke(param: 'set_tor_config', payload: { config: TorConfig }): Promise<TorConfig>;
    function invoke(param: 'fetch_tor_bridges'): Promise<string[]>;
    function invoke(param: 'get_tor_entry_guards'): Promise<string[]>;
    function invoke(param: 'start_mining_status'): Promise<string[]>;
    function invoke(param: 'stop_mining_status'): Promise<string[]>;
    function invoke(param: 'set_visual_mode', payload: { enabled: boolean }): Promise<void>;
    function invoke(param: 'set_pre_release', payload: { preRelease: boolean }): Promise<void>;
    function invoke(param: 'proceed_with_update'): Promise<void>;
    function invoke(param: 'check_for_updates'): Promise<string | undefined>;
    function invoke(
        param: 'set_airdrop_tokens',
        airdropTokens: { token: string; refresh_token: string }
    ): Promise<void>;
    function invoke(param: 'get_airdrop_tokens'): Promise<{ refresh_token: string; token: string }>;
    function invoke(param: 'try_update', payload?: { force?: boolean }): Promise<void>;
    function invoke(
        param: 'toggle_device_exclusion',
        payload: { device_index: number; excluded: boolean }
    ): Promise<void>;
    function invoke(
        param: 'set_show_experimental_settings',
        payload: { showExperimentalSettings: boolean }
    ): Promise<void>;
    function invoke(param: 'websocket_connect'): Promise<void>;
    function invoke(param: 'websocket_close'): Promise<void>;
    function invoke(
        param: 'set_monerod_config',
        payload: {
            useMoneroFail: boolean;
            moneroNodes: string[];
        }
    ): Promise<void>;
    function invoke(
        param: 'log_web_message',
        payload: { level: 'log' | 'error' | 'warn' | 'info'; message: string }
    ): Promise<ApplicationsVersions>;
    function invoke(param: 'sign_ws_data', payload: { data: string }): Promise<SignData>;
    function invoke(param: 'reconnect'): Promise<void>;
    function invoke(
        param: 'verify_address_for_send',
        payload: { address: string; sendingMethod?: number }
    ): Promise<void>;
    function invoke(param: 'validate_minotari_amount', payload: { amount: string }): Promise<string>;
    function invoke(param: 'trigger_phases_restart'): Promise<void>;
    function invoke(param: 'set_node_type', payload: { nodeType: NodeType }): Promise<void>;
    function invoke(param: 'set_external_tari_address', payload: { address: string }): Promise<void>;
    function invoke(param: 'confirm_exchange_address', payload: { address: string }): Promise<void>;
    function invoke(param: 'get_app_in_memory_config'): Promise<ConfigBackendInMemory>;
    function invoke(
        param: 'select_exchange_miner',
        payload: { exchange_miner: ExchangeMiner; mining_address: string }
    ): Promise<void>;
    function invoke(param: 'start_tari_tapplet_binary', payload: { binaryName: string }): Promise<ActiveTapplet>;
    function invoke(param: 'start_dev_tapplet', payload: { devTappletId: number }): Promise<ActiveTapplet>;
    function invoke(param: 'is_tapplet_server_running', payload: { tappletId: number }): Promise<boolean>;
    function invoke(param: 'stop_tapplet', payload: { tappletId: number }): Promise<string>;
    function invoke(param: 'restart_tapplet', payload: { tappletId: number }): Promise<string>;
    function invoke(param: 'get_bridge_envs'): Promise<BridgeEnvs>;
    function invoke(param: 'parse_tari_address', payload: { address: string }): Promise<TariAddressVariants>;
    function invoke(param: 'refresh_wallet_history'): Promise<void>;
    function invoke(param: 'get_base_node_status'): Promise<BaseNodeStatus>;
    function invoke(param: 'create_pin'): Promise<void>;
    function invoke(param: 'forgot_pin', payload: { seedWords: string[] }): Promise<void>;
    function invoke(param: 'toggle_cpu_pool_mining', payload: { enabled: boolean }): Promise<void>;
    function invoke(param: 'toggle_gpu_pool_mining', payload: { enabled: boolean }): Promise<void>;
    function invoke(
        param: 'encode_payment_id_to_address',
        payload: { paymentId: string; tariAddress: string }
    ): Promise<string>;
    function invoke(param: 'save_wxtm_address', payload: { address: string; exchangeId: string }): Promise<void>;
<<<<<<< HEAD
    function invoke(param: 'change_cpu_pool', payload: { cpuPool: string }): Promise<void>;
    function invoke(param: 'change_gpu_pool', payload: { gpuPool: string }): Promise<void>;
    function invoke(
        param: 'update_selected_cpu_pool',
        payload: { cpuPool: Record<string, BasePoolData> }
    ): Promise<void>;
    function invoke(
        param: 'update_selected_gpu_pool',
        payload: { gpuPool: Record<string, BasePoolData> }
    ): Promise<void>;
    function invoke(param: 'reset_gpu_pool_config', payload: { gpuPoolName: string }): Promise<void>;
    function invoke(param: 'reset_cpu_pool_config', payload: { cpuPoolName: string }): Promise<void>;
=======
    function invoke(param: 'update_csp_policy', payload: { csp: string }): Promise<void>;
    function invoke(param: 'read_installed_tapp_db'): Promise<InstalledTappletWithName[]>;
    function invoke(param: 'read_tapp_registry_db'): Promise<RegisteredTapplet[]>;
    function invoke(
        param: 'insert_installed_tapp_db',
        payload: { tappletId: number }
    ): Promise<InstalledTappletWithName>;
    function invoke(param: 'get_assets_server_addr'): Promise<string>;
    function invoke(param: 'add_dev_tapplet', payload: { source: string }): Promise<DevTapplet>;
    function invoke(param: 'read_dev_tapplets_db'): Promise<DevTapplet[]>;
    function invoke(param: 'delete_dev_tapplet', payload: { devTappletId: number }): Promise<number>;
    function invoke(param: 'delete_installed_tapplet', payload: { tappletId: number }): Promise<number>;
    function invoke(
        param: 'update_installed_tapplet',
        payload: { tappletId: number; installedTappletId: number }
    ): Promise<InstalledTappletWithAssets[]>;
    function invoke(
        param: 'download_and_extract_tapp',
        payload: { tappletId: number }
    ): Promise<InstalledTappletWithAssets>;
    function invoke(param: 'launch_tapplet', payload: { installedTappletId: number }): Promise<ActiveTapplet>;
    function invoke(param: 'set_ootle_enabled', payload: { enabled: boolean }): Promise<void>;
    function invoke(param: 'set_ootle_node_enabled', payload: { enabled: boolean }): Promise<void>;
    function invoke(param: 'upload_wasm_file', payload: { file: string }): Promise<void>;
    function invoke(param: 'sign_ws_data', payload: { data: string }): Promise<SignData>;
    function invoke(param: 'ootle_list_accounts', payload: AccountsListRequest): Promise<AccountsListResponse>;
    function invoke(
        param: 'ootle_create_free_test_coins',
        payload: AccountsCreateFreeTestCoinsRequest
    ): Promise<AccountsCreateFreeTestCoinsResponse>;
    function invoke(param: 'ootle_create_account', payload: AccountsCreateRequest): Promise<AccountsCreateResponse>;
    function invoke(
        param: 'ootle_get_balances',
        payload: AccountsGetBalancesRequest
    ): Promise<AccountsGetBalancesResponse>;
>>>>>>> 72fe3c04
}<|MERGE_RESOLUTION|>--- conflicted
+++ resolved
@@ -156,7 +156,6 @@
         payload: { paymentId: string; tariAddress: string }
     ): Promise<string>;
     function invoke(param: 'save_wxtm_address', payload: { address: string; exchangeId: string }): Promise<void>;
-<<<<<<< HEAD
     function invoke(param: 'change_cpu_pool', payload: { cpuPool: string }): Promise<void>;
     function invoke(param: 'change_gpu_pool', payload: { gpuPool: string }): Promise<void>;
     function invoke(
@@ -169,7 +168,6 @@
     ): Promise<void>;
     function invoke(param: 'reset_gpu_pool_config', payload: { gpuPoolName: string }): Promise<void>;
     function invoke(param: 'reset_cpu_pool_config', payload: { cpuPoolName: string }): Promise<void>;
-=======
     function invoke(param: 'update_csp_policy', payload: { csp: string }): Promise<void>;
     function invoke(param: 'read_installed_tapp_db'): Promise<InstalledTappletWithName[]>;
     function invoke(param: 'read_tapp_registry_db'): Promise<RegisteredTapplet[]>;
@@ -205,5 +203,4 @@
         param: 'ootle_get_balances',
         payload: AccountsGetBalancesRequest
     ): Promise<AccountsGetBalancesResponse>;
->>>>>>> 72fe3c04
 }