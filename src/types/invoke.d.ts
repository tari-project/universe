--- conflicted
+++ resolved
@@ -141,7 +141,21 @@
         payload: { paymentId: string; tariAddress: string }
     ): Promise<string>;
     function invoke(param: 'save_wxtm_address', payload: { address: string; exchangeId: string }): Promise<void>;
-<<<<<<< HEAD
+    function invoke(param: 'change_cpu_pool', payload: { cpuPool: string }): Promise<void>;
+    function invoke(param: 'change_gpu_pool', payload: { gpuPool: string }): Promise<void>;
+    function invoke(
+        param: 'update_selected_cpu_pool',
+        payload: { cpuPool: Record<string, BasePoolData> }
+    ): Promise<void>;
+    function invoke(
+        param: 'update_selected_gpu_pool',
+        payload: { gpuPool: Record<string, BasePoolData> }
+    ): Promise<void>;
+    function invoke(param: 'reset_gpu_pool_config', payload: { gpuPoolName: string }): Promise<void>;
+    function invoke(param: 'reset_cpu_pool_config', payload: { cpuPoolName: string }): Promise<void>;
+    function invoke(param: 'restart_phases', payload: { phases: SetupPhase[] }): Promise<void>;
+    function invoke(param: 'list_connected_peers'): Promise<string[]>;
+    function invoke(param: 'set_feedback_fields', payload: { feedbackType: string; wasSent: boolean }): Promise<void>;
     function invoke(param: 'update_csp_policy', payload: { csp: string }): Promise<void>;
     function invoke(param: 'read_installed_tapp_db'): Promise<InstalledTappletWithAssets[]>;
     function invoke(param: 'read_tapp_registry_db'): Promise<RegisteredTapplet[]>;
@@ -168,21 +182,4 @@
     function invoke(param: 'set_ootle_node_enabled', payload: { enabled: boolean }): Promise<void>;
     function invoke(param: 'upload_wasm_file', payload: { file: string }): Promise<void>;
     function invoke(param: 'sign_ws_data', payload: { data: string }): Promise<SignData>;
-=======
-    function invoke(param: 'change_cpu_pool', payload: { cpuPool: string }): Promise<void>;
-    function invoke(param: 'change_gpu_pool', payload: { gpuPool: string }): Promise<void>;
-    function invoke(
-        param: 'update_selected_cpu_pool',
-        payload: { cpuPool: Record<string, BasePoolData> }
-    ): Promise<void>;
-    function invoke(
-        param: 'update_selected_gpu_pool',
-        payload: { gpuPool: Record<string, BasePoolData> }
-    ): Promise<void>;
-    function invoke(param: 'reset_gpu_pool_config', payload: { gpuPoolName: string }): Promise<void>;
-    function invoke(param: 'reset_cpu_pool_config', payload: { cpuPoolName: string }): Promise<void>;
-    function invoke(param: 'restart_phases', payload: { phases: SetupPhase[] }): Promise<void>;
-    function invoke(param: 'list_connected_peers'): Promise<string[]>;
-    function invoke(param: 'set_feedback_fields', payload: { feedbackType: string; wasSent: boolean }): Promise<void>;
->>>>>>> 4ca52a5f
 }