--- conflicted
+++ resolved
@@ -169,9 +169,7 @@
     ): Promise<void>;
     function invoke(param: 'reset_gpu_pool_config', payload: { gpuPoolName: string }): Promise<void>;
     function invoke(param: 'reset_cpu_pool_config', payload: { cpuPoolName: string }): Promise<void>;
-<<<<<<< HEAD
     function invoke(param: 'restart_phases', payload: { phases: SetupPhase[] }): Promise<void>;
-=======
     function invoke(param: 'read_installed_tapp_db'): Promise<InstalledTappletWithName[]>;
     function invoke(param: 'read_tapp_registry_db'): Promise<RegisteredTapplet[]>;
     function invoke(
@@ -207,5 +205,4 @@
         payload: AccountsGetBalancesRequest
     ): Promise<AccountsGetBalancesResponse>;
     function invoke(param: 'ootle_make_json_rpc_request', payload: { method: string; params: string }): Promise<any>;
->>>>>>> d86f583f
 }