--- conflicted
+++ resolved
@@ -1,10 +1,6 @@
 import {
     ApplicationsVersions,
-<<<<<<< HEAD
     ExternalDependency,
-=======
-    P2poolStatsResult,
->>>>>>> 4ca52a5f
     TorConfig,
     TransactionInfo,
     BridgeEnvs,
