--- conflicted
+++ resolved
@@ -158,18 +158,6 @@
         payload: { paymentId: string; tariAddress: string }
     ): Promise<string>;
     function invoke(param: 'save_wxtm_address', payload: { address: string; exchangeId: string }): Promise<void>;
-<<<<<<< HEAD
-    function invoke(param: 'ootle_list_accounts', payload: AccountsListRequest): Promise<AccountsListResponse>;
-    function invoke(
-        param: 'ootle_create_free_test_coins',
-        payload: AccountsCreateFreeTestCoinsRequest
-    ): Promise<AccountsCreateFreeTestCoinsResponse>;
-    function invoke(param: 'ootle_create_account', payload: AccountsCreateRequest): Promise<AccountsCreateResponse>;
-    function invoke(
-        param: 'ootle_get_balances',
-        payload: AccountsGetBalancesRequest
-    ): Promise<AccountsGetBalancesResponse>;
-=======
     function invoke(param: 'update_csp_policy', payload: { csp: string }): Promise<void>;
     function invoke(param: 'read_installed_tapp_db'): Promise<InstalledTappletWithAssets[]>;
     function invoke(param: 'read_tapp_registry_db'): Promise<RegisteredTapplet[]>;
@@ -196,5 +184,14 @@
     function invoke(param: 'set_ootle_node_enabled', payload: { enabled: boolean }): Promise<void>;
     function invoke(param: 'upload_wasm_file', payload: { file: string }): Promise<void>;
     function invoke(param: 'sign_ws_data', payload: { data: string }): Promise<SignData>;
->>>>>>> c01d1800
+    function invoke(param: 'ootle_list_accounts', payload: AccountsListRequest): Promise<AccountsListResponse>;
+    function invoke(
+        param: 'ootle_create_free_test_coins',
+        payload: AccountsCreateFreeTestCoinsRequest
+    ): Promise<AccountsCreateFreeTestCoinsResponse>;
+    function invoke(param: 'ootle_create_account', payload: AccountsCreateRequest): Promise<AccountsCreateResponse>;
+    function invoke(
+        param: 'ootle_get_balances',
+        payload: AccountsGetBalancesRequest
+    ): Promise<AccountsGetBalancesResponse>;
 }