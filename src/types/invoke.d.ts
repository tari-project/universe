--- conflicted
+++ resolved
@@ -13,11 +13,8 @@
 import { PaperWalletDetails } from '@app/types/app-status.ts';
 import { displayMode, modeType } from '@app/store/types.ts';
 import { SignData } from '@app/types/ws.ts';
-<<<<<<< HEAD
+import { ConfigBackendInMemory } from '@app/types/configs.ts';
 import { ActiveTapplet } from '@app/types/tapplets/tapplet.types';
-=======
-import { ConfigBackendInMemory } from '@app/types/configs.ts';
->>>>>>> 7228c01a
 
 declare module '@tauri-apps/api/core' {
     function invoke(
@@ -123,13 +120,10 @@
     function invoke(param: 'trigger_phases_restart'): Promise<void>;
     function invoke(param: 'set_node_type', payload: { nodeType: NodeType }): Promise<void>;
     function invoke(param: 'set_warmup_seen', payload: { warmupSeen: boolean }): Promise<void>;
-<<<<<<< HEAD
+    function invoke(param: 'set_tari_address', payload: { address: string }): Promise<void>;
+    function invoke(param: 'confirm_exchange_address', payload: { address: string }): Promise<void>;
+    function invoke(param: 'get_app_in_memory_config'): Promise<ConfigBackendInMemory>;
     function invoke(param: 'launch_builtin_tapplet'): Promise<ActiveTapplet>;
     function invoke(param: 'get_tari_wallet_address'): Promise<string>;
     function invoke(param: 'get_tari_wallet_balance'): Promise<WalletBalance>;
-=======
-    function invoke(param: 'set_tari_address', payload: { address: string }): Promise<void>;
-    function invoke(param: 'confirm_exchange_address', payload: { address: string }): Promise<void>;
-    function invoke(param: 'get_app_in_memory_config'): Promise<ConfigBackendInMemory>;
->>>>>>> 7228c01a
 }