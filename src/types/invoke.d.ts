import {
    ApplicationsVersions,
    TorConfig,
    TransactionInfo,
    BridgeEnvs,
    TariAddressVariants,
    BaseNodeStatus,
} from './app-status';
import { Language } from '@app/i18initializer';
import { PaperWalletDetails } from './app-status.ts';
import { displayMode } from '../store/types.ts';
import { BasePoolData, ConfigBackendInMemory } from './configs.ts';
import { ExchangeMiner } from './exchange';
import { ActiveTapplet } from './tapplets/tapplet.types';
import { AddSchedulerEventPayload } from './mining/schedule.ts';

declare module '@tauri-apps/api/core' {
    function invoke(
        param: 'send_one_sided_to_stealth_address',
        payload: { amount: string; destination: string; paymentId?: string }
    ): Promise<void>;
    function invoke(
        param: 'set_should_always_use_system_language',
        payload: { shouldAlwaysUseSystemLanguage: boolean }
    ): Promise<void>;
    function invoke(param: 'set_should_auto_launch', payload: { shouldAutoLaunch: boolean }): Promise<void>;
    function invoke(param: 'set_selected_engine', payload: { selectedEngine: string }): Promise<void>;
    function invoke(param: 'set_application_language', payload: { applicationLanguage: Language }): Promise<void>;
    function invoke(param: 'frontend_ready'): Promise<void>;
    function invoke(param: 'download_and_start_installer', payload: { id: string }): Promise<void>;
    function invoke(param: 'get_paper_wallet_details', payload?: { authUuid?: string }): Promise<PaperWalletDetails>;
    function invoke(param: 'set_mine_on_app_start', payload: { mineOnAppStart: boolean }): Promise<void>;
    function invoke(param: 'open_log_dir'): Promise<void>;
    function invoke(param: 'start_cpu_mining'): Promise<void>;
    function invoke(param: 'start_gpu_mining'): Promise<void>;
    function invoke(param: 'stop_cpu_mining'): Promise<void>;
    function invoke(param: 'stop_gpu_mining'): Promise<void>;
    function invoke(param: 'set_allow_telemetry', payload: { allow_telemetry: boolean }): Promise<void>;
    function invoke(param: 'select_mining_mode', payload: { mode: string }): Promise<void>;
    function invoke(
        param: 'update_custom_mining_mode',
        payload: {
            customCpuUsage: number;
            customGpuUsage: number;
        }
    ): Promise<void>;
    function invoke(param: 'set_display_mode', payload: { displayMode: displayMode }): Promise<void>;
    function invoke(param: 'get_seed_words'): Promise<string[]>;
    function invoke(param: 'revert_to_internal_wallet'): Promise<void>;
    function invoke(param: 'get_monero_seed_words'): Promise<string[]>;
    function invoke(param: 'get_applications_versions'): Promise<ApplicationsVersions>;
    function invoke(param: 'set_monero_address', payload: { moneroAddress: string }): Promise<void>;
    function invoke(param: 'send_feedback', payload: { feedback: string; includeLogs: boolean }): Promise<string>;
    function invoke(param: 'reset_settings', payload: { resetWallet: boolean }): Promise<string>;
    function invoke(param: 'set_gpu_mining_enabled', payload: { enabled: boolean }): Promise<void>;
    function invoke(param: 'set_cpu_mining_enabled', payload: { enabled: boolean }): Promise<void>;
    function invoke(param: 'exit_application'): Promise<string>;
    function invoke(param: 'restart_application', payload: { shouldStopMiners: boolean }): Promise<string>;
    function invoke(param: 'set_use_tor', payload: { useTor: boolean }): Promise<void>;
    function invoke(
        param: 'get_transactions',
        payload: { offset?: number; limit?: number; statusBitflag?: number }
    ): Promise<TransactionInfo[]>;
    function invoke(param: 'import_seed_words', payload: { seedWords: string[] }): Promise<void>;
    function invoke(param: 'get_tor_config'): Promise<TorConfig>;
    function invoke(param: 'set_tor_config', payload: { config: TorConfig }): Promise<TorConfig>;
    function invoke(param: 'fetch_tor_bridges'): Promise<string[]>;
    function invoke(param: 'start_mining_status'): Promise<string[]>;
    function invoke(param: 'stop_mining_status'): Promise<string[]>;
    function invoke(param: 'set_visual_mode', payload: { enabled: boolean }): Promise<void>;
    function invoke(param: 'set_pre_release', payload: { preRelease: boolean }): Promise<void>;
    function invoke(param: 'proceed_with_update'): Promise<void>;
    function invoke(
        param: 'set_airdrop_tokens',
        airdropTokens: { token: string; refresh_token: string }
    ): Promise<void>;
    function invoke(param: 'get_airdrop_tokens'): Promise<{ refresh_token: string; token: string }>;
    function invoke(
        param: 'toggle_device_exclusion',
        payload: { device_index: number; excluded: boolean }
    ): Promise<void>;
    function invoke(
        param: 'set_show_experimental_settings',
        payload: { showExperimentalSettings: boolean }
    ): Promise<void>;
    function invoke(param: 'websocket_connect'): Promise<void>;
    function invoke(param: 'websocket_close'): Promise<void>;
    function invoke(
        param: 'set_monerod_config',
        payload: {
            useMoneroFail: boolean;
            moneroNodes: string[];
        }
    ): Promise<void>;
    function invoke(
        param: 'log_web_message',
        payload: { level: 'log' | 'error' | 'warn' | 'info'; message: string }
    ): Promise<ApplicationsVersions>;
    function invoke(param: 'reconnect'): Promise<void>;
    function invoke(
        param: 'verify_address_for_send',
        payload: { address: string; sendingMethod?: number }
    ): Promise<void>;
    function invoke(param: 'validate_minotari_amount', payload: { amount: string }): Promise<string>;
    function invoke(param: 'trigger_phases_restart'): Promise<void>;
    function invoke(param: 'set_node_type', payload: { nodeType: NodeType }): Promise<void>;
    function invoke(param: 'set_external_tari_address', payload: { address: string }): Promise<void>;
    function invoke(param: 'confirm_exchange_address', payload: { address: string }): Promise<void>;
    function invoke(param: 'get_app_in_memory_config'): Promise<ConfigBackendInMemory>;
    function invoke(
        param: 'select_exchange_miner',
        payload: { exchangeMiner: ExchangeMiner; miningAddress: string }
    ): Promise<void>;
    function invoke(param: 'launch_builtin_tapplet'): Promise<ActiveTapplet>;
    function invoke(param: 'get_bridge_envs'): Promise<BridgeEnvs>;
    function invoke(param: 'parse_tari_address', payload: { address: string }): Promise<TariAddressVariants>;
    function invoke(param: 'refresh_wallet_history'): Promise<void>;
    function invoke(param: 'get_base_node_status'): Promise<BaseNodeStatus>;
    function invoke(param: 'create_pin'): Promise<void>;
    function invoke(param: 'forgot_pin', payload: { seedWords: string[] }): Promise<void>;
    function invoke(param: 'toggle_cpu_pool_mining', payload: { enabled: boolean }): Promise<void>;
    function invoke(param: 'toggle_gpu_pool_mining', payload: { enabled: boolean }): Promise<void>;
    function invoke(
        param: 'encode_payment_id_to_address',
        payload: { paymentId: string; tariAddress: string }
    ): Promise<string>;
    function invoke(param: 'save_wxtm_address', payload: { address: string; exchangeId: string }): Promise<void>;
    function invoke(param: 'change_cpu_pool', payload: { cpuPool: string }): Promise<void>;
    function invoke(param: 'change_gpu_pool', payload: { gpuPool: string }): Promise<void>;
    function invoke(param: 'update_selected_cpu_pool', payload: { updated_config: BasePoolData }): Promise<void>;
    function invoke(param: 'update_selected_gpu_pool', payload: { updated_config: BasePoolData }): Promise<void>;
    function invoke(param: 'reset_gpu_pool_config', payload: { gpuPoolType: string }): Promise<void>;
    function invoke(param: 'reset_cpu_pool_config', payload: { cpuPoolType: string }): Promise<void>;
    function invoke(param: 'restart_phases', payload: { phases: SetupPhase[] }): Promise<void>;
    function invoke(param: 'list_connected_peers'): Promise<string[]>;
    function invoke(param: 'switch_gpu_miner', payload: { gpuMinerType: GpuMinerType }): Promise<void>;
    function invoke(param: 'set_feedback_fields', payload: { feedbackType: string; wasSent: boolean }): Promise<void>;
<<<<<<< HEAD
    // Scheduler commands
    function invoke(param: 'add_scheduler_event', payload: AddSchedulerEventPayload): Promise<void>;
    function invoke(param: 'remove_scheduler_event', payload: { eventId: string }): Promise<void>;
    function invoke(param: 'pause_scheduler_event', payload: { eventId: string }): Promise<void>;
    function invoke(param: 'resume_scheduler_event', payload: { eventId: string }): Promise<void>;
=======
    function invoke(param: 'set_mode_mining_time', payload: { mode: string; duration: number }): Promise<void>;
    function invoke(param: 'set_eco_alert_needed'): Promise<void>;
>>>>>>> cbea6892
}<|MERGE_RESOLUTION|>--- conflicted
+++ resolved
@@ -135,14 +135,11 @@
     function invoke(param: 'list_connected_peers'): Promise<string[]>;
     function invoke(param: 'switch_gpu_miner', payload: { gpuMinerType: GpuMinerType }): Promise<void>;
     function invoke(param: 'set_feedback_fields', payload: { feedbackType: string; wasSent: boolean }): Promise<void>;
-<<<<<<< HEAD
+    function invoke(param: 'set_mode_mining_time', payload: { mode: string; duration: number }): Promise<void>;
+    function invoke(param: 'set_eco_alert_needed'): Promise<void>;
     // Scheduler commands
     function invoke(param: 'add_scheduler_event', payload: AddSchedulerEventPayload): Promise<void>;
     function invoke(param: 'remove_scheduler_event', payload: { eventId: string }): Promise<void>;
     function invoke(param: 'pause_scheduler_event', payload: { eventId: string }): Promise<void>;
     function invoke(param: 'resume_scheduler_event', payload: { eventId: string }): Promise<void>;
-=======
-    function invoke(param: 'set_mode_mining_time', payload: { mode: string; duration: number }): Promise<void>;
-    function invoke(param: 'set_eco_alert_needed'): Promise<void>;
->>>>>>> cbea6892
 }