--- conflicted
+++ resolved
@@ -133,12 +133,9 @@
     function invoke(param: 'parse_tari_address', payload: { address: string }): Promise<TariAddressVariants>;
     function invoke(param: 'refresh_wallet_history'): Promise<void>;
     function invoke(param: 'get_base_node_status'): Promise<BaseNodeStatus>;
-<<<<<<< HEAD
-    function invoke(param: 'toggle_cpu_pool_mining', payload: { enabled: boolean }): Promise<void>;
-    function invoke(param: 'toggle_gpu_pool_mining', payload: { enabled: boolean }): Promise<void>;
-=======
     function invoke(param: 'create_pin'): Promise<void>;
     function invoke(param: 'forgot_pin', payload: { seedWords: string[] }): Promise<void>;
     function invoke(param: 'is_pin_locked'): Promise<boolean>;
->>>>>>> 5a173f99
+    function invoke(param: 'toggle_cpu_pool_mining', payload: { enabled: boolean }): Promise<void>;
+    function invoke(param: 'toggle_gpu_pool_mining', payload: { enabled: boolean }): Promise<void>;
 }