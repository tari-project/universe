import {
    ApplicationsVersions,
    TorConfig,
    TransactionInfo,
    BridgeEnvs,
    TariAddressVariants,
    BaseNodeStatus,
} from './app-status';
import { Language } from '@app/i18initializer';
<<<<<<< HEAD
import { PaperWalletDetails } from '@app/types/app-status.ts';
import { displayMode } from '@app/store/types.ts';
import { BasePoolData, ConfigBackendInMemory, PauseOnBatteryModeState } from '@app/types/configs.ts';
=======
import { PaperWalletDetails } from './app-status.ts';
import { displayMode } from '../store/types.ts';
import { BasePoolData, ConfigBackendInMemory } from './configs.ts';
>>>>>>> 9ec977fc
import { ExchangeMiner } from './exchange';
import { ActiveTapplet } from './tapplets/tapplet.types';
import { AddSchedulerEventBetweenVariantPayload, AddSchedulerEventInVariantPayload } from './mining/schedule.ts';

declare module '@tauri-apps/api/core' {
    function invoke(
        param: 'send_one_sided_to_stealth_address',
        payload: { amount: string; destination: string; paymentId?: string }
    ): Promise<void>;
    function invoke(
        param: 'set_should_always_use_system_language',
        payload: { shouldAlwaysUseSystemLanguage: boolean }
    ): Promise<void>;
    function invoke(param: 'set_should_auto_launch', payload: { shouldAutoLaunch: boolean }): Promise<void>;
    function invoke(param: 'set_selected_engine', payload: { selectedEngine: string }): Promise<void>;
    function invoke(param: 'set_application_language', payload: { applicationLanguage: Language }): Promise<void>;
    function invoke(param: 'frontend_ready'): Promise<void>;
    function invoke(param: 'download_and_start_installer', payload: { id: string }): Promise<void>;
    function invoke(param: 'get_paper_wallet_details', payload?: { authUuid?: string }): Promise<PaperWalletDetails>;
    function invoke(param: 'set_mine_on_app_start', payload: { mineOnAppStart: boolean }): Promise<void>;
    function invoke(param: 'open_log_dir'): Promise<void>;
    function invoke(param: 'start_cpu_mining'): Promise<void>;
    function invoke(param: 'start_gpu_mining'): Promise<void>;
    function invoke(param: 'stop_cpu_mining'): Promise<void>;
    function invoke(param: 'stop_gpu_mining'): Promise<void>;
    function invoke(param: 'set_allow_telemetry', payload: { allow_telemetry: boolean }): Promise<void>;
    function invoke(param: 'select_mining_mode', payload: { mode: string }): Promise<void>;
    function invoke(
        param: 'update_custom_mining_mode',
        payload: {
            customCpuUsage: number;
            customGpuUsage: number;
        }
    ): Promise<void>;
    function invoke(param: 'set_display_mode', payload: { displayMode: displayMode }): Promise<void>;
    function invoke(param: 'get_seed_words'): Promise<string[]>;
    function invoke(param: 'revert_to_internal_wallet'): Promise<void>;
    function invoke(param: 'get_monero_seed_words'): Promise<string[]>;
    function invoke(param: 'get_applications_versions'): Promise<ApplicationsVersions>;
    function invoke(param: 'set_monero_address', payload: { moneroAddress: string }): Promise<void>;
    function invoke(param: 'send_feedback', payload: { feedback: string; includeLogs: boolean }): Promise<string>;
    function invoke(param: 'reset_settings', payload: { resetWallet: boolean }): Promise<string>;
    function invoke(param: 'set_gpu_mining_enabled', payload: { enabled: boolean }): Promise<void>;
    function invoke(param: 'set_cpu_mining_enabled', payload: { enabled: boolean }): Promise<void>;
    function invoke(param: 'exit_application'): Promise<string>;
    function invoke(param: 'restart_application'): Promise<string>;
    function invoke(param: 'set_use_tor', payload: { useTor: boolean }): Promise<void>;
    function invoke(
        param: 'get_transactions',
        payload: { offset?: number; limit?: number; statusBitflag?: number }
    ): Promise<TransactionInfo[]>;
    function invoke(param: 'import_seed_words', payload: { seedWords: string[] }): Promise<void>;
    function invoke(param: 'get_tor_config'): Promise<TorConfig>;
    function invoke(param: 'set_tor_config', payload: { config: TorConfig }): Promise<TorConfig>;
    function invoke(param: 'fetch_tor_bridges'): Promise<string[]>;
    function invoke(param: 'start_mining_status'): Promise<string[]>;
    function invoke(param: 'stop_mining_status'): Promise<string[]>;
    function invoke(param: 'set_visual_mode', payload: { enabled: boolean }): Promise<void>;
    function invoke(param: 'set_pre_release', payload: { preRelease: boolean }): Promise<void>;
    function invoke(param: 'proceed_with_update'): Promise<void>;
    function invoke(
        param: 'set_airdrop_tokens',
        airdropTokens: { token: string; refresh_token: string }
    ): Promise<void>;
    function invoke(param: 'get_airdrop_tokens'): Promise<{ refresh_token: string; token: string }>;
    function invoke(
        param: 'toggle_device_exclusion',
        payload: { device_index: number; excluded: boolean }
    ): Promise<void>;
    function invoke(
        param: 'set_show_experimental_settings',
        payload: { showExperimentalSettings: boolean }
    ): Promise<void>;
    function invoke(param: 'websocket_connect'): Promise<void>;
    function invoke(param: 'websocket_close'): Promise<void>;
    function invoke(
        param: 'set_monerod_config',
        payload: {
            useMoneroFail: boolean;
            moneroNodes: string[];
        }
    ): Promise<void>;
    function invoke(
        param: 'log_web_message',
        payload: { level: 'log' | 'error' | 'warn' | 'info'; message: string }
    ): Promise<ApplicationsVersions>;
    function invoke(param: 'reconnect'): Promise<void>;
    function invoke(
        param: 'verify_address_for_send',
        payload: { address: string; sendingMethod?: number }
    ): Promise<void>;
    function invoke(param: 'validate_minotari_amount', payload: { amount: string }): Promise<string>;
    function invoke(param: 'trigger_phases_restart'): Promise<void>;
    function invoke(param: 'set_node_type', payload: { nodeType: NodeType }): Promise<void>;
    function invoke(param: 'set_external_tari_address', payload: { address: string }): Promise<void>;
    function invoke(param: 'confirm_exchange_address', payload: { address: string }): Promise<void>;
    function invoke(param: 'get_app_in_memory_config'): Promise<ConfigBackendInMemory>;
    function invoke(
        param: 'select_exchange_miner',
        payload: { exchangeMiner: ExchangeMiner; miningAddress: string }
    ): Promise<void>;
    function invoke(param: 'launch_builtin_tapplet'): Promise<ActiveTapplet>;
    function invoke(param: 'get_bridge_envs'): Promise<BridgeEnvs>;
    function invoke(param: 'parse_tari_address', payload: { address: string }): Promise<TariAddressVariants>;
    function invoke(param: 'refresh_wallet_history'): Promise<void>;
    function invoke(param: 'get_base_node_status'): Promise<BaseNodeStatus>;
    function invoke(param: 'create_pin'): Promise<void>;
    function invoke(param: 'forgot_pin', payload: { seedWords: string[] }): Promise<void>;
    function invoke(param: 'toggle_cpu_pool_mining', payload: { enabled: boolean }): Promise<void>;
    function invoke(param: 'toggle_gpu_pool_mining', payload: { enabled: boolean }): Promise<void>;
    function invoke(
        param: 'encode_payment_id_to_address',
        payload: { paymentId: string; tariAddress: string }
    ): Promise<string>;
    function invoke(param: 'save_wxtm_address', payload: { address: string; exchangeId: string }): Promise<void>;
    function invoke(param: 'change_cpu_pool', payload: { cpuPool: string }): Promise<void>;
    function invoke(param: 'change_gpu_pool', payload: { gpuPool: string }): Promise<void>;
    function invoke(param: 'update_selected_cpu_pool', payload: { updated_config: BasePoolData }): Promise<void>;
    function invoke(param: 'update_selected_gpu_pool', payload: { updated_config: BasePoolData }): Promise<void>;
    function invoke(param: 'reset_gpu_pool_config', payload: { gpuPoolType: string }): Promise<void>;
    function invoke(param: 'reset_cpu_pool_config', payload: { cpuPoolType: string }): Promise<void>;
    function invoke(param: 'restart_phases', payload: { phases: SetupPhase[] }): Promise<void>;
    function invoke(param: 'list_connected_peers'): Promise<string[]>;
    function invoke(param: 'switch_gpu_miner', payload: { gpuMinerType: GpuMinerType }): Promise<void>;
    function invoke(param: 'set_feedback_fields', payload: { feedbackType: string; wasSent: boolean }): Promise<void>;
    function invoke(param: 'set_mode_mining_time', payload: { mode: string; duration: number }): Promise<void>;
    function invoke(param: 'set_eco_alert_needed'): Promise<void>;
<<<<<<< HEAD
    function invoke(
        param: 'set_pause_on_battery_mode',
        payload: { pauseOnBatteryMode: PauseOnBatteryModeState }
    ): Promise<void>;
=======
    // Scheduler commands
    function invoke(param: 'add_scheduler_in_event', payload: AddSchedulerEventInVariantPayload): Promise<void>;
    function invoke(
        param: 'add_scheduler_between_events',
        payload: AddSchedulerEventBetweenVariantPayload
    ): Promise<void>;
    function invoke(param: 'remove_scheduler_event', payload: { eventId: string }): Promise<void>;
    function invoke(param: 'pause_scheduler_event', payload: { eventId: string }): Promise<void>;
    function invoke(param: 'resume_scheduler_event', payload: { eventId: string }): Promise<void>;
>>>>>>> 9ec977fc
}<|MERGE_RESOLUTION|>--- conflicted
+++ resolved
@@ -7,15 +7,9 @@
     BaseNodeStatus,
 } from './app-status';
 import { Language } from '@app/i18initializer';
-<<<<<<< HEAD
-import { PaperWalletDetails } from '@app/types/app-status.ts';
-import { displayMode } from '@app/store/types.ts';
-import { BasePoolData, ConfigBackendInMemory, PauseOnBatteryModeState } from '@app/types/configs.ts';
-=======
 import { PaperWalletDetails } from './app-status.ts';
 import { displayMode } from '../store/types.ts';
-import { BasePoolData, ConfigBackendInMemory } from './configs.ts';
->>>>>>> 9ec977fc
+import { BasePoolData, ConfigBackendInMemory, PauseOnBatteryModeState } from './configs.ts';
 import { ExchangeMiner } from './exchange';
 import { ActiveTapplet } from './tapplets/tapplet.types';
 import { AddSchedulerEventBetweenVariantPayload, AddSchedulerEventInVariantPayload } from './mining/schedule.ts';
@@ -143,12 +137,10 @@
     function invoke(param: 'set_feedback_fields', payload: { feedbackType: string; wasSent: boolean }): Promise<void>;
     function invoke(param: 'set_mode_mining_time', payload: { mode: string; duration: number }): Promise<void>;
     function invoke(param: 'set_eco_alert_needed'): Promise<void>;
-<<<<<<< HEAD
     function invoke(
         param: 'set_pause_on_battery_mode',
         payload: { pauseOnBatteryMode: PauseOnBatteryModeState }
     ): Promise<void>;
-=======
     // Scheduler commands
     function invoke(param: 'add_scheduler_in_event', payload: AddSchedulerEventInVariantPayload): Promise<void>;
     function invoke(
@@ -158,5 +150,4 @@
     function invoke(param: 'remove_scheduler_event', payload: { eventId: string }): Promise<void>;
     function invoke(param: 'pause_scheduler_event', payload: { eventId: string }): Promise<void>;
     function invoke(param: 'resume_scheduler_event', payload: { eventId: string }): Promise<void>;
->>>>>>> 9ec977fc
 }