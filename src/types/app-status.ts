import { Language } from '@app/i18initializer';
import { modeType, themeType } from '../store/types';

export interface TorConfig {
    control_port: number;
    use_bridges: boolean;
    bridges: string[];
}

export interface AppConfig {
    config_version: number;
    config_file?: string;
    mode: modeType;
    theme: themeType;
    auto_mining: boolean;
    mine_on_app_start: boolean;
    p2pool_enabled: boolean;
    last_binaries_update_timestamp: string;
    has_system_language_been_proposed: boolean;
    should_always_use_system_language: boolean;
    should_auto_launch: boolean;
    application_language: Language;
    allow_telemetry: boolean;
    anon_id: string;
    monero_address: string;
    gpu_mining_enabled: boolean;
    cpu_mining_enabled: boolean;
    airdrop_ui_enabled: boolean;
    paper_wallet_enabled: boolean;
    use_tor: boolean;
<<<<<<< HEAD
    monero_address_is_provided?: boolean;
=======
    auto_update: boolean;
>>>>>>> 0ad07b1d
}

export enum ExternalDependencyStatus {
    Installed = 'Installed',
    NotInstalled = 'NotInstalled',
    Unknown = 'Unknown',
}

export interface Manufacturer {
    name: string;
    logo: string;
    url: string;
}
export interface ExternalDependency {
    required_version_names: string[];
    display_name: string;
    display_description: string;
    download_url: string;
    version?: string;
    manufacturer: Manufacturer;
    status: ExternalDependencyStatus;
}

export interface ExternalDependencies {
    additional_runtime: ExternalDependency;
    minimum_runtime: ExternalDependency;
}
export interface CpuMinerMetrics {
    hardware?: HardwareParameters;
    mining: CpuMinerStatus;
}

export interface GpuMinerMetrics {
    hardware: HardwareParameters[];
    mining: GpuMinerStatus;
}

export interface MinerMetrics {
    cpu: CpuMinerMetrics;
    gpu: GpuMinerMetrics;
    base_node: BaseNodeStatus;
}

export interface TariWalletDetails {
    wallet_balance: WalletBalance;
    tari_address_base58: string;
    tari_address_emoji: string;
}

export interface TransactionInfo {
    tx_id: number;
    source_address: string;
    dest_address: string;
    status: number;
    direction: number;
    amount: number;
    fee: number;
    is_cancelled: boolean;
    excess_sig: string;
    timestamp: number;
    message: string;
    payment_id: string;
}

export interface P2poolStatsResult {
    connected: boolean;
    peer_count: number;
    connection_info: P2poolConnectionInfo;
    connected_since?: number;
    randomx_stats: P2poolStats;
    sha3x_stats: P2poolStats;
}

export interface P2poolConnectionInfo {
    listener_addresses: string[];
    connected_peers: number;
    network_info: P2poolNetworkInfo;
}

export interface P2poolNetworkInfo {
    num_peers: number;
    connection_counters: P2poolConnectionCounters;
}

export interface P2poolConnectionCounters {
    pending_incoming: number;
    pending_outgoing: number;
    established_incoming: number;
    established_outgoing: number;
}

export interface P2poolStats {
    squad: P2poolSquadDetails;
    num_of_miners: number;
    share_chain_height: number;
    p2pool_block_stats: P2poolBlockStats;
}

export interface P2poolSquadDetails {
    id: string;
    name: string;
}

export interface P2poolBlockStats {
    accepted: number;
    rejected: number;
    submitted: number;
}

export interface P2poolEstimatedEarnings {
    one_minute: number;
    one_hour: number;
    one_day: number;
    one_week: number;
    one_month: number;
}

export interface P2poolStatsBlock {
    hash: string;
    height: number;
    timestamp: number;
    miner_wallet_address?: string;
}

export interface HardwareParameters {
    label: string;
    usage_percentage: number;
    current_temperature: number;
    max_temperature: number;
}

export interface HardwareStatus {
    cpu: HardwareParameters;
    gpu: HardwareParameters[];
}

export interface CpuMinerStatus {
    is_mining: boolean;
    hash_rate: number;
    estimated_earnings: number;
    connection: CpuMinerConnectionStatus;
}

export interface CpuMinerConnectionStatus {
    is_connected: boolean;
}

export interface EstimatedEarnings {
    estimated_earnings: number;
}

export interface GpuMinerStatus {
    is_mining: boolean;
    hash_rate: number;
    estimated_earnings: number;
    is_available: boolean;
}

export interface BaseNodeStatus {
    block_height: number;
    block_time: number;
    is_synced: boolean;
    is_connected: boolean;
    connected_peers: string[];
}

export interface WalletBalance {
    available_balance?: number;
    timelocked_balance?: number;
    pending_incoming_balance?: number;
    pending_outgoing_balance?: number;
}

export interface ApplicationsVersions {
    tari_universe: string;
    xmrig: string;
    minotari_node: string;
    mm_proxy: string;
    wallet: string;
    sha_p2pool: string;
}

export interface PaperWalletDetails {
    qr_link: string;
    password: string;
}<|MERGE_RESOLUTION|>--- conflicted
+++ resolved
@@ -28,11 +28,8 @@
     airdrop_ui_enabled: boolean;
     paper_wallet_enabled: boolean;
     use_tor: boolean;
-<<<<<<< HEAD
+    auto_update: boolean;
     monero_address_is_provided?: boolean;
-=======
-    auto_update: boolean;
->>>>>>> 0ad07b1d
 }
 
 export enum ExternalDependencyStatus {
