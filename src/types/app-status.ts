--- conflicted
+++ resolved
@@ -176,8 +176,7 @@
     is_reader_implemented: boolean;
 }
 
-<<<<<<< HEAD
-export interface GpuStatus {
+interface GpuStatus {
     recommended_grid_size: number;
     recommended_block_size: number;
     max_grid_size: number;
@@ -193,18 +192,6 @@
     device_index: number;
     status: GpuStatus;
     settings: GpuSettings;
-=======
-interface DeviceParameters {
-    usage_percentage: number;
-    current_temperature: number;
-    max_temperature: number;
-}
-export interface PublicDeviceParameters {
-    vendor: HardwareVendor;
-    name: string;
-    status: DeviceStatus;
-    parameters?: DeviceParameters;
->>>>>>> 960eb5a6
 }
 
 export interface CpuMinerStatus {
