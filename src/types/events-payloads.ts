import { GpuDevice, TransactionInfo, WalletBalance } from './app-status';
import { BasePoolData, ConfigPools, CpuPools, GpuPools } from './configs';

export enum SetupPhase {
    Core = 'Core',
    Wallet = 'Wallet',
    Hardware = 'Hardware',
    Node = 'Node',
    Mining = 'Mining',
}

export enum TariAddressType {
    Internal = 0,
    External = 1,
}

export enum WalletUIMode {
    Standard = 'Standard',
    Seedless = 'Seedless',
    ExchangeSpecificMiner = 'ExchangeSpecificMiner',
}

export interface TariAddressUpdatePayload {
    tari_address_base58: string;
    tari_address_emoji: string;
    tari_address_type: TariAddressType;
}

export interface NewBlockHeightPayload {
    block_height: number;
    coinbase_transaction?: TransactionInfo;
    balance: WalletBalance;
}

export interface DetectedDevicesPayload {
    devices: GpuDevice[];
}

export interface DetectedAvailableGpuEngines {
    engines: string[];
    selected_engine: string;
}

export interface CriticalProblemPayload {
    title?: string;
    description?: string;
    error_message?: string;
}

export interface ShowReleaseNotesPayload {
    release_notes: string;
    is_app_update_available: boolean;
    should_show_dialog: boolean;
}

export type ConnectedPeersUpdatePayload = string[];

export interface NodeTypeUpdatePayload {
    node_type?: 'Local' | 'Remote' | 'RemoteUntilLocal' | 'LocalAfterRemote';
    node_identity?: {
        public_key: string;
        public_addresses: string[];
    };
    node_connection_address?: string;
}

export type BackgroundNodeSyncUpdatePayload =
    | {
          step: 'Startup';
          initial_connected_peers: number;
          required_peers: number;
      }
    | {
          step: 'Header';
          local_header_height: number;
          tip_header_height: number;
          local_block_height: number;
          tip_block_height: number;
      }
    | {
          step: 'Block';
          local_header_height: number;
          tip_header_height: number;
          local_block_height: number;
          tip_block_height: number;
      };

export type ConnectionStatusPayload = 'InProgress' | 'Succeed' | 'Failed';

<<<<<<< HEAD
export interface ConfigPoolsPayload extends Omit<ConfigPools, 'available_gpu_pools' | 'available_cpu_pools'> {
    available_gpu_pools?: [{ [GpuPools.LuckyPool]: BasePoolData }, { [GpuPools.SupportXTMPool]: BasePoolData }]; // Available GPU pools
    available_cpu_pools?: [{ [CpuPools.LuckyPool]: BasePoolData }, { [CpuPools.SupportXTMPool]: BasePoolData }]; // Available CPU pools
=======
export interface AllowTappletCspPayload {
    csp: string;
}

export interface GrantTappletPermissionsPayload {
    permissions: string;
>>>>>>> 72fe3c04
}<|MERGE_RESOLUTION|>--- conflicted
+++ resolved
@@ -87,16 +87,15 @@
 
 export type ConnectionStatusPayload = 'InProgress' | 'Succeed' | 'Failed';
 
-<<<<<<< HEAD
 export interface ConfigPoolsPayload extends Omit<ConfigPools, 'available_gpu_pools' | 'available_cpu_pools'> {
     available_gpu_pools?: [{ [GpuPools.LuckyPool]: BasePoolData }, { [GpuPools.SupportXTMPool]: BasePoolData }]; // Available GPU pools
     available_cpu_pools?: [{ [CpuPools.LuckyPool]: BasePoolData }, { [CpuPools.SupportXTMPool]: BasePoolData }]; // Available CPU pools
-=======
+}
+
 export interface AllowTappletCspPayload {
     csp: string;
 }
 
 export interface GrantTappletPermissionsPayload {
     permissions: string;
->>>>>>> 72fe3c04
 }