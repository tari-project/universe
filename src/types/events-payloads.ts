import { GpuDevice, TransactionInfo, WalletBalance } from './app-status';

export interface WalletAddressUpdatePayload {
    tari_address_base58: string;
    tari_address_emoji: string;
    is_tari_address_generated: boolean;
}

export interface NewBlockHeightPayload {
    block_height: number;
    coinbase_transaction?: TransactionInfo;
    balance: WalletBalance;
}

export interface DetectedDevicesPayload {
    devices: GpuDevice[];
}

export interface DetectedAvailableGpuEngines {
    engines: string[];
    selected_engine: string;
}

export interface CriticalProblemPayload {
    title?: string;
    description?: string;
    error_message?: string;
}

export interface ShowReleaseNotesPayload {
    release_notes: string;
    is_app_update_available: boolean;
    should_show_dialog: boolean;
}

export type ConnectedPeersUpdatePayload = string[];

export interface NodeTypeUpdatePayload {
    node_type?: 'Local' | 'Remote' | 'RemoteUntilLocal' | 'LocalAfterRemote';
    node_identity?: {
        public_key: string;
        public_addresses: string[];
    };
    node_connection_address?: string;
}

export type BackgroundNodeSyncUpdatePayload =
    | {
          step: 'Startup';
          initial_connected_peers: number;
          required_peers: number;
      }
    | {
          step: 'Header';
          local_header_height: number;
          tip_header_height: number;
          local_block_height: number;
          tip_block_height: number;
      }
    | {
          step: 'Block';
          local_header_height: number;
          tip_header_height: number;
          local_block_height: number;
          tip_block_height: number;
      };

export interface SnakeCaseAppInMemoryConfig {
    airdrop_url: string;
    airdrop_api_url: string;
    airdrop_twitter_auth_url: string;
<<<<<<< HEAD
    bridge_backend_api_url: string;
    wallet_connect_project_id: string;
    exchange_id?: string;
=======
    exchange_id: string;
>>>>>>> c3ccc165
}
export interface AppInMemoryConfigChangedPayload {
    app_in_memory_config: SnakeCaseAppInMemoryConfig;
    is_universal_exchange: boolean;
}
export interface UniversalMinerInitializedExchangeIdChangedPayload {
    universal_miner_initialized_exchange_id: string;
}
export type ConnectionStatusPayload = 'InProgress' | 'Succeed' | 'Failed';<|MERGE_RESOLUTION|>--- conflicted
+++ resolved
@@ -69,13 +69,9 @@
     airdrop_url: string;
     airdrop_api_url: string;
     airdrop_twitter_auth_url: string;
-<<<<<<< HEAD
     bridge_backend_api_url: string;
     wallet_connect_project_id: string;
-    exchange_id?: string;
-=======
     exchange_id: string;
->>>>>>> c3ccc165
 }
 export interface AppInMemoryConfigChangedPayload {
     app_in_memory_config: SnakeCaseAppInMemoryConfig;
