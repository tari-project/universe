import { NodeType } from '@app/store/useNodeStore';
import { WalletUIMode } from './events-payloads';

export interface ConfigCore {
    created_at: string;
    is_p2pool_enabled: boolean;
    use_tor: boolean;
    allow_telemetry: boolean;
    allow_notifications: boolean;
    last_binaries_update_timestamp?: string;
    anon_id: string;
    should_auto_launch: boolean;
    mmproxy_use_monero_failover: boolean;
    mmproxy_monero_nodes: string[];
    auto_update: boolean;
    p2pool_stats_server_port?: number;
    pre_release: boolean;
    last_changelog_version: string;
    airdrop_tokens?: {
        token: string;
        refreshToken: string;
    };
    remote_base_node_address: string;
    node_type?: NodeType;
    exchange_id?: string;
}
export interface ConfigWallet {
    created_at: string;
    monero_address: string;
    monero_address_is_generated: boolean;
    wxtm_addresses: Record<string, string>; // Ethereum addresses used for WXTm mode
    keyring_accessed: boolean;
    last_known_balance?: number;
}
export interface ConfigUI {
    created_at: string;
    display_mode: string;
    has_system_language_been_proposed: boolean;
    should_always_use_system_language: boolean;
    application_language: string;
    sharing_enabled: boolean;
    visual_mode: boolean;
    show_experimental_settings: boolean;
    wallet_ui_mode: WalletUIMode;
    was_staged_security_modal_shown: boolean;
<<<<<<< HEAD
    show_tapplets_settings: boolean;
=======
    feedback?: FeedbackPrompts;
}

export interface FeedbackPrompt {
    feedback_sent: boolean;
    last_dismissed: {
        secs_since_epoch?: number;
        nanos_since_epoch?: number;
        timestamp?: number;
    } | null;
}
export interface FeedbackPrompts {
    early_close?: FeedbackPrompt;
    long_time_miner?: FeedbackPrompt;
>>>>>>> 4ca52a5f
}

export type MiningModes = Record<MiningModeType, MiningMode>;

export interface ConfigMining {
    created_at: string;
    mine_on_app_start: boolean;
    selected_mining_mode: string;
    gpu_mining_enabled: boolean;
    mining_modes: MiningModes | Record<string, MiningMode>;
    gpu_devices_settings: Record<number, GpuDeviceSettings>;
    cpu_mining_enabled: boolean;
    gpu_engine: string;
}

export interface ConfigMiningSelectors {
    getSelectedMiningMode: () => MiningMode | undefined;
}

export interface GpuDeviceSettings {
    device_id: number;
    is_excluded: boolean;
}

export enum MiningModeType {
    Eco = 'Eco',
    Turbo = 'Turbo',
    Ludicrous = 'Ludicrous',
    Custom = 'Custom',
    User = 'User',
}

export interface MiningMode {
    mode_type: MiningModeType;
    mode_name: string;
    cpu_usage_percentage: number;
    gpu_usage_percentage: number;
}

export interface ConfigPools {
    // ======= Config internals =======
    was_config_migrated: boolean;
    created_at: string;
    // ======= Gpu Pool =======
    // When false we are solo mining with glytex, if true we are pool mining with graxil
    gpu_pool_enabled: boolean; // Whether GPU pool mining is enabled | defaults to true
    selected_gpu_pool?: string; // Name of the selected GPU pool => defaults to LuckyPool
    available_gpu_pools?: Record<GpuPools, BasePoolData>; // Available GPU pools
    // ======= Cpu Pool =======
    // When false we are solo mining with xmrig and mmproxy if true we are pool mining with xmrig
    cpu_pool_enabled: boolean; // Whether CPU pool mining is enabled | defaults to true
    selected_cpu_pool?: string; // Name of the selected CPU pool => defaults to LuckyPool
    available_cpu_pools?: Record<CpuPools, BasePoolData>; // Available CPU pools
}

export enum GpuPools {
    LuckyPool = 'LuckyPool',
    SupportXTMPool = 'SupportXTMPool',
}

export enum CpuPools {
    LuckyPool = 'LuckyPool',
    SupportXTMPool = 'SupportXTMPool',
}

export interface BasePoolData {
    pool_url: string;
    stats_url: string;
    pool_name: string;
}

export interface ConfigBackendInMemory {
    airdrop_url: string;
    airdrop_api_url: string;
    airdrop_twitter_auth_url: string;
    exchange_id: string;
    bridge_backend_api_url: string;
}<|MERGE_RESOLUTION|>--- conflicted
+++ resolved
@@ -43,9 +43,6 @@
     show_experimental_settings: boolean;
     wallet_ui_mode: WalletUIMode;
     was_staged_security_modal_shown: boolean;
-<<<<<<< HEAD
-    show_tapplets_settings: boolean;
-=======
     feedback?: FeedbackPrompts;
 }
 
@@ -60,7 +57,7 @@
 export interface FeedbackPrompts {
     early_close?: FeedbackPrompt;
     long_time_miner?: FeedbackPrompt;
->>>>>>> 4ca52a5f
+    show_tapplets_settings: boolean;
 }
 
 export type MiningModes = Record<MiningModeType, MiningMode>;
