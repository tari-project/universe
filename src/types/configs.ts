import { WalletUIMode } from './events-payloads';

<<<<<<< HEAD
=======
export enum ShutdownMode {
    Direct = 'Direct',
    Tasktray = 'Tasktray',
}

export interface ConfigCore {
    created_at: string;
    use_tor: boolean;
    allow_telemetry: boolean;
    allow_notifications: boolean;
    last_binaries_update_timestamp?: string;
    anon_id: string;
    should_auto_launch: boolean;
    mmproxy_use_monero_failover: boolean;
    mmproxy_monero_nodes: string[];
    auto_update: boolean;
    pre_release: boolean;
    last_changelog_version: string;
    airdrop_tokens?: {
        token: string;
        refreshToken: string;
    };
    remote_base_node_address: string;
    node_type?: NodeType;
    exchange_id?: string;
    shutdown_mode: ShutdownMode;
}

>>>>>>> 959fb6b5
export interface ConfigWallet {
    created_at: string;
    monero_address: string;
    monero_address_is_generated: boolean;
    wxtm_addresses: Record<string, string>; // Ethereum addresses used for WXTm mode
    keyring_accessed: boolean;
    last_known_balance?: number;
}
export interface ConfigUI {
    created_at: string;
    display_mode: string;
    has_system_language_been_proposed: boolean;
    should_always_use_system_language: boolean;
    application_language: string;
    sharing_enabled: boolean;
    visual_mode: boolean;
    show_experimental_settings: boolean;
    wallet_ui_mode: WalletUIMode;
    was_staged_security_modal_shown: boolean;
    feedback?: FeedbackPrompts;
    shutdown_mode_selected: boolean;
}

export interface FeedbackPrompt {
    feedback_sent: boolean;
    last_dismissed: {
        secs_since_epoch?: number;
        nanos_since_epoch?: number;
    } | null;
}

export type PromptType = 'long_time_miner' | 'early_close';
export type FeedbackPrompts = Partial<Record<PromptType, FeedbackPrompt>>;

export type MiningModes = Record<MiningModeType, MiningMode>;
export type MiningModeTimes = Record<MiningModeType, { secs?: number; nanos?: number }>;

export interface ConfigMining {
    created_at: string;
    mine_on_app_start: boolean;
    selected_mining_mode: string;
    gpu_mining_enabled: boolean;
    mining_modes: Record<string, MiningMode>;
    gpu_devices_settings: Record<number, GpuDeviceSettings>;
    cpu_mining_enabled: boolean;
    gpu_engine: string;
    is_gpu_mining_recommended: boolean;
    eco_alert_needed: boolean;
    mode_mining_times?: MiningModeTimes;
}

export interface ConfigMiningSelectors {
    getSelectedMiningMode: () => MiningMode | undefined;
}

export interface GpuDeviceSettings {
    device_id: number;
    is_excluded: boolean;
}

export enum MiningModeType {
    Eco = 'Eco',
    Turbo = 'Turbo',
    Ludicrous = 'Ludicrous',
    Custom = 'Custom',
    User = 'User',
}

export interface MiningMode {
    mode_type: MiningModeType;
    mode_name: string;
    cpu_usage_percentage: number;
    gpu_usage_percentage: number;
}

export interface ConfigPools {
    // ======= Config internals =======
    was_config_migrated: boolean;
    created_at: string;
    // ======= Gpu Pool =======
    // When false we are solo mining with glytex, if true we are pool mining with graxil
    gpu_pool_enabled: boolean; // Whether GPU pool mining is enabled | defaults to true
    current_gpu_pool?: GpuPools; // Name of the selected GPU pool => defaults to LuckyPool
    gpu_pools?: Record<GpuPools, BasePoolData>; // Available GPU pools
    // ======= Cpu Pool =======
    // When false we are solo mining with xmrig and mmproxy if true we are pool mining with xmrig
    cpu_pool_enabled: boolean; // Whether CPU pool mining is enabled | defaults to true
    current_cpu_pool?: CpuPools; // Name of the selected CPU pool => defaults to LuckyPool
    cpu_pools?: Record<CpuPools, BasePoolData>; // Available CPU pools
}

export enum GpuPools {
    LuckyPoolSHA3X = 'LuckyPoolSHA3X',
    LuckyPoolC29 = 'LuckyPoolC29',
    SupportXTMPoolSHA3X = 'SupportXTMPoolSHA3X',
    KryptexPoolSHA3X = 'KryptexPoolSHA3X',
    KryptexPoolC29 = 'KryptexPoolC29',
}

export enum CpuPools {
    SupportXTMPoolRandomX = 'SupportXTMPoolRANDOMX',
    LuckyPoolRandomX = 'LuckyPoolRANDOMX',
    KryptexPoolRandomX = 'KryptexPoolRANDOMX',
}

export enum PoolOrigin {
    SupportXTM = 'SupportXTM',
    LuckyPool = 'LuckyPool',
    Kryptex = 'Kryptex',
}

export interface BasePoolData {
    pool_name: string;
    pool_type: GpuPools | CpuPools;
    pool_origin: PoolOrigin;
    pool_url: string;
    stats_url: string;
}

export interface ConfigBackendInMemory {
    airdrop_url: string;
    airdrop_api_url: string;
    airdrop_twitter_auth_url: string;
    exchange_id: string;
    bridge_backend_api_url: string;
}<|MERGE_RESOLUTION|>--- conflicted
+++ resolved
@@ -1,36 +1,5 @@
 import { WalletUIMode } from './events-payloads';
 
-<<<<<<< HEAD
-=======
-export enum ShutdownMode {
-    Direct = 'Direct',
-    Tasktray = 'Tasktray',
-}
-
-export interface ConfigCore {
-    created_at: string;
-    use_tor: boolean;
-    allow_telemetry: boolean;
-    allow_notifications: boolean;
-    last_binaries_update_timestamp?: string;
-    anon_id: string;
-    should_auto_launch: boolean;
-    mmproxy_use_monero_failover: boolean;
-    mmproxy_monero_nodes: string[];
-    auto_update: boolean;
-    pre_release: boolean;
-    last_changelog_version: string;
-    airdrop_tokens?: {
-        token: string;
-        refreshToken: string;
-    };
-    remote_base_node_address: string;
-    node_type?: NodeType;
-    exchange_id?: string;
-    shutdown_mode: ShutdownMode;
-}
-
->>>>>>> 959fb6b5
 export interface ConfigWallet {
     created_at: string;
     monero_address: string;
