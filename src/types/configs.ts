import { NodeType } from '@app/store/useNodeStore';
import { WalletUIMode } from './events-payloads';

export interface ConfigCore {
    created_at: string;
    is_p2pool_enabled: boolean;
    use_tor: boolean;
    allow_telemetry: boolean;
    allow_notifications: boolean;
    last_binaries_update_timestamp?: string;
    anon_id: string;
    should_auto_launch: boolean;
    mmproxy_use_monero_failover: boolean;
    mmproxy_monero_nodes: string[];
    auto_update: boolean;
    p2pool_stats_server_port?: number;
    pre_release: boolean;
    last_changelog_version: string;
    airdrop_tokens?: {
        token: string;
        refreshToken: string;
    };
    remote_base_node_address: string;
    node_type?: NodeType;
    exchange_id?: string;
}
export interface ConfigWallet {
    created_at: string;
    monero_address: string;
    monero_address_is_generated: boolean;
    wxtm_addresses: Record<string, string>; // Ethereum addresses used for WXTm mode
    keyring_accessed: boolean;
    last_known_balance?: number;
}
export interface ConfigUI {
    created_at: string;
    display_mode: string;
    has_system_language_been_proposed: boolean;
    should_always_use_system_language: boolean;
    application_language: string;
    sharing_enabled: boolean;
    visual_mode: boolean;
    show_experimental_settings: boolean;
    wallet_ui_mode: WalletUIMode;
    was_staged_security_modal_shown: boolean;
<<<<<<< HEAD
    show_ootle_settings: boolean;
=======
    feedback?: FeedbackPrompts;
>>>>>>> 4ca52a5f
}

export interface FeedbackPrompt {
    feedback_sent: boolean;
    last_dismissed: {
        secs_since_epoch?: number;
        nanos_since_epoch?: number;
        timestamp?: number;
    } | null;
}
export interface FeedbackPrompts {
    early_close?: FeedbackPrompt;
    long_time_miner?: FeedbackPrompt;
}

export type MiningModes = Record<MiningModeType, MiningMode>;

export interface ConfigMining {
    created_at: string;
    mine_on_app_start: boolean;
    selected_mining_mode: string;
    gpu_mining_enabled: boolean;
    mining_modes: MiningModes | Record<string, MiningMode>;
    gpu_devices_settings: Record<number, GpuDeviceSettings>;
    cpu_mining_enabled: boolean;
    gpu_engine: string;
}

export interface ConfigMiningSelectors {
    getSelectedMiningMode: () => MiningMode | undefined;
}

export interface GpuDeviceSettings {
    device_id: number;
    is_excluded: boolean;
}

export enum MiningModeType {
    Eco = 'Eco',
    Turbo = 'Turbo',
    Ludicrous = 'Ludicrous',
    Custom = 'Custom',
    User = 'User',
}

export interface MiningMode {
    mode_type: MiningModeType;
    mode_name: string;
    cpu_usage_percentage: number;
    gpu_usage_percentage: number;
}

export interface ConfigPools {
    // ======= Config internals =======
    was_config_migrated: boolean;
    created_at: string;
    // ======= Gpu Pool =======
    // When false we are solo mining with glytex, if true we are pool mining with graxil
    gpu_pool_enabled: boolean; // Whether GPU pool mining is enabled | defaults to true
    selected_gpu_pool?: string; // Name of the selected GPU pool => defaults to LuckyPool
    available_gpu_pools?: Record<GpuPools, BasePoolData>; // Available GPU pools
    // ======= Cpu Pool =======
    // When false we are solo mining with xmrig and mmproxy if true we are pool mining with xmrig
    cpu_pool_enabled: boolean; // Whether CPU pool mining is enabled | defaults to true
    selected_cpu_pool?: string; // Name of the selected CPU pool => defaults to LuckyPool
    available_cpu_pools?: Record<CpuPools, BasePoolData>; // Available CPU pools
}

export enum GpuPools {
    LuckyPool = 'LuckyPool',
    SupportXTMPool = 'SupportXTMPool',
}

export enum CpuPools {
    LuckyPool = 'LuckyPool',
    SupportXTMPool = 'SupportXTMPool',
}

export interface BasePoolData {
    pool_url: string;
    stats_url: string;
    pool_name: string;
}

export interface ConfigBackendInMemory {
    airdrop_url: string;
    airdrop_api_url: string;
    airdrop_twitter_auth_url: string;
    exchange_id: string;
    bridge_backend_api_url: string;
}<|MERGE_RESOLUTION|>--- conflicted
+++ resolved
@@ -43,11 +43,8 @@
     show_experimental_settings: boolean;
     wallet_ui_mode: WalletUIMode;
     was_staged_security_modal_shown: boolean;
-<<<<<<< HEAD
     show_ootle_settings: boolean;
-=======
     feedback?: FeedbackPrompts;
->>>>>>> 4ca52a5f
 }
 
 export interface FeedbackPrompt {
