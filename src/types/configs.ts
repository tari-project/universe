import { modeType } from '@app/store';
import { GpuThreads } from './app-status';
import { NodeType } from '@app/store/useNodeStore';

export interface ConfigCore {
    created_at: string;
    is_p2pool_enabled: boolean;
    use_tor: boolean;
    allow_telemetry: boolean;
    last_binaries_update_timestamp?: string;
    anon_id: string;
    should_auto_launch: boolean;
    mmproxy_use_monero_failover: boolean;
    mmproxy_monero_nodes: string[];
    auto_update: boolean;
    p2pool_stats_server_port?: number;
    pre_release: boolean;
    last_changelog_version: string;
    airdrop_tokens?: {
        token: string;
        refreshToken: string;
    };
    remote_base_node_address: string;
    node_type?: NodeType;
    swaps_enabled?: boolean;
    default_chain: number;
}
export interface ConfigWallet {
    created_at: string;
    monero_address: string;
    monero_address_is_generated: boolean;
    keyring_accessed: boolean;
}
export interface ConfigUI {
    created_at: string;
    display_mode: string;
    has_system_language_been_proposed: boolean;
    should_always_use_system_language: boolean;
    application_language: string;
    paper_wallet_enabled: boolean;
    custom_power_levels_enabled: boolean;
    sharing_enabled: boolean;
    visual_mode: boolean;
    show_experimental_settings: boolean;
    warmup_seen: boolean | null;
}
export interface ConfigMining {
    created_at: string;
    mode: modeType;
    eco_mode_cpu_threads: number;
    mine_on_app_start: boolean;
    ludicrous_mode_cpu_threads: number;
    eco_mode_cpu_options: string[];
    ludicrous_mode_cpu_options: string[];
    custom_mode_cpu_options: string[];
    custom_max_cpu_usage: number;
    custom_max_gpu_usage: GpuThreads[];
    gpu_mining_enabled: boolean;
    cpu_mining_enabled: boolean;
    gpu_engine: string;
<<<<<<< HEAD
=======
    mining_time: number;
>>>>>>> cd66d8c6
}

export interface ConfigBackendInMemory {
    airdropUrl: string;
    airdropApiUrl: string;
    airdropTwitterAuthUrl: string;
    exchangeId?: string;
}<|MERGE_RESOLUTION|>--- conflicted
+++ resolved
@@ -58,10 +58,14 @@
     gpu_mining_enabled: boolean;
     cpu_mining_enabled: boolean;
     gpu_engine: string;
-<<<<<<< HEAD
-=======
     mining_time: number;
->>>>>>> cd66d8c6
+}
+
+export interface ConfigBackendInMemory {
+    airdropUrl: string;
+    airdropApiUrl: string;
+    airdropTwitterAuthUrl: string;
+    exchangeId?: string;
 }
 
 export interface ConfigBackendInMemory {
