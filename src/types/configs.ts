--- conflicted
+++ resolved
@@ -66,9 +66,6 @@
     airdropApiUrl: string;
     airdropTwitterAuthUrl: string;
     exchangeId?: string;
-<<<<<<< HEAD
     nextPublicBackendApiUrl: string;
-=======
     walletConnectProjectId?: string;
->>>>>>> 81dca0ca
 }