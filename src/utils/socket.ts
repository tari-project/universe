--- conflicted
+++ resolved
@@ -1,11 +1,6 @@
 import { io } from 'socket.io-client';
 
-<<<<<<< HEAD
-import { useAppConfigStore, useMiningStore } from '@app/store';
-import { invoke } from '@tauri-apps/api/core';
-=======
 import { useConfigCoreStore, useMiningStore } from '@app/store';
->>>>>>> a6c9e341
 
 type DisconnectDescription =
     | Error
@@ -37,7 +32,6 @@
         secure: true,
     };
 
-    invoke('start_mining_status').catch(console.error);
     socket = io(airdropApiUrl, wsOptions);
     console.info('Socket initialised');
     socket.connect();
@@ -46,7 +40,6 @@
 
 function removeSocket() {
     socket?.disconnect();
-    invoke('stop_mining_status').catch(console.error);
     socket = null;
     console.info('Socket removed');
 }
