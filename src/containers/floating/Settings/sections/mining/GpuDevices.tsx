--- conflicted
+++ resolved
@@ -24,11 +24,7 @@
 
     const isGpuMiningEnabled = useAppConfigStore((s) => s.gpu_mining_enabled);
     const excludedDevices = useMiningStore((s) => s.excludedGpuDevices);
-<<<<<<< HEAD
-=======
-    const setExcludedDevice = useMiningStore((s) => s.setExcludedGpuDevice);
     const isExcludingGpuDevices = useMiningStore((s) => s.isExcludingGpuDevices);
->>>>>>> 30c9ec64
 
     const handleSetExcludedDevice = useCallback(
         async (device: number) => {
