import { memo, useCallback } from 'react';
import { useAppStateStore } from '@app/store/appStateStore.ts';
import { toggleDeviceExclusion, useMiningStore } from '@app/store/useMiningStore.ts';

import { Typography } from '@app/components/elements/Typography.tsx';
import { ToggleSwitch } from '@app/components/elements/ToggleSwitch.tsx';

import { useTranslation } from 'react-i18next';
import {
    SettingsGroup,
    SettingsGroupContent,
    SettingsGroupTitle,
    SettingsGroupWrapper,
} from '../../components/SettingsGroup.styles.ts';
import { Stack } from '@app/components/elements/Stack';
import { useAppConfigStore } from '@app/store/useAppConfigStore';
import { useMiningMetricsStore } from '@app/store/useMiningMetricsStore.ts';
<<<<<<< HEAD
import { setExcludedGpuDevices } from '@app/store';
=======
import { GpuDevice } from '@app/types/app-status.ts';
>>>>>>> e5e71867

const GpuDevices = memo(function GpuDevices() {
    const { t } = useTranslation(['common', 'settings'], { useSuspense: false });
    const miningAllowed = useAppStateStore((s) => s.setupComplete);
    const gpuDevices = useMiningMetricsStore((s) => s.gpu_devices);
    const isGPUMining = useMiningMetricsStore((s) => s.gpu_mining_status.is_mining);

    const miningInitiated = useMiningStore((s) => s.miningInitiated);
    const isGpuMiningEnabled = useAppConfigStore((s) => s.gpu_mining_enabled);
<<<<<<< HEAD
    const excludedDevices = useMiningStore((s) => s.excludedGpuDevices);
    const isExcludingGpuDevices = useMiningStore((s) => s.isExcludingGpuDevices);

    const handleSetExcludedDevice = useCallback(
        async (device: number) => {
            if (!excludedDevices.includes(device)) {
                excludedDevices.push(device);
                await setExcludedGpuDevices([...excludedDevices]);
            } else {
                excludedDevices.splice(excludedDevices.indexOf(device), 1);
                await setExcludedGpuDevices([...excludedDevices]);
            }
        },
        [excludedDevices]
    );
=======
    const isExcludingGpuDevices = useMiningStore((s) => s.isExcludingGpuDevices);
    const isDisabled = isExcludingGpuDevices || isGPUMining || miningInitiated || !miningAllowed || !isGpuMiningEnabled;
    const handleSetExcludedDevice = useCallback(async (device: GpuDevice) => {
        toggleDeviceExclusion(device.device_index, !device.settings.is_excluded);
    }, []);
>>>>>>> e5e71867

    return (
        <>
            <SettingsGroupWrapper>
                <SettingsGroup>
                    <SettingsGroupContent>
                        <SettingsGroupTitle>
                            <Typography variant="h6">{t('gpu-device-enabled', { ns: 'settings' })}</Typography>
                        </SettingsGroupTitle>
                        <Typography variant="p">{t('gpu-device-enabled-description', { ns: 'settings' })}</Typography>
                    </SettingsGroupContent>
                </SettingsGroup>
                <SettingsGroup>
                    <SettingsGroupContent>
                        {(gpuDevices || []).length > 0 ? (
                            gpuDevices.map((device, i) => (
                                <Stack
                                    key={device.device_index}
                                    direction="row"
                                    alignItems="center"
                                    justifyContent="space-between"
                                >
                                    <Typography variant="h6">
                                        {i + 1}. {device.device_name}
                                    </Typography>
                                    <ToggleSwitch
                                        key={device.device_index}
                                        checked={!device.settings.is_excluded}
                                        disabled={isDisabled}
                                        onChange={() => handleSetExcludedDevice(device)}
                                    />
                                </Stack>
                            ))
                        ) : (
                            <Typography variant="p">{t('gpu-device-no-found', { ns: 'settings' })}</Typography>
                        )}
                    </SettingsGroupContent>
                </SettingsGroup>
            </SettingsGroupWrapper>
        </>
    );
});

export default GpuDevices;<|MERGE_RESOLUTION|>--- conflicted
+++ resolved
@@ -15,11 +15,7 @@
 import { Stack } from '@app/components/elements/Stack';
 import { useAppConfigStore } from '@app/store/useAppConfigStore';
 import { useMiningMetricsStore } from '@app/store/useMiningMetricsStore.ts';
-<<<<<<< HEAD
-import { setExcludedGpuDevices } from '@app/store';
-=======
 import { GpuDevice } from '@app/types/app-status.ts';
->>>>>>> e5e71867
 
 const GpuDevices = memo(function GpuDevices() {
     const { t } = useTranslation(['common', 'settings'], { useSuspense: false });
@@ -29,29 +25,12 @@
 
     const miningInitiated = useMiningStore((s) => s.miningInitiated);
     const isGpuMiningEnabled = useAppConfigStore((s) => s.gpu_mining_enabled);
-<<<<<<< HEAD
-    const excludedDevices = useMiningStore((s) => s.excludedGpuDevices);
-    const isExcludingGpuDevices = useMiningStore((s) => s.isExcludingGpuDevices);
-
-    const handleSetExcludedDevice = useCallback(
-        async (device: number) => {
-            if (!excludedDevices.includes(device)) {
-                excludedDevices.push(device);
-                await setExcludedGpuDevices([...excludedDevices]);
-            } else {
-                excludedDevices.splice(excludedDevices.indexOf(device), 1);
-                await setExcludedGpuDevices([...excludedDevices]);
-            }
-        },
-        [excludedDevices]
-    );
-=======
     const isExcludingGpuDevices = useMiningStore((s) => s.isExcludingGpuDevices);
     const isDisabled = isExcludingGpuDevices || isGPUMining || miningInitiated || !miningAllowed || !isGpuMiningEnabled;
+
     const handleSetExcludedDevice = useCallback(async (device: GpuDevice) => {
         toggleDeviceExclusion(device.device_index, !device.settings.is_excluded);
     }, []);
->>>>>>> e5e71867
 
     return (
         <>
