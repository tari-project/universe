--- conflicted
+++ resolved
@@ -8,16 +8,10 @@
 import { Stack } from '@app/components/elements/Stack.tsx';
 import { useAppStateStore } from '@app/store/appStateStore';
 import { TextButton } from '@app/components/elements/buttons/TextButton.tsx';
-<<<<<<< HEAD
 import { fetchApplicationsVersions } from '@app/store/actions/appStateStoreActions.ts';
-=======
-import { fetchApplicationsVersions, updateApplicationsVersions } from '@app/store/actions/appStateStoreActions.ts';
-import { Environment, useEnvironment } from '@app/hooks/app/useEnvironment';
->>>>>>> abf656df
 
 export default function AppVersions() {
     const { t } = useTranslation(['common', 'settings'], { useSuspense: false });
-    const currentEnvironment = useEnvironment();
     const applicationsVersions = useAppStateStore((state) => state.applications_versions);
 
     return applicationsVersions ? (
