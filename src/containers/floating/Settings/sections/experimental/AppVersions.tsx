--- conflicted
+++ resolved
@@ -13,10 +13,6 @@
 
 export default function AppVersions() {
     const { t } = useTranslation(['common', 'settings'], { useSuspense: false });
-<<<<<<< HEAD
-    const applicationsVersions = useAppStateStore((state) => state.applications_versions);
-=======
-    const currentEnvironment = useEnvironment();
     const appsInfo = useAppStateStore((state) => state.applications_versions);
 
     const appMarkup = appsInfo ? (
@@ -42,21 +38,12 @@
             </CardGrid>
         </Stack>
     ) : null;
->>>>>>> d6045240
 
     return (
         <SettingsGroupWrapper>
             <Stack direction="row" alignItems="center" justifyContent="space-between">
                 <Typography variant="h6">{t('versions', { ns: 'common' })}</Typography>
                 <Stack direction="row" alignItems="center" justifyContent="space-between">
-<<<<<<< HEAD
-=======
-                    {currentEnvironment === Environment.Development && (
-                        <TextButton size="small" onClick={() => updateApplicationsVersions()}>
-                            {t('settings:update-versions')}
-                        </TextButton>
-                    )}
->>>>>>> d6045240
                     <TextButton size="small" onClick={() => fetchApplicationsVersions()}>
                         {t('settings:refresh-versions')}
                     </TextButton>
