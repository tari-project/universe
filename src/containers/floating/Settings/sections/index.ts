import { AirdropSettings } from './airdrop/AirdropSettings.tsx';
import { ConnectionsSettings } from './connections/ConnectionsSettings.tsx';
import { ExperimentalSettings } from './experimental/ExperimentalSettings.tsx';
import { GeneralSettings } from './general/GeneralSettings.tsx';
import { MiningSettings } from './mining/MiningSettings.tsx';

import { WalletSettings } from './wallet/WalletSettings.tsx';
import { ReleaseNotes } from './releaseNotes/ReleaseNotes.tsx';
import { OotleSettings } from './ootle/OotleSettings.tsx';

import { OotleDemo } from './ootle/OotleDemo.tsx';

export {
    AirdropSettings,
    ConnectionsSettings,
    ExperimentalSettings,
    GeneralSettings,
    MiningSettings,
    WalletSettings,
    ReleaseNotes,
<<<<<<< HEAD
    OotleDemo,
=======
    OotleSettings,
>>>>>>> c01d1800
};<|MERGE_RESOLUTION|>--- conflicted
+++ resolved
@@ -18,9 +18,6 @@
     MiningSettings,
     WalletSettings,
     ReleaseNotes,
-<<<<<<< HEAD
+    OotleSettings,
     OotleDemo,
-=======
-    OotleSettings,
->>>>>>> c01d1800
 };