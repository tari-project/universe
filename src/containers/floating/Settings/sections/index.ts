import { AirdropSettings } from './airdrop/AirdropSettings.tsx';
import { ConnectionsSettings } from './connections/ConnectionsSettings.tsx';
import { ExperimentalSettings } from './experimental/ExperimentalSettings.tsx';
import { GeneralSettings } from './general/GeneralSettings.tsx';
import { MiningSettings } from './mining/MiningSettings.tsx';
import { OotleSettings } from './ootle/OotleSettings.tsx';
import { PoolMiningSettings } from './p2p/PoolMiningSettings.tsx';
import { WalletSettings } from './wallet/WalletSettings.tsx';
import { ReleaseNotes } from './releaseNotes/ReleaseNotes.tsx';

export {
    AirdropSettings,
    ConnectionsSettings,
    ExperimentalSettings,
    GeneralSettings,
    MiningSettings,
    PoolMiningSettings,
    WalletSettings,
<<<<<<< HEAD
    OotleSettings,
=======
    ReleaseNotes,
>>>>>>> ce5298ae
};<|MERGE_RESOLUTION|>--- conflicted
+++ resolved
@@ -16,9 +16,6 @@
     MiningSettings,
     PoolMiningSettings,
     WalletSettings,
-<<<<<<< HEAD
+    ReleaseNotes,
     OotleSettings,
-=======
-    ReleaseNotes,
->>>>>>> ce5298ae
 };