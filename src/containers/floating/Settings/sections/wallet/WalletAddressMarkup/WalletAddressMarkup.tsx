import {
    SettingsGroupTitle,
    SettingsGroupWrapper,
} from '@app/containers/floating/Settings/components/SettingsGroup.styles';
import { useCallback, useState } from 'react';

import { Typography } from '@app/components/elements/Typography.tsx';
import { IconButton } from '@app/components/elements/buttons/IconButton';
import { IoCopyOutline, IoCheckmarkOutline } from 'react-icons/io5';
import emojiRegex from 'emoji-regex';
import { styled } from 'styled-components';
import { BsArrowsExpandVertical, BsArrowsCollapseVertical } from 'react-icons/bs';
import { useWalletStore } from '@app/store/useWalletStore';

import { useCopyToClipboard } from '@app/hooks/helpers/useCopyToClipboard.ts';
import { useTranslation } from 'react-i18next';
import { setExternalTariAddress } from '@app/store/actions/walletStoreActions';
import AddressEditor from '../components/AddressEditor';
import { CTASArea, InputArea, WalletSettingsGrid } from '@app/containers/floating/Settings/sections/wallet/styles.ts';
import { useValidate } from '@app/hooks/wallet/useValidate.ts';

const Dot = styled.div`
    width: 4px;
    height: 4px;
    border-radius: 50%;
    background-color: #b6b7c3;
`;

const DotContainer = styled.div`
    display: flex;
    flex-direction: row;
    align-items: center;
    gap: 2px;
    margin: 0 4px;
`;

const AddressContainer = styled.div`
    overflow-x: auto;
    font-size: 12px;
    letter-spacing: 1px;
    line-height: 1.3;
    width: 100%;
    height: 40px;
    align-items: center;
    display: flex;
    padding: 8px;
    background-color: ${({ theme }) => theme.palette.background.default};
    border: 1px solid ${({ theme }) => theme.colorsAlpha.darkAlpha[10]};
    border-radius: 10px;
`;

const AddressInner = styled.div`
    //width: max-content;
    display: flex;
`;

export const CopyToClipboard = ({ text }: { text: string | undefined }) => {
    const { copyToClipboard, isCopied } = useCopyToClipboard();
    const handleCopy = useCallback(
        (text?: string) => {
            if (!text) return;
            copyToClipboard(text + '');
        },
        [copyToClipboard]
    );

    return (
        <IconButton size="small" onClick={() => handleCopy(text)}>
            {!isCopied ? <IoCopyOutline /> : <IoCheckmarkOutline />}
        </IconButton>
    );
};

const WalletAddressMarkup = () => {
    const { t } = useTranslation('settings', { useSuspense: false });
    const walletAddress = useWalletStore((state) => state.tari_address_base58);
    const walletAddressEmoji = useWalletStore((state) => state.tari_address_emoji);
    const { validateAddress } = useValidate();
    const [isCondensed, setIsCondensed] = useState(true);
<<<<<<< HEAD
    const getActiveTariAddress = useWalletStore((state) => state.getActiveTariAddress);
    const [walletAddress, walletAddressEmoji] = getActiveTariAddress();
=======
>>>>>>> c329a1c4

    function condenseEmojiAddress(emojiAddress: string | undefined) {
        const regex = emojiRegex();
        if (!emojiAddress) {
            return '';
        }

        const matches = emojiAddress.match(regex);
        if (matches) {
            return (
                <>
                    {matches[0]}
                    {matches[1]} | {matches[2]}
                    {matches[3]}
                    {matches[4]}
                    <DotContainer>
                        <Dot />
                        <Dot />
                        <Dot />
                    </DotContainer>
                    {matches[matches.length - 3]}
                    {matches[matches.length - 2]}
                    {matches[matches.length - 1]}
                </>
            );
        } else {
            return '';
        }
    }

    const validationRules = {
        validate: async (value) => {
            const isValid = await validateAddress(value);

            return isValid || 'Invalid address format';
        },
    };

    return (
        <SettingsGroupWrapper>
            <SettingsGroupTitle>
                <Typography variant="h6">{t('tari-wallet-address')}</Typography>
            </SettingsGroupTitle>
            <AddressEditor initialAddress={walletAddress} onApply={setExternalTariAddress} rules={validationRules} />
            <WalletSettingsGrid>
                <InputArea>
                    <AddressContainer style={{ height: isCondensed ? '40px' : 'auto' }}>
                        <AddressInner>
                            <Typography
                                style={{
                                    color: '#b6b7c3',
                                    display: 'flex',
                                    lineHeight: '1.6',
                                }}
                            >
                                {isCondensed ? condenseEmojiAddress(walletAddressEmoji) : walletAddressEmoji}
                            </Typography>
                        </AddressInner>
                    </AddressContainer>
                </InputArea>
                <CTASArea>
                    <IconButton size="small" onClick={() => setIsCondensed(!isCondensed)}>
                        {isCondensed ? <BsArrowsExpandVertical /> : <BsArrowsCollapseVertical />}
                    </IconButton>
                    <CopyToClipboard text={walletAddressEmoji} />
                </CTASArea>
            </WalletSettingsGrid>
        </SettingsGroupWrapper>
    );
};

export default WalletAddressMarkup;<|MERGE_RESOLUTION|>--- conflicted
+++ resolved
@@ -77,11 +77,6 @@
     const walletAddressEmoji = useWalletStore((state) => state.tari_address_emoji);
     const { validateAddress } = useValidate();
     const [isCondensed, setIsCondensed] = useState(true);
-<<<<<<< HEAD
-    const getActiveTariAddress = useWalletStore((state) => state.getActiveTariAddress);
-    const [walletAddress, walletAddressEmoji] = getActiveTariAddress();
-=======
->>>>>>> c329a1c4
 
     function condenseEmojiAddress(emojiAddress: string | undefined) {
         const regex = emojiRegex();
