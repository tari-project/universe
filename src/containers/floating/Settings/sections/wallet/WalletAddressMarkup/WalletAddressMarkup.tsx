--- conflicted
+++ resolved
@@ -73,14 +73,10 @@
 
 const WalletAddressMarkup = () => {
     const { t } = useTranslation('settings', { useSuspense: false });
-<<<<<<< HEAD
     const walletAddress = useWalletStore((state) => state.tari_address_base58);
     const walletAddressEmoji = useWalletStore((state) => state.tari_address_emoji);
-=======
     const { validateAddress } = useValidate();
     const [isCondensed, setIsCondensed] = useState(true);
-    const [walletAddress, walletAddressEmoji] = useWalletStore((state) => state.getActiveTariAddress());
->>>>>>> 079fc299
 
     function condenseEmojiAddress(emojiAddress: string | undefined) {
         const regex = emojiRegex();
