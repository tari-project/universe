--- conflicted
+++ resolved
@@ -91,16 +91,12 @@
                         </IconButton>
                     </>
                 ) : (
-<<<<<<< HEAD
-                    <IconButton type={'button'} onClick={() => copyToClipboard(address)}>
-=======
                     <IconButton
                         onClick={(e) => {
                             e.preventDefault();
                             copyToClipboard(address);
                         }}
                     >
->>>>>>> 78b2a94f
                         {!isCopied ? <IoCopyOutline /> : <IoCheckmarkOutline />}
                     </IconButton>
                 )}
