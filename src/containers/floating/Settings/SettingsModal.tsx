--- conflicted
+++ resolved
@@ -33,11 +33,8 @@
     wallet: <WalletSettings />,
     airdrop: <AirdropSettings />,
     experimental: <ExperimentalSettings />,
-<<<<<<< HEAD
+    releaseNotes: <ReleaseNotes />,
     ootle: <OotleSettings />,
-=======
-    releaseNotes: <ReleaseNotes />,
->>>>>>> ce5298ae
 };
 
 export default function SettingsModal() {
