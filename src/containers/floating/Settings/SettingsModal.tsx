--- conflicted
+++ resolved
@@ -26,24 +26,7 @@
 
 import { Container, ContentContainer, HeaderContainer, SectionWrapper } from './SettingsModal.styles.ts';
 
-<<<<<<< HEAD
-const markups = {
-    general: <GeneralSettings />,
-    mining: <MiningSettings />,
-    connections: <ConnectionsSettings />,
-    p2p: <PoolMiningSettings />,
-    wallet: <WalletSettings />,
-    airdrop: <AirdropSettings />,
-    experimental: <ExperimentalSettings />,
-    releaseNotes: <ReleaseNotes />,
-    ootle: <OotleSettings />,
-    ootleWallet: <OotleWalletSettings />,
-};
-
-export default function SettingsModal() {
-=======
 const SettingsModal = memo(function SettingsModal() {
->>>>>>> 7cfb5cbf
     const { t } = useTranslation(['settings'], { useSuspense: false });
     const isSettingsOpen = useAppStateStore((s) => s.isSettingsOpen);
     const setIsSettingsOpen = useAppStateStore((s) => s.setIsSettingsOpen);
@@ -59,6 +42,8 @@
         airdrop: <AirdropSettings />,
         experimental: <ExperimentalSettings />,
         releaseNotes: <ReleaseNotes />,
+        ootle: <OotleSettings />,
+        ootleWallet: <OotleWalletSettings />,
     };
 
     const sectionMarkup = markups[activeSection];
