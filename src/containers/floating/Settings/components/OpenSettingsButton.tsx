import { IoSettingsOutline } from 'react-icons/io5';
import { setIsSettingsOpen } from '@app/store/actions/appStateStoreActions.ts';
import { IconButton } from '@app/components/elements/buttons/IconButton.tsx';
import { ButtonSize } from '@app/components/elements/buttons/button.types.ts';

<<<<<<< HEAD
export default function OpenSettingsButton({ size, iconSize = 16 }: { iconSize?: number; size?: ButtonSize }) {
    const setIsSettingsOpen = useAppStateStore((s) => s.setIsSettingsOpen);
    function handleClick(e) {
        e.stopPropagation();
        setIsSettingsOpen(true);
    }
=======
export default function OpenSettingsButton() {
>>>>>>> b4d59ba7
    return (
        <IconButton onClick={handleClick} size={size}>
            <IoSettingsOutline size={iconSize} />
        </IconButton>
    );
}<|MERGE_RESOLUTION|>--- conflicted
+++ resolved
@@ -3,16 +3,11 @@
 import { IconButton } from '@app/components/elements/buttons/IconButton.tsx';
 import { ButtonSize } from '@app/components/elements/buttons/button.types.ts';
 
-<<<<<<< HEAD
 export default function OpenSettingsButton({ size, iconSize = 16 }: { iconSize?: number; size?: ButtonSize }) {
-    const setIsSettingsOpen = useAppStateStore((s) => s.setIsSettingsOpen);
     function handleClick(e) {
         e.stopPropagation();
         setIsSettingsOpen(true);
     }
-=======
-export default function OpenSettingsButton() {
->>>>>>> b4d59ba7
     return (
         <IconButton onClick={handleClick} size={size}>
             <IoSettingsOutline size={iconSize} />
