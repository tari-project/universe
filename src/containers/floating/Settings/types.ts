--- conflicted
+++ resolved
@@ -1,16 +1,21 @@
 export const SETTINGS_TYPES = [
+    
     'general',
+   
     'airdrop',
+   
     'wallet',
+   
     'mining',
+   
     'p2p',
+   
     'connections',
+   
     'experimental',
-<<<<<<< HEAD
+    'releaseNotes',
+,
     'ootle',
-=======
-    'releaseNotes',
->>>>>>> ce5298ae
 ] as const;
 type SettingsTuple = typeof SETTINGS_TYPES;
 export type SettingsType = SettingsTuple[number];