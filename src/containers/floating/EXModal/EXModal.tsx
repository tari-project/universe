--- conflicted
+++ resolved
@@ -8,11 +8,7 @@
 import { useFetchExchangeBranding } from '@app/hooks/exchanges/fetchExchangeContent.ts';
 
 export default function EXModal() {
-<<<<<<< HEAD
-    const data = useExchangeStore((s) => s.currentExchangeMiner);
-=======
     const { data } = useFetchExchangeBranding();
->>>>>>> 2908ff63
     const showModal = useExchangeStore((s) => s.showExchangeAddressModal);
 
     return (
