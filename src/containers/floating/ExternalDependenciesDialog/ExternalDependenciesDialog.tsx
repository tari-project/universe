--- conflicted
+++ resolved
@@ -5,11 +5,7 @@
 import { useAppStateStore } from '@app/store/appStateStore';
 import { useUIStore } from '@app/store/useUIStore';
 import { invoke } from '@tauri-apps/api/core';
-<<<<<<< HEAD
-import { useCallback, useState } from 'react';
-=======
-import { memo, useCallback, useEffect, useMemo, useState } from 'react';
->>>>>>> d3a1be88
+import { useCallback, useEffect, useMemo, useState } from 'react';
 import { ExternalDependencyCard } from './ExternalDependencyCard';
 import { useTranslation } from 'react-i18next';
 import { SystemDependencyStatus } from '@app/types/app-status';
@@ -61,23 +57,19 @@
     return (
         <Dialog open={showExternalDependenciesDialog} onOpenChange={handleClose}>
             <DialogContent>
-<<<<<<< HEAD
-                <Wrapper>
-=======
                 {isClosable && (
                     <CloseButton onClick={handleClose}>
                         <IoCloseOutline size={16} />
                     </CloseButton>
                 )}
-                <Stack gap={16}>
->>>>>>> d3a1be88
+                <Wrapper>
                     <Stack gap={4}>
                         <Typography variant="h3">{t('title')}</Typography>
                         <Typography variant="p">{t('description')}</Typography>
                     </Stack>
 
                     {Object.values(externalDependencies).map((missingDependency, index, array) => (
-                        <Stack key={`dependency:${index}:${missingDependency.ui_info.display_name}`}>
+                        <Stack key={`dependency:${index}:${missingDependency.display_name}`}>
                             <ExternalDependencyCard
                                 missingDependency={missingDependency}
                                 freeInstallationSlot={() => setInstallationSlot(null)}
