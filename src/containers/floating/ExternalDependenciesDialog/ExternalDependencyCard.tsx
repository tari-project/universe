--- conflicted
+++ resolved
@@ -10,12 +10,8 @@
 import { Button } from '@app/components/elements/buttons/Button.tsx';
 
 import { SpinnerIcon } from '@app/components/elements/loaders/SpinnerIcon.tsx';
-<<<<<<< HEAD
-import { fetchExternalDependencies, setError } from '@app/store';
+import { setError } from '@app/store';
 import { ManufacturerWrapper } from '@app/containers/floating/ExternalDependenciesDialog/styles.ts';
-=======
-import { setError } from '@app/store';
->>>>>>> d3a1be88
 
 export const ExternalDependencyCard = ({
     missingDependency,
@@ -53,21 +49,12 @@
     }, [freeInstallationSlot, missingDependency, occupyInstallationSlot]);
 
     return (
-<<<<<<< HEAD
         <Stack direction="row" alignItems="flex-start" gap={14} style={{ width: '100%', padding: 4 }}>
             {manufacturer.logo ? (
                 <Stack gap={12} alignItems="center">
                     <img src={`/assets/img/${manufacturer.logo}`} alt={manufacturer.name} width={40} height={40} />
                 </Stack>
             ) : null}
-=======
-        <Stack direction="row" alignItems="flex-start" gap={16} style={{ width: '100%' }}>
-            <Stack gap={12} alignItems="center">
-                {manufacturer.logo_url && (
-                    <img src={manufacturer.logo_url} alt={manufacturer.name} width={40} height={40} />
-                )}
-            </Stack>
->>>>>>> d3a1be88
             <Stack style={{ width: '100%' }} gap={12} alignItems="flex-start">
                 <ManufacturerWrapper>
                     <Stack direction="row" gap={6}>
@@ -81,13 +68,8 @@
                         <Typography variant="h5">{display_name}</Typography>
                     </Stack>
                     <Typography variant="p">{display_description}</Typography>
-<<<<<<< HEAD
                 </ManufacturerWrapper>
-                {status === ExternalDependencyStatus.NotInstalled && (
-=======
-                </Stack>
                 {status === SystemDependencyStatus.NotInstalled && (
->>>>>>> d3a1be88
                     <Button
                         onClick={handleDownload}
                         color="secondary"
