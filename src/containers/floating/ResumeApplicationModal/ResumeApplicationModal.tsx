import { AnimatePresence } from 'motion/react';
import { memo, useMemo } from 'react';
import { CircularProgress } from '@app/components/elements/CircularProgress';
import { Text, Title, Wrapper, ProgressWrapper, TextWrapper } from './styles';
import { useTranslation } from 'react-i18next';
<<<<<<< HEAD
import { useMiningStore } from '@app/store/useMiningStore';
import { startMining, stopMining, setMiningControlsEnabled } from '@app/store/actions/miningStoreActions';
import { useUIStore } from '@app/store';
=======
import { useUIStore } from '@app/store';
import { useSetupStore } from '@app/store/useSetupStore';
import { setShowResumeAppModal } from '@app/store/actions/uiStoreActions';
>>>>>>> f1279275

const ResumeApplicationModal = memo(function ResumeApplicationModal() {
    const { t } = useTranslation('setup-progresses');

<<<<<<< HEAD
    const appResumePayload = useAppStateStore((state) => state.appResumePayload);
    const connectionStatus = useUIStore((s) => s.connectionStatus);
    const showModal = appResumePayload?.is_resuming && connectionStatus === 'connected';
    const wasMiningInitiatedRef = useRef(isMiningInitiated);
=======
    const corePhaseInfoPayload = useSetupStore((state) => state.core_phase_setup_payload);
    const hardwarePhaseInfoPayload = useSetupStore((state) => state.hardware_phase_setup_payload);
    const nodePhaseInfoPayload = useSetupStore((state) => state.node_phase_setup_payload);
    const unknownPhaseInfoPayload = useSetupStore((state) => state.unknown_phase_setup_payload);
    const walletPhaseInfoPayload = useSetupStore((state) => state.wallet_phase_setup_payload);
>>>>>>> f1279275

    const showModal = useUIStore((state) => state.showResumeAppModal);

    const currentPhaseToShow = useMemo(() => {
        if (walletPhaseInfoPayload?.is_complete && Boolean(unknownPhaseInfoPayload)) {
            return unknownPhaseInfoPayload;
        }

        if (hardwarePhaseInfoPayload?.is_complete && Boolean(walletPhaseInfoPayload)) {
            return walletPhaseInfoPayload;
        }

        if (nodePhaseInfoPayload?.is_complete && Boolean(hardwarePhaseInfoPayload)) {
            return hardwarePhaseInfoPayload;
        }

        if (corePhaseInfoPayload?.is_complete && Boolean(nodePhaseInfoPayload)) {
            return nodePhaseInfoPayload;
        }

        return corePhaseInfoPayload;
    }, [
        corePhaseInfoPayload,
        hardwarePhaseInfoPayload,
        nodePhaseInfoPayload,
        unknownPhaseInfoPayload,
        walletPhaseInfoPayload,
    ]);

    const [stageProgress, stageTotal] = useMemo(() => {
        if (unknownPhaseInfoPayload?.is_complete && walletPhaseInfoPayload?.is_complete) {
            setShowResumeAppModal(false);
            return [5, 5];
        }

        if (walletPhaseInfoPayload?.is_complete) {
            return [4, 5];
        }

        if (hardwarePhaseInfoPayload?.is_complete) {
            return [3, 5];
        }

        if (nodePhaseInfoPayload?.is_complete) {
            return [2, 5];
        }

        if (corePhaseInfoPayload?.is_complete) {
            return [1, 5];
        }

        return [0, 5];
    }, [
        corePhaseInfoPayload?.is_complete,
        hardwarePhaseInfoPayload?.is_complete,
        nodePhaseInfoPayload?.is_complete,
        unknownPhaseInfoPayload?.is_complete,
        walletPhaseInfoPayload?.is_complete,
    ]);

    const setupPhaseTitle = currentPhaseToShow?.phase_title;
    const setupTitle = currentPhaseToShow?.title;
    const setupParams = currentPhaseToShow?.title_params ? { ...currentPhaseToShow.title_params } : {};

    return (
        <AnimatePresence>
            {showModal && Boolean(currentPhaseToShow) && (
                <Wrapper>
                    <TextWrapper>
                        <Title>{t(`phase-title.${setupPhaseTitle}`)}</Title>
                        <Text>{t(`title.${setupTitle}`, { ...setupParams })}</Text>
                    </TextWrapper>
                    <ProgressWrapper>
                        <Title>
                            {stageProgress} / {stageTotal}
                        </Title>
                        <CircularProgress />
                    </ProgressWrapper>
                </Wrapper>
            )}
        </AnimatePresence>
    );
});

export default ResumeApplicationModal;<|MERGE_RESOLUTION|>--- conflicted
+++ resolved
@@ -3,33 +3,21 @@
 import { CircularProgress } from '@app/components/elements/CircularProgress';
 import { Text, Title, Wrapper, ProgressWrapper, TextWrapper } from './styles';
 import { useTranslation } from 'react-i18next';
-<<<<<<< HEAD
-import { useMiningStore } from '@app/store/useMiningStore';
-import { startMining, stopMining, setMiningControlsEnabled } from '@app/store/actions/miningStoreActions';
-import { useUIStore } from '@app/store';
-=======
 import { useUIStore } from '@app/store';
 import { useSetupStore } from '@app/store/useSetupStore';
 import { setShowResumeAppModal } from '@app/store/actions/uiStoreActions';
->>>>>>> f1279275
 
 const ResumeApplicationModal = memo(function ResumeApplicationModal() {
     const { t } = useTranslation('setup-progresses');
 
-<<<<<<< HEAD
-    const appResumePayload = useAppStateStore((state) => state.appResumePayload);
     const connectionStatus = useUIStore((s) => s.connectionStatus);
-    const showModal = appResumePayload?.is_resuming && connectionStatus === 'connected';
-    const wasMiningInitiatedRef = useRef(isMiningInitiated);
-=======
     const corePhaseInfoPayload = useSetupStore((state) => state.core_phase_setup_payload);
     const hardwarePhaseInfoPayload = useSetupStore((state) => state.hardware_phase_setup_payload);
     const nodePhaseInfoPayload = useSetupStore((state) => state.node_phase_setup_payload);
     const unknownPhaseInfoPayload = useSetupStore((state) => state.unknown_phase_setup_payload);
     const walletPhaseInfoPayload = useSetupStore((state) => state.wallet_phase_setup_payload);
->>>>>>> f1279275
 
-    const showModal = useUIStore((state) => state.showResumeAppModal);
+    const showModal = useUIStore((state) => state.showResumeAppModal) && connectionStatus === 'connected';
 
     const currentPhaseToShow = useMemo(() => {
         if (walletPhaseInfoPayload?.is_complete && Boolean(unknownPhaseInfoPayload)) {
