import { useAirdropStore } from '@app/store/useAirdropStore';
import {
    BannerContent,
    ContentContainer,
    DateLabel,
    FlexWrapper,
    IconContainer,
    JoinSpaceWrapper,
    LiveBadgeText,
    LiveBadgeWrapper,
    LiveWrapper,
    Title,
    TitleContainer,
} from './XSpaceBanner.style';
import { useEffect, useMemo, useRef, useState } from 'react';
import XSpaceSvg from '@app/components/svgs/XSpaceSvg';
import { open } from '@tauri-apps/plugin-shell';
import { XSpaceEventType } from '@app/utils/XSpaceEventType';
import { useTranslation } from 'react-i18next';
import { formatDateForEvent } from './formatDate';
import { AnimatePresence } from 'motion/react';
<<<<<<< HEAD
import { useCrewRewardsStore } from '@app/store/useCrewRewardsStore';
=======
>>>>>>> c1253dbb
import { useUIStore } from '@app/store';

const XSpaceEventBanner = () => {
    const latestXSpaceEvent = useAirdropStore((state) => state.latestXSpaceEvent);
    const showTapplet = useUIStore((s) => s.showTapplet);
    const [isTextTooLong, setIsTextTooLong] = useState(false);
    const [transitionPixelWidth, setTransitionPixelWidth] = useState(0);
    const [isVisible, setIsVisible] = useState(false);
    const [isLive, setIsLive] = useState(false);
    const titleRef = useRef<HTMLDivElement>(null);
    const containerRef = useRef<HTMLDivElement>(null);
    const { t } = useTranslation('common', { useSuspense: false });
    const crewRewardsActive = useCrewRewardsStore((s) => s.showWidget);
    const isLoggedIn = useAirdropStore((s) => !!s.airdropTokens);
    const showTapplet = useUIStore((s) => s.showTapplet);

    useEffect(() => {
        if (!latestXSpaceEvent) return;

        const checkVisibility = () => {
            const now = new Date();
            const start = new Date(latestXSpaceEvent.visibilityStart);
            setIsVisible(now >= start);

            if (!latestXSpaceEvent.goingLive || latestXSpaceEvent.type !== XSpaceEventType.event) return;
            const currentDate = new Date();
            const visibilityDate = new Date(latestXSpaceEvent.visibilityEnd);
            const goLiveDate = new Date(latestXSpaceEvent.goingLive);
            setIsLive(visibilityDate >= currentDate && goLiveDate <= currentDate);
        };

        checkVisibility();
        const interval = setInterval(checkVisibility, 15000); // check every 15 sec
        return () => clearInterval(interval);
    }, [latestXSpaceEvent]);

    useEffect(() => {
        const isTextTooLong = (latestXSpaceEvent?.text.length || 0) > 25;
        setIsTextTooLong(isTextTooLong);
        if (isTextTooLong && titleRef.current && containerRef.current) {
            const titleWidth = titleRef.current.scrollWidth || 0;
            setTransitionPixelWidth(titleWidth / 2);
        }
    }, [latestXSpaceEvent]); // Re-run the effect when the event changes

    const displayedDate = useMemo(() => {
        try {
            return latestXSpaceEvent?.goingLive ? formatDateForEvent(new Date(latestXSpaceEvent.goingLive)) : null;
        } catch (error) {
            console.error('Invalid date format for event:', error);
            return null;
        }
    }, [latestXSpaceEvent]);

    return (
        <AnimatePresence>
            {latestXSpaceEvent && isVisible && !showTapplet && (
                <BannerContent
                    onClick={() => {
                        open(latestXSpaceEvent.link);
                    }}
                    $crewRewardsActive={crewRewardsActive && !showTapplet}
                    $isLoggedIn={isLoggedIn}
                >
                    <FlexWrapper>
                        <IconContainer>
                            <XSpaceSvg></XSpaceSvg>
                        </IconContainer>
                        <ContentContainer
                            initial={{ width: 0, opacity: 0, marginLeft: 0 }}
                            animate={{ width: 'auto', marginLeft: 12, opacity: 1 }}
                            exit={{ width: 0, opacity: 0 }}
                            transition={{
                                duration: 0.5,
                                delay: 0.5,
                            }}
                        >
                            {isLive ? (
                                <LiveWrapper
                                    key="live"
                                    initial={{ opacity: 0, y: -20 }}
                                    animate={{ opacity: 1, y: 0 }}
                                    exit={{ opacity: 0, y: 20 }}
                                    transition={{ duration: 0.3 }}
                                >
                                    <LiveBadgeWrapper>
                                        <LiveBadgeText>{t('live').toUpperCase()}</LiveBadgeText>
                                    </LiveBadgeWrapper>
                                    <JoinSpaceWrapper>{t('join_the_space')}</JoinSpaceWrapper>
                                </LiveWrapper>
                            ) : (
                                <DateLabel
                                    key="date"
                                    initial={{ opacity: 0, y: -20 }}
                                    animate={{ opacity: 1, y: 0 }}
                                    exit={{ opacity: 0, y: 20 }}
                                    transition={{ duration: 0.3 }}
                                >
                                    {displayedDate ? displayedDate : t('coming_soon').toUpperCase()}
                                </DateLabel>
                            )}

                            <TitleContainer ref={containerRef} $hasTextOverflow={isTextTooLong}>
                                <Title
                                    ref={titleRef}
                                    animate={
                                        isTextTooLong
                                            ? {
                                                  x: ['0px', `-${transitionPixelWidth}px`],
                                              }
                                            : { x: '0%' }
                                    }
                                    transition={
                                        isTextTooLong
                                            ? {
                                                  repeat: Infinity,
                                                  repeatType: 'loop',
                                                  duration: 10,
                                                  delay: 1,
                                                  ease: 'linear',
                                              }
                                            : {}
                                    }
                                >
                                    {`${latestXSpaceEvent.text} ${isTextTooLong ? latestXSpaceEvent.text : ''}`}
                                </Title>
                            </TitleContainer>
                        </ContentContainer>
                    </FlexWrapper>
                </BannerContent>
            )}
        </AnimatePresence>
    );
};

export default XSpaceEventBanner;<|MERGE_RESOLUTION|>--- conflicted
+++ resolved
@@ -19,10 +19,7 @@
 import { useTranslation } from 'react-i18next';
 import { formatDateForEvent } from './formatDate';
 import { AnimatePresence } from 'motion/react';
-<<<<<<< HEAD
 import { useCrewRewardsStore } from '@app/store/useCrewRewardsStore';
-=======
->>>>>>> c1253dbb
 import { useUIStore } from '@app/store';
 
 const XSpaceEventBanner = () => {
@@ -37,7 +34,6 @@
     const { t } = useTranslation('common', { useSuspense: false });
     const crewRewardsActive = useCrewRewardsStore((s) => s.showWidget);
     const isLoggedIn = useAirdropStore((s) => !!s.airdropTokens);
-    const showTapplet = useUIStore((s) => s.showTapplet);
 
     useEffect(() => {
         if (!latestXSpaceEvent) return;
