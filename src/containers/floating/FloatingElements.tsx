import { memo } from 'react';
import { FloatingTree } from '@floating-ui/react';

import SettingsModal from './Settings/SettingsModal.tsx';
import StagedSecurity from './StagedSecurity/StagedSecurity.tsx';
import AutoUpdateDialog from './AutoUpdateDialog/AutoUpdateDialog.tsx';
import ExternalDependenciesDialog from './ExternalDependenciesDialog/ExternalDependenciesDialog.tsx';
import CriticalErrorDialog from './CriticalErrorDialog/CriticalErrorDialog.tsx';
import PaperWalletModal from './PaperWalletModal/PaperWalletModal.tsx';
import ShareRewardModal from './ShareRewardModal/ShareRewardModal';
import AdminUI from '@app/components/AdminUI/AdminUI.tsx';
import ToastStack from '@app/components/ToastStack/ToastStack.tsx';
import CriticalProblemDialog from './CriticalProblemDialog/CriticalProblemDialog.tsx';
import ShellOfSecrets from '../main/ShellOfSecrets/ShellOfSecrets.tsx';
import ReleaseNotesDialog from './ReleaseNotesDialog/ReleaseNotesDialog.tsx';
import LudicrousCofirmationDialog from './LudicrousCofirmationDialog/LudicrousCofirmationDialog.tsx';

import ResumeApplicationModal from './ResumeApplicationModal/ResumeApplicationModal.tsx';
import XSpaceEventBanner from './XSpaceBanner/XSpaceBanner.tsx';
import { CustomPowerLevelsDialogContainer } from '@app/containers/navigation/components/Miner/components/CustomPowerLevels/CustomPowerLevelsDialogContainer.tsx';
import WarmupDialog from './Warmup/WarmupDialog.tsx';
import EXModal from '@app/containers/floating/EXModal/EXModal.tsx';
import UniversalEXSelectorModal from '@app/containers/floating/UniversalEXSelectorModal/UniversalEXSelectorModal.tsx';

const environment = import.meta.env.MODE;

const FloatingElements = memo(function FloatingElements() {
    return (
        <FloatingTree>
            {environment === 'development' && <AdminUI />}
            <SettingsModal />
            <StagedSecurity />
            <AutoUpdateDialog />
            <CriticalErrorDialog />
            <ExternalDependenciesDialog />
            <PaperWalletModal />
            <LudicrousCofirmationDialog />
            <ShareRewardModal />
            <ShellOfSecrets />
            <ToastStack />
            <CriticalProblemDialog />
            <ReleaseNotesDialog />
            <XSpaceEventBanner />
            <CustomPowerLevelsDialogContainer />
            <WarmupDialog />
            <EXModal />
<<<<<<< HEAD
            <UniversalEXSelectorModal />
=======
            <ResumeApplicationModal />
>>>>>>> 13ee7067
        </FloatingTree>
    );
});

export default FloatingElements;<|MERGE_RESOLUTION|>--- conflicted
+++ resolved
@@ -44,11 +44,8 @@
             <CustomPowerLevelsDialogContainer />
             <WarmupDialog />
             <EXModal />
-<<<<<<< HEAD
             <UniversalEXSelectorModal />
-=======
             <ResumeApplicationModal />
->>>>>>> 13ee7067
         </FloatingTree>
     );
 });
