import { FloatingTree } from '@floating-ui/react';

import SettingsModal from './Settings/SettingsModal.tsx';
import StagedSecurity from './StagedSecurity/StagedSecurity.tsx';
import AutoUpdateDialog from './AutoUpdateDialog/AutoUpdateDialog.tsx';
import { ExternalDependenciesDialog } from './ExternalDependenciesDialog/ExternalDependenciesDialog.tsx';
import CriticalErrorDialog from './CriticalErrorDialog/CriticalErrorDialog.tsx';
import PaperWalletModal from './PaperWalletModal/PaperWalletModal.tsx';
import ShareRewardModal from './ShareRewardModal/ShareRewardModal';
<<<<<<< HEAD
import AdminUI from '@app/components/AdminUI/AdminUI.tsx';
=======
import { ToastStack } from '@app/components/ToastStack/ToastStack.tsx';
>>>>>>> 61024637

export default function FloatingElements() {
    return (
        <FloatingTree>
            <SettingsModal />
            <StagedSecurity />
            <AutoUpdateDialog />
            <CriticalErrorDialog />
            <ExternalDependenciesDialog />
            <PaperWalletModal />
            <ShareRewardModal />
<<<<<<< HEAD
            <ErrorSnackbar />
            <AdminUI />
=======
            <ToastStack />
>>>>>>> 61024637
        </FloatingTree>
    );
}<|MERGE_RESOLUTION|>--- conflicted
+++ resolved
@@ -7,11 +7,8 @@
 import CriticalErrorDialog from './CriticalErrorDialog/CriticalErrorDialog.tsx';
 import PaperWalletModal from './PaperWalletModal/PaperWalletModal.tsx';
 import ShareRewardModal from './ShareRewardModal/ShareRewardModal';
-<<<<<<< HEAD
 import AdminUI from '@app/components/AdminUI/AdminUI.tsx';
-=======
 import { ToastStack } from '@app/components/ToastStack/ToastStack.tsx';
->>>>>>> 61024637
 
 export default function FloatingElements() {
     return (
@@ -23,12 +20,8 @@
             <ExternalDependenciesDialog />
             <PaperWalletModal />
             <ShareRewardModal />
-<<<<<<< HEAD
-            <ErrorSnackbar />
             <AdminUI />
-=======
             <ToastStack />
->>>>>>> 61024637
         </FloatingTree>
     );
 }