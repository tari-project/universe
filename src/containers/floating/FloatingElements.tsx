import { FloatingTree } from '@floating-ui/react';

import SettingsModal from './Settings/SettingsModal.tsx';
import AutoUpdateDialog from './AutoUpdateDialog/AutoUpdateDialog.tsx';
import ExternalDependenciesDialog from './ExternalDependenciesDialog/ExternalDependenciesDialog.tsx';
import CriticalErrorDialog from './CriticalErrorDialog/CriticalErrorDialog.tsx';
import PaperWalletModal from './PaperWalletModal/PaperWalletModal.tsx';
import ShareRewardModal from './ShareRewardModal/ShareRewardModal';
import AdminUI from '@app/components/AdminUI/AdminUI.tsx';
import ToastStack from '@app/components/ToastStack/ToastStack.tsx';
import CriticalProblemDialog from './CriticalProblemDialog/CriticalProblemDialog.tsx';
import ShellOfSecrets from '../main/ShellOfSecrets/ShellOfSecrets.tsx';
import ReleaseNotesDialog from './ReleaseNotesDialog/ReleaseNotesDialog.tsx';
import LudicrousCofirmationDialog from './LudicrousCofirmationDialog/LudicrousCofirmationDialog.tsx';

import XSpaceEventBanner from './XSpaceBanner/XSpaceBanner.tsx';
import { CustomPowerLevelsDialogContainer } from '@app/containers/navigation/components/Miner/components/CustomPowerLevels/CustomPowerLevelsDialogContainer.tsx';
import EXModal from '@app/containers/floating/EXModal/EXModal.tsx';
import UniversalEXSelectorModal from '@app/containers/floating/UniversalEXSelectorModal/UniversalEXSelectorModal.tsx';
import XCLinkModal from '@app/components/exchanges/LinkModal/LinkModal.tsx';
import KeychainDialog from './Keychain/KeychainDialog.tsx';
import ForgotPinDialog from './security/pin/ForgotPinDialog.tsx';
import SecurityPromptDialog from '@app/containers/floating/security/prompt/SecurityPromptDialog.tsx';
import SeedPhrase from '@app/containers/floating/security/seedphrase/SeedPhrase.tsx';
import SecurityReminder from '@app/components/security/reminder/SecurityReminder.tsx';
import CreatePinDialog from '@app/containers/floating/security/pin/CreatePinDialog.tsx';
import EnterPinDialog from '@app/containers/floating/security/pin/EnterPinDialog.tsx';
<<<<<<< HEAD
import TappletCspDialog from './security/tapplet/TappletCspDialog.tsx';
import TappletPermissionsDialog from './security/tapplet/TappletPermissionsDialog.tsx';
=======
import CrewRewards from '../main/CrewRewards/CrewRewards.tsx';
>>>>>>> fbae6eb4

const environment = import.meta.env.MODE;

const FloatingElements = () => {
    return (
        <FloatingTree>
            {environment === 'development' && <AdminUI />}
            <SettingsModal />
            <AutoUpdateDialog />
            <CriticalErrorDialog />
            <ExternalDependenciesDialog />
            <PaperWalletModal />
            <LudicrousCofirmationDialog />
            <ShareRewardModal />
            <ShellOfSecrets />
            <ToastStack />
            <CriticalProblemDialog />
            <ReleaseNotesDialog />
            <XSpaceEventBanner />
            <CustomPowerLevelsDialogContainer />
            <EXModal />
            <UniversalEXSelectorModal />
            <XCLinkModal />
            <KeychainDialog />
            <ForgotPinDialog />
            <SecurityPromptDialog />
            <SeedPhrase />
            <SecurityReminder />
            <CreatePinDialog />
            <EnterPinDialog />
<<<<<<< HEAD
            <TappletCspDialog />
            <TappletPermissionsDialog />
=======
            <CrewRewards />
>>>>>>> fbae6eb4
        </FloatingTree>
    );
};

export default FloatingElements;<|MERGE_RESOLUTION|>--- conflicted
+++ resolved
@@ -25,12 +25,9 @@
 import SecurityReminder from '@app/components/security/reminder/SecurityReminder.tsx';
 import CreatePinDialog from '@app/containers/floating/security/pin/CreatePinDialog.tsx';
 import EnterPinDialog from '@app/containers/floating/security/pin/EnterPinDialog.tsx';
-<<<<<<< HEAD
+import CrewRewards from '../main/CrewRewards/CrewRewards.tsx';
 import TappletCspDialog from './security/tapplet/TappletCspDialog.tsx';
 import TappletPermissionsDialog from './security/tapplet/TappletPermissionsDialog.tsx';
-=======
-import CrewRewards from '../main/CrewRewards/CrewRewards.tsx';
->>>>>>> fbae6eb4
 
 const environment = import.meta.env.MODE;
 
@@ -61,12 +58,9 @@
             <SecurityReminder />
             <CreatePinDialog />
             <EnterPinDialog />
-<<<<<<< HEAD
+            <CrewRewards />
             <TappletCspDialog />
             <TappletPermissionsDialog />
-=======
-            <CrewRewards />
->>>>>>> fbae6eb4
         </FloatingTree>
     );
 };
