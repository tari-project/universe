--- conflicted
+++ resolved
@@ -1,116 +1,21 @@
 import { useUIStore } from '@app/store/useUIStore';
 
-<<<<<<< HEAD
-import { useCallback, useEffect, useRef, useState } from 'react';
 import { useTranslation } from 'react-i18next';
 
-import { check, Update } from '@tauri-apps/plugin-updater';
-import { relaunch } from '@tauri-apps/plugin-process';
-=======
-import { useTranslation } from 'react-i18next';
-
->>>>>>> d8047768
 import { SquaredButton } from '@app/components/elements/buttons/SquaredButton';
 import { DialogContent, Dialog } from '@app/components/elements/dialog/Dialog';
 import { Typography } from '@app/components/elements/Typography';
 import { ButtonsWrapper } from './AutoUpdateDialog.styles';
-<<<<<<< HEAD
-=======
 import { useHandleUpdate, useUpdateStatus } from '@app/hooks/useUpdateStatus';
->>>>>>> d8047768
 import { UpdatedStatus } from './UpdatedStatus';
 
-<<<<<<< HEAD
-const UPDATE_CHECK_INTERVAL = 1000 * 60 * 60; // 1 hour
-function AutoUpdateDialog() {
-    const setIsAfterAutoUpdate = useAppStateStore((s) => s.setIsAfterAutoUpdate);
-    const auto_update = useAppConfigStore((s) => s.auto_update);
-    const [latestVersion, setLatestVersion] = useState<string>();
-    const [isLoading, setIsLoading] = useState(false);
-    const [open, setOpen] = useState(false);
-    const [contentLength, setContentLength] = useState(0);
-    const [downloaded, setDownloaded] = useState(0);
-    const [update, setUpdate] = useState<Update>();
-    const hasDoneInitialCheck = useRef(false);
-=======
 export default function AutoUpdateDialog() {
->>>>>>> d8047768
     const { t } = useTranslation('setup-view', { useSuspense: false });
     const { handleUpdate, handleClose, isLoading } = useHandleUpdate();
     const { contentLength, downloaded } = useUpdateStatus();
 
-<<<<<<< HEAD
-    const handleClose = useCallback(() => {
-        setOpen(false);
-        setIsAfterAutoUpdate(true);
-    }, [setIsAfterAutoUpdate]);
-
-    const handleUpdate = useCallback(async () => {
-        if (!update) {
-            return;
-        }
-        setIsLoading(true);
-        console.info('Installing latest version of Tari Universe');
-
-        await update.downloadAndInstall((event) => {
-            switch (event.event) {
-                case 'Started':
-                    setContentLength(event.data.contentLength || 0);
-                    break;
-                case 'Progress':
-                    setDownloaded((c) => c + event.data.chunkLength);
-                    break;
-                case 'Finished':
-                    console.info('download finished');
-                    break;
-            }
-        });
-        handleClose();
-        await relaunch();
-    }, [handleClose, update]);
-
-    const checkUpdateTariUniverse = useCallback(async () => {
-        try {
-            const updateRes = await check();
-            if (updateRes?.available) {
-                setUpdate(updateRes);
-                console.info(`New Tari Universe version: ${updateRes.version} available`);
-                console.info(`Release notes: ${updateRes.body}`);
-                setLatestVersion(updateRes.version);
-                if (auto_update) {
-                    console.info('Proceed with auto-update');
-                    await handleUpdate();
-                }
-                setOpen(true);
-            } else {
-                setIsAfterAutoUpdate(true);
-            }
-        } catch (error) {
-            Sentry.captureException(error);
-            console.error('AutoUpdate error:', error);
-            setIsAfterAutoUpdate(true);
-        }
-    }, [auto_update, handleUpdate, setIsAfterAutoUpdate]);
-
-    useInterval(() => checkUpdateTariUniverse(), UPDATE_CHECK_INTERVAL);
-
-    useEffect(() => {
-        if (hasDoneInitialCheck.current) return;
-        checkUpdateTariUniverse().then(() => {
-            hasDoneInitialCheck.current = true;
-        });
-    }, [checkUpdateTariUniverse]);
-
-    const onOpenChange = (open: boolean) => {
-        if (!open) {
-            setIsAfterAutoUpdate(true);
-        }
-        setOpen(open);
-    };
-=======
     const open = useUIStore((s) => s.dialogToShow === 'autoUpdate');
     const latestVersion = useUIStore((s) => s.latestVersion);
->>>>>>> d8047768
 
     const subtitle = isLoading ? 'installing-latest-version' : 'would-you-like-to-install';
 
