--- conflicted
+++ resolved
@@ -31,13 +31,10 @@
     display: 'flex',
     alignItems: 'center',
     justifyContent: 'center',
-<<<<<<< HEAD
     backgroundColor: 'rgba(255, 255, 255, 0.2)',
     padding: theme.spacing(1),
     pointerEvents: 'all',
     borderRadius: '24px',
-=======
->>>>>>> 91f603c5
     gap: theme.spacing(1),
     paddingTop: theme.spacing(1),
     paddingBottom: theme.spacing(1),
