import {
    AccentText,
    AccentWrapper,
    SpacedNum,
} from '@app/containers/Dashboard/MiningView/components/BlockHeightAccent.styles.ts';
import { useDeferredValue, useEffect, useLayoutEffect, useState } from 'react';
import { AnimatePresence, LayoutGroup } from 'framer-motion';
import { useBlockchainVisualisationStore } from '@app/store/useBlockchainVisualisationStore';

export function BlockHeightAccent() {
    const height = useBlockchainVisualisationStore((s) => s.displayBlockHeight);
    const heightString = height?.toLocaleString();

    const [windowHeight, setWindowHeight] = useState(window.innerHeight - 80);
    const [windowWidth, setWindowWidth] = useState(window.innerWidth);
    const [fontSize, setFontSize] = useState(0);
    const heightStringArr = heightString?.split('') || [];
    const deferredHeight = useDeferredValue(windowHeight);
    const deferredFontSize = useDeferredValue(fontSize || 110);

    useEffect(() => {
        let dividend = (deferredHeight - 70) / (heightStringArr.length >= 4 ? heightStringArr.length : 4);

        // checking discrepancy between height to mitigate overlap a bit
        if (Math.abs(deferredHeight - windowWidth) < 210 && deferredHeight / windowWidth >= 0.65) {
            dividend = dividend * 0.6;
        }
        const font = Math.floor(dividend);
        setFontSize(font);
    }, [heightStringArr.length, deferredHeight, windowWidth]);

    useLayoutEffect(() => {
        function handleResize() {
            setWindowHeight(window.innerHeight - 80);
            setWindowWidth(window.innerWidth);
        }
        window.addEventListener('resize', handleResize);
        handleResize();
        return () => {
            window.removeEventListener('resize', handleResize);
        };
    }, []);

    return (
<<<<<<< HEAD
        <AccentWrapper layoutId="accent-wrapper" style={{ width: deferredFontSize }}>
=======
        <AccentWrapper layoutId="accent-wrapper" style={{ width: deferredFontSize, top: 0, right: `-25px` }}>
>>>>>>> 6b09f215
            <AnimatePresence>
                {height && height > 0 ? (
                    <LayoutGroup id="accent-content">
                        <AccentText
                            layout
                            layoutId="accent-text"
                            style={{
                                fontSize: `${deferredFontSize}px`,
                                rotate: -90,
                            }}
                        >
                            {heightStringArr?.map((c, i) => (
                                <SpacedNum layout key={`spaced-char-${c}-${i}`} $isDec={isNaN(Number(c))}>
                                    {c}
                                </SpacedNum>
                            ))}
                        </AccentText>
                    </LayoutGroup>
                ) : null}
            </AnimatePresence>
        </AccentWrapper>
    );
}<|MERGE_RESOLUTION|>--- conflicted
+++ resolved
@@ -42,11 +42,7 @@
     }, []);
 
     return (
-<<<<<<< HEAD
-        <AccentWrapper layoutId="accent-wrapper" style={{ width: deferredFontSize }}>
-=======
         <AccentWrapper layoutId="accent-wrapper" style={{ width: deferredFontSize, top: 0, right: `-25px` }}>
->>>>>>> 6b09f215
             <AnimatePresence>
                 {height && height > 0 ? (
                     <LayoutGroup id="accent-content">
