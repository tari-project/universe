import { useCallback, useMemo } from 'react';
import { GiPauseButton } from 'react-icons/gi';

import { IconWrapper, StyledButton, StyledIcon, ButtonWrapper } from './MiningButton.styles.ts';
import { useCPUStatusStore } from '@app/store/useCPUStatusStore.ts';

import { IoChevronForwardOutline } from 'react-icons/io5';
import { useMiningControls } from '@app/hooks/mining/useMiningControls.ts';
import { useTranslation } from 'react-i18next';

import { useMiningStore } from '@app/store/useMiningStore.ts';
import { useGPUStatusStore } from '@app/store/useGPUStatusStore.ts';
import { useShallow } from 'zustand/react/shallow';
<<<<<<< HEAD
import ButtonOrbitAnimation from '@app/containers/SideBar/Miner/components/ButtonOrbitAnimation.tsx';
import { AnimatePresence } from 'framer-motion';
=======
import { useAppStateStore } from '@app/store/appStateStore.ts';
>>>>>>> ef624117

enum MiningButtonStateText {
    STARTED = 'pause-mining',
    START = 'start-mining',
}

export default function MiningButton() {
    const { t } = useTranslation('mining-view', { useSuspense: false });
    const isAppSettingUp = useAppStateStore((s) => s.isSettingUp);
    const isMiningControlsEnabled = useMiningStore((s) => s.miningControlsEnabled);

    const isMiningInitiated = useMiningStore((s) => s.miningInitiated);
    const isCPUMining = useCPUStatusStore(useShallow((s) => s.is_mining));
    const isGPUMining = useGPUStatusStore(useShallow((s) => s.is_mining));

    const isMining = isCPUMining || isGPUMining;

    const { handleStop, handleStart, isMiningLoading } = useMiningControls();

    const miningButtonStateText = useMemo(() => {
        return isMining && isMiningInitiated ? MiningButtonStateText.STARTED : MiningButtonStateText.START;
    }, [isMining, isMiningInitiated]);

    const handleClick = useCallback(async () => {
        if (!isMining) {
            return await handleStart();
        } else {
            return await handleStop();
        }
    }, [handleStart, handleStop, isMining]);

    const icon = isMining ? <GiPauseButton /> : <IoChevronForwardOutline />;
    return (
        <ButtonWrapper>
            <StyledButton
                $hasStarted={isMining}
                variant="rounded"
                onClick={handleClick}
                icon={<IconWrapper>{isMiningLoading ? <StyledIcon /> : icon}</IconWrapper>}
                disabled={isAppSettingUp || isMiningLoading || !isMiningControlsEnabled}
            >
                <span>{t(`mining-button-text.${miningButtonStateText}`)}</span>
            </StyledButton>
            <AnimatePresence>{isMining ? <ButtonOrbitAnimation /> : null}</AnimatePresence>
        </ButtonWrapper>
    );
}<|MERGE_RESOLUTION|>--- conflicted
+++ resolved
@@ -11,12 +11,9 @@
 import { useMiningStore } from '@app/store/useMiningStore.ts';
 import { useGPUStatusStore } from '@app/store/useGPUStatusStore.ts';
 import { useShallow } from 'zustand/react/shallow';
-<<<<<<< HEAD
 import ButtonOrbitAnimation from '@app/containers/SideBar/Miner/components/ButtonOrbitAnimation.tsx';
 import { AnimatePresence } from 'framer-motion';
-=======
 import { useAppStateStore } from '@app/store/appStateStore.ts';
->>>>>>> ef624117
 
 enum MiningButtonStateText {
     STARTED = 'pause-mining',
@@ -52,8 +49,8 @@
     return (
         <ButtonWrapper>
             <StyledButton
+                variant="rounded"
                 $hasStarted={isMining}
-                variant="rounded"
                 onClick={handleClick}
                 icon={<IconWrapper>{isMiningLoading ? <StyledIcon /> : icon}</IconWrapper>}
                 disabled={isAppSettingUp || isMiningLoading || !isMiningControlsEnabled}
