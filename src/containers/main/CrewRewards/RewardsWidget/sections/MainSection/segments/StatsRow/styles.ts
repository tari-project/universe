import styled from 'styled-components';

export const Wrapper = styled.div`
    display: flex;
    align-items: center;
    justify-content: space-between;
    gap: 20px;
    width: 100%;
`;

export const ActiveMinersWrapper = styled.div`
    display: flex;
    align-items: center;
    gap: 10px;
`;

export const PhotosRow = styled.div`
    display: flex;
    align-items: center;
    position: relative;
`;

<<<<<<< HEAD
export const PhotoWrapper = styled.div`
    border-radius: 100%;

=======
export const PhotoImage = styled.div<{ $image: string }>`
    width: 32px;
    height: 32px;
    border-radius: 100px;
    background: url(${({ $image }) => $image}) no-repeat center center;
    background-size: cover;
    background-color: #d9d9d9;
>>>>>>> 6dd10a03
    border: 2px solid #323333;
    position: relative;

    &:not(:first-child) {
        margin-left: -17px;
    }

    &:nth-child(1) {
        z-index: 3;
    }

    &:nth-child(2) {
        z-index: 2;
    }

    &:nth-child(3) {
        z-index: 1;
    }
`;

export const TextWrapper = styled.div`
    display: flex;
    flex-direction: column;
`;

export const MainText = styled.div`
    color: #fff;
    font-family: Poppins, sans-serif;
    font-size: 16px;
    font-style: normal;
    font-weight: 600;
    line-height: 82.039%;
    letter-spacing: -0.48px;
    white-space: nowrap;
    line-height: 1;

    span {
        color: rgba(255, 255, 255, 0.5);
        font-size: 10px;
        font-weight: 500;
        letter-spacing: -0.3px;
    }
`;

export const LabelText = styled.div`
    color: #fff;
    font-family: Poppins, sans-serif;
    font-size: 12px;
    font-style: normal;
    font-weight: 500;
    line-height: 109.386%;
    letter-spacing: -0.36px;
    opacity: 0.5;
`;

export const Divider = styled.div`
    width: 1px;
    height: 30px;
    opacity: 0.2;
    background: #fff;
`;

export const InviteFriendsMessage = styled.div`
    color: #fff;
    font-family: Poppins, sans-serif;
    font-size: 12px;
    font-style: normal;
    font-weight: 400;
    line-height: 125%;
    width: 50%;
    max-width: 170px;
`;

export const LoadingPlaceholder = styled.div`
    width: 100%;
    height: 30px;
`;<|MERGE_RESOLUTION|>--- conflicted
+++ resolved
@@ -20,19 +20,13 @@
     position: relative;
 `;
 
-<<<<<<< HEAD
-export const PhotoWrapper = styled.div`
-    border-radius: 100%;
-
-=======
 export const PhotoImage = styled.div<{ $image: string }>`
     width: 32px;
     height: 32px;
-    border-radius: 100px;
+    border-radius: 100%;
     background: url(${({ $image }) => $image}) no-repeat center center;
     background-size: cover;
     background-color: #d9d9d9;
->>>>>>> 6dd10a03
     border: 2px solid #323333;
     position: relative;
 
