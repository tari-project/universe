import { useAirdropStore } from '@app/store';
import { openTrancheModal } from '@app/store/actions/airdropStoreActions';
import { formatNumber, FormatPreset } from '@app/utils';
import { SidebarItem } from './components/SidebarItem';
import { ActionImgWrapper } from './items.style';
import { ParachuteSVG } from '@app/assets/icons/ParachuteSVG';
import { Typography } from '@app/components/elements/Typography.tsx';
import { useTranslation } from 'react-i18next';
<<<<<<< HEAD
import { FEATURE_FLAGS } from '@app/store/consts.ts';
=======
import { useBalanceSummary, useCurrentMonthTranche } from '@app/hooks/airdrop/tranches';
import { useClaimStatus } from '@app/hooks/airdrop/claim/useClaimStatus';
import { useEffect, useState, useMemo, useCallback } from 'react';

interface CountdownTime {
    days: number;
    hours: number;
    minutes: number;
    seconds: number;
}
>>>>>>> e6caec9a

export default function Gems() {
    const { t } = useTranslation('airdrop');
    const gemCount = useAirdropStore((s) => s.userPoints?.base?.gems || s.userDetails?.user?.rank?.gems || 0);
    const features = useAirdropStore((s) => s.features);
    const formattedCountCompact = formatNumber(gemCount, FormatPreset.COMPACT);

    // Airdrop data hooks (same as modal)
    const balanceSummary = useBalanceSummary();
    const { currentTranche } = useCurrentMonthTranche();
    const { data: claimStatus, isLoading: claimStatusLoading } = useClaimStatus();
    const trancheStatus = useAirdropStore((state) => state.trancheStatus);

    // State for countdown
    const [countdown, setCountdown] = useState<CountdownTime | null>(null);

    // Find next available tranche
    const futureTranche = trancheStatus?.tranches.find((t) => !t.claimed && new Date(t.validFrom) > new Date());

    // Optimized countdown effect - update less frequently when time is far out
    useEffect(() => {
        if (!futureTranche) {
            setCountdown(null);
            return;
        }

        const updateCountdown = () => {
            const now = new Date().getTime();
            const futureTime = new Date(futureTranche.validFrom).getTime();
            const timeDiff = futureTime - now;

            if (timeDiff <= 0) {
                setCountdown(null);
                return;
            }

            const days = Math.floor(timeDiff / (1000 * 60 * 60 * 24));
            const hours = Math.floor((timeDiff % (1000 * 60 * 60 * 24)) / (1000 * 60 * 60));
            const minutes = Math.floor((timeDiff % (1000 * 60 * 60)) / (1000 * 60));
            const seconds = Math.floor((timeDiff % (1000 * 60)) / 1000);

            setCountdown({ days, hours, minutes, seconds });
        };

        updateCountdown();

        // Dynamic interval: update every second only if less than 1 hour, otherwise every minute
        const now = new Date().getTime();
        const futureTime = new Date(futureTranche.validFrom).getTime();
        const timeDiff = futureTime - now;
        const intervalTime = timeDiff <= 60 * 60 * 1000 ? 1000 : 60000;
        const interval = setInterval(updateCountdown, intervalTime);

        return () => clearInterval(interval);
    }, [futureTranche]);

    // Memoize format countdown function
    const formatCountdown = useCallback((countdown: CountdownTime) => {
        const parts = [];
        if (countdown.days > 0) parts.push(`${countdown.days}D`);
        if (countdown.days > 0 || countdown.hours > 0) parts.push(`${countdown.hours}H`);
        parts.push(`${countdown.minutes}M`);
        parts.push(`${countdown.seconds}S`);
        return parts.join(' ');
    }, []);

    // Memoize format amount function
    const formatAmount = useCallback((amount: number | undefined | null): string => {
        if (amount === undefined || amount === null || isNaN(amount)) return '0';
        const rounded = Math.round(amount * 100) / 100;
        return (rounded % 1 === 0 ? rounded : rounded).toLocaleString();
    }, []);

    // Determine next reward amount and countdown
    const nextRewardAmount = currentTranche?.amount || futureTranche?.amount;

    // Memoize calculations to prevent unnecessary rerenders
    const totalValues = useMemo(() => {
        const totalOriginalAmount = claimStatus?.amount || 0;

        if (!totalOriginalAmount) return { total: 0, claimed: 0, pending: 0 };

        if (balanceSummary) {
            const claimed = balanceSummary.totalClaimed;
            const expired = balanceSummary.totalExpired;
            const pending = totalOriginalAmount - claimed - expired;
            return { total: totalOriginalAmount, claimed, pending };
        }

        // Fallback if no balance summary
        return { total: totalOriginalAmount, claimed: 0, pending: totalOriginalAmount };
    }, [claimStatus?.amount, balanceSummary]);

    const { total: totalAirdropAmount, claimed: totalClaimedAmount, pending: totalPendingAmount } = totalValues;

    // Memoize tooltip content to prevent unnecessary rerenders
    const tooltipContent = useMemo(
        () => (
            <div style={{ textAlign: 'left' }}>
                <Typography variant="h6" style={{ marginBottom: '8px' }}>
                    {t('loggedInTitle')}
                </Typography>

                {claimStatusLoading ? (
                    <Typography variant="p" style={{ color: '#666' }}>
                        {t('tranche.status.loading')}
                    </Typography>
                ) : totalAirdropAmount > 0 || totalClaimedAmount > 0 ? (
                    <>
                        <Typography variant="p" style={{ marginBottom: '4px', color: '#666' }}>
                            {t('tranche.status.total-airdrop')}: {formatAmount(totalAirdropAmount)} XTM
                        </Typography>

                        <Typography variant="p" style={{ marginBottom: '4px', color: '#666' }}>
                            {t('tranche.status.total-claimed')}: {formatAmount(totalClaimedAmount)} XTM
                        </Typography>

                        <Typography variant="p" style={{ marginBottom: '12px', color: '#666' }}>
                            {t('tranche.status.total-due')}: {formatAmount(totalPendingAmount)} XTM
                        </Typography>

                        {nextRewardAmount && !isNaN(nextRewardAmount) && (
                            <>
                                <Typography variant="p" style={{ marginBottom: '4px', fontWeight: 'bold' }}>
                                    {t('tranche.status.next-reward')}
                                </Typography>
                                <Typography variant="h6" style={{ marginBottom: countdown ? '4px' : '8px' }}>
                                    {formatAmount(nextRewardAmount)} XTM
                                </Typography>
                                {countdown && (
                                    <Typography variant="p" style={{ marginBottom: '8px', color: '#666' }}>
                                        {t('tranche.status.available-in')} {formatCountdown(countdown)}
                                    </Typography>
                                )}
                            </>
                        )}
                    </>
                ) : (
                    <Typography variant="p" style={{ color: '#666' }}>
                        {t('tranche.status.no-data')}
                    </Typography>
                )}
            </div>
        ),
        [
            t,
            claimStatusLoading,
            totalAirdropAmount,
            totalClaimedAmount,
            totalPendingAmount,
            nextRewardAmount,
            countdown,
            formatCountdown,
        ]
    );

    const handleClick = useCallback(() => {
        openTrancheModal();
    }, []);

    const ctaEnabled = features?.includes(FEATURE_FLAGS.FF_AD_CLAIM_ENABLED);

    return (
        <SidebarItem
            text={formattedCountCompact}
            tooltipContent={tooltipContent}
            onClick={ctaEnabled ? handleClick : undefined}
        >
            <ActionImgWrapper>
                <ParachuteSVG />
            </ActionImgWrapper>
        </SidebarItem>
    );
}<|MERGE_RESOLUTION|>--- conflicted
+++ resolved
@@ -6,9 +6,7 @@
 import { ParachuteSVG } from '@app/assets/icons/ParachuteSVG';
 import { Typography } from '@app/components/elements/Typography.tsx';
 import { useTranslation } from 'react-i18next';
-<<<<<<< HEAD
 import { FEATURE_FLAGS } from '@app/store/consts.ts';
-=======
 import { useBalanceSummary, useCurrentMonthTranche } from '@app/hooks/airdrop/tranches';
 import { useClaimStatus } from '@app/hooks/airdrop/claim/useClaimStatus';
 import { useEffect, useState, useMemo, useCallback } from 'react';
@@ -19,7 +17,6 @@
     minutes: number;
     seconds: number;
 }
->>>>>>> e6caec9a
 
 export default function Gems() {
     const { t } = useTranslation('airdrop');
