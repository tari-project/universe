--- conflicted
+++ resolved
@@ -1,22 +1,16 @@
 import { GIFT_GEMS, useAirdropStore } from '@app/store/useAirdropStore';
 import { ClaimButton, GemPill, Image, Title, Wrapper } from './styles';
-import { useState, useEffect } from 'react';
+import { useCallback, useEffect, useState } from 'react';
+import { open } from '@tauri-apps/plugin-shell';
+import { v4 as uuidv4 } from 'uuid';
 import ClaimModal from '../../components/ClaimModal/ClaimModal';
 import { useTranslation } from 'react-i18next';
 import gemImage from '../../images/gem.png';
-import { useAirdropAuth } from '../../hooks/useAirdropAuth';
+import { useMiningStore } from '@app/store/useMiningStore';
 
 export default function LoggedOut() {
     const [modalIsOpen, setModalIsOpen] = useState(false);
     const { t } = useTranslation(['airdrop'], { useSuspense: false });
-<<<<<<< HEAD
-    const { referralQuestPoints } = useAirdropStore();
-    const { handleAuth, checkAuth } = useAirdropAuth();
-
-    useEffect(() => {
-        checkAuth();
-    }, [checkAuth]);
-=======
     const restartMining = useMiningStore((s) => s.restartMining);
     const { referralQuestPoints, authUuid, setAuthUuid, setAirdropTokens, setUserPoints, backendInMemoryConfig } =
         useAirdropStore();
@@ -70,7 +64,6 @@
         }
         // eslint-disable-next-line react-hooks/exhaustive-deps
     }, [authUuid, backendInMemoryConfig?.airdropApiUrl]);
->>>>>>> 94188ef5
 
     const gemsValue = (referralQuestPoints?.pointsForClaimingReferral || GIFT_GEMS).toLocaleString();
 
