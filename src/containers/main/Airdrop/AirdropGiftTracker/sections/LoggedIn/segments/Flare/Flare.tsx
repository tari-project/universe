import BonusGems from './BonusGems/BonusGems';
import FriendAccepted from './FriendAccepted/FriendAccepted';
import GoalComplete from './GoalComplete/GoalComplete';
import { Wrapper } from './styles';
import { useAirdropStore } from '@app/store/useAirdropStore.ts';
import { useCallback, useEffect } from 'react';

interface Props {
    gems: number;
    animationType: 'GoalComplete' | 'FriendAccepted' | 'BonusGems';
}

const GOAL_COMPLETE_DURATION = 1000 * 11.5;
const REFERRAL_DURATION = 1000 * 10;
const BONUS_GEMS_DURATION = 3500;

const durations = {
    GoalComplete: GOAL_COMPLETE_DURATION,
    FriendAccepted: REFERRAL_DURATION,
    BonusGems: BONUS_GEMS_DURATION,
};

export default function Flare({ gems, animationType }: Props) {
    const setFlareAnimationType = useAirdropStore((s) => s.setFlareAnimationType);

    useEffect(() => {
        if (!animationType) return;
        const duration = durations[animationType] || 0;
<<<<<<< HEAD
        const animationTimeout = setTimeout(() => setFlareAnimationType(), duration);
=======
        const animationTimeout = setTimeout(setFlareAnimationType, duration);
>>>>>>> 94188ef5
        return () => {
            clearTimeout(animationTimeout);
        };
        // eslint-disable-next-line react-hooks/exhaustive-deps
    }, [animationType]);

    return (
        <Wrapper
            initial={{ opacity: 0 }}
            animate={{ opacity: 1 }}
            exit={{ opacity: 0 }}
            onClick={() => setFlareAnimationType()}
        >
            {animationType === 'GoalComplete' && <GoalComplete gems={gems} />}
            {animationType === 'FriendAccepted' && <FriendAccepted gems={gems} />}
            {animationType === 'BonusGems' && <BonusGems gems={gems} />}
        </Wrapper>
    );
}<|MERGE_RESOLUTION|>--- conflicted
+++ resolved
@@ -26,11 +26,7 @@
     useEffect(() => {
         if (!animationType) return;
         const duration = durations[animationType] || 0;
-<<<<<<< HEAD
-        const animationTimeout = setTimeout(() => setFlareAnimationType(), duration);
-=======
         const animationTimeout = setTimeout(setFlareAnimationType, duration);
->>>>>>> 94188ef5
         return () => {
             clearTimeout(animationTimeout);
         };
