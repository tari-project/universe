import Tile from './components/Tile.tsx';
import { MinerContainer, TileContainer, Unit } from './styles.ts';

import ModeSelect from './components/ModeSelect.tsx';
import { formatHashrate } from '@app/utils/formatHashrate.ts';

import { useMiningStore } from '@app/store/useMiningStore.ts';
import { useFormatBalance } from '@app/utils/formatBalance.ts';
import { Typography } from '@app/components/elements/Typography.tsx';

import { useAppConfigStore } from '@app/store/useAppConfigStore.ts';
<<<<<<< HEAD

=======
>>>>>>> e2b3e679
import useMiningStatesSync from '@app/hooks/mining/useMiningStatesSync.ts';
import { useTheme } from 'styled-components';
import { Trans, useTranslation } from 'react-i18next';
import { ExpandableTile } from '@app/containers/main/SideBar/Miner/components/ExpandableTile.tsx';
import {
    ExpandableTileItem,
    ExpandedContentTile,
} from '@app/containers/main/SideBar/Miner/components/ExpandableTile.styles.ts';

export default function Miner() {
    const theme = useTheme();
    const { t } = useTranslation('mining-view', { useSuspense: false });
    useMiningStatesSync();
<<<<<<< HEAD
=======

>>>>>>> e2b3e679
    const miningInitiated = useMiningStore((s) => s.miningInitiated);
    const isCpuMiningEnabled = useAppConfigStore((s) => s.cpu_mining_enabled);
    const isGpuMiningEnabled = useAppConfigStore((s) => s.gpu_mining_enabled);
    const { cpu_estimated_earnings, cpu_hash_rate, cpu_is_mining } = useMiningStore((s) => ({
        cpu_estimated_earnings: s.cpu.mining.estimated_earnings,
        cpu_hash_rate: s.cpu.mining.hash_rate,
        cpu_is_mining: s.cpu.mining.is_mining,
    }));
    const { gpu_estimated_earnings, gpu_hash_rate, gpu_is_mining } = useMiningStore((s) => ({
        gpu_estimated_earnings: s.gpu.mining.estimated_earnings,
        gpu_hash_rate: s.gpu.mining.hash_rate,
        gpu_is_mining: s.gpu.mining.is_mining,
    }));

    const isMiningInProgress = cpu_is_mining || gpu_is_mining;

    const isWaitingForCPUHashRate = isCpuMiningEnabled && cpu_is_mining && cpu_hash_rate <= 0;
    const isWaitingForGPUHashRate = isGpuMiningEnabled && gpu_is_mining && gpu_hash_rate <= 0;
    const isLoading = (miningInitiated && !isMiningInProgress) || (isMiningInProgress && !miningInitiated);

    const totalEarnings = cpu_estimated_earnings + gpu_estimated_earnings;
    const earningsLoading = totalEarnings <= 0 && (isWaitingForCPUHashRate || isWaitingForGPUHashRate);

    const totalEarningsFormatted = useFormatBalance(totalEarnings);
    const estimatedBalanceFormatted = useFormatBalance(cpu_estimated_earnings);
    const gpuEstimatedEarnings = useFormatBalance(gpu_estimated_earnings);

    return (
        <MinerContainer>
            <TileContainer>
                <Tile
                    title={t('cpu-power')}
                    stats={isCpuMiningEnabled && cpu_is_mining ? formatHashrate(cpu_hash_rate, false) : '-'}
                    isLoading={isCpuMiningEnabled && (isLoading || isWaitingForCPUHashRate)}
                    chipValue={undefined}
                    unit="H/s"
                    useLowerCase
                />
                <Tile
                    title={t('gpu-power')}
                    stats={isGpuMiningEnabled && gpu_is_mining ? formatHashrate(gpu_hash_rate, false) : '-'}
                    isLoading={isGpuMiningEnabled && (isLoading || isWaitingForGPUHashRate)}
                    chipValue={undefined}
                    unit="H/s"
                    useLowerCase
                />
                <ModeSelect />
                <ExpandableTile
                    title={t('estimated-day')}
                    stats={isMiningInProgress && Number.isFinite(totalEarnings) ? totalEarningsFormatted : '-'}
                    isLoading={earningsLoading}
                    useLowerCase
                >
                    <Typography variant="h5" style={{ color: theme.palette.text.primary }}>
                        {t('estimated-earnings')}
                    </Typography>
                    <Typography>{t('you-earn-rewards-separately')}</Typography>
                    <ExpandedContentTile>
                        <Typography>CPU {t('estimated-earnings')}</Typography>
                        <ExpandableTileItem>
                            <Typography
                                variant="h5"
                                style={{
                                    textTransform: 'lowercase',
                                    fontWeight: 500,
                                    lineHeight: '1.02',
                                }}
                            >
                                {isMiningInProgress && isCpuMiningEnabled && cpu_estimated_earnings
                                    ? estimatedBalanceFormatted
                                    : '-'}
                            </Typography>
                            <Unit>
                                <Typography>
                                    <Trans>tXTM/</Trans>
                                    {t('day')}
                                </Typography>
                            </Unit>
                        </ExpandableTileItem>
                    </ExpandedContentTile>
                    <ExpandedContentTile>
                        <Typography>GPU {t('estimated-earnings')}</Typography>
                        <ExpandableTileItem>
                            <Typography
                                variant="h5"
                                style={{
                                    textTransform: 'lowercase',
                                    fontWeight: 500,
                                    lineHeight: '1.02',
                                }}
                            >
                                {isMiningInProgress && isGpuMiningEnabled && gpu_estimated_earnings
                                    ? gpuEstimatedEarnings
                                    : '-'}
                            </Typography>
                            <Unit>
                                <Typography>
                                    <Trans>tXTM/</Trans>
                                    {t('day')}
                                </Typography>
                            </Unit>
                        </ExpandableTileItem>
                    </ExpandedContentTile>
                </ExpandableTile>
            </TileContainer>
        </MinerContainer>
    );
}<|MERGE_RESOLUTION|>--- conflicted
+++ resolved
@@ -9,10 +9,7 @@
 import { Typography } from '@app/components/elements/Typography.tsx';
 
 import { useAppConfigStore } from '@app/store/useAppConfigStore.ts';
-<<<<<<< HEAD
 
-=======
->>>>>>> e2b3e679
 import useMiningStatesSync from '@app/hooks/mining/useMiningStatesSync.ts';
 import { useTheme } from 'styled-components';
 import { Trans, useTranslation } from 'react-i18next';
@@ -26,10 +23,7 @@
     const theme = useTheme();
     const { t } = useTranslation('mining-view', { useSuspense: false });
     useMiningStatesSync();
-<<<<<<< HEAD
-=======
 
->>>>>>> e2b3e679
     const miningInitiated = useMiningStore((s) => s.miningInitiated);
     const isCpuMiningEnabled = useAppConfigStore((s) => s.cpu_mining_enabled);
     const isGpuMiningEnabled = useAppConfigStore((s) => s.gpu_mining_enabled);
