--- conflicted
+++ resolved
@@ -24,13 +24,9 @@
 import { Transaction } from '@app/types/wallet.ts';
 import { GIFT_GEMS, useAirdropStore } from '@app/store/useAirdropStore.ts';
 import { useAppConfigStore } from '@app/store/useAppConfigStore.ts';
-<<<<<<< HEAD
+import { ReplaySVG } from '@app/assets/icons/replay';
 import { formatNumber, FormatPreset } from '@app/utils/formatters.ts';
-=======
 
-import { ReplaySVG } from '@app/assets/icons/replay';
-
->>>>>>> 5a653b9d
 interface HistoryItemProps {
     item: Transaction;
 }
