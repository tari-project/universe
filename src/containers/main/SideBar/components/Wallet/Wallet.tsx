--- conflicted
+++ resolved
@@ -1,9 +1,6 @@
 import { useCallback, useState } from 'react';
-<<<<<<< HEAD
-=======
 import { useBlockchainVisualisationStore } from '@app/store/useBlockchainVisualisationStore';
 import { useFormatBalance } from '@app/utils/formatBalance.ts';
->>>>>>> 5a653b9d
 import CharSpinner from '@app/components/CharSpinner/CharSpinner.tsx';
 import {
     BalanceVisibilityButton,
@@ -38,8 +35,6 @@
     const setShowPaperWalletModal = usePaperWalletStore((s) => s.setShowModal);
     const paperWalletEnabled = useAppConfigStore((s) => s.paper_wallet_enabled);
 
-<<<<<<< HEAD
-=======
     const recapCount = useBlockchainVisualisationStore((s) => s.recapCount);
     const setRecapCount = useBlockchainVisualisationStore((s) => s.setRecapCount);
 
@@ -47,7 +42,6 @@
     const formatted = useFormatBalance(balance || 0);
     const sizing = formatted.length <= 6 ? 50 : formatted.length <= 8 ? 44 : 32;
 
->>>>>>> 5a653b9d
     const [showBalance, setShowBalance] = useState(true);
     const [showHistory, setShowHistory] = useState(false);
     const [showLongBalance, setShowLongBalance] = useState(false);
