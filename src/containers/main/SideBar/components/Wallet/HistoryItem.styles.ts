import styled from 'styled-components';
import { m } from 'framer-motion';

export const Wrapper = styled(m.div)`
    width: 100%;
    color: ${({ theme }) => theme.palette.text.secondary};
    display: flex;
    padding: 12px 15px;
    flex-direction: row;
    justify-content: space-between;
    align-items: center;
    border-radius: 10px;
    overflow: hidden;
    position: relative;

    background: rgba(255, 255, 255, 0.07);
    box-shadow: 0 4px 65px 0 rgba(90, 90, 90, 0.2);

    flex-shrink: 0;
    flex-grow: 0;
    max-height: 269px;
<<<<<<< HEAD

    &:hover {
        .hover-target {
            opacity: 0.2;
        }
    }
=======
    font-family:
        GTAmerica Standard,
        sans-serif;
>>>>>>> 51a4c0ff
`;

export const LeftContent = styled.div`
    align-items: center;
    display: flex;
    gap: 10px;
    flex-shrink: 0;
    transition: opacity 0.2s ease-in;

    ${Wrapper}:hover & {
        opacity: 0.2;
    }
`;

export const SquadIconWrapper = styled.div<{ $colour: string; $colour1: string; $colour2: string }>`
    border-radius: 100%;
    flex-shrink: 0;
    display: flex;
    width: 32px;
    height: 32px;
    background: ${({ $colour, $colour1, $colour2 }) =>
        ` linear-gradient(67deg, ${$colour}, ${$colour1} 12%, ${$colour2}) 6%`};
    align-items: center;
    justify-content: center;

    svg {
        width: 22px;
    }
`;

export const InfoWrapper = styled.div`
    display: flex;
    flex-direction: column;
    white-space: pre-wrap;
    font-size: 13px;
    font-weight: 700;
    line-height: 1.3;
    letter-spacing: -0.26px;
    span {
        color: #fff;
    }
    p {
        font-weight: 600;
    }
`;

export const EarningsWrapper = styled.div`
    display: flex;
    justify-self: flex-end;
    white-space: pre-wrap;
    letter-spacing: -0.32px;
    flex-shrink: 0;
    font-weight: 600;
    font-size: 16px;
    transition: opacity 0.2s ease-in;
    ${Wrapper}:hover & {
        opacity: 0.2;
    }
`;

export const ListLabel = styled.div`
    color: #fff;
    font-size: 11px;
    font-style: normal;
    font-weight: 500;
    line-height: normal;
`;

export const HoverWrapper = styled(m.div)`
    position: absolute;
    inset: 0;
    z-index: 4;
    transition: background-color 2s ease;
    background-color: rgba(255, 255, 255, 0.1);
    height: 100%;
`;

export const ReplayButton = styled.button`
    display: flex;
    border-radius: 100%;
    position: relative;
    width: 31px;
    height: 31px;
    justify-content: center;
    border: 1px solid rgba(255, 255, 255, 0.15);
    background-color: ${({ theme }) => theme.colors.grey[600]};
    color: #fff;
    box-sizing: border-box;
    transition: opacity 0.2s ease;

    &:hover {
        opacity: 0.8;
    }

    svg {
        // flex centering wasn't working:(
        position: relative;
        top: 50%;
        transform: translateY(-50%);
    }
`;

export const ButtonWrapper = styled(m.div)`
    position: relative;
    align-items: center;
    display: flex;
    flex-direction: row;
    padding: 0 10px;
    justify-content: flex-end;
    height: 100%;
    gap: 6px;
`;
export const FlexButton = styled.button`
    display: flex;
    height: 31px;
    padding: 8px 5px 8px 18px;
    justify-content: center;
    align-items: center;
    gap: 8px;
    border-radius: 159px;
    background: linear-gradient(0deg, #c9eb00 0%, #c9eb00 100%), linear-gradient(180deg, #755cff 0%, #2946d9 100%),
        linear-gradient(180deg, #ff84a4 0%, #d92958 100%);

    position: relative;
    color: #000;
    font-size: 12px;
    font-weight: 600;
    line-height: 1;
    cursor: pointer;
    box-shadow: inset 0 0 0 2px rgba(255, 255, 255, 0);
    &:hover {
        box-shadow: inset 0 0 0 2px rgba(255, 255, 255, 0.4);
    }
`;

export const GemPill = styled.div`
    border-radius: 60px;
    background: #000;
    justify-content: center;
    display: flex;
    height: 20px;
    padding: 0 5px 0 8px;
    align-items: center;
    gap: 4px;

    span {
        color: #fff;
        display: flex;
        font-size: 10px;
        font-weight: 600;
        line-height: 1.1;
    }
`;

export const GemImage = styled.img`
    width: 11px;
`;<|MERGE_RESOLUTION|>--- conflicted
+++ resolved
@@ -19,18 +19,12 @@
     flex-shrink: 0;
     flex-grow: 0;
     max-height: 269px;
-<<<<<<< HEAD
 
     &:hover {
         .hover-target {
             opacity: 0.2;
         }
     }
-=======
-    font-family:
-        GTAmerica Standard,
-        sans-serif;
->>>>>>> 51a4c0ff
 `;
 
 export const LeftContent = styled.div`
