import { useAppConfigStore } from '@app/store/useAppConfigStore';
import MiningView from './MiningView/MiningView';
import { DashboardContentContainer } from './styles';
import { useTappletsStore } from '@app/store/useTappletsStore';
import ActiveTappletView from '@app/components/ootle/ActiveTappletView';

export default function Dashboard() {
    const ootleMode = useAppConfigStore((s) => s.ootle_enabled);
    const activeTapplet = useTappletsStore((s) => s.activeTapplet);

    return (
<<<<<<< HEAD
        <DashboardContentContainer layout $ootleModeOn={ootleMode}>
            {ootleMode && activeTapplet ? <ActiveTappletView /> : <MiningView />}
=======
        <DashboardContentContainer>
            <MiningView />
>>>>>>> 7cfb5cbf
        </DashboardContentContainer>
    );
}<|MERGE_RESOLUTION|>--- conflicted
+++ resolved
@@ -9,13 +9,8 @@
     const activeTapplet = useTappletsStore((s) => s.activeTapplet);
 
     return (
-<<<<<<< HEAD
-        <DashboardContentContainer layout $ootleModeOn={ootleMode}>
+        <DashboardContentContainer>
             {ootleMode && activeTapplet ? <ActiveTappletView /> : <MiningView />}
-=======
-        <DashboardContentContainer>
-            <MiningView />
->>>>>>> 7cfb5cbf
         </DashboardContentContainer>
     );
 }