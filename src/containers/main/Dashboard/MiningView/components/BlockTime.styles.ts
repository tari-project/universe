import styled from 'styled-components';
import { Typography } from '@app/components/elements/Typography.tsx';

export const BlockTimeContainer = styled.div`
    display: flex;
    flex-direction: column;
    font-weight: 500;
    position: relative;
    align-items: flex-end;
<<<<<<< HEAD
    z-index: 1;

    &:after {
        content: '';
        position: absolute;
        background: linear-gradient(150deg, transparent 50%, #fff 90%);
        right: 0;
        bottom: 0;
        width: 130px;
        height: 120px;
        z-index: 0;
    }
=======
    padding-right: 10px;
>>>>>>> 2ed8db9c
`;

export const TitleTypography = styled(Typography)`
    font-size: 13px;
    color: ${({ theme }) => theme.palette.text.secondary};
    z-index: 1;
`;

export const TimerTypography = styled.div`
    font-family: DrukWide, sans-serif;
    font-weight: 800;
    font-variant-numeric: tabular-nums;
    font-size: 18px;
    color: ${({ theme }) => theme.palette.text.primary};
    gap: 2px;
    display: flex;
    text-transform: uppercase;
    z-index: 1;
`;

export const SpacedNum = styled('span')`
    font-variant-numeric: tabular-nums;
    display: inline-flex;
    align-items: center;
    justify-content: center;
    width: 1ch;
`;<|MERGE_RESOLUTION|>--- conflicted
+++ resolved
@@ -7,7 +7,7 @@
     font-weight: 500;
     position: relative;
     align-items: flex-end;
-<<<<<<< HEAD
+    padding-right: 10px;
     z-index: 1;
 
     &:after {
@@ -20,9 +20,6 @@
         height: 120px;
         z-index: 0;
     }
-=======
-    padding-right: 10px;
->>>>>>> 2ed8db9c
 `;
 
 export const TitleTypography = styled(Typography)`
