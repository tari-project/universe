import { Column, MarkGroup, RulerMark, RulerMarkGroup, Wrapper } from './Ruler.styles.ts';
import { useTheme } from 'styled-components';
import { useLayoutEffect, useRef } from 'react';
import { useBlockchainVisualisationStore } from '@app/store/useBlockchainVisualisationStore.ts';
import { useMotionValue } from 'motion/react';

export function Ruler() {
    const theme = useTheme();
    const height = useBlockchainVisualisationStore((s) => s.displayBlockHeight);
<<<<<<< HEAD
    const [windowWidth, setWindowWidth] = useState(window.innerWidth);
=======
    const windowWidth = useMotionValue(window.innerWidth);

>>>>>>> 75d5a362
    const columnRef = useRef<HTMLDivElement>(null);

    const topSegments = Array.from({ length: 16 }, (_, i) => i + 1);
    const rulerSegments = Array.from({ length: 14 }, (_, i) => i + 1);

    let heightSegment = height;

    const topMarkSegments = topSegments.map((segment, i) => {
        const groupOpacity = segment * 0.05;
        return (
            <MarkGroup key={`row-${segment}-${i}`} style={{ opacity: groupOpacity }}>
                <RulerMarkGroup>
                    <RulerMark $opacity={1} />
                    <RulerMark />
                    <RulerMark />
                    <RulerMark />
                    <RulerMark />
                </RulerMarkGroup>
            </MarkGroup>
        );
    });

    const bottomMarkSegments = rulerSegments.map((segment, i) => {
        const diff = height && height > 50 ? 10 : 5;
        const renderNumber = heightSegment && heightSegment > diff;

        if (renderNumber && heightSegment) {
            heightSegment -= diff;
        }

        const prevSegment = (heightSegment || 0) + diff;
        const groupOpacity = (rulerSegments.length * 1.25 - segment) * 0.075;
        const numberMark =
            heightSegment && heightSegment > diff && heightSegment != prevSegment
                ? heightSegment?.toLocaleString()
                : '';
        return (
            <MarkGroup key={`row-${segment}-${i}`} style={{ opacity: groupOpacity }}>
                <RulerMarkGroup>
                    <RulerMark $opacity={1} data-before={numberMark} />
                    <RulerMark />
                    <RulerMark />
                    <RulerMark />
                    <RulerMark />
                </RulerMarkGroup>
            </MarkGroup>
        );
    });

    useLayoutEffect(() => {
        function handleResize() {
            windowWidth.set(window.innerWidth);
        }
        window.addEventListener('resize', handleResize);
        handleResize();
        return () => {
            window.removeEventListener('resize', handleResize);
        };
    }, [windowWidth]);

    return (
        <Wrapper>
            {height && height > 0 ? (
                <Column ref={columnRef}>
                    {topMarkSegments}
                    <RulerMarkGroup>
                        <RulerMark
                            $opacity={1}
                            data-before={height?.toLocaleString()}
                            animate={{
                                fontSize: windowWidth.get() < 1200 ? '18px' : '25px',
                                fontFamily: 'DrukWide, sans-serif',
                                color: theme.palette.text.primary,
                            }}
                        />
                        <RulerMark />
                        <RulerMark />
                        <RulerMark />
                        <RulerMark />
                    </RulerMarkGroup>
                    {bottomMarkSegments}
                </Column>
            ) : null}
        </Wrapper>
    );
}<|MERGE_RESOLUTION|>--- conflicted
+++ resolved
@@ -7,12 +7,8 @@
 export function Ruler() {
     const theme = useTheme();
     const height = useBlockchainVisualisationStore((s) => s.displayBlockHeight);
-<<<<<<< HEAD
-    const [windowWidth, setWindowWidth] = useState(window.innerWidth);
-=======
     const windowWidth = useMotionValue(window.innerWidth);
 
->>>>>>> 75d5a362
     const columnRef = useRef<HTMLDivElement>(null);
 
     const topSegments = Array.from({ length: 16 }, (_, i) => i + 1);
