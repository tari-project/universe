import { memo } from 'react';
import { DotLottieReact } from '@lottiefiles/dotlottie-react';

import { useAppConfigStore } from '@app/store/useAppConfigStore';
import { Container, LottieWrapper, StatusWrapper } from './Footer.styles';
import animationData from './lil-soon-cookies.json';
import AirdropPermission from './AirdropPermission/AirdropPermission';
<<<<<<< HEAD
import SetupProgress from './SetupProgress';
=======
import AppVersion from './AppVersion/AppVersion';
>>>>>>> e7cbcdff

const Footer = memo(function Footer() {
    const created_at = useAppConfigStore((s) => s.created_at);
    const now = new Date();
    const config_creation_date = created_at ? new Date(created_at) : null;

    const diff = config_creation_date ? now.getTime() - config_creation_date.getTime() : 0;
    const isFirstLoad = diff > 0 && diff < 1000 * 60; // 1 min buffer

    return (
        <Container>
            <StatusWrapper>
                <LottieWrapper>
                    <DotLottieReact data={animationData} autoplay loop />
                </LottieWrapper>
                <SetupProgress />
            </StatusWrapper>
            {isFirstLoad ? <AirdropPermission /> : <AppVersion />}
        </Container>
    );
});
export default Footer;<|MERGE_RESOLUTION|>--- conflicted
+++ resolved
@@ -1,15 +1,12 @@
 import { memo } from 'react';
 import { DotLottieReact } from '@lottiefiles/dotlottie-react';
+import SetupProgress from './SetupProgress';
 
 import { useAppConfigStore } from '@app/store/useAppConfigStore';
 import { Container, LottieWrapper, StatusWrapper } from './Footer.styles';
 import animationData from './lil-soon-cookies.json';
 import AirdropPermission from './AirdropPermission/AirdropPermission';
-<<<<<<< HEAD
-import SetupProgress from './SetupProgress';
-=======
 import AppVersion from './AppVersion/AppVersion';
->>>>>>> e7cbcdff
 
 const Footer = memo(function Footer() {
     const created_at = useAppConfigStore((s) => s.created_at);
