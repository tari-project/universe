import { useTranslation } from 'react-i18next';
import styled, { css } from 'styled-components';
<<<<<<< HEAD
import { useParallax } from '@app/hooks/ui/useParallax';
import { m } from 'framer-motion';
=======
import { memo } from 'react';
>>>>>>> c22133c6

const TEXT_STYLE_BASE = css`
    font-family: Druk, sans-serif;
    font-size: calc(5rem + 15vmin);
    font-weight: 700;
    line-height: 0.8;
    text-transform: uppercase;
    white-space: nowrap;
    position: relative;
    width: min-content;
    user-select: none;
`;
const SetupTextMain = styled.div`
    color: ${({ theme }) => theme.palette.text.contrast};
    background: ${({ theme }) => theme.palette.text.contrast};
    background-clip: text;
    -webkit-background-clip: text;
    -webkit-text-fill-color: transparent;

    ${({ theme }) => {
        if (theme.mode === 'dark') {
            return css`
                background: -webkit-linear-gradient(#eee, #333);
                background-clip: text;
                -webkit-background-clip: text;
                -webkit-text-fill-color: transparent;
            `;
        }
    }}
    ${TEXT_STYLE_BASE}
`;

const SetupTextGhost = styled.div`
    color: transparent;
    -webkit-text-fill-color: transparent;
    -webkit-text-stroke: 2px rgba(255, 255, 255, 0.15);

    ${({ theme }) => {
        if (theme.mode === 'dark') {
            return css`
                -webkit-text-stroke: 2px rgba(255, 255, 255, 0.035);
            `;
        }
    }}
    ${TEXT_STYLE_BASE}
`;

<<<<<<< HEAD
const TextWrapper = styled(m.div)<{ $height: number }>`
=======
const TextWrapper = styled.div`
>>>>>>> c22133c6
    display: grid;
    gap: calc(0.15rem + 1vh);
    grid-template-columns: 1fr 1fr 1fr;
    grid-auto-flow: dense;
    position: absolute;
    top: -100px;
    left: 0;
    user-select: none;
    pointer-events: none;
`;

const GridReference = styled.div`
    grid-area: hero;
    position: relative;
    min-height: 160px;
    z-index: 1;
`;
<<<<<<< HEAD

const BEFORE_GHOSTS = Array(3).fill(null);
const AFTER_GHOSTS = Array(7).fill(null);

export default function HeroText() {
    const { t } = useTranslation('common');
    const heightRef = useRef<HTMLDivElement>(null);
    const textHeight = heightRef?.current?.offsetHeight || 180;
    const { x, y } = useParallax(2.5);

    return (
        <GridReference $minHeight={textHeight + 80}>
            <TextWrapper
                $height={textHeight}
                style={{ x, y }}
                initial={{ opacity: 0 }}
                animate={{ opacity: 1 }}
                transition={{ duration: 1, delay: 1 }}
            >
                {BEFORE_GHOSTS.map((_, i) => (
                    <SetupTextGhost key={`ghost-before-${i}`}>{t('tari-universe')}</SetupTextGhost>
                ))}
                <SetupTextMain ref={heightRef}>{t('tari-universe')}</SetupTextMain>
                {AFTER_GHOSTS.map((_, i) => (
                    <SetupTextGhost key={`ghost-after-${i}`}>{t('tari-universe')}</SetupTextGhost>
                ))}
=======
const HeroText = memo(function HeroText() {
    const { t } = useTranslation('common');
    return (
        <GridReference>
            <TextWrapper>
                <SetupTextGhost>{t('tari-universe')}</SetupTextGhost>
                <SetupTextGhost>{t('tari-universe')}</SetupTextGhost>
                <SetupTextGhost>{t('tari-universe')}</SetupTextGhost>
                <SetupTextMain>{t('tari-universe')}</SetupTextMain>
                <SetupTextGhost>{t('tari-universe')}</SetupTextGhost>
                <SetupTextGhost>{t('tari-universe')}</SetupTextGhost>
                <SetupTextGhost>{t('tari-universe')}</SetupTextGhost>
>>>>>>> c22133c6
            </TextWrapper>
        </GridReference>
    );
});

export default HeroText;<|MERGE_RESOLUTION|>--- conflicted
+++ resolved
@@ -1,11 +1,8 @@
 import { useTranslation } from 'react-i18next';
 import styled, { css } from 'styled-components';
-<<<<<<< HEAD
+import { memo } from 'react';
 import { useParallax } from '@app/hooks/ui/useParallax';
-import { m } from 'framer-motion';
-=======
-import { memo } from 'react';
->>>>>>> c22133c6
+import * as m from 'motion/react-m';
 
 const TEXT_STYLE_BASE = css`
     font-family: Druk, sans-serif;
@@ -53,11 +50,7 @@
     ${TEXT_STYLE_BASE}
 `;
 
-<<<<<<< HEAD
-const TextWrapper = styled(m.div)<{ $height: number }>`
-=======
-const TextWrapper = styled.div`
->>>>>>> c22133c6
+const TextWrapper = styled(m.div)`
     display: grid;
     gap: calc(0.15rem + 1vh);
     grid-template-columns: 1fr 1fr 1fr;
@@ -75,22 +68,20 @@
     min-height: 160px;
     z-index: 1;
 `;
-<<<<<<< HEAD
 
 const BEFORE_GHOSTS = Array(3).fill(null);
 const AFTER_GHOSTS = Array(7).fill(null);
 
-export default function HeroText() {
+const HeroText = memo(function HeroText() {
     const { t } = useTranslation('common');
-    const heightRef = useRef<HTMLDivElement>(null);
-    const textHeight = heightRef?.current?.offsetHeight || 180;
     const { x, y } = useParallax(2.5);
 
     return (
-        <GridReference $minHeight={textHeight + 80}>
+        <GridReference>
             <TextWrapper
-                $height={textHeight}
-                style={{ x, y }}
+                style={{
+                    transform: `translate3d(${x}px, ${y}px, 0)`,
+                }}
                 initial={{ opacity: 0 }}
                 animate={{ opacity: 1 }}
                 transition={{ duration: 1, delay: 1 }}
@@ -98,24 +89,10 @@
                 {BEFORE_GHOSTS.map((_, i) => (
                     <SetupTextGhost key={`ghost-before-${i}`}>{t('tari-universe')}</SetupTextGhost>
                 ))}
-                <SetupTextMain ref={heightRef}>{t('tari-universe')}</SetupTextMain>
+                <SetupTextMain>{t('tari-universe')}</SetupTextMain>
                 {AFTER_GHOSTS.map((_, i) => (
                     <SetupTextGhost key={`ghost-after-${i}`}>{t('tari-universe')}</SetupTextGhost>
                 ))}
-=======
-const HeroText = memo(function HeroText() {
-    const { t } = useTranslation('common');
-    return (
-        <GridReference>
-            <TextWrapper>
-                <SetupTextGhost>{t('tari-universe')}</SetupTextGhost>
-                <SetupTextGhost>{t('tari-universe')}</SetupTextGhost>
-                <SetupTextGhost>{t('tari-universe')}</SetupTextGhost>
-                <SetupTextMain>{t('tari-universe')}</SetupTextMain>
-                <SetupTextGhost>{t('tari-universe')}</SetupTextGhost>
-                <SetupTextGhost>{t('tari-universe')}</SetupTextGhost>
-                <SetupTextGhost>{t('tari-universe')}</SetupTextGhost>
->>>>>>> c22133c6
             </TextWrapper>
         </GridReference>
     );
