--- conflicted
+++ resolved
@@ -7,12 +7,9 @@
 import { IoEyeOutline, IoEyeOffOutline } from 'react-icons/io5';
 import { SettingsGroupWrapper } from '@app/containers/Settings/components/SettingsGroup.styles.ts';
 import { SeedWordsEdit } from './SeedWordsEdit';
-<<<<<<< HEAD
-import { SeedWords } from '@app/containers/Settings/components/SeedWords.tsx';
-=======
 import { useTranslation } from 'react-i18next';
 import { IconButton } from '@app/components/elements/buttons/IconButton.tsx';
->>>>>>> 0ad07b1d
+import { SeedWords } from '@app/containers/Settings/components/SeedWords.tsx';
 
 const SeedWordsMarkup = () => {
     const { t } = useTranslation('settings', { useSuspense: false });
