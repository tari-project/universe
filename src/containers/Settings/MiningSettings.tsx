--- conflicted
+++ resolved
@@ -1,24 +1,13 @@
 import CpuMiningMarkup from './sections/mining/CpuMiningMarkup.tsx';
 import GpuMiningMarkup from './sections/mining/GpuMiningMarkup.tsx';
-<<<<<<< HEAD
-import SeedWordsMarkup from './sections/mining/SeedWordsMarkup';
-import MoneroAddressMarkup from './sections/mining/MoneroAddressMarkup';
-import WalletAddressMarkup from './sections/mining/WalletAddressMarkup.tsx';
 import MineOnStartMarkup from './sections/mining/MineOnStartMarkup.tsx';
-=======
->>>>>>> 28f9610e
 
 export const MiningSettings = () => {
     return (
         <>
             <CpuMiningMarkup />
             <GpuMiningMarkup />
-<<<<<<< HEAD
-            <SeedWordsMarkup />
-            <MoneroAddressMarkup />
             <MineOnStartMarkup />
-=======
->>>>>>> 28f9610e
         </>
     );
 };