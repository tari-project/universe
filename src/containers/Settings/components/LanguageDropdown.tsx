--- conflicted
+++ resolved
@@ -1,10 +1,6 @@
 import { Select, SelectOption } from '@app/components/elements/inputs/Select.tsx';
 import { Language, LanguageList, resolveI18nLanguage } from '@app/i18initializer.ts';
 import styled from 'styled-components';
-<<<<<<< HEAD
-
-=======
->>>>>>> 53098e88
 import i18n from 'i18next';
 import { m } from 'framer-motion';
 import { useAppConfigStore } from '@app/store/useAppConfigStore';
