import Miner from './Miner/Miner';
import Wallet from './components/Wallet';
import Heading from './components/Heading';
import Milestones from './components/Milestone';
<<<<<<< HEAD
import {
    SideBarContainer,
    SideBarInner,
    HeadingContainer,
    BottomContainer,
} from './styles';
import TestButtons from './TestButtons';
import { useTheme } from '@mui/material/styles';

import { useUIStore } from '../../store/useUIStore.ts';
import ConnectButton from '../Airdrop/components/ConnectButton.tsx';
// import TestButtons from './TestButtons.tsx';
=======
import { SideBarContainer, SideBarInner, HeadingContainer, BottomContainer } from './styles';

import { useTheme } from '@mui/material/styles';

import { useUIStore } from '../../store/useUIStore.ts';
import MiningButton from '@app/containers/Dashboard/MiningView/components/MiningButton.tsx';
>>>>>>> 1af2011c

function SideBar() {
    const theme = useTheme();
    const sidebarOpen = useUIStore((state) => state.sidebarOpen);
    return (
        <SideBarContainer theme={theme} sidebaropen={sidebarOpen}>
            <HeadingContainer>
                <Heading />
            </HeadingContainer>
            <SideBarInner>
<<<<<<< HEAD
                <ConnectButton />
=======
                <MiningButton />
>>>>>>> 1af2011c
                <Miner />
            </SideBarInner>
            <BottomContainer>
                <Milestones />
                <Wallet />
            </BottomContainer>
        </SideBarContainer>
    );
}

export default SideBar;<|MERGE_RESOLUTION|>--- conflicted
+++ resolved
@@ -2,27 +2,13 @@
 import Wallet from './components/Wallet';
 import Heading from './components/Heading';
 import Milestones from './components/Milestone';
-<<<<<<< HEAD
-import {
-    SideBarContainer,
-    SideBarInner,
-    HeadingContainer,
-    BottomContainer,
-} from './styles';
-import TestButtons from './TestButtons';
-import { useTheme } from '@mui/material/styles';
-
-import { useUIStore } from '../../store/useUIStore.ts';
-import ConnectButton from '../Airdrop/components/ConnectButton.tsx';
-// import TestButtons from './TestButtons.tsx';
-=======
 import { SideBarContainer, SideBarInner, HeadingContainer, BottomContainer } from './styles';
 
 import { useTheme } from '@mui/material/styles';
 
 import { useUIStore } from '../../store/useUIStore.ts';
 import MiningButton from '@app/containers/Dashboard/MiningView/components/MiningButton.tsx';
->>>>>>> 1af2011c
+import ConnectButton from '@app/containers/Airdrop/components/ConnectButton.tsx';
 
 function SideBar() {
     const theme = useTheme();
@@ -33,11 +19,8 @@
                 <Heading />
             </HeadingContainer>
             <SideBarInner>
-<<<<<<< HEAD
                 <ConnectButton />
-=======
                 <MiningButton />
->>>>>>> 1af2011c
                 <Miner />
             </SideBarInner>
             <BottomContainer>
