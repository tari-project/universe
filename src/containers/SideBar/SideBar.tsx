--- conflicted
+++ resolved
@@ -4,23 +4,12 @@
 import Milestones from './components/Milestone';
 import MinerUptimeChart from './components/MinerUptimeChart.tsx';
 import HashRateChart from './components/HashRateChart.tsx';
-import {
-    SideBarContainer,
-    SideBarInner,
-    HeadingContainer,
-    BottomContainer,
-} from './styles';
-<<<<<<< HEAD
-import { useTheme } from '@mui/material/styles';
-import { useUIStore } from '../../store/useUIStore.ts';
+import { SideBarContainer, SideBarInner, HeadingContainer, BottomContainer } from './styles';
 import { Divider } from '@mui/material';
-=======
 
 import { useTheme } from '@mui/material/styles';
 
 import { useUIStore } from '../../store/useUIStore.ts';
-// import TestButtons from './TestButtons.tsx';
->>>>>>> ec48bcf5
 
 function SideBar() {
     const theme = useTheme();
@@ -32,19 +21,12 @@
             </HeadingContainer>
             <SideBarInner>
                 <Miner />
-<<<<<<< HEAD
                 <MinerUptimeChart />
                 <Divider />
                 <HashRateChart />
             </SideBarInner>
             <BottomContainer>
                 <Milestones />
-=======
-                <Milestones />
-                {/*<TestButtons />*/}
-            </SideBarInner>
-            <BottomContainer>
->>>>>>> ec48bcf5
                 <Wallet />
             </BottomContainer>
         </SideBarContainer>
