--- conflicted
+++ resolved
@@ -15,17 +15,13 @@
 
 import { useFormatBalance } from '@app/utils/formatBalance.ts';
 import { useTranslation } from 'react-i18next';
-<<<<<<< HEAD
 import { useMemo, useState } from 'react';
 import { AnimatePresence } from 'framer-motion';
 import gemImage from '../../../Airdrop/AirdropGiftTracker/images/gem.png';
 import { useShareRewardStore } from '@app/store/useShareRewardStore.ts';
 import { Transaction } from '@app/types/wallet.ts';
 import { GIFT_GEMS, useAirdropStore } from '@app/store/useAirdropStore.ts';
-=======
-import { Transaction } from '@app/types/wallet.ts';
 import { useAppConfigStore } from '@app/store/useAppConfigStore.ts';
->>>>>>> 23e4f06d
 interface HistoryItemProps {
     item: Transaction;
 }
@@ -48,7 +44,8 @@
 
 export default function HistoryItem({ item }: HistoryItemProps) {
     const theme = useTheme();
-<<<<<<< HEAD
+    const appLanguage = useAppConfigStore((s) => s.application_language);
+    const systemLang = useAppConfigStore((s) => s.should_always_use_system_language);
     const { t } = useTranslation('sidebar', { useSuspense: false });
     const referralQuestPoints = useAirdropStore((s) => s.referralQuestPoints);
     const airdropTokens = useAirdropStore((s) => s.airdropTokens);
@@ -62,13 +59,6 @@
     const { colour, colour1, colour2 } = useMemo(() => {
         return randomGradientColours[getRandomInt(9)];
     }, []);
-=======
-    const appLanguage = useAppConfigStore((s) => s.application_language);
-    const systemLang = useAppConfigStore((s) => s.should_always_use_system_language);
-    const { t } = useTranslation('sidebar');
-    const earningsFormatted = useFormatBalance(item.amount).toLowerCase();
-    const { colour, colour1, colour2 } = randomGradientColours[getRandomInt(9)];
->>>>>>> 23e4f06d
 
     if (!item.blockHeight || item.payment_id?.length > 0) {
         return null;
