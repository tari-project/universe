import {
    EarningsWrapper,
    FlexButton,
    GemImage,
    GemPill,
    HoverWrapper,
    InfoWrapper,
    LeftContent,
    SquadIconWrapper,
    Wrapper,
} from './HistoryItem.styles.ts';
import { Typography } from '@app/components/elements/Typography.tsx';
import { useTheme } from 'styled-components';
import { TariSvg } from '@app/assets/icons/tari.tsx';

import formatBalance from '@app/utils/formatBalance.ts';
import { useTranslation } from 'react-i18next';
<<<<<<< HEAD
import { useCallback, useMemo, useState } from 'react';
import { AnimatePresence } from 'framer-motion';
import gemImage from '../../../Airdrop/AirdropGiftTracker/images/gem.png';
import { useShareRewardStore } from '@app/store/useShareRewardStore.ts';
=======
import { useMemo } from 'react';
import { Transaction } from '@app/types/wallet.ts';
>>>>>>> bedec953
interface HistoryItemProps {
    item: Transaction;
}

const randomGradientColours = [
    { colour: '#9F42FF', colour1: '#FF1493', colour2: '#2172EF' },
    { colour: '#FF1493', colour1: '#FF4500', colour2: '#e3bf31' },
    { colour: '#9F42FF', colour1: '#2172EF', colour2: '#1ccf31' },
    { colour: '#FF1493', colour1: '#4d6fe8', colour2: '#9F42FF' },
    { colour: '#5db2fd', colour1: '#1ccf31', colour2: '#4d6fe8' },
    { colour: '#FF8C00', colour1: '#FF1493', colour2: '#FF8C00' },
    { colour: '#2172EF', colour1: '#FF1493', colour2: '#9F42FF' },
    { colour: '#1ccf31', colour1: '#4d6fe8', colour2: '#5db2fd' },
    { colour: '#9F42FF', colour1: '#FF1493', colour2: '#4d6fe8' },
];

function getRandomInt(max: number) {
    return Math.floor(Math.random() * max);
}

export default function HistoryItem({ item }: HistoryItemProps) {
    const theme = useTheme();
<<<<<<< HEAD
    const { t } = useTranslation('sidebar', { useSuspense: false });

    const [hovering, setHovering] = useState(false);
    const setShowModal = useShareRewardStore((s) => s.setShowModal);

=======
    const { t } = useTranslation('sidebar');
>>>>>>> bedec953
    const earningsFormatted = useMemo(() => formatBalance(item.amount).toLowerCase(), [item.amount]);
    const { colour, colour1, colour2 } = useMemo(() => {
        return randomGradientColours[getRandomInt(9)];
    }, []);

    const block = item.message.split(': ')[1];

    if (!item.blockHeight || item.payment_id?.length > 0) {
        return null;
    }

    const itemTitle = `${t('block')} #${item.blockHeight}`;

    return (
        <Wrapper onMouseEnter={() => setHovering(true)} onMouseLeave={() => setHovering(false)}>
            <AnimatePresence>
                {hovering && (
                    <HoverWrapper initial={{ opacity: 0 }} animate={{ opacity: 1 }} exit={{ opacity: 0 }}>
                        <FlexButton
                            initial={{ x: 20, y: '-50%' }}
                            animate={{ x: 0, y: '-50%' }}
                            exit={{ x: 20, y: '-50%' }}
                            onClick={() =>
                                setShowModal({
                                    showModal: true,
                                    block: block,
                                    contributed: 20000,
                                    reward: item.amount,
                                })
                            }
                        >
                            {t('share-button')}
                            <GemPill>
                                5,000 <GemImage src={gemImage} alt="" />
                            </GemPill>
                        </FlexButton>
                    </HoverWrapper>
                )}
            </AnimatePresence>

            <LeftContent className="hover-target">
                <SquadIconWrapper $colour={colour} $colour1={colour1} $colour2={colour2}>
                    <TariSvg />
                </SquadIconWrapper>
                <InfoWrapper>
<<<<<<< HEAD
                    <Typography>
                        {t('block')} #{block}
                    </Typography>
=======
                    <Typography>{itemTitle}</Typography>
>>>>>>> bedec953
                    <Typography variant="p">
                        {new Date(item.timestamp * 1000)?.toLocaleString(undefined, {
                            month: 'short',
                            day: '2-digit',
                            hourCycle: 'h24',
                            hour: 'numeric',
                            minute: 'numeric',
                        })}
                    </Typography>
                </InfoWrapper>
            </LeftContent>
<<<<<<< HEAD

            <EarningsWrapper className="hover-target">
                <Typography variant="h5" style={{ color: theme.palette.success.main }}>{`+ `}</Typography>
=======
            <EarningsWrapper>
                <Typography variant="h5" style={{ color: theme.palette.success.main }}>
                    {`+ `}
                </Typography>
>>>>>>> bedec953
                <Typography variant="h5" style={{ color: '#fff' }}>{`${earningsFormatted} tXTM`}</Typography>
            </EarningsWrapper>
        </Wrapper>
    );
}<|MERGE_RESOLUTION|>--- conflicted
+++ resolved
@@ -15,15 +15,11 @@
 
 import formatBalance from '@app/utils/formatBalance.ts';
 import { useTranslation } from 'react-i18next';
-<<<<<<< HEAD
-import { useCallback, useMemo, useState } from 'react';
+import { useMemo, useState } from 'react';
 import { AnimatePresence } from 'framer-motion';
 import gemImage from '../../../Airdrop/AirdropGiftTracker/images/gem.png';
 import { useShareRewardStore } from '@app/store/useShareRewardStore.ts';
-=======
-import { useMemo } from 'react';
 import { Transaction } from '@app/types/wallet.ts';
->>>>>>> bedec953
 interface HistoryItemProps {
     item: Transaction;
 }
@@ -46,15 +42,11 @@
 
 export default function HistoryItem({ item }: HistoryItemProps) {
     const theme = useTheme();
-<<<<<<< HEAD
     const { t } = useTranslation('sidebar', { useSuspense: false });
 
     const [hovering, setHovering] = useState(false);
     const setShowModal = useShareRewardStore((s) => s.setShowModal);
 
-=======
-    const { t } = useTranslation('sidebar');
->>>>>>> bedec953
     const earningsFormatted = useMemo(() => formatBalance(item.amount).toLowerCase(), [item.amount]);
     const { colour, colour1, colour2 } = useMemo(() => {
         return randomGradientColours[getRandomInt(9)];
@@ -100,13 +92,7 @@
                     <TariSvg />
                 </SquadIconWrapper>
                 <InfoWrapper>
-<<<<<<< HEAD
-                    <Typography>
-                        {t('block')} #{block}
-                    </Typography>
-=======
                     <Typography>{itemTitle}</Typography>
->>>>>>> bedec953
                     <Typography variant="p">
                         {new Date(item.timestamp * 1000)?.toLocaleString(undefined, {
                             month: 'short',
@@ -118,16 +104,10 @@
                     </Typography>
                 </InfoWrapper>
             </LeftContent>
-<<<<<<< HEAD
-
-            <EarningsWrapper className="hover-target">
-                <Typography variant="h5" style={{ color: theme.palette.success.main }}>{`+ `}</Typography>
-=======
             <EarningsWrapper>
                 <Typography variant="h5" style={{ color: theme.palette.success.main }}>
                     {`+ `}
                 </Typography>
->>>>>>> bedec953
                 <Typography variant="h5" style={{ color: '#fff' }}>{`${earningsFormatted} tXTM`}</Typography>
             </EarningsWrapper>
         </Wrapper>
