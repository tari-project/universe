--- conflicted
+++ resolved
@@ -3,10 +3,10 @@
 import { Typography } from '@app/components/elements/Typography.tsx';
 import { IconButton } from '@app/components/elements/Button.tsx';
 import { IoCopyOutline, IoCheckmarkOutline } from 'react-icons/io5';
-<<<<<<< HEAD
 import emojiRegex from 'emoji-regex';
 import { styled } from 'styled-components';
 import { BsArrowsExpandVertical, BsArrowsCollapseVertical } from 'react-icons/bs';
+import { useWalletStore } from '@app/store/useWalletStore';
 
 const Dot = styled.div`
     width: 4px;
@@ -37,17 +37,8 @@
 
 const WalletAddressMarkup = () => {
     const [isCondensed, setIsCondensed] = useState(true);
-    const { walletAddress, walletAddressEmoji } = useAppStatusStore((state) => ({
-        walletAddress: state.tari_address_base58,
-        walletAddressEmoji: state.tari_address_emoji,
-    }));
-=======
-import { useWalletStore } from '@app/store/useWalletStore';
-
-const WalletAddressMarkup = () => {
     const walletAddress = useWalletStore((state) => state.tari_address_base58);
     const walletAddressEmoji = useWalletStore((state) => state.tari_address_emoji);
->>>>>>> a3cc1271
 
     if (!walletAddress) return null;
 
