import React, { useCallback, useState } from 'react';

import {
    IoSettingsOutline,
    IoCopyOutline,
    IoEyeOutline,
    IoEyeOffOutline,
    IoCheckmarkOutline,
    IoClose,
} from 'react-icons/io5';
import { useGetSeedWords } from '../../../../hooks/useGetSeedWords';

import { invoke } from '@tauri-apps/api/tauri';

import { useAppStatusStore } from '@app/store/useAppStatusStore.ts';
import VisualMode from '../../../Dashboard/components/VisualMode';
import { CardContainer, Form, HorisontalBox } from './Settings.styles';

import { useForm } from 'react-hook-form';
import AirdropPermissionSettings from '@app/containers/Airdrop/AirdropPermissionSettings/AirdropPermissionSettings.tsx';

import { Button, IconButton } from '@app/components/elements/Button.tsx';
import { Dialog, DialogContent } from '@app/components/elements/dialog/Dialog.tsx';
import { Stack } from '@app/components/elements/Stack.tsx';
import { Typography } from '@app/components/elements/Typography.tsx';
import { Divider } from '@app/components/elements/Divider.tsx';

import { CircularProgress } from '@app/components/elements/CircularProgress.tsx';
import AppVersions from '@app/containers/SideBar/components/Settings/AppVersions.tsx';
import LanguageSettings from '@app/containers/SideBar/components/Settings/LanguageSettings.tsx';
import HardwareStatus from '@app/containers/SideBar/components/Settings/HardwareStatus.tsx';

import DebugSettings from '@app/containers/SideBar/components/Settings/DebugSettings.tsx';
import { MinerContainer } from '../../Miner/styles';
import { useTranslation } from 'react-i18next';
import { ToggleSwitch } from '@app/components/elements/ToggleSwitch.tsx';
import { useAppStateStore } from '@app/store/appStateStore.ts';
import { useCPUStatusStore } from '@app/store/useCPUStatusStore.ts';
import { useShallow } from 'zustand/react/shallow';

import { ControlledMoneroAddressInput } from '@app/components/MoneroAddressInput';
import { ResetSettingsButton } from '@app/containers/SideBar/components/Settings/ResetSettingsButton.tsx';
import { useMiningStore } from '@app/store/useMiningStore.ts';
import { useGPUStatusStore } from '@app/store/useGPUStatusStore.ts';
import { SeedWords } from './SeedWords';
import { CardComponent } from '@app/containers/SideBar/components/Settings/Card.component.tsx';

enum FormFields {
    MONERO_ADDRESS = 'moneroAddress',
}

interface FormState {
    [FormFields.MONERO_ADDRESS]: string;
}

export default function Settings() {
    const { t } = useTranslation(['common', 'settings'], { useSuspense: false });

    const {
        moneroAddress,
        walletAddress,
        isCpuMiningEnabled,
        isGpuMiningEnabled,
        isP2poolEnabled,
        p2poolStats,
        walletAddressEmoji,
    } = useAppStatusStore(
        useShallow((s) => ({
            moneroAddress: s.monero_address,
            walletAddress: s.tari_address_base58,
            walletAddressEmoji: s.tari_address_emoji,
            isCpuMiningEnabled: s.cpu_mining_enabled,
            isGpuMiningEnabled: s.gpu_mining_enabled,
            isP2poolEnabled: s.p2pool_enabled,
            p2poolStats: s.p2pool_stats,
        }))
    );

    // p2pool
    const p2poolSha3Stats = p2poolStats?.sha3;
    const p2poolRandomXStats = p2poolStats?.randomx;
    const p2poolTribe = p2poolSha3Stats?.tribe?.name;
    const p2poolSha3MinersCount = p2poolSha3Stats?.num_of_miners;
    const p2poolRandomxMinersCount = p2poolRandomXStats?.num_of_miners;
    const p2poolSha3HashRate = p2poolSha3Stats?.pool_hash_rate;
    const p2poolRandomxHashRate = p2poolRandomXStats?.pool_hash_rate;
    const p2poolSha3TotalEarnings = p2poolSha3Stats?.pool_total_earnings;
    const p2poolRandomxTotalEarnings = p2poolRandomXStats?.pool_total_earnings;
    const p2poolSha3ChainTip = p2poolSha3Stats?.share_chain_height;
    const p2poolRandomxChainTip = p2poolRandomXStats?.share_chain_height;
    const p2poolSha3UserTotalEarnings = walletAddress ? p2poolSha3Stats?.total_earnings[walletAddress] : 0;
    const p2poolRandomxUserTotalEarnings = walletAddress ? p2poolRandomXStats?.total_earnings[walletAddress] : 0;
    const p2poolUserTotalEarnings =
        p2poolSha3UserTotalEarnings && p2poolRandomxUserTotalEarnings
            ? p2poolSha3UserTotalEarnings + p2poolRandomxUserTotalEarnings
            : 0;

    const [showSeedWords, setShowSeedWords] = useState(false);
    const [isCopyTooltipHidden, setIsCopyTooltipHidden] = useState(true);
    const [isCopyTooltipHiddenWalletAddress, setIsCopyTooltipHiddenWalletAddress] = useState(true);
    const { reset, handleSubmit, control } = useForm<FormState>({
        defaultValues: { moneroAddress },
        mode: 'onSubmit',
    });
    const { seedWords, getSeedWords, seedWordsFetched, seedWordsFetching } = useGetSeedWords();
    const miningAllowed = useAppStateStore(useShallow((s) => s.setupProgress >= 1));
    const isCPUMining = useCPUStatusStore(useShallow((s) => s.is_mining));
    const isGPUMining = useGPUStatusStore(useShallow((s) => s.is_mining));
<<<<<<< HEAD
    const isMining = isCPUMining || isGPUMining;
    const miningLoading = useMiningStore((s) => s.miningLoading);
    const isMiningInProgress = useMiningStore((s) => s.isMiningInProgress);
    const audioEnabled = useMiningStore((s) => s.audioEnabled);
    const setAudioEnabled = useMiningStore((s) => s.setAudioEnabled);
=======
    const isMiningInProgress = isCPUMining || isGPUMining;
    const miningInitiated = useMiningStore(useShallow((s) => s.miningInitiated));
    const miningLoading = (miningInitiated && !isMiningInProgress) || (!miningInitiated && isMiningInProgress);
>>>>>>> 9e4d9062
    const [open, setOpen] = useState(false);

    const handleClose = () => {
        setShowSeedWords(false);
    };

    const toggleSeedWordsVisibility = async () => {
        if (!seedWordsFetched) {
            await getSeedWords();
        }
        setShowSeedWords((p) => !p);
    };

    const copySeedWords = async () => {
        if (!seedWordsFetched) {
            await getSeedWords();
        }
        setIsCopyTooltipHidden(false);
        await navigator.clipboard.writeText(seedWords.join(' '));
        setTimeout(() => setIsCopyTooltipHidden(true), 1000);
    };

    const copyWalletAddress = async () => {
        setIsCopyTooltipHiddenWalletAddress(false);
        await navigator.clipboard.writeText(walletAddress + '');
        setTimeout(() => setIsCopyTooltipHiddenWalletAddress(true), 1000);
    };

    const handleCancel = () => {
        reset({ moneroAddress });
    };

    const onSubmit = (event: React.FormEvent<HTMLFormElement>) => {
        event.preventDefault();
        event.stopPropagation();
        console.info('submitting');
        handleSubmit(
            (data) => {
                invoke('set_monero_address', { moneroAddress: data[FormFields.MONERO_ADDRESS] });
                handleClose();
            },
            (error) => {
                console.error(error);
            }
        )();
    };

    const walletAddressMarkup = walletAddress ? (
        <>
            <Divider />
            <Stack>
                <Stack direction="row" justifyContent="space-between" style={{ height: 40 }}>
                    <Typography variant="h6">Tari Wallet Address</Typography>
                </Stack>
                <Stack direction="row" justifyContent="space-between">
                    <Typography variant="p">{walletAddress}</Typography>
                    <IconButton onClick={copyWalletAddress}>
                        {isCopyTooltipHiddenWalletAddress ? <IoCopyOutline /> : <IoCheckmarkOutline />}
                    </IconButton>
                </Stack>
                <Stack direction="row" justifyContent="space-between">
                    <Typography variant="p">{walletAddressEmoji}</Typography>
                </Stack>
            </Stack>
        </>
    ) : null;

    const seedWordMarkup = (
        <Stack>
            <Stack direction="row" justifyContent="space-between" style={{ height: 40 }}>
                <Typography variant="h6">Seed Words</Typography>
                {showSeedWords && seedWordsFetched && (
                    <IconButton onClick={copySeedWords}>
                        {isCopyTooltipHidden ? <IoCopyOutline /> : <IoCheckmarkOutline />}
                    </IconButton>
                )}
            </Stack>
            <Stack direction="row" justifyContent="space-between">
                <SeedWords showSeedWords={showSeedWords} seedWords={seedWords} />
                <IconButton onClick={toggleSeedWordsVisibility} disabled={seedWordsFetching}>
                    {seedWordsFetching ? (
                        <CircularProgress />
                    ) : showSeedWords ? (
                        <IoEyeOffOutline size={18} />
                    ) : (
                        <IoEyeOutline size={18} />
                    )}
                </IconButton>
            </Stack>
        </Stack>
    );

    const inputsMarkup = (
        <Form onSubmit={onSubmit}>
            <Stack>
                <ControlledMoneroAddressInput
                    name={FormFields.MONERO_ADDRESS}
                    control={control}
                    title={t('monero-address.title', { ns: 'settings' })}
                    placeholder={t('monero-address.placeholder', { ns: 'settings' })}
                />
            </Stack>
            <Stack direction="row" justifyContent="flex-end">
                <Button onClick={handleCancel}>Cancel</Button>
                <Button type="submit" styleVariant="contained">
                    Submit
                </Button>
            </Stack>
        </Form>
    );
    const handleP2poolEnabled = (event: React.ChangeEvent<HTMLInputElement>) => {
        const isChecked = event.target.checked;
        invoke('set_p2pool_enabled', { p2poolEnabled: isChecked }).then(() => {
            console.info('P2pool enabled checked', isChecked);
        });
    };

    const handleCpuMiningEnabled = useCallback(async () => {
        await invoke('set_cpu_mining_enabled', { enabled: !isCpuMiningEnabled });
    }, [isCpuMiningEnabled]);

    const handleGpuMiningEnabled = useCallback(async () => {
        await invoke('set_gpu_mining_enabled', { enabled: !isGpuMiningEnabled });
    }, [isGpuMiningEnabled]);

    const p2pMarkup = (
        <MinerContainer>
            <Stack>
                <Typography variant="h6">{t('pool-mining', { ns: 'settings' })}</Typography>
                <Typography variant="p">{t('pool-mining-description', { ns: 'settings' })}</Typography>
            </Stack>
            <ToggleSwitch
                checked={isP2poolEnabled}
                disabled={isMiningInProgress || !miningAllowed || miningLoading}
                onChange={handleP2poolEnabled}
            />
        </MinerContainer>
    );

    const handleAudioEnabled = useCallback(
        async (event) => {
            const isEnabled = event.target.checked;
            await invoke('set_audio_config', { audioEnabled: isEnabled });
            setAudioEnabled(isEnabled);
        },
        [setAudioEnabled]
    );

    const audioEnabledMarkup = (
        <MinerContainer>
            <Typography variant="h6">{t('audio-enabled', { ns: 'settings' })}</Typography>
            <ToggleSwitch checked={audioEnabled} onChange={handleAudioEnabled} />
        </MinerContainer>
    );

    const toggleDisabledBase = !miningAllowed || miningLoading;
    const cpuDisabled = isMiningInProgress && isCpuMiningEnabled && !isGpuMiningEnabled; // TODO: should we rather stop mining if they both get turned off from settings?
    const gpuDisabled = isMiningInProgress && isGpuMiningEnabled && !isCpuMiningEnabled;

    const cpuEnabledMarkup = (
        <MinerContainer>
            <Typography variant="h6">{t('cpu-mining-enabled', { ns: 'settings' })}</Typography>
            <ToggleSwitch
                checked={isCpuMiningEnabled}
                disabled={toggleDisabledBase || cpuDisabled}
                onChange={handleCpuMiningEnabled}
            />
        </MinerContainer>
    );

    const gpuEnabledMarkup = (
        <MinerContainer>
            <Typography variant="h6">{t('gpu-mining-enabled', { ns: 'settings' })}</Typography>
            <ToggleSwitch
                checked={isGpuMiningEnabled}
                disabled={toggleDisabledBase || gpuDisabled}
                onChange={handleGpuMiningEnabled}
            />
        </MinerContainer>
    );

    const p2poolStatsMarkup = (
        <>
            <Divider />
            <MinerContainer>
                <HorisontalBox>
                    <Typography variant="h6">{t('p2pool-stats', { ns: 'settings' })}</Typography>
                </HorisontalBox>
                <CardContainer>
                    <CardComponent
                        heading={`${t('tribe', { ns: 'settings' })}`}
                        labels={[
                            {
                                labelText: 'Current',
                                labelValue: p2poolTribe ? p2poolTribe : '',
                            },
                        ]}
                    />
                    <CardComponent
                        heading={`${t('miners', { ns: 'settings' })}`}
                        labels={[
                            {
                                labelText: 'SHA-3',
                                labelValue: '' + p2poolSha3MinersCount,
                            },
                            {
                                labelText: 'RandomX',
                                labelValue: '' + p2poolRandomxMinersCount,
                            },
                        ]}
                    />
                    <CardComponent
                        heading={`${t('p2pool-hash-rate', { ns: 'settings' })}`}
                        labels={[
                            {
                                labelText: 'SHA-3',
                                labelValue: (p2poolSha3HashRate ? p2poolSha3HashRate : 0) + ' H/s',
                            },
                            {
                                labelText: 'RandomX',
                                labelValue: (p2poolRandomxHashRate ? p2poolRandomxHashRate : 0) + ' H/s',
                            },
                        ]}
                    />
                    <CardComponent
                        heading={`${t('p2pool-total-earnings', { ns: 'settings' })}`}
                        labels={[
                            {
                                labelText: 'SHA-3',
                                labelValue: (p2poolSha3TotalEarnings ? p2poolSha3TotalEarnings : 0) + ' tXTM',
                            },
                            {
                                labelText: 'RandomX',
                                labelValue: (p2poolRandomxTotalEarnings ? p2poolRandomxTotalEarnings : 0) + ' tXTM',
                            },
                        ]}
                    />
                    <CardComponent
                        heading={`${t('p2pool-chain-tip', { ns: 'settings' })}`}
                        labels={[
                            {
                                labelText: 'SHA-3',
                                labelValue: '#' + p2poolSha3ChainTip,
                            },
                            {
                                labelText: 'RandomX',
                                labelValue: '#' + p2poolRandomxChainTip,
                            },
                        ]}
                    />
                    <CardComponent
                        heading={`${t('p2pool-user-total-earnings', { ns: 'settings' })}`}
                        labels={[
                            {
                                labelText: 'SHA-3',
                                labelValue: (p2poolSha3UserTotalEarnings ? p2poolSha3UserTotalEarnings : 0) + ' tXTM',
                            },
                            {
                                labelText: 'RandomX',
                                labelValue:
                                    (p2poolRandomxUserTotalEarnings ? p2poolRandomxUserTotalEarnings : 0) + ' tXTM',
                            },
                            {
                                labelText: 'Total',
                                labelValue: p2poolUserTotalEarnings + ' tXTM',
                            },
                        ]}
                    />
                </CardContainer>
            </MinerContainer>
        </>
    );

    return (
        <Dialog open={open} onOpenChange={setOpen}>
            <IconButton onClick={() => setOpen(true)}>
                <IoSettingsOutline size={16} />
            </IconButton>
            <DialogContent>
                <Stack style={{ minWidth: 600 }}>
                    <Stack direction="row" justifyContent="space-between">
                        <Typography variant="h4">Settings</Typography>
                        <IconButton onClick={() => setOpen(false)}>
                            <IoClose />
                        </IconButton>
                    </Stack>
                    {walletAddressMarkup}
                    <Divider />
                    {seedWordMarkup}
                    <Divider />
                    {inputsMarkup}
                    <Divider />
                    {p2pMarkup}
                    <Divider />
                    <HorisontalBox>
                        {cpuEnabledMarkup}
                        {gpuEnabledMarkup}
                    </HorisontalBox>
                    <Divider />
<<<<<<< HEAD
                    {audioEnabledMarkup}
=======
                    <AirdropPermissionSettings />
>>>>>>> 9e4d9062
                    <Divider />
                    <LanguageSettings />
                    <Divider />
                    <DebugSettings />
                    {p2poolStatsMarkup}
                    <Divider />
                    <HardwareStatus />
                    <Divider />
                    <AppVersions />
                    <Divider />
                    <Stack direction="row" justifyContent="space-between">
                        <VisualMode />
                    </Stack>
                    <Divider />
                    <Divider />
                    <HorisontalBox>
                        <ResetSettingsButton />
                    </HorisontalBox>
                </Stack>
            </DialogContent>
        </Dialog>
    );
}<|MERGE_RESOLUTION|>--- conflicted
+++ resolved
@@ -106,17 +106,15 @@
     const miningAllowed = useAppStateStore(useShallow((s) => s.setupProgress >= 1));
     const isCPUMining = useCPUStatusStore(useShallow((s) => s.is_mining));
     const isGPUMining = useGPUStatusStore(useShallow((s) => s.is_mining));
-<<<<<<< HEAD
-    const isMining = isCPUMining || isGPUMining;
-    const miningLoading = useMiningStore((s) => s.miningLoading);
-    const isMiningInProgress = useMiningStore((s) => s.isMiningInProgress);
-    const audioEnabled = useMiningStore((s) => s.audioEnabled);
-    const setAudioEnabled = useMiningStore((s) => s.setAudioEnabled);
-=======
     const isMiningInProgress = isCPUMining || isGPUMining;
-    const miningInitiated = useMiningStore(useShallow((s) => s.miningInitiated));
+    const { miningInitiated, audioEnabled, setAudioEnabled } = useMiningStore(
+        useShallow((s) => ({
+            miningInitiated: s.miningInitiated,
+            audioEnabled: s.audioEnabled,
+            setAudioEnabled: s.setAudioEnabled,
+        }))
+    );
     const miningLoading = (miningInitiated && !isMiningInProgress) || (!miningInitiated && isMiningInProgress);
->>>>>>> 9e4d9062
     const [open, setOpen] = useState(false);
 
     const handleClose = () => {
@@ -416,11 +414,9 @@
                         {gpuEnabledMarkup}
                     </HorisontalBox>
                     <Divider />
-<<<<<<< HEAD
                     {audioEnabledMarkup}
-=======
+                    <Divider />
                     <AirdropPermissionSettings />
->>>>>>> 9e4d9062
                     <Divider />
                     <LanguageSettings />
                     <Divider />
