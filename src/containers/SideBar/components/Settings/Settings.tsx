--- conflicted
+++ resolved
@@ -17,15 +17,7 @@
 import { DialogContent, Form, HorisontalBox } from './Settings.styles';
 
 import { useForm } from 'react-hook-form';
-<<<<<<< HEAD
-import { Environment, useEnvironment } from '@app/hooks/useEnvironment.ts';
-import calculateTimeSince from '@app/utils/calculateTimeSince.ts';
-import { Language, LanguageList } from '../../../../i18initializer.ts';
-import { changeLanguage } from 'i18next';
-import { useTranslation } from 'react-i18next';
 import AirdropPermissionSettings from '@app/containers/Airdrop/AirdropPermissionSettings/AirdropPermissionSettings.tsx';
-=======
-import ConnectButton from '@app/containers/Airdrop/components/ConnectButton/ConnectButton.tsx';
 
 import { Button, IconButton } from '@app/components/elements/Button.tsx';
 import Dialog from '@app/components/elements/Dialog.tsx';
@@ -50,7 +42,6 @@
 import { ControlledNumberInput } from '@app/components/NumberInput';
 import { ControlledMoneroAddressInput } from '@app/components/MoneroAddressInput';
 import { ResetSettingsButton } from '@app/containers/SideBar/components/Settings/ResetSettingsButton.tsx';
->>>>>>> e9791c10
 
 enum FormFields {
     IDLE_TIMEOUT = 'idleTimeout',
@@ -259,200 +250,6 @@
             </IconButton>
             <Dialog onClose={handleClose} open={open}>
                 <DialogContent>
-<<<<<<< HEAD
-                    <Stack spacing={1}>
-                        <Stack direction="row" justifyContent="space-between" alignItems="center" pb={1}>
-                            <Typography variant="h4">{t('settings', { ns: 'settings' })}</Typography>
-                            <IconButton onClick={handleClose}>
-                                <IoClose size={20} />
-                            </IconButton>
-                        </Stack>
-                        <Divider />
-                        <Stack spacing={1} pt={1} pb={1} direction="column">
-                            <Typography variant="h6">{t('seed-words', { ns: 'settings' })}</Typography>
-                            <Stack flexDirection="row" alignItems="center" gap={1}>
-                                <Typography variant="body2">
-                                    {showSeedWords
-                                        ? truncateString(seedWords.join(' '), 50)
-                                        : '****************************************************'}
-                                </Typography>
-                                {seedWordsFetching ? (
-                                    <CircularProgress size="34px" />
-                                ) : (
-                                    <IconButton onClick={toggleSeedWordsVisibility}>
-                                        {showSeedWords ? <IoEyeOffOutline size={18} /> : <IoEyeOutline size={18} />}
-                                    </IconButton>
-                                )}
-                                {showSeedWords && seedWordsFetched && (
-                                    <Tooltip
-                                        title={`${t('copied', { ns: 'common' })}!`}
-                                        placement="top"
-                                        open={!isCopyTooltipHidden}
-                                        disableFocusListener
-                                        disableHoverListener
-                                        disableTouchListener
-                                        PopperProps={{ disablePortal: true }}
-                                    >
-                                        <IconButton onClick={copySeedWords}>
-                                            <IoCopyOutline size={18} />
-                                        </IconButton>
-                                    </Tooltip>
-                                )}
-                            </Stack>
-                        </Stack>
-                        <form onSubmit={onSubmit}>
-                            <Box my={1}>
-                                <Stack spacing={1} pt={1}>
-                                    <ControlledNumberInput
-                                        name={FormFields.IDLE_TIMEOUT}
-                                        control={control}
-                                        title={t('idle-timeout.title', { ns: 'settings' })}
-                                        endAdornment={t('seconds', { ns: 'common' })}
-                                        placeholder={t('idle-timeout.placeholder', { ns: 'settings' })}
-                                        type="int"
-                                        rules={{
-                                            max: {
-                                                value: 21600,
-                                                message: t('idle-timeout.max', { ns: 'settings' }),
-                                            },
-                                            min: {
-                                                value: 1,
-                                                message: t('idle-timeout.min', { ns: 'settings' }),
-                                            },
-                                        }}
-                                    />
-                                </Stack>
-                                <Divider />
-                                <DialogActions>
-                                    <Button onClick={handleCancel} variant="outlined">
-                                        {t('cancel', { ns: 'common' })}
-                                    </Button>
-                                    <Button type="submit" variant="contained">
-                                        {t('submit', { ns: 'common' })}
-                                    </Button>
-                                </DialogActions>
-                            </Box>
-                        </form>
-                        <AirdropPermissionSettings />
-                        <Divider />
-                        <HorisontalBox>
-                            <Typography variant="h6">{t('change-language', { ns: 'settings' })}</Typography>
-                            <RightHandColumn>
-                                <Stack direction="row" justifyContent="flex-end" gap={2} gridArea="1 / 5 / 2 / 6">
-                                    {LanguageList.map((langauge) => (
-                                        <Button
-                                            key={langauge}
-                                            sx={{ alignSelf: 'center' }}
-                                            onClick={(event) => handleLanguageChange(event, langauge)}
-                                        >
-                                            {langauge}
-                                        </Button>
-                                    ))}
-                                </Stack>
-                            </RightHandColumn>
-                        </HorisontalBox>
-                        <Divider />
-                        <HorisontalBox>
-                            <Typography variant="h6">{t('logs', { ns: 'settings' })}</Typography>
-                            <RightHandColumn>
-                                <Button onClick={openLogsDirectory} variant="text">
-                                    {t('open-logs-directory', { ns: 'settings' })}
-                                </Button>
-                            </RightHandColumn>
-                        </HorisontalBox>
-                        <Divider />
-                        <HorisontalBox>
-                            <Typography variant="h6">{t('debug-info', { ns: 'settings' })}:</Typography>
-                        </HorisontalBox>
-                        <CardComponent
-                            heading="Blocks"
-                            labels={[
-                                { labelText: t('last-block-added-time', { ns: 'settings' }), labelValue: displayTime },
-                            ]}
-                        />
-                        <Divider />
-                        {
-                            <>
-                                <HorisontalBox>
-                                    <Typography variant="h6">{t('hardware-status', { ns: 'settings' })}:</Typography>
-                                </HorisontalBox>
-                                <CardContainer>
-                                    <CardComponent
-                                        heading={cpu?.label || `${t('unknown', { ns: 'common' })} CPU`}
-                                        labels={[
-                                            {
-                                                labelText: t('usage', { ns: 'common' }),
-                                                labelValue: `${cpu?.usage_percentage || 0}%`,
-                                            },
-                                            {
-                                                labelText: t('temperature', { ns: 'common' }),
-                                                labelValue: `${cpu?.current_temperature || 0}°C`,
-                                            },
-                                            {
-                                                labelText: t('max-temperature', { ns: 'common' }),
-                                                labelValue: `${cpu?.max_temperature || 0}°C`,
-                                            },
-                                        ]}
-                                    />
-                                    <CardComponent
-                                        heading={gpu?.label || `${t('unknown', { ns: 'common' })} GPU`}
-                                        labels={[
-                                            {
-                                                labelText: t('usage', { ns: 'common' }),
-                                                labelValue: `${gpu?.usage_percentage || 0}%`,
-                                            },
-                                            {
-                                                labelText: t('temperature', { ns: 'common' }),
-                                                labelValue: `${gpu?.current_temperature || 0}°C`,
-                                            },
-                                            {
-                                                labelText: t('max-temperature', { ns: 'common' }),
-                                                labelValue: `${gpu?.max_temperature || 0}°C`,
-                                            },
-                                        ]}
-                                    />
-                                </CardContainer>
-                            </>
-                        }
-                        <Divider />
-                        {applicationsVersions && (
-                            <>
-                                <HorisontalBox>
-                                    <Typography variant="h6">{t('versions', { ns: 'common' })}</Typography>
-                                    <RightHandColumn>
-                                        {currentEnvironment === Environment.Development && (
-                                            <Button onClick={refreshApplicationsVersions} variant="text">
-                                                {t('refresh-versions', { ns: 'settings' })}
-                                            </Button>
-                                        )}
-                                        <Button onClick={getApplicationsVersions} variant="text">
-                                            {t('update-versions', { ns: 'settings' })}
-                                        </Button>
-                                    </RightHandColumn>
-                                </HorisontalBox>
-                                <Stack spacing={0}>
-                                    <CardContainer>
-                                        {Object.entries(applicationsVersions).map(([key, value]) => (
-                                            <CardComponent
-                                                key={`${key}-${value}`}
-                                                heading={key}
-                                                labels={[
-                                                    {
-                                                        labelText: t('version', { ns: 'common' }),
-                                                        labelValue: value || t('unknown', { ns: 'common' }),
-                                                    },
-                                                ]}
-                                            />
-                                        ))}
-                                    </CardContainer>
-                                </Stack>
-                            </>
-                        )}
-                        <Divider />
-                        <HorisontalBox>
-                            <VisualMode />
-                        </HorisontalBox>
-=======
                     <Stack direction="row" justifyContent="space-between">
                         <Typography variant="h4">Settings</Typography>
                         <IconButton onClick={handleClose}>
@@ -470,6 +267,8 @@
                     <Divider />
                     {gpuEnabledMarkup}
                     <Divider />
+                    <AirdropPermissionSettings />
+                    <Divider />
                     <LanguageSettings />
                     <Divider />
                     <DebugSettings />
@@ -481,12 +280,8 @@
                     <Stack direction="row" justifyContent="space-between">
                         <VisualMode />
                         <TelemetryMode />
->>>>>>> e9791c10
                     </Stack>
                     <Divider />
-                    <HorisontalBox>
-                        <ConnectButton />
-                    </HorisontalBox>
                     <Divider />
                     <HorisontalBox>
                         <ResetSettingsButton />
