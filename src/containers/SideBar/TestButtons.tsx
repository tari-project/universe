--- conflicted
+++ resolved
@@ -11,32 +11,24 @@
     }));
     const [selectedView, setSelectedView] = useState<viewType>(view);
 
-<<<<<<< HEAD
-  const handleSetView = (value: viewType) => {
-    setView(value);
-    setSelectedView(value);
-    if (value === 'setup') {
-      setBackground('onboarding');
-    }
-    if (value === 'tribes') {
-      setBackground('loading');
-    }
-    if (value === 'mining') {
-      setBackground('idle');
-    }
-  };
-=======
     const handleSetView = (value: viewType) => {
         setView(value);
         setSelectedView(value);
-        if (value === 'setup' || value === 'tribes') {
+        if (value === 'setup') {
+            setBackground('onboarding');
+        }
+        if (value === 'tribes') {
             setBackground('loading');
         }
         if (value === 'mining') {
             setBackground('idle');
         }
     };
->>>>>>> c8506e11
+
+    // const handleSetStatus = (value: backgroundType) => {
+    //   setBackground(value);
+    //   setSelectedBg(value);
+    // };
 
     return (
         <Stack direction="column" spacing={1}>
