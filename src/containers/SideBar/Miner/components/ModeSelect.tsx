import MenuItem from '@mui/material/MenuItem';
import FormControl from '@mui/material/FormControl';
import Select, { SelectChangeEvent } from '@mui/material/Select';
import { styled } from '@mui/system';
import { modeType } from '@app/store/types';
import { IoCode } from 'react-icons/io5';
import { Typography } from '@mui/material';
import { TileItem } from '../styles';
import { useAppStatusStore } from '@app/store/useAppStatusStore.ts';
import { Theme, useTheme } from '@mui/material/styles';

const CustomSelect = styled(Select)(({ theme }: { theme: Theme }) => ({
    '& .MuiSelect-select': {
        padding: 0,
        textTransform: 'uppercase',
        fontSize: 18,
        fontFamily: theme.typography.h5.fontFamily,
        lineHeight: theme.typography.h5.lineHeight,
    },
    '& .MuiOutlinedInput-notchedOutline': {
        border: 'none',
    },
}));

function ModeSelect() {
    const mode = useAppStatusStore((s) => s.mode);
    const setConfigMode = useAppStatusStore((s) => s.setConfigMode);
<<<<<<< HEAD
    const setMiningInitiated = useUIStore((s) => s.setIsMiningSwitchingState);
=======
>>>>>>> 1cd22d6c

    const handleChange = (event: SelectChangeEvent<unknown>) => {
        setConfigMode(event.target.value as modeType);
    };
    const theme = useTheme();
    return (
        <TileItem>
            <Typography variant="body2">Mode</Typography>
            <FormControl fullWidth>
                <CustomSelect
                    labelId="select-mode-label"
                    id="select-mode"
                    theme={theme}
                    value={mode}
                    onChange={handleChange}
                    IconComponent={IoCode}
                    sx={{
                        '& .MuiSelect-icon': {
                            transform: 'rotate(90deg)',
                        },
                    }}
                >
                    <MenuItem value="Eco">Eco</MenuItem>
                    <MenuItem value="Ludicrous">Ludicrous</MenuItem>
                </CustomSelect>
            </FormControl>
        </TileItem>
    );
}

export default ModeSelect;<|MERGE_RESOLUTION|>--- conflicted
+++ resolved
@@ -25,10 +25,6 @@
 function ModeSelect() {
     const mode = useAppStatusStore((s) => s.mode);
     const setConfigMode = useAppStatusStore((s) => s.setConfigMode);
-<<<<<<< HEAD
-    const setMiningInitiated = useUIStore((s) => s.setIsMiningSwitchingState);
-=======
->>>>>>> 1cd22d6c
 
     const handleChange = (event: SelectChangeEvent<unknown>) => {
         setConfigMode(event.target.value as modeType);
