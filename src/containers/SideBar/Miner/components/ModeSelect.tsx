<<<<<<< HEAD
import { ModeSelectWrapper, TileItem } from '../styles';
import { useAppStatusStore } from '@app/store/useAppStatusStore.ts';
=======
import { TileItem } from '../styles';
>>>>>>> 8cefe949
import { useTranslation } from 'react-i18next';
import { Typography } from '@app/components/elements/Typography.tsx';
import { Select } from '@app/components/elements/inputs/Select.tsx';

import eco from '@app/assets/icons/emoji/eco.png';
import fire from '@app/assets/icons/emoji/fire.png';
import { useCallback } from 'react';
import { useAppStateStore } from '@app/store/appStateStore.ts';
import { useMiningStore } from '@app/store/useMiningStore.ts';
import { useAppConfigStore } from '@app/store/useAppConfigStore';
import { modeType } from '@app/store/types';

function ModeSelect() {
    const { t } = useTranslation('common', { useSuspense: false });
    const isSettingUp = useAppStateStore((s) => s.isSettingUp);
    const mode = useAppConfigStore((s) => s.mode);
    const isCPUMining = useMiningStore((s) => s.cpu.mining.is_mining);
    const isGPUMining = useMiningStore((s) => s.gpu.mining.is_mining);
    const isMiningControlsEnabled = useMiningStore((s) => s.miningControlsEnabled);
    const isChangingMode = useMiningStore((s) => s.isChangingMode);
    const changeMiningMode = useMiningStore((s) => s.changeMiningMode);
    const isMiningInitiated = useMiningStore((s) => s.miningInitiated);
    const isMining = isCPUMining || isGPUMining;
    const isMiningLoading = (isMining && !isMiningInitiated) || (isMiningInitiated && !isMining);

    const handleChange = useCallback(
        async (mode: string) => {
            changeMiningMode(mode as modeType);
        },
        [changeMiningMode]
    );

    return (
        <TileItem layoutId="miner-mode-select-tile" layout>
            <Typography>{t('mode')}</Typography>
            <ModeSelectWrapper>
                <Select
                    disabled={isMiningLoading || isChangingMode || isSettingUp || !isMiningControlsEnabled}
                    loading={isChangingMode}
                    onChange={handleChange}
                    selectedValue={mode}
                    options={[
                        { label: 'ECO', value: 'Eco', iconSrc: eco },
                        { label: 'Ludicrous', value: 'Ludicrous', iconSrc: fire },
                    ]}
                />
            </ModeSelectWrapper>
        </TileItem>
    );
}

export default ModeSelect;<|MERGE_RESOLUTION|>--- conflicted
+++ resolved
@@ -1,9 +1,4 @@
-<<<<<<< HEAD
 import { ModeSelectWrapper, TileItem } from '../styles';
-import { useAppStatusStore } from '@app/store/useAppStatusStore.ts';
-=======
-import { TileItem } from '../styles';
->>>>>>> 8cefe949
 import { useTranslation } from 'react-i18next';
 import { Typography } from '@app/components/elements/Typography.tsx';
 import { Select } from '@app/components/elements/inputs/Select.tsx';
