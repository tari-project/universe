--- conflicted
+++ resolved
@@ -11,13 +11,8 @@
     return (
         <TileItem>
             <Typography variant="body2">{title}</Typography>
-<<<<<<< HEAD
-            <Typography variant="h5" title={stats}>
+            <Typography variant="h5" fontSize={18}>
                 {truncateString(stats, 10)}
-=======
-            <Typography variant="h5" fontSize={18}>
-                {stats}
->>>>>>> 90bcfdc0
             </Typography>
         </TileItem>
     );
