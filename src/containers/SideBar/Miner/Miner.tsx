--- conflicted
+++ resolved
@@ -1,31 +1,11 @@
 import Tile from './components/Tile.tsx';
 import { MinerContainer, TileContainer } from './styles.ts';
 import AutoMiner from './components/AutoMiner.tsx';
-<<<<<<< HEAD
-import useAppStateStore from '../../../store/appStateStore.ts';
-=======
 import Scheduler from './components/Scheduler.tsx';
->>>>>>> c8506e11
 import ModeSelect from './components/ModeSelect.tsx';
 import { useAppStatusStore } from '../../../store/useAppStatusStore.ts';
 
 function Miner() {
-<<<<<<< HEAD
-  const { cpuUsage, hashRate, cpuBrand, estimatedEarnings } = useAppStateStore(
-    (state) => ({
-      cpuUsage: state.cpuUsage,
-      hashRate: state.hashRate,
-      cpuBrand: state.cpuBrand,
-      estimatedEarnings: state.estimatedEarnings,
-    })
-  );
-  const truncateString = (str: string, num: number): string => {
-    if (str.length <= num) {
-      return str;
-    }
-    return str.slice(0, num) + '...';
-  };
-=======
     const cpu = useAppStatusStore((s) => s.cpu);
     const {
         cpu_usage,
@@ -40,39 +20,19 @@
         }
         return str.slice(0, num) + '...';
     };
->>>>>>> c8506e11
 
-  function formatNumber(value: number): string {
-    if (value < 0) {
-      return value.toPrecision(1);
-    } else if (value >= 1_000_000) {
-      return (value / 1_000_000).toFixed(1).replace(/\.0$/, '') + 'm';
-    } else if (value >= 1_000) {
-      return (value / 1_000).toFixed(1).replace(/\.0$/, '') + 'k';
-    } else {
-      return value.toString();
+    function formatNumber(value: number): string {
+        if (value < 0) {
+            return value.toPrecision(1);
+        } else if (value >= 1_000_000) {
+            return (value / 1_000_000).toFixed(1).replace(/\.0$/, '') + 'm';
+        } else if (value >= 1_000) {
+            return (value / 1_000).toFixed(1).replace(/\.0$/, '') + 'k';
+        } else {
+            return value.toString();
+        }
     }
-  }
 
-<<<<<<< HEAD
-  return (
-    <MinerContainer>
-      <AutoMiner />
-      <TileContainer>
-        <Tile title="Resources" stats="CPU" />
-        <ModeSelect />
-        {/*<Tile title="GPU Utilization" stats="23%" />*/}
-        <Tile title="Hashrate (to remove)" stats={hashRate + ' H/s'} />
-        <Tile title="CPU Utilization" stats={cpuUsage + '%'} />
-        <Tile title="CHIP/GPU" stats={truncateString(cpuBrand, 10)} />
-        <Tile
-          title="Est Earnings"
-          stats={formatNumber(estimatedEarnings / 1000000) + ' XTM/24h'}
-        />
-      </TileContainer>
-    </MinerContainer>
-  );
-=======
     return (
         <MinerContainer>
             <AutoMiner />
@@ -93,7 +53,6 @@
             </TileContainer>
         </MinerContainer>
     );
->>>>>>> c8506e11
 }
 
 export default Miner;