--- conflicted
+++ resolved
@@ -14,15 +14,7 @@
 } from '@app/containers/SideBar/Miner/components/ExpandableTile.styles.ts';
 import { useShallow } from 'zustand/react/shallow';
 import { LayoutGroup } from 'framer-motion';
-<<<<<<< HEAD
 import { useTranslation } from 'react-i18next';
-
-export default function Miner() {
-    const { t } = useTranslation(['common', 'settings'], { useSuspense: false });
-    const { cpu: cpuHardwareStatus, gpu: gpuHardwareStatus } = useHardwareStatus();
-    const miningInitiated = useMiningStore(useShallow((s) => s.miningInitiated));
-    const { isCpuMiningEnabled, isGpuMiningEnabled } = useAppStatusStore(
-=======
 import { useAppConfigStore } from '@app/store/useAppConfigStore.ts';
 import { useHardwareStats } from '@app/hooks/useHardwareStats.ts';
 import useMiningMetricsUpdater from '@app/hooks/useMiningMetricsUpdater.ts';
@@ -30,12 +22,12 @@
 import { useUiMiningStateMachine } from '@app/hooks/mining/useMiningUiStateMachine.ts';
 
 export default function Miner() {
+    const { t } = useTranslation(['common', 'settings'], { useSuspense: false });
     const { cpu: cpuHardwareStats, gpu: gpuHardwareStats } = useHardwareStats();
     const miningInitiated = useMiningStore((s) => s.miningInitiated);
     const isCpuMiningEnabled = useAppConfigStore((s) => s.cpu_mining_enabled);
     const isGpuMiningEnabled = useAppConfigStore((s) => s.gpu_mining_enabled);
     const { cpu_estimated_earnings, cpu_hash_rate, cpu_is_mining } = useMiningStore(
->>>>>>> 589c5b4d
         useShallow((s) => ({
             cpu_estimated_earnings: s.cpu.mining.estimated_earnings,
             cpu_hash_rate: s.cpu.mining.hash_rate,
@@ -67,53 +59,34 @@
         <MinerContainer layout>
             <TileContainer layout>
                 <LayoutGroup id="miner-stat-tiles">
-<<<<<<< HEAD
-                    {cpuHardwareStatus?.status_error ? (
+                    {cpuHardwareStats?.status_error ? (
                         <ExpandableTile title="CPU Power" stats={'N/A'} useLowerCase>
                             <Typography variant="p">{t('cpu-status-warning', { ns: 'settings' })}</Typography>
                         </ExpandableTile>
                     ) : (
                         <Tile
                             title="CPU Power"
-                            stats={isCpuMiningEnabled && isMiningInProgress ? formatNumber(cpu_hash_rate) : '-'}
-                            isLoading={isLoading || (isCpuMiningEnabled && isWaitingForCPUHashRate)}
-                            chipValue={cpuHardwareStatus?.usage_percentage}
+                            stats={isCpuMiningEnabled && cpu_is_mining ? formatNumber(cpu_hash_rate) : '-'}
+                            isLoading={isCpuMiningEnabled && (isLoading || isWaitingForCPUHashRate)}
+                            chipValue={cpuHardwareStats?.usage_percentage}
                             unit="H/s"
                             useLowerCase
                         />
                     )}
-                    {gpuHardwareStatus?.status_error ? (
+                    {gpuHardwareStats?.status_error ? (
                         <ExpandableTile title="GPU Power" stats={'N/A'}>
                             <Typography variant="p">{t('gpu-status-warning', { ns: 'settings' })}</Typography>
                         </ExpandableTile>
                     ) : (
                         <Tile
                             title="GPU Power"
-                            stats={isGpuMiningEnabled && isMiningInProgress ? formatNumber(gpu_hash_rate) : '-'}
-                            isLoading={isLoading || (isGpuMiningEnabled && isWaitingForGPUHashRate)}
-                            chipValue={gpuHardwareStatus?.usage_percentage}
+                            stats={isGpuMiningEnabled && gpu_is_mining ? formatNumber(gpu_hash_rate) : '-'}
+                            isLoading={isGpuMiningEnabled && (isLoading || isWaitingForGPUHashRate)}
+                            chipValue={gpuHardwareStats?.usage_percentage}
                             unit="H/s"
                             useLowerCase
                         />
                     )}
-=======
-                    <Tile
-                        title="CPU Power"
-                        stats={isCpuMiningEnabled && cpu_is_mining ? formatNumber(cpu_hash_rate) : '-'}
-                        isLoading={isCpuMiningEnabled && (isLoading || isWaitingForCPUHashRate)}
-                        chipValue={cpuHardwareStats?.usage_percentage}
-                        unit="H/s"
-                        useLowerCase
-                    />
-                    <Tile
-                        title="GPU Power"
-                        stats={isGpuMiningEnabled && gpu_is_mining ? formatNumber(gpu_hash_rate) : '-'}
-                        isLoading={isGpuMiningEnabled && (isLoading || isWaitingForGPUHashRate)}
-                        chipValue={gpuHardwareStats?.usage_percentage}
-                        unit="H/s"
-                        useLowerCase
-                    />
->>>>>>> 589c5b4d
                     <ModeSelect />
                     <ExpandableTile
                         title="Est tXTM/day"
