--- conflicted
+++ resolved
@@ -1,10 +1,7 @@
 import Tile from './components/Tile.tsx';
 import { MinerContainer, TileContainer } from './styles.ts';
 import AutoMiner from './components/AutoMiner.tsx';
-<<<<<<< HEAD
 
-=======
->>>>>>> 90bcfdc0
 import ModeSelect from './components/ModeSelect.tsx';
 import { Divider } from '@mui/material';
 
@@ -31,27 +28,19 @@
     return (
         <MinerContainer>
             <AutoMiner />
-<<<<<<< HEAD
-=======
             <Divider />
->>>>>>> 90bcfdc0
             <TileContainer>
                 <Tile title="Resources" stats="CPU" />
                 <ModeSelect />
                 <Tile title="Hashrate (to remove)" stats={hash_rate + ' H/s'} />
                 <Tile title="CPU Utilization" stats={cpu_usage + '%'} />
-<<<<<<< HEAD
                 <Tile title="CHIP/GPU" stats={cpu_brand} />
-                <Tile title="Est Earnings" stats={formatNumber(estimated_earnings / 1000000) + ' XTM/24h'} />
-=======
-                <Tile title="CHIP/GPU" stats={truncateString(cpu_brand, 10)} />
                 <Tile
                     title="Est Earnings"
                     stats={
                         formatNumber(estimated_earnings / 1000000) + ' XTM/24h'
                     }
                 />
->>>>>>> 90bcfdc0
             </TileContainer>
         </MinerContainer>
     );
