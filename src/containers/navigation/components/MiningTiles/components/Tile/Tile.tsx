import i18n from 'i18next';
import { AnimatePresence } from 'motion/react';
import {
    AnimatedGlow,
    AnimatedGlowPosition,
    Inside,
    Wrapper,
    HeadingRow,
    StatusDot,
    LabelText,
    RatePill,
    NumberGroup,
    BigNumber,
    Number,
    NumberLabel,
    LabelWrapper,
    NumberUnit,
} from './styles';
import NumberFlow from '@number-flow/react';
import SuccessAnimation from '../SuccessAnimation/SuccessAnimation';
import { useState } from 'react';
import SyncData from '@app/containers/navigation/components/MiningTiles/components/SyncData/SyncData.tsx';

interface Props {
    title: string;
    isLoading: boolean;
    isMining: boolean;
    pillValue: string;
    pillUnit: string;
    mainNumber: number;
    mainUnit: string;
    mainLabel: string;
}

export default function Tile({
    title,
    isLoading,
    isMining,
    pillValue,
    pillUnit,
    mainNumber,
    mainUnit,
    mainLabel,
}: Props) {
    const [showSuccessAnimation, setShowSuccessAnimation] = useState(false);
<<<<<<< HEAD
    const syncing = title === 'GPU';
    const syncMarkup = syncing && <SyncData />;
    const mainMarkup = !syncing && (
        <NumberGroup>
            <BigNumber>
                <Number>
                    <NumberFlow
                        locales={i18n.language}
                        format={{
                            minimumFractionDigits: 1,
                            maximumFractionDigits: 4,
                            notation: 'standard',
                            style: 'decimal',
                        }}
                        value={mainNumber}
                    />
                </Number>
                <NumberUnit>{mainUnit}</NumberUnit>
            </BigNumber>
            <NumberLabel>{mainLabel}</NumberLabel>
        </NumberGroup>
    );
=======
>>>>>>> daf26687

    return (
        <Wrapper>
            <Inside>
                <HeadingRow>
                    <LabelWrapper>
                        <StatusDot $isMining={isMining} />
                        <LabelText>{title}</LabelText>
                    </LabelWrapper>

                    <RatePill>{isLoading ? `- ${pillUnit}` : `${pillValue} ${pillUnit}`}</RatePill>
                </HeadingRow>
                {syncMarkup}
                {mainMarkup}
            </Inside>

            <AnimatePresence>
                {isMining && (
                    <AnimatedGlowPosition>
                        <AnimatedGlow />
                    </AnimatedGlowPosition>
                )}
            </AnimatePresence>

            <SuccessAnimation value={1.25} unit="XTM" show={showSuccessAnimation} setShow={setShowSuccessAnimation} />
        </Wrapper>
    );
}<|MERGE_RESOLUTION|>--- conflicted
+++ resolved
@@ -43,7 +43,7 @@
     mainLabel,
 }: Props) {
     const [showSuccessAnimation, setShowSuccessAnimation] = useState(false);
-<<<<<<< HEAD
+
     const syncing = title === 'GPU';
     const syncMarkup = syncing && <SyncData />;
     const mainMarkup = !syncing && (
@@ -66,8 +66,6 @@
             <NumberLabel>{mainLabel}</NumberLabel>
         </NumberGroup>
     );
-=======
->>>>>>> daf26687
 
     return (
         <Wrapper>
