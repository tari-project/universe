--- conflicted
+++ resolved
@@ -1,8 +1,4 @@
-<<<<<<< HEAD
-import { useCallback, useMemo, useState, useRef, useEffect } from 'react';
-=======
-import { useCallback, useState } from 'react';
->>>>>>> deffa6ad
+import { useCallback, useState, useRef, useEffect } from 'react';
 import ArrowDown from './icons/ArrowDown';
 import {
     Eyebrow,
@@ -19,10 +15,7 @@
 } from './styles';
 import { AnimatePresence } from 'motion/react';
 import SelectedIcon from './icons/SelectedIcon';
-<<<<<<< HEAD
-import ecoIcon from './images/eco.png';
-import ludicIcon from './images/ludicrous.png';
-import customIcon from '@app/assets/icons/emoji/custom.png';
+
 import {
     offset,
     useClick,
@@ -34,9 +27,6 @@
     useTypeahead,
     useRole,
 } from '@floating-ui/react';
-=======
-import { offset, useClick, useDismiss, useFloating, useInteractions, FloatingFocusManager } from '@floating-ui/react';
->>>>>>> deffa6ad
 import { useTranslation } from 'react-i18next';
 import { useConfigMiningStore } from '@app/store';
 import { setDialogToShow } from '@app/store/actions/uiStoreActions';
@@ -72,25 +62,8 @@
         placement: 'bottom-end',
         middleware: [offset(8)],
     });
-<<<<<<< HEAD
-    const modes: ModeDropdownMiningMode[] = useMemo(() => {
-        return Object.values(miningModes)
-            .map((mode) => {
-                return {
-                    name: mode.mode_name,
-                    mode_type: mode.mode_type,
-                    icon: getModeIcon(mode.mode_type),
-                };
-            })
-            .sort((a, b) => a.name.localeCompare(b.name));
-    }, [miningModes]);
-=======
-    const click = useClick(context);
-    const dismiss = useDismiss(context);
-    const { getReferenceProps, getFloatingProps } = useInteractions([click, dismiss]);
 
     const modes: ModeDropdownMiningMode[] = miningModes ? getModeList(miningModes as MiningModes) : [];
->>>>>>> deffa6ad
 
     const click = useClick(context);
     const dismiss = useDismiss(context);
