--- conflicted
+++ resolved
@@ -203,11 +203,7 @@
     background-color: ${({ theme }) => theme.palette.contrast};
     flex-direction: column;
     border-radius: 10px;
-<<<<<<< HEAD
     padding: 10px 10px 6px 10px;
-=======
-    padding: 8px;
->>>>>>> eddac335
     flex-shrink: 1;
     flex-grow: 2;
     width: 100%;
