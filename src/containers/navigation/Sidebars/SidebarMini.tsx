--- conflicted
+++ resolved
@@ -5,20 +5,11 @@
 import NavigationButton from './NavigationButton';
 import { GridBottom, GridCenter, GridTop, LogoWrapper, MiniWrapper } from './SidebarMini.styles.ts';
 import BridgeNavigationButton from './BridgeNavigationButton.tsx';
-<<<<<<< HEAD
-import { useTappletsStore } from '@app/store/useTappletsStore.ts';
 import { useConfigUIStore } from '@app/store';
 import { WalletUIMode } from '@app/types/events-payloads.ts';
 
 const SidebarMini = memo(function SidebarMini() {
-    const uiBridgeSwapsEnabled = useTappletsStore((s) => s.uiBridgeSwapsEnabled);
     const isStandardWalletUI = useConfigUIStore((s) => s.wallet_ui_mode === WalletUIMode.Standard);
-=======
-import { useUIStore } from '@app/store';
-
-const SidebarMini = memo(function SidebarMini() {
-    const seedlessUI = useUIStore((s) => s.seedlessUI);
->>>>>>> c0e15798
 
     return (
         <MiniWrapper>
@@ -29,11 +20,7 @@
             </GridTop>
             <GridCenter>
                 <NavigationButton />
-<<<<<<< HEAD
-                {uiBridgeSwapsEnabled && isStandardWalletUI && <BridgeNavigationButton />}
-=======
-                {!seedlessUI && <BridgeNavigationButton />}
->>>>>>> c0e15798
+                {isStandardWalletUI && <BridgeNavigationButton />}
             </GridCenter>
             <GridBottom>
                 <AirdropSidebarItems />
