--- conflicted
+++ resolved
@@ -12,13 +12,8 @@
     const isWalletScanning = useWalletStore((s) => s.wallet_scanning?.is_scanning);
 
     function handleToggleOpen() {
-<<<<<<< HEAD
-        if (isDisabled) return;
+        if (isWalletScanning) return;
         setActiveTappById(1000, true); //TODO fix tapp id
-=======
-        if (isWalletScanning) return;
-        setActiveTappById(BRIDGE_TAPPLET_ID, true);
->>>>>>> fe4edf24
         setShowTapplet(true);
         setSidebarOpen(false);
     }
