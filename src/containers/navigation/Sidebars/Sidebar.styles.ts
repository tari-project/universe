<<<<<<< HEAD
import { Variants } from 'motion/react';
=======
import styled, { css } from 'styled-components';
>>>>>>> 2e715a6d
import * as m from 'motion/react-m';
import styled from 'styled-components';
import { SB_WIDTH } from '@app/theme/styles.ts';
import { convertHexToRGBA } from '@app/utils';

const variants: Variants = {
    open: { opacity: 1, left: 0, transition: { duration: 0.2, ease: 'linear' } },
    closed: { opacity: 0, left: -50, transition: { duration: 0.05, ease: 'linear' } },
};

export const SidebarWrapper = styled(m.div).attrs({
    variants,
    initial: 'open',
    animate: 'open',
    exit: 'closed',
})`
    pointer-events: all;
    background: ${({ theme }) => theme.palette.background.default};
    box-shadow: 0 0 45px 0 rgba(0, 0, 0, 0.15);
    flex-direction: column;
    border-radius: 20px;
    height: 100%;
    flex-shrink: 0;
    padding: 15px 10px;
    position: relative;
    overflow: hidden;
    width: ${SB_WIDTH}px;

    & * {
        pointer-events: all;
    }
`;

export const WrapperGrid = styled.div`
    height: 100%;
    display: flex;
    flex-flow: column;
    justify-content: space-between;
`;

export const GridAreaTop = styled.div`
    display: flex;
    flex-direction: column;
    gap: 8px;
`;

export const GridAreaBottom = styled.div<{ $swapsOpen?: boolean }>`
    display: flex;
    flex-direction: column;
    position: relative;
    gap: 4px;
    overflow: hidden;
    overflow-y: auto;
    ${({ $swapsOpen }) =>
        $swapsOpen &&
        css`
            position: absolute;
            max-height: 100%;
            height: auto;
            width: calc(100% - 20px);
            left: 10px;
            bottom: 10px;
            z-index: 5;
        `}
`;

export const BuyOverlay = styled(m.div)`
    background: ${({ theme }) => convertHexToRGBA(theme.mode === 'dark' ? '#1e1e1a' : '#000', 0.5)};
    backdrop-filter: blur(0.03rem);
    width: 100%;
    height: 100%;
    position: absolute;
    z-index: 4;
    top: 0;
    left: 0;
`;<|MERGE_RESOLUTION|>--- conflicted
+++ resolved
@@ -1,10 +1,6 @@
-<<<<<<< HEAD
 import { Variants } from 'motion/react';
-=======
 import styled, { css } from 'styled-components';
->>>>>>> 2e715a6d
 import * as m from 'motion/react-m';
-import styled from 'styled-components';
 import { SB_WIDTH } from '@app/theme/styles.ts';
 import { convertHexToRGBA } from '@app/utils';
 
