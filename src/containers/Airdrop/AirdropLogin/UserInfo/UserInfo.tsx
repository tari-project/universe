import {
    Wrapper,
    StatsPill,
    StatsNumber,
    StatsIcon,
    Divider,
    StatsGroup,
    NotificationsButton,
    Dot,
    StyledAvatar,
    Menu,
    MenuItem,
    MenuWrapper,
} from './styles';

import gemImage from './images/gems.png';
import { FaBell } from 'react-icons/fa6';
import { useCallback, useEffect, useState } from 'react';
import { useAirdropStore } from '@app/store/useAirdropStore';
import { useTranslation } from 'react-i18next';
import { AnimatePresence } from 'framer-motion';
import DownloadReferralModal from './DownloadReferralModal/DownloadReferralModal';
import { NumberPill } from '../ConnectButton/styles';
import GemsPill from './GemsPill/GemsPill';

export default function UserInfo() {
    const { logout, userDetails, airdropTokens, userPoints, wipUI } = useAirdropStore();
    const [open, setOpen] = useState(false);
    const [referalOpen, setReferalOpen] = useState(false);

    const { t } = useTranslation(['airdrop'], { useSuspense: false });

    const profileimageurl = userDetails?.user?.profileimageurl;
<<<<<<< HEAD
    const gems = userPoints?.base?.gems || userDetails?.user?.rank?.gems || 0;
    const rank = userPoints?.base.rank || userDetails?.user?.rank?.rank;
    const referralCount = userPoints?.referralCount;
=======
>>>>>>> f02274bc

    const handleClick = () => {
        setOpen(!open);
    };
    const handleClose = () => {
        setOpen(false);
    };

    const handleLogout = () => {
        logout();
    };

    const handleReferral = () => {
        setReferalOpen(true);
    };

    const handleReferalClose = () => {
        setReferalOpen(false);
    };

    const handleClickOutside = useCallback(
        (event: MouseEvent) => {
            // eslint-disable-next-line @typescript-eslint/no-explicit-any
            if (open && (event.target as any)?.id !== 'avatar-wrapper') {
                handleClose();
            }
        },
        [open]
    );

    useEffect(() => {
        document.addEventListener('click', handleClickOutside);
        return () => document.removeEventListener('click', handleClickOutside);
    }, [handleClickOutside]);

    const [gems, setGems] = useState(0);

    useEffect(() => {
        setGems(userPoints?.gems || userDetails?.user?.rank?.gems || 0);
    }, [userPoints?.gems, userDetails?.user?.rank?.gems]);

    if (!wipUI) return null;
    if (!airdropTokens?.token) return null;

    const showNotificationButton = false;

    return (
        <>
            <Wrapper>
                <StatsGroup>
<<<<<<< HEAD
                    <StatsPill>
                        <StatsNumber>{gems}</StatsNumber>
                        <StatsIcon src={gemImage} alt="Gems" className="StatsIcon-gems" />
                    </StatsPill>
                    {referralCount?.count ? (
                        <StatsPill>
                            <StatsNumber>{referralCount.count} 🎁</StatsNumber>
                        </StatsPill>
                    ) : null}
                    <Divider />
                    {rank && (
                        <StatsPill>
                            <StatsNumber>Rank {rank}</StatsNumber>
=======
                    <GemsPill value={gems} />

                    {userDetails?.user?.rank?.rank && (
                        <StatsPill>
                            <StatsNumber>Rank #{parseInt(userDetails?.user?.rank?.rank).toLocaleString()}</StatsNumber>
>>>>>>> f02274bc
                        </StatsPill>
                    )}
                </StatsGroup>

                <Divider />

                {showNotificationButton && (
                    <NotificationsButton>
                        <FaBell className="NotificationsButtonIcon" />
                        <Dot $color="green" />
                    </NotificationsButton>
                )}

                <MenuWrapper>
                    <StyledAvatar id="avatar-wrapper" $img={profileimageurl} onClick={handleClick} />
                    <AnimatePresence>
                        {open && (
                            <Menu initial={{ opacity: 0, y: -10 }} animate={{ opacity: 1, y: 0 }} exit={{ opacity: 0 }}>
                                <MenuItem onClick={handleReferral}>
                                    {t('referral')}{' '}
                                    <NumberPill>
                                        <StatsIcon src={gemImage} alt="Gems" className="StatsIcon-gems" /> +1000
                                    </NumberPill>
                                </MenuItem>
                                <MenuItem onClick={handleLogout}>{t('logout')}</MenuItem>
                            </Menu>
                        )}
                    </AnimatePresence>
                </MenuWrapper>
            </Wrapper>
            <AnimatePresence>
                {referalOpen && (
                    <DownloadReferralModal
                        referralCode={userDetails?.user?.referral_code || ''}
                        onClose={handleReferalClose}
                    />
                )}
            </AnimatePresence>
        </>
    );
}<|MERGE_RESOLUTION|>--- conflicted
+++ resolved
@@ -31,12 +31,8 @@
     const { t } = useTranslation(['airdrop'], { useSuspense: false });
 
     const profileimageurl = userDetails?.user?.profileimageurl;
-<<<<<<< HEAD
-    const gems = userPoints?.base?.gems || userDetails?.user?.rank?.gems || 0;
     const rank = userPoints?.base.rank || userDetails?.user?.rank?.rank;
     const referralCount = userPoints?.referralCount;
-=======
->>>>>>> f02274bc
 
     const handleClick = () => {
         setOpen(!open);
@@ -75,8 +71,8 @@
     const [gems, setGems] = useState(0);
 
     useEffect(() => {
-        setGems(userPoints?.gems || userDetails?.user?.rank?.gems || 0);
-    }, [userPoints?.gems, userDetails?.user?.rank?.gems]);
+        setGems(userPoints?.base.gems || userDetails?.user?.rank?.gems || 0);
+    }, [userPoints?.base.gems, userDetails?.user?.rank?.gems]);
 
     if (!wipUI) return null;
     if (!airdropTokens?.token) return null;
@@ -87,27 +83,17 @@
         <>
             <Wrapper>
                 <StatsGroup>
-<<<<<<< HEAD
-                    <StatsPill>
-                        <StatsNumber>{gems}</StatsNumber>
-                        <StatsIcon src={gemImage} alt="Gems" className="StatsIcon-gems" />
-                    </StatsPill>
+                    <GemsPill value={gems} />
+
                     {referralCount?.count ? (
                         <StatsPill>
                             <StatsNumber>{referralCount.count} 🎁</StatsNumber>
                         </StatsPill>
                     ) : null}
-                    <Divider />
+
                     {rank && (
                         <StatsPill>
-                            <StatsNumber>Rank {rank}</StatsNumber>
-=======
-                    <GemsPill value={gems} />
-
-                    {userDetails?.user?.rank?.rank && (
-                        <StatsPill>
-                            <StatsNumber>Rank #{parseInt(userDetails?.user?.rank?.rank).toLocaleString()}</StatsNumber>
->>>>>>> f02274bc
+                            <StatsNumber>Rank #{parseInt(rank).toLocaleString()}</StatsNumber>
                         </StatsPill>
                     )}
                 </StatsGroup>
@@ -129,7 +115,7 @@
                                 <MenuItem onClick={handleReferral}>
                                     {t('referral')}{' '}
                                     <NumberPill>
-                                        <StatsIcon src={gemImage} alt="Gems" className="StatsIcon-gems" /> +1000
+                                        <StatsIcon src={gemImage} alt="Gems" className="StatsIcon-gems" /> +2000
                                     </NumberPill>
                                 </MenuItem>
                                 <MenuItem onClick={handleLogout}>{t('logout')}</MenuItem>
