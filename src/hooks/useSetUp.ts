--- conflicted
+++ resolved
@@ -10,19 +10,15 @@
 
 import { useShallow } from 'zustand/react/shallow';
 import { setAnimationState } from '@app/visuals.ts';
+import { useMiningStore } from '@app/store/useMiningStore.ts';
 
 export function useSetUp() {
     const startupInitiated = useRef(false);
     const setView = useUIStore((s) => s.setView);
     const setSetupDetails = useAppStateStore((s) => s.setSetupDetails);
     const setError = useAppStateStore((s) => s.setError);
-<<<<<<< HEAD
-    const setMiningControlsEnabled = useMiningStore((s) => s.setMiningControlsEnabled);
-    const isAfterAutoUpdate = useAppStateStore((s) => s.isAfterAutoUpdate);
+    const isAfterAutoUpdate = useAppStateStore(useShallow((s) => s.isAfterAutoUpdate));
     const setAudioEnabled = useMiningStore((s) => s.setAudioEnabled);
-=======
-    const isAfterAutoUpdate = useAppStateStore(useShallow((s) => s.isAfterAutoUpdate));
->>>>>>> 9e4d9062
 
     useVersions();
 
@@ -62,17 +58,5 @@
         return () => {
             unlistenPromise.then((unlisten) => unlisten());
         };
-<<<<<<< HEAD
-    }, [
-        setError,
-        setMiningControlsEnabled,
-        setSetupDetails,
-        setView,
-        settingUpFinished,
-        isAfterAutoUpdate,
-        setAudioEnabled,
-    ]);
-=======
-    }, [isAfterAutoUpdate, setError, setSetupDetails, setView]);
->>>>>>> 9e4d9062
+    }, [isAfterAutoUpdate, setError, setSetupDetails, setView, setAudioEnabled]);
 }