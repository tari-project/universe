--- conflicted
+++ resolved
@@ -8,11 +8,8 @@
 import { useAppConfigStore } from '@app/store/useAppConfigStore.ts';
 import { setAnimationState } from '@app/visuals.ts';
 import useWalletDetailsUpdater from './useWalletUpdater.ts';
-<<<<<<< HEAD
 import { useAirdropStore } from '@app/store/useAirdropStore.ts';
-=======
 import { ExternalDependency } from '@app/types/app-status.ts';
->>>>>>> cb855abe
 
 export function useSetUp() {
     const setView = useUIStore((s) => s.setView);
