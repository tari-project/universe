--- conflicted
+++ resolved
@@ -1,15 +1,10 @@
 import * as Sentry from '@sentry/react';
 import { useCallback, useEffect, useState } from 'react';
 import { listen } from '@tauri-apps/api/event';
-import { invoke } from '@tauri-apps/api/tauri';
-
 import { TauriEvent } from '../types.ts';
 
-<<<<<<< HEAD
 import { invoke } from '@tauri-apps/api/core';
 import { useUIStore } from '../store/useUIStore.ts';
-=======
->>>>>>> d8047768
 import { useAppStateStore } from '../store/appStateStore.ts';
 
 import { useAirdropStore } from '@app/store/useAirdropStore.ts';
@@ -34,6 +29,7 @@
         }
         // eslint-disable-next-line react-hooks/exhaustive-deps
     }, [backendInMemoryConfig?.airdropApiUrl]);
+
     const clearStorage = useCallback(() => {
         // clear all storage except airdrop data
         const airdropStorage = localStorage.getItem('airdrop-store');
