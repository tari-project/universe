--- conflicted
+++ resolved
@@ -7,25 +7,16 @@
 import { useAppStateStore } from '../store/appStateStore.ts';
 
 import { useVersions } from '@app/hooks/useVersions.ts';
+import { useMiningStore } from '@app/store/useMiningStore.ts';
 
 export function useSetUp() {
     const startupInitiated = useRef(false);
     const setView = useUIStore((s) => s.setView);
     const setSetupDetails = useAppStateStore((s) => s.setSetupDetails);
     const setError = useAppStateStore((s) => s.setError);
-<<<<<<< HEAD
-    const isAfterAutoUpdate = useAppStateStore(useShallow((s) => s.isAfterAutoUpdate));
 
-    const { setMiningInitiated, setMiningControlsEnabled, setCpuMiner } = useMiningStore(
-        useShallow((s) => ({
-            setMiningInitiated: s.setMiningInitiated,
-            setMiningControlsEnabled: s.setMiningControlsEnabled,
-            setCpuMiner: s.setCpuMiner,
-        }))
-    );
-=======
+    const setCpuMiner = useMiningStore((s) => s.setCpuMiner);
     const hasCheckedForUpdate = useAppStateStore((s) => s.isAfterAutoUpdate);
->>>>>>> bed43ffc
     useVersions();
 
     const clearStorage = useCallback(() => {
