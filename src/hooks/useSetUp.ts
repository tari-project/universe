--- conflicted
+++ resolved
@@ -117,10 +117,7 @@
         setSeenPermissions,
         backendInMemoryConfig?.airdropApiUrl,
         handleRefreshAirdropTokens,
-<<<<<<< HEAD
         setupThemeBg,
-=======
         isInitializing,
->>>>>>> 4b5a8393
     ]);
 }