--- conflicted
+++ resolved
@@ -76,18 +76,13 @@
         return () => {
             unlistenPromise.then((unlisten) => unlisten());
         };
-<<<<<<< HEAD
-    }, [syncedAidropWithBackend, clearStorage, handlePostSetup, isAfterAutoUpdate, setCriticalError, setSetupDetails]);
-=======
     }, [
         syncedAidropWithBackend,
         clearStorage,
         handlePostSetup,
         isAfterAutoUpdate,
         setCriticalError,
-        setSeenPermissions,
         setSetupDetails,
         adminShow,
     ]);
->>>>>>> 4c7d6886
 }