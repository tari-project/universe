import { useConfigBEInMemoryStore, useConfigUIStore } from '@app/store';
import { useQuery } from '@tanstack/react-query';
import { setRewardData, universalExchangeMinerOption } from '@app/store/useExchangeStore.ts';
import { ExchangeBranding } from '@app/types/exchange.ts';
import { queryClient } from '@app/App/queryClient.ts';
import { WalletUIMode } from '@app/types/events-payloads';
import { handleAirdropRequest } from '@app/hooks/airdrop/utils/useHandleRequest.ts';

export const KEY_XC_LIST = 'exchanges';

function handleRewardData(list: ExchangeBranding[]) {
    const highestAmt = list.sort((a, b) => (b?.reward_percentage || 0) - (a?.reward_percentage || 0))?.[0]
        ?.reward_percentage;
    const latestDate = list.sort((a, b) => {
        const timeStampA = a.reward_expiry_date ? new Date(a.reward_expiry_date).getTime() : 0;
        const timeStampB = b.reward_expiry_date ? new Date(b.reward_expiry_date).getTime() : 0;
        return timeStampB - timeStampA;
    })?.[0]?.reward_expiry_date;

    setRewardData({ reward_earn_cap_percentage: highestAmt, reward_end_date: latestDate });
}

export const queryFn = async () => {
    const apiUrl = useConfigBEInMemoryStore.getState().airdropApiUrl;
<<<<<<< HEAD
=======
    const endpoint = `${apiUrl}/miner/exchanges?include_wXTM=true`;
>>>>>>> 0f896e29

    if (!apiUrl.length) return [];
    try {
        const res = await handleAirdropRequest<{ exchanges: ExchangeBranding[] }>({
            path: `/miner/exchanges`,
            method: 'GET',
            publicRequest: true,
        });
        if (res?.exchanges) {
            const filteredList = res.exchanges.filter((ex) => !ex.is_hidden);
            if (filteredList.length) {
                handleRewardData(filteredList);
            }
            filteredList.push(universalExchangeMinerOption);

            return filteredList;
        } else {
            return [];
        }
    } catch (e) {
        console.error('Could not fetch exchange miners', e);
    }
};

export function useFetchExchangeList() {
    const isWalletUIExchangeSpecific = useConfigUIStore((s) => s.wallet_ui_mode === WalletUIMode.ExchangeSpecificMiner);

    return useQuery({
        queryKey: [KEY_XC_LIST],
        enabled: !isWalletUIExchangeSpecific,
        queryFn: () => queryFn(),
        refetchOnWindowFocus: true,
        refetchInterval: 60 * 1000 * 60 * 3, // every three hours
    });
}

export async function fetchExchangeList() {
    return await queryClient.fetchQuery({ queryKey: [KEY_XC_LIST], queryFn: () => queryFn() });
}<|MERGE_RESOLUTION|>--- conflicted
+++ resolved
@@ -22,15 +22,12 @@
 
 export const queryFn = async () => {
     const apiUrl = useConfigBEInMemoryStore.getState().airdropApiUrl;
-<<<<<<< HEAD
-=======
-    const endpoint = `${apiUrl}/miner/exchanges?include_wXTM=true`;
->>>>>>> 0f896e29
+    const path = `/miner/exchanges?include_wXTM=true`;
 
     if (!apiUrl.length) return [];
     try {
         const res = await handleAirdropRequest<{ exchanges: ExchangeBranding[] }>({
-            path: `/miner/exchanges`,
+            path,
             method: 'GET',
             publicRequest: true,
         });
