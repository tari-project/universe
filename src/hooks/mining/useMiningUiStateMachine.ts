import { useAppStateStore } from '@app/store/appStateStore';
import { useMiningStore } from '@app/store/useMiningStore';
import { useEffect } from 'react';
import { setAnimationState, animationStatus } from '@tari-project/tari-tower';
import { useMiningMetricsStore } from '@app/store/useMiningMetricsStore.ts';
import { useAppConfigStore } from '@app/store/useAppConfigStore.ts';

export const useUiMiningStateMachine = () => {
    const isMiningInitiated = useMiningStore((s) => s.miningInitiated);
    const isChangingMode = useMiningStore((s) => s.isChangingMode);
    const cpuIsMining = useMiningMetricsStore((s) => s.cpu_mining_status.is_mining);
    const gpuIsMining = useMiningMetricsStore((s) => s.gpu_mining_status.is_mining);
    const isResuming = useAppStateStore((state) => state.appResumePayload?.is_resuming);
    const setupComplete = useAppStateStore((s) => s.setupComplete);
    const visualMode = useAppConfigStore((s) => s.visual_mode);
    const visualModeToggleLoading = useAppConfigStore((s) => s.visualModeToggleLoading);
    const isMining = cpuIsMining || gpuIsMining;

    const indexTrigger = animationStatus;

    useEffect(() => {
<<<<<<< HEAD
        const status = window?.glApp?.stateManager?.status;
        const notStarted = !status || status == 'not-started' || status == 'stop';
        if (isMining && notStarted && !isResuming) {
            setAnimationState('start');
        }
    }, [statusIndex, isMining, isResuming]);
=======
        let isLatestEffect = true;
        if (!visualMode || visualModeToggleLoading) return;
        const notStarted = !animationStatus || animationStatus == 'not-started';
        if (isMining && notStarted) {
            // Debounce animation state changes
            const timer = setTimeout(() => {
                if (isLatestEffect) {
                    setAnimationState('start');
                }
            }, 300);
            return () => {
                clearTimeout(timer);
                isLatestEffect = false;
            };
        }
    }, [indexTrigger, isMining, visualMode, visualModeToggleLoading]);
>>>>>>> 49f25620

    useEffect(() => {
        let isLatestEffect = true;
        if (!visualMode || visualModeToggleLoading) return;
        const notStopped = animationStatus !== 'not-started';
        const preventStop = !setupComplete || isMiningInitiated || isChangingMode;
        const shouldStop = !isMining && notStopped && !preventStop;
        if (shouldStop) {
            // Debounce animation state changes
            const timer = setTimeout(() => {
                if (isLatestEffect) {
                    setAnimationState('stop');
                }
            }, 300);
            return () => {
                clearTimeout(timer);
                isLatestEffect = false;
            };
        }
    }, [indexTrigger, setupComplete, isMiningInitiated, isMining, isChangingMode, visualMode, visualModeToggleLoading]);
};<|MERGE_RESOLUTION|>--- conflicted
+++ resolved
@@ -19,18 +19,10 @@
     const indexTrigger = animationStatus;
 
     useEffect(() => {
-<<<<<<< HEAD
-        const status = window?.glApp?.stateManager?.status;
-        const notStarted = !status || status == 'not-started' || status == 'stop';
-        if (isMining && notStarted && !isResuming) {
-            setAnimationState('start');
-        }
-    }, [statusIndex, isMining, isResuming]);
-=======
         let isLatestEffect = true;
         if (!visualMode || visualModeToggleLoading) return;
         const notStarted = !animationStatus || animationStatus == 'not-started';
-        if (isMining && notStarted) {
+        if (isMining && notStarted && !isResuming) {
             // Debounce animation state changes
             const timer = setTimeout(() => {
                 if (isLatestEffect) {
@@ -42,8 +34,7 @@
                 isLatestEffect = false;
             };
         }
-    }, [indexTrigger, isMining, visualMode, visualModeToggleLoading]);
->>>>>>> 49f25620
+    }, [indexTrigger, isMining, isResuming, visualMode, visualModeToggleLoading]);
 
     useEffect(() => {
         let isLatestEffect = true;
