--- conflicted
+++ resolved
@@ -3,12 +3,8 @@
 
 import { useMiningStore } from '@app/store/useMiningStore';
 import { useMiningMetricsStore } from '@app/store/useMiningMetricsStore.ts';
-<<<<<<< HEAD
 import { useSetupStore } from '@app/store/useSetupStore.ts';
 import { useBlockchainVisualisationStore, useConfigUIStore } from '@app/store';
-=======
-import { useAppConfigStore } from '@app/store/useAppConfigStore.ts';
->>>>>>> 60876338
 
 export const useUiMiningStateMachine = () => {
     const setupComplete = useSetupStore((s) => s.appUnlocked);
@@ -16,16 +12,8 @@
     const isChangingMode = useMiningStore((s) => s.isChangingMode);
     const cpuIsMining = useMiningMetricsStore((s) => s.cpu_mining_status?.is_mining);
     const gpuIsMining = useMiningMetricsStore((s) => s.gpu_mining_status?.is_mining);
-<<<<<<< HEAD
     const visualMode = useConfigUIStore((s) => s.visual_mode);
     const visualModeLoading = useConfigUIStore((s) => s.visualModeToggleLoading);
-    const blockTime = useBlockchainVisualisationStore((s) => s.displayBlockTime);
-=======
-    const isResuming = useAppStateStore((state) => state.appResumePayload?.is_resuming);
-    const setupComplete = useAppStateStore((s) => s.setupComplete);
-    const visualMode = useAppConfigStore((s) => s.visual_mode);
-    const visualModeLoading = useAppConfigStore((s) => s.visualModeToggleLoading);
->>>>>>> 60876338
 
     const stateTrigger = animationStatus;
     const isMining = cpuIsMining || gpuIsMining;
@@ -89,31 +77,11 @@
     useEffect(() => {
         if (noVisualMode) return;
 
-<<<<<<< HEAD
-        const notStarted = stateTrigger === 'not-started';
-        const preventStop = !setupComplete || isMiningInitiated || isChangingMode;
-        const shouldStop = !isMining && !notStarted && !preventStop;
-        const shouldStartAnimation = isMining && notStarted;
-=======
->>>>>>> 60876338
         if (shouldStop) {
             forceAnimationStop();
         } else if (shouldStart) {
             setAnimationState('start');
             clearStopTimeout();
         }
-<<<<<<< HEAD
-    }, [
-        blockTimeTrigger, // do not remove - needed to re-trigger these checks since `animationStatus` takes a while to come back updated
-        isChangingMode,
-        isMining,
-        isMiningInitiated,
-        setupComplete,
-        stateTrigger,
-        visualMode,
-        visualModeLoading,
-    ]);
-=======
     }, [forceAnimationStop, noVisualMode, shouldStart, shouldStop]);
->>>>>>> 60876338
 };