import { useCallback, useEffect, useState } from 'react';
import { setAnimationState } from '../../visuals';
import { appWindow } from '@tauri-apps/api/window';
<<<<<<< HEAD
import { resourceDir, join } from '@tauri-apps/api/path';
import { readBinaryFile } from '@tauri-apps/api/fs';

async function playBlockWinAudio() {
    const resourceDirPath = await resourceDir();
    const filePath = await join(resourceDirPath, 'audio/block_win.mp3');
    readBinaryFile(filePath)
        .catch((err) => {
            console.error(err);
        })
        .then((res) => {
            const fileBlob = new Blob([res as ArrayBuffer], { type: 'audio/mpeg' });
            const reader = new FileReader();
            reader.readAsDataURL(fileBlob);
            const url = URL.createObjectURL(fileBlob);
            const audio = new Audio(url);
            audio.play();
        });
}

export function useVisualisation() {
    const setPostBlockAnimation = useMiningStore((s) => s.setPostBlockAnimation);
    const setTimerPaused = useMiningStore((s) => s.setTimerPaused);
    const audioEnabled = useMiningStore((s) => s.audioEnabled);

    const handleMiningStates = useCallback(
        async (state: GlAppState) => {
            const documentIsVisible = document.visibilityState === 'visible';
            const focused = await appWindow.isFocused();
            const minimized = await appWindow.isMinimized();

            const canAnimate = !minimized && (focused || documentIsVisible);

            if (canAnimate) {
                setAnimationState(state);
                if (state === 'fail') {
                    setPostBlockAnimation(true);
                    setTimerPaused(false);
                }
                if (state === 'success') {
                    if (audioEnabled) {
                        playBlockWinAudio();
                    }
                }
            }
        },
        [setPostBlockAnimation, setTimerPaused, audioEnabled]
=======
import { useMiningStore } from '@app/store/useMiningStore.ts';
import { useShallow } from 'zustand/react/shallow';

export function useVisualisation() {
    const [useFailTimeout, setUseFailTimeout] = useState(false);
    const { setTimerPaused, setPostBlockAnimation, setEarnings } = useMiningStore(
        useShallow((s) => ({
            setPostBlockAnimation: s.setPostBlockAnimation,
            setTimerPaused: s.setTimerPaused,
            setEarnings: s.setEarnings,
        }))
>>>>>>> 9e4d9062
    );

    const checkCanAnimate = useCallback(async () => {
        const focused = await appWindow?.isFocused();
        const minimized = await appWindow?.isMinimized();
        const documentIsVisible = document?.visibilityState === 'visible' || false;

        return !minimized && (focused || documentIsVisible);
    }, []);

    useEffect(() => {
        if (useFailTimeout) {
            const failAnimationTimeout = setTimeout(() => {
                setPostBlockAnimation(true);
                setTimerPaused(false);
                setUseFailTimeout(false);
            }, 1500);

            return () => {
                clearTimeout(failAnimationTimeout);
            };
        }
    }, [setPostBlockAnimation, setTimerPaused, useFailTimeout]);

    const handleFail = useCallback(async () => {
        const canAnimate = await checkCanAnimate();

        if (canAnimate) {
            setAnimationState('fail');
            setUseFailTimeout(true);
        }
    }, [checkCanAnimate]);

    const handleWin = useCallback(async () => {
        const canAnimate = await checkCanAnimate();

        if (canAnimate) {
            setAnimationState('success');
        } else {
            setEarnings(undefined);
        }
    }, [checkCanAnimate, setEarnings]);

    return { handleFail, handleWin };
}<|MERGE_RESOLUTION|>--- conflicted
+++ resolved
@@ -1,7 +1,8 @@
 import { useCallback, useEffect, useState } from 'react';
 import { setAnimationState } from '../../visuals';
 import { appWindow } from '@tauri-apps/api/window';
-<<<<<<< HEAD
+import { useMiningStore } from '@app/store/useMiningStore.ts';
+import { useShallow } from 'zustand/react/shallow';
 import { resourceDir, join } from '@tauri-apps/api/path';
 import { readBinaryFile } from '@tauri-apps/api/fs';
 
@@ -23,45 +24,14 @@
 }
 
 export function useVisualisation() {
-    const setPostBlockAnimation = useMiningStore((s) => s.setPostBlockAnimation);
-    const setTimerPaused = useMiningStore((s) => s.setTimerPaused);
-    const audioEnabled = useMiningStore((s) => s.audioEnabled);
-
-    const handleMiningStates = useCallback(
-        async (state: GlAppState) => {
-            const documentIsVisible = document.visibilityState === 'visible';
-            const focused = await appWindow.isFocused();
-            const minimized = await appWindow.isMinimized();
-
-            const canAnimate = !minimized && (focused || documentIsVisible);
-
-            if (canAnimate) {
-                setAnimationState(state);
-                if (state === 'fail') {
-                    setPostBlockAnimation(true);
-                    setTimerPaused(false);
-                }
-                if (state === 'success') {
-                    if (audioEnabled) {
-                        playBlockWinAudio();
-                    }
-                }
-            }
-        },
-        [setPostBlockAnimation, setTimerPaused, audioEnabled]
-=======
-import { useMiningStore } from '@app/store/useMiningStore.ts';
-import { useShallow } from 'zustand/react/shallow';
-
-export function useVisualisation() {
     const [useFailTimeout, setUseFailTimeout] = useState(false);
-    const { setTimerPaused, setPostBlockAnimation, setEarnings } = useMiningStore(
+    const { setTimerPaused, setPostBlockAnimation, setEarnings, audioEnabled } = useMiningStore(
         useShallow((s) => ({
             setPostBlockAnimation: s.setPostBlockAnimation,
             setTimerPaused: s.setTimerPaused,
             setEarnings: s.setEarnings,
+            audioEnabled: s.audioEnabled,
         }))
->>>>>>> 9e4d9062
     );
 
     const checkCanAnimate = useCallback(async () => {
@@ -102,8 +72,11 @@
             setAnimationState('success');
         } else {
             setEarnings(undefined);
+            if (audioEnabled) {
+                playBlockWinAudio();
+            }
         }
-    }, [checkCanAnimate, setEarnings]);
+    }, [checkCanAnimate, setEarnings, audioEnabled]);
 
     return { handleFail, handleWin };
 }