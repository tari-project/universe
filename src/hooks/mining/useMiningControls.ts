import { useCallback, useEffect, useMemo, useRef } from 'react';
import { invoke } from '@tauri-apps/api/tauri';

import { useVisualisation } from './useVisualisation.ts';
import { useAppStatusStore } from '@app/store/useAppStatusStore.ts';
import useAppStateStore from '@app/store/appStateStore.ts';
import { useCPUStatusStore } from '@app/store/useCPUStatusStore.ts';
import { useUIStore } from '@app/store/useUIStore.ts';

export enum MiningButtonStateText {
    STARTING = 'Starting mining',
    STARTED = 'Pause mining',
    CONNECTION_LOST = 'Cancel mining',
    START = 'Start mining',
    AUTO_MINING = 'Waiting for idle',
    AUTO_MINING_STARTED = 'Started auto mining',
}

export function useMiningControls() {
    const handleVisual = useVisualisation();
    const progress = useAppStateStore((s) => s.setupProgress);
    const isMining = useCPUStatusStore((s) => s.is_mining);
    const isAutoMining = useAppStatusStore((s) => s.auto_mining);
    const hashRate = useCPUStatusStore((s) => s.hash_rate);
    const { isMiningEnabled, setIsMiningEnabled } = useUIStore((s) => ({
        isMiningEnabled: s.isMiningEnabled,
        setIsMiningEnabled: s.setIsMiningEnabled,
    }));
    const { isConnectionLostDuringMining, setIsConnectionLostDuringMining } = useUIStore((s) => ({
        isConnectionLostDuringMining: s.isConnectionLostDuringMining,
        setIsConnectionLostDuringMining: s.setIsConnectionLostDuringMining,
    }));

    const isMiningInProgress = useRef(false);

    const isLoading = useMemo(() => {
        if (isConnectionLostDuringMining) return false;
        return !isMining && isMiningEnabled;
    }, [isMining, isMiningEnabled, isConnectionLostDuringMining]);

    const isWaitingForHashRate = useMemo(() => {
        return isLoading || (isMining && hashRate <= 0);
    }, [isMining, hashRate, isLoading]);

    const shouldMiningControlsBeEnabled = useMemo(() => {
        if (isConnectionLostDuringMining) return true;

        if (!isMining && isMiningEnabled) return false;

        if (isMining && progress < 1) return true;

        return progress >= 1 && !isAutoMining;
    }, [isAutoMining, isMining, progress, isMiningEnabled, isConnectionLostDuringMining]);

    const shouldAutoMiningControlsBeEnabled = useMemo(() => {
        if (isMiningEnabled && !isAutoMining) return false;
        if (isMining && progress < 1) return true;
        return progress >= 1;
    }, [isAutoMining, isMining, progress, isMiningEnabled]);

    const startMining = useCallback(async () => {
        setIsMiningEnabled(true);
        await invoke('start_mining', {})
            .then(() => {
                console.info(`mining started`);
            })
            .catch(() => {
                setIsMiningEnabled(false);
            });
    }, [setIsMiningEnabled]);

    const stopMining = useCallback(async () => {
        setIsMiningEnabled(false);
        await invoke('stop_mining', {})
            .then(async () => {
                console.info(`mining stopped`);
                await handleVisual('stop');
            })
            .catch(() => {
                setIsMiningEnabled(true);
            });
    }, [handleVisual, setIsMiningEnabled]);

    const cancelMining = useCallback(async () => {
        setIsMiningEnabled(false);
        await invoke('stop_mining', {}).then(async () => {
            console.info(`mining canceled`);
            await handleVisual('start');
            await handleVisual('stop');
        });
    }, [handleVisual, setIsMiningEnabled]);

    useEffect(() => {
        if (isMining && isMiningEnabled) {
            if (isConnectionLostDuringMining) setIsConnectionLostDuringMining(false);
<<<<<<< HEAD
            console.info('UseEffect: handleVisual start');
            handleVisual('start').then(() => {
                isMiningInProgress.current = true;
            });
=======
            console.info('useEffect: handleVisual start');
            handleVisual('start');
            isMiningInProgress.current = true;
>>>>>>> 3cd813bb
        }

        if (!isMining && !isMiningEnabled) {
            if (isConnectionLostDuringMining) setIsConnectionLostDuringMining(false);
<<<<<<< HEAD
            console.info('UseEffect: handleVisual stop');
            handleVisual('stop').then(() => {
                isMiningInProgress.current = false;
            });
        }

        if (!isMining && isMiningInProgress.current) {
            console.info('UseEffect: handleVisual pause');
=======
            console.info('useEffect: handleVisual stop');
            handleVisual('stop');
            isMiningInProgress.current = false;
        }

        if (!isMining && isMiningInProgress.current) {
            console.info('useEffect: handleVisual pause');
>>>>>>> 3cd813bb
            setIsConnectionLostDuringMining(true);
            void handleVisual('pause');
        }
    }, [handleVisual, isMining, isMiningEnabled, isConnectionLostDuringMining, setIsConnectionLostDuringMining]);

    const getMiningButtonStateText = useCallback(() => {
        if (isConnectionLostDuringMining) {
            return MiningButtonStateText.CONNECTION_LOST;
        }

        if (isMiningEnabled && !isMining) {
            return MiningButtonStateText.STARTING;
        }

        if (isAutoMining && isMining) {
            return MiningButtonStateText.AUTO_MINING_STARTED;
        }

        if (isAutoMining) {
            return MiningButtonStateText.AUTO_MINING;
        }

        if (isMining) {
            return MiningButtonStateText.STARTED;
        }

        return MiningButtonStateText.START;
    }, [isAutoMining, isMining, isMiningEnabled, isConnectionLostDuringMining]);

    return {
        cancelMining,
        isConnectionLostDuringMining,
        isLoading,
        startMining,
        stopMining,
        getMiningButtonStateText,
        isWaitingForHashRate,
        shouldMiningControlsBeEnabled,
        shouldAutoMiningControlsBeEnabled,
    };
}<|MERGE_RESOLUTION|>--- conflicted
+++ resolved
@@ -93,38 +93,23 @@
     useEffect(() => {
         if (isMining && isMiningEnabled) {
             if (isConnectionLostDuringMining) setIsConnectionLostDuringMining(false);
-<<<<<<< HEAD
-            console.info('UseEffect: handleVisual start');
+            console.info('useEffect: handleVisual start');
             handleVisual('start').then(() => {
                 isMiningInProgress.current = true;
             });
-=======
-            console.info('useEffect: handleVisual start');
-            handleVisual('start');
-            isMiningInProgress.current = true;
->>>>>>> 3cd813bb
         }
 
         if (!isMining && !isMiningEnabled) {
             if (isConnectionLostDuringMining) setIsConnectionLostDuringMining(false);
-<<<<<<< HEAD
-            console.info('UseEffect: handleVisual stop');
+            console.info('useEffect: handleVisual stop');
             handleVisual('stop').then(() => {
                 isMiningInProgress.current = false;
             });
         }
 
         if (!isMining && isMiningInProgress.current) {
-            console.info('UseEffect: handleVisual pause');
-=======
-            console.info('useEffect: handleVisual stop');
-            handleVisual('stop');
-            isMiningInProgress.current = false;
-        }
-
-        if (!isMining && isMiningInProgress.current) {
             console.info('useEffect: handleVisual pause');
->>>>>>> 3cd813bb
+            console.info('useEffect: handleVisual pause');
             setIsConnectionLostDuringMining(true);
             void handleVisual('pause');
         }
