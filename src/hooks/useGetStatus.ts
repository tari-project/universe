import { useAppStateStore } from '../store/appStateStore.ts';

import { invoke } from '@tauri-apps/api/tauri';
import { useWalletStore } from '../store/walletStore.ts';
import { useAppStatusStore } from '../store/useAppStatusStore.ts';
import { useInterval } from './useInterval.ts';
import { useCPUStatusStore } from '../store/useCPUStatusStore.ts';
import { useGPUStatusStore } from '../store/useGPUStatusStore.ts';
import { useBaseNodeStatusStore } from '../store/useBaseNodeStatusStore.ts';
import { useMainAppVersion } from '@app/hooks/useVersions.ts';
import { useMiningStore } from '@app/store/useMiningStore.ts';
<<<<<<< HEAD
import { useShallow } from 'zustand/react/shallow';
=======
import { useEffect } from 'react';
>>>>>>> bd6d2aa4

const INTERVAL = 1000;

export function useGetStatus() {
    const setAppStatus = useAppStatusStore((s) => s.setAppStatus);
    const setBalanceData = useWalletStore((state) => state.setBalanceData);
    const setCPUStatus = useCPUStatusStore((s) => s.setCPUStatus);
    const setGPUStatus = useGPUStatusStore((s) => s.setGPUStatus);
    const setBaseNodeStatus = useBaseNodeStatusStore((s) => s.setBaseNodeStatus);
    const setMiningControlsEnabled = useMiningStore((s) => s.setMiningControlsEnabled);
<<<<<<< HEAD
    const isSettingUp = useAppStateStore(useShallow((s) => s.isSettingUp));
=======
    const setTelemetryMode = useAppStatusStore((s) => s.setTelemetryMode);
    const isSettingUp = useAppStateStore((s) => s.isSettingUp);
>>>>>>> bd6d2aa4

    const { setError } = useAppStateStore((s) => ({
        setError: s.setError,
    }));
    const setMode = useAppStatusStore((s) => s.setMode);

    useMainAppVersion();

    useEffect(() => {
        invoke('get_telemetry_mode')
            .then((telemetryMode) => {
                console.info('Telemetry mode', telemetryMode);
                setTelemetryMode(telemetryMode);
            })
            .catch((e) => {
                console.error('Could not get telemetry mode', e);
            });
    }, [setTelemetryMode]);

    useInterval(
        () =>
            invoke('status')
                .then((status) => {
                    if (status) {
                        setAppStatus(status);
                        setCPUStatus(status.cpu);
                        setGPUStatus(status.gpu);
                        setBaseNodeStatus(status.base_node);

                        const wallet_balance = status.wallet_balance;

                        setBalanceData(wallet_balance);
                        setMode(status.mode);

                        const miningEnabled = status.cpu_mining_enabled || status.gpu_mining_enabled;
                        setMiningControlsEnabled(isSettingUp ? false : miningEnabled);
                    } else {
                        console.info('Status not returned. It could still be setting up');
                    }
                })
                .catch((e) => {
                    console.error('Could not get status', e);
                    setError(e.toString());
                }),
        INTERVAL
    );
}<|MERGE_RESOLUTION|>--- conflicted
+++ resolved
@@ -9,11 +9,8 @@
 import { useBaseNodeStatusStore } from '../store/useBaseNodeStatusStore.ts';
 import { useMainAppVersion } from '@app/hooks/useVersions.ts';
 import { useMiningStore } from '@app/store/useMiningStore.ts';
-<<<<<<< HEAD
 import { useShallow } from 'zustand/react/shallow';
-=======
 import { useEffect } from 'react';
->>>>>>> bd6d2aa4
 
 const INTERVAL = 1000;
 
@@ -24,12 +21,8 @@
     const setGPUStatus = useGPUStatusStore((s) => s.setGPUStatus);
     const setBaseNodeStatus = useBaseNodeStatusStore((s) => s.setBaseNodeStatus);
     const setMiningControlsEnabled = useMiningStore((s) => s.setMiningControlsEnabled);
-<<<<<<< HEAD
+    const setTelemetryMode = useAppStatusStore((s) => s.setTelemetryMode);
     const isSettingUp = useAppStateStore(useShallow((s) => s.isSettingUp));
-=======
-    const setTelemetryMode = useAppStatusStore((s) => s.setTelemetryMode);
-    const isSettingUp = useAppStateStore((s) => s.isSettingUp);
->>>>>>> bd6d2aa4
 
     const { setError } = useAppStateStore((s) => ({
         setError: s.setError,
