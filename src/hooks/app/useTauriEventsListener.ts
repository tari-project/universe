--- conflicted
+++ resolved
@@ -38,10 +38,7 @@
     handleWalletLocked,
     handleWalletUnlocked,
     handleWalletUpdate,
-<<<<<<< HEAD
-=======
     setInitialSetupFinished,
->>>>>>> cd66d8c6
 } from '@app/store/actions/setupStoreActions';
 import { setBackgroundNodeState, setNodeStoreState } from '@app/store/useNodeStore';
 import {
@@ -54,9 +51,6 @@
 import { invoke } from '@tauri-apps/api/core';
 import { handleShowStagedSecurityModal } from '@app/store/actions/stagedSecurityActions';
 
-<<<<<<< HEAD
-const LOG_EVENT_TYPES = ['LockMining', 'LockWallet', 'UnlockMining', 'UnlockWallet', 'WalletAddressUpdate'];
-=======
 const LOG_EVENT_TYPES = [
     'LockMining',
     'LockWallet',
@@ -65,7 +59,6 @@
     'CpuMiningUpdate',
     'WalletAddressUpdate',
 ];
->>>>>>> cd66d8c6
 
 const useTauriEventsListener = () => {
     const eventRef = useRef<BackendStateUpdateEvent | null>(null);
@@ -97,13 +90,9 @@
                             break;
                         case 'WalletPhaseFinished':
                             break;
-<<<<<<< HEAD
-
-=======
                         case 'InitialSetupFinished':
                             setInitialSetupFinished(true);
                             break;
->>>>>>> cd66d8c6
                         case 'UnlockApp':
                             await handleAppUnlocked();
                             break;
