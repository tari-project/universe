import { useEffect, useRef } from 'react';
import { listen } from '@tauri-apps/api/event';

import { BACKEND_STATE_UPDATE, BackendStateUpdateEvent } from '@app/types/backend-state.ts';

import { handleNewBlockPayload, useBlockchainVisualisationStore } from '@app/store/useBlockchainVisualisationStore';
import {
    handleBaseNodeStatusUpdate,
    handleConnectedPeersUpdate,
    setCpuMiningStatus,
    setGpuDevices,
    setGpuMiningStatus,
} from '@app/store/actions/miningMetricsStoreActions';
import {
    handleAskForRestart,
    handleCloseSplashscreen,
    handleConnectionStatusChanged,
    setConnectionStatus,
    setDialogToShow,
    setShouldShowExchangeSpecificModal,
    setShowExternalDependenciesDialog,
} from '@app/store/actions/uiStoreActions';
import { setAvailableEngines } from '@app/store/actions/miningStoreActions';
import {
    handleRestartingPhases,
    handleShowRelesaeNotes,
    loadExternalDependencies,
    handleCriticalProblemEvent,
    setCriticalError,
    setIsStuckOnOrphanChain,
    setNetworkStatus,
} from '@app/store/actions/appStateStoreActions';
import { setWalletBalance, updateWalletScanningProgress, useSecurityStore } from '@app/store';
import { deepEqual } from '@app/utils/objectDeepEqual.ts';
import {
    handleAppUnlocked,
    handleCpuMiningLocked,
    handleCpuMiningUnlocked,
    handleGpuMiningLocked,
    handleGpuMiningUnlocked,
    handleHardwarePhaseFinished,
    handleUpdateDisabledPhases,
    handleWalletLocked,
    handleWalletUnlocked,
    setInitialSetupFinished,
} from '@app/store/actions/setupStoreActions';
import { setBackgroundNodeState, setNodeStoreState } from '@app/store/useNodeStore';
import {
    handleExchangeIdChanged,
    handleConfigCoreLoaded,
    handleConfigMiningLoaded,
    handleConfigUILoaded,
    handleConfigWalletLoaded,
    handleWalletUIChanged,
    handleConfigPoolsLoaded,
    handleGpuDevicesSettingsUpdated,
} from '@app/store/actions/appConfigStoreActions';
import { invoke } from '@tauri-apps/api/core';
import { refreshTransactions } from '@app/hooks/wallet/useFetchTxHistory.ts';
import { setCpuPoolStats, setGpuPoolStats } from '@app/store/actions/miningPoolsStoreActions';
import { handleSelectedTariAddressChange } from '@app/store/actions/walletStoreActions';

const LOG_EVENT_TYPES = ['WalletAddressUpdate', 'CriticalProblem', 'MissingApplications'];

const useTauriEventsListener = () => {
    const eventRef = useRef<BackendStateUpdateEvent | null>(null);
    function handleLogUpdate(newEvent: BackendStateUpdateEvent) {
        if (LOG_EVENT_TYPES.includes(newEvent.event_type)) {
            const isEqual = deepEqual(eventRef.current, newEvent);
            if (!isEqual) {
                console.info(newEvent.event_type, newEvent.payload);
                eventRef.current = newEvent;
            }
        }
    }

    useEffect(() => {
        const setupListener = async () => {
            // Set up the event listener
            const unlisten = await listen(
                BACKEND_STATE_UPDATE,
                async ({ payload: event }: { payload: BackendStateUpdateEvent }) => {
                    handleLogUpdate(event);
                    switch (event.event_type) {
                        case 'CorePhaseFinished':
                            break;
                        case 'HardwarePhaseFinished':
                            await handleHardwarePhaseFinished();
                            break;
                        case 'NodePhaseFinished':
                            break;
                        case 'MiningPhaseFinished':
                            break;
                        case 'WalletPhaseFinished':
                            break;
                        case 'InitialSetupFinished':
                            setInitialSetupFinished(true);
                            break;
                        case 'UnlockApp':
                            await handleAppUnlocked();
                            break;
                        case 'UnlockWallet':
                            await handleWalletUnlocked();
                            break;
                        case 'UnlockCpuMining':
                            await handleCpuMiningUnlocked();
                            break;
                        case 'UnlockGpuMining':
                            await handleGpuMiningUnlocked();
                            break;
                        case 'LockCpuMining':
                            await handleCpuMiningLocked();
                            break;
                        case 'LockGpuMining':
                            await handleGpuMiningLocked();
                            break;
                        case 'LockWallet':
                            handleWalletLocked();
                            break;
                        case 'WalletBalanceUpdate':
                            await setWalletBalance(event.payload);
                            await refreshTransactions();
                            break;
                        case 'BaseNodeUpdate':
                            handleBaseNodeStatusUpdate(event.payload);
                            break;
                        case 'GpuMiningUpdate':
                            setGpuMiningStatus(event.payload);
                            break;
                        case 'CpuMiningUpdate':
                            setCpuMiningStatus(event.payload);
                            break;
                        case 'CpuPoolStatsUpdate':
                            setCpuPoolStats(event.payload);
                            break;
                        case 'GpuPoolStatsUpdate':
                            setGpuPoolStats(event.payload);
                            break;
                        case 'ConnectedPeersUpdate':
                            handleConnectedPeersUpdate(event.payload);
                            break;
                        case 'NewBlockHeight': {
                            const current = useBlockchainVisualisationStore.getState().latestBlockPayload?.block_height;
                            if (!current || current < event.payload.block_height) {
                                await handleNewBlockPayload(event.payload);
                            }
                            break;
                        }
                        case 'ConfigCoreLoaded':
                            await handleConfigCoreLoaded(event.payload);
                            break;
                        case 'ConfigWalletLoaded':
                            handleConfigWalletLoaded(event.payload);
                            break;
                        case 'ConfigMiningLoaded':
                            handleConfigMiningLoaded(event.payload);
                            break;
                        case 'ConfigUILoaded':
                            await handleConfigUILoaded(event.payload);
                            break;
                        case 'ConfigPoolsLoaded':
                            console.info('ConfigPoolsLoaded', event.payload);
                            handleConfigPoolsLoaded(event.payload);
                            break;
                        case 'CloseSplashscreen':
                            handleCloseSplashscreen();
                            break;
                        case 'DetectedDevices':
                            setGpuDevices(event.payload.devices);
                            break;
                        case 'DetectedAvailableGpuEngines':
                            setAvailableEngines(event.payload.engines, event.payload.selected_engine);
                            break;
                        case 'CriticalProblem': {
                            const isMacAppFolderError =
                                event.payload.title === 'common:installation-problem' &&
                                event.payload.description === 'common:not-installed-in-applications-directory';

                            if (isMacAppFolderError) {
                                setCriticalError(event.payload);
                            } else {
                                handleCriticalProblemEvent(event.payload);
                            }
                            break;
                        }
                        case 'MissingApplications':
                            loadExternalDependencies(event.payload);
                            setShowExternalDependenciesDialog(true);
                            break;
                        case 'StuckOnOrphanChain':
                            setIsStuckOnOrphanChain(event.payload);
                            if (event.payload) {
                                setConnectionStatus('disconnected');
                            }
                            break;
                        case 'ShowReleaseNotes':
                            handleShowRelesaeNotes(event.payload);
                            break;
                        case `NetworkStatus`:
                            setNetworkStatus(event.payload);
                            break;
                        case `NodeTypeUpdate`:
                            setNodeStoreState(event.payload);
                            break;
                        case 'RestartingPhases':
                            await handleRestartingPhases(event.payload);
                            break;
                        case 'AskForRestart':
                            handleAskForRestart();
                            break;
                        case 'BackgroundNodeSyncUpdate':
                            setBackgroundNodeState(event.payload);
                            break;
                        case 'InitWalletScanningProgress':
                            updateWalletScanningProgress(event.payload);
                            break;
                        case 'ConnectionStatus':
                            handleConnectionStatusChanged(event.payload);
                            break;
                        case 'ShowStageSecurityModal':
                            useSecurityStore.setState({ modal: 'intro' });
                            break;
                        case 'ExchangeIdChanged':
                            await handleExchangeIdChanged(event.payload);
                            break;
                        case 'DisabledPhases':
                            handleUpdateDisabledPhases(event.payload);
                            break;
                        case 'SelectedTariAddressChanged':
                            handleSelectedTariAddressChange(event.payload);
                            break;
                        case 'WalletUIModeChanged':
                            handleWalletUIChanged(event.payload);
                            break;
                        case 'ShouldShowExchangeMinerModal':
                            setShouldShowExchangeSpecificModal(true);
                            break;
                        case 'ShowKeyringDialog':
                            setDialogToShow('keychain');
                            break;
                        case 'CreatePin':
                            useSecurityStore.setState({ modal: 'create_pin' });
                            break;
                        case 'EnterPin':
                            useSecurityStore.setState({ modal: 'enter_pin' });
                            break;
<<<<<<< HEAD
                        case 'AllowTappletCsp':
                            useSecurityStore.setState({ tappletCsp: event.payload.csp });
                            useSecurityStore.setState({ modal: 'tapplet_csp' });
                            break;
                        case 'GrantTappletPermissions':
                            useSecurityStore.setState({ tappletPermissions: event.payload.permissions });
                            useSecurityStore.setState({ modal: 'tapplet_permissions' });
=======
                        case 'UpdateGpuDevicesSettings':
                            handleGpuDevicesSettingsUpdated(event.payload);
>>>>>>> 3c994f95
                            break;
                        default:
                            console.warn('Unknown event', JSON.stringify(event));
                            break;
                    }
                }
            );

            try {
                await invoke('frontend_ready');
                console.info('Successfully called frontend_ready');
            } catch (e) {
                console.error('Failed to call frontend_ready: ', e);
            }

            return unlisten;
        };

        let unlistenFunction: (() => void) | null = null;
        setupListener().then((unlisten) => {
            unlistenFunction = unlisten;
        });

        return () => {
            unlistenFunction?.();
        };
    }, []);
};

export default useTauriEventsListener;<|MERGE_RESOLUTION|>--- conflicted
+++ resolved
@@ -244,7 +244,9 @@
                         case 'EnterPin':
                             useSecurityStore.setState({ modal: 'enter_pin' });
                             break;
-<<<<<<< HEAD
+                        case 'UpdateGpuDevicesSettings':
+                            handleGpuDevicesSettingsUpdated(event.payload);
+                            break;
                         case 'AllowTappletCsp':
                             useSecurityStore.setState({ tappletCsp: event.payload.csp });
                             useSecurityStore.setState({ modal: 'tapplet_csp' });
@@ -252,10 +254,6 @@
                         case 'GrantTappletPermissions':
                             useSecurityStore.setState({ tappletPermissions: event.payload.permissions });
                             useSecurityStore.setState({ modal: 'tapplet_permissions' });
-=======
-                        case 'UpdateGpuDevicesSettings':
-                            handleGpuDevicesSettingsUpdated(event.payload);
->>>>>>> 3c994f95
                             break;
                         default:
                             console.warn('Unknown event', JSON.stringify(event));
