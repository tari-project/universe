--- conflicted
+++ resolved
@@ -177,109 +177,7 @@
                         } else {
                             handleCriticalProblemEvent(event.payload);
                         }
-<<<<<<< HEAD
-                        break;
-=======
-                        case 'SystemDependenciesLoaded':
-                            loadSystemDependencies(event.payload);
-                            break;
-                        case 'StuckOnOrphanChain':
-                            setIsStuckOnOrphanChain(event.payload);
-                            if (event.payload) {
-                                setConnectionStatus('disconnected');
-                            }
-                            break;
-                        case 'ShowReleaseNotes':
-                            handleShowRelesaeNotes(event.payload);
-                            break;
-                        case `NetworkStatus`:
-                            setNetworkStatus(event.payload);
-                            break;
-                        case `NodeTypeUpdate`:
-                            setNodeStoreState(event.payload);
-                            break;
-                        case 'RestartingPhases':
-                            await handleRestartingPhases(event.payload);
-                            break;
-                        case 'AskForRestart':
-                            handleAskForRestart();
-                            break;
-                        case 'BackgroundNodeSyncUpdate':
-                            setBackgroundNodeState(event.payload);
-                            break;
-                        case 'InitWalletScanningProgress':
-                            updateWalletScanningProgress(event.payload);
-                            break;
-                        case 'ConnectionStatus':
-                            handleConnectionStatusChanged(event.payload);
-                            break;
-                        case 'ExchangeIdChanged':
-                            await handleExchangeIdChanged(event.payload);
-                            break;
-                        case 'DisabledPhases':
-                            handleUpdateDisabledPhases(event.payload);
-                            break;
-                        case 'SelectedTariAddressChanged':
-                            handleSelectedTariAddressChange(event.payload);
-                            break;
-                        case 'WalletUIModeChanged':
-                            handleWalletUIChanged(event.payload);
-                            break;
-                        case 'ShouldShowExchangeMinerModal':
-                            setShouldShowExchangeSpecificModal(true);
-                            break;
-                        case 'ShowKeyringDialog':
-                            setDialogToShow('keychain');
-                            break;
-                        case 'CreatePin':
-                            useSecurityStore.setState({ modal: 'create_pin' });
-                            break;
-                        case 'EnterPin':
-                            useSecurityStore.setState({ modal: 'enter_pin' });
-                            break;
-                        case 'UpdateGpuDevicesSettings':
-                            handleGpuDevicesSettingsUpdated(event.payload);
-                            break;
-                        case 'PinLocked':
-                            handlePinLocked(event.payload);
-                            break;
-                        case 'SeedBackedUp':
-                            handleSeedBackedUp(event.payload);
-                            break;
-                        case 'WalletStatusUpdate':
-                            setIsWalletLoading(event.payload?.loading);
-                            break;
-                        case 'UpdateCpuMinerControlsState':
-                            handleCpuMinerControlsStateChanged(event.payload);
-                            break;
-                        case 'UpdateGpuMinerControlsState':
-                            handleGpuMinerControlsStateChanged(event.payload);
-                            break;
-                        case 'OpenSettings':
-                            setIsSettingsOpen(true);
-                            break;
-                        case 'SystrayAppShutdownRequested':
-                            handleSystrayAppShutdownRequested();
-                            break;
-                        case 'ShowEcoAlert':
-                            setShowEcoAlert(true);
-                            break;
-                        case 'FeedbackSurveyRequested':
-                            await handleFeedbackExitSurveyRequested();
-                            break;
-                        case 'ShutdownModeSelectionRequested':
-                            setShowShutdownSelectionModal(true);
-                            break;
-                        case 'ShuttingDown':
-                            setIsShuttingDown(true);
-                            break;
-                        case 'SetShowBatteryAlert':
-                            setShowBatteryAlert(event.payload);
-                            break;
-                        default:
-                            console.warn('Unknown event', JSON.stringify(event));
-                            break;
->>>>>>> 5c0fb29a
+                        break;
                     }
                     case 'SystemDependenciesLoaded':
                         loadSystemDependencies(event.payload);
@@ -363,7 +261,7 @@
                         setShowEcoAlert(true);
                         break;
                     case 'FeedbackSurveyRequested':
-                        handleFeedbackExitSurveyRequested();
+                        await handleFeedbackExitSurveyRequested();
                         break;
                     case 'ShutdownModeSelectionRequested':
                         setShowShutdownSelectionModal(true);
@@ -381,6 +279,9 @@
                     case 'WalletTransactionUpdated':
                         console.log('WalletTransactionUpdated event received', event.payload);
                         handleWalletTransactionUpdated(event.payload);
+                        break;
+                    case 'SetShowBatteryAlert':
+                        setShowBatteryAlert(event.payload);
                         break;
                     default:
                         console.warn('Unknown event', JSON.stringify(event));
