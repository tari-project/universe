--- conflicted
+++ resolved
@@ -1,9 +1,17 @@
 import { useEffect } from 'react';
 import { listen } from '@tauri-apps/api/event';
-<<<<<<< HEAD
 
-import { BaseNodeStatus, CpuMinerStatus, GpuMinerStatus, TransactionInfo, WalletBalance } from '@app/types/app-status';
+import {
+    BaseNodeStatus,
+    CpuMinerStatus,
+    GpuMinerStatus,
+    NetworkStatus,
+    TransactionInfo,
+    WalletBalance,
+} from '@app/types/app-status';
 import { handleNewBlock } from '@app/store/useBlockchainVisualisationStore';
+import { setNetworkStatus } from '@app/store/actions/appStateStoreActions';
+
 import {
     handleBaseNodeStatusUpdate,
     handleConnectedPeersUpdate,
@@ -12,20 +20,6 @@
     setWalletAddress,
     setWalletBalance,
 } from '@app/store';
-=======
-import { useWalletStore } from '@app/store/useWalletStore';
-import {
-    BaseNodeStatus,
-    CpuMinerStatus,
-    GpuMinerStatus,
-    NetworkStatus,
-    TransactionInfo,
-    WalletBalance,
-} from '@app/types/app-status';
-import { useMiningMetricsStore } from '@app/store/useMiningMetricsStore';
-import { handleNewBlock } from '@app/store/useBlockchainVisualisationStore';
-import { setNetworkStatus } from '@app/store/actions/appStateStoreActions';
->>>>>>> 3266c852
 
 const BACKEND_STATE_UPDATE = 'backend_state_update';
 
