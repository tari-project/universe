--- conflicted
+++ resolved
@@ -23,12 +23,8 @@
     handleRestartingPhases,
     handleShowRelesaeNotes,
     loadExternalDependencies,
-<<<<<<< HEAD
     handleCriticalProblemEvent,
-=======
     setCriticalError,
-    setCriticalProblemTest,
->>>>>>> e6435959
     setIsStuckOnOrphanChain,
     setNetworkStatus,
 } from '@app/store/actions/appStateStoreActions';
@@ -141,10 +137,6 @@
                         case 'DetectedAvailableGpuEngines':
                             setAvailableEngines(event.payload.engines, event.payload.selected_engine);
                             break;
-<<<<<<< HEAD
-                        case 'CriticalProblem':
-                            handleCriticalProblemEvent(event.payload);
-=======
                         case 'CriticalProblem': {
                             const isMacAppFolderError =
                                 event.payload.title === 'common:installation-problem' &&
@@ -153,9 +145,8 @@
                             if (isMacAppFolderError) {
                                 setCriticalError(event.payload);
                             } else {
-                                setCriticalProblemTest(event.payload);
+                                handleCriticalProblemEvent(event.payload);
                             }
->>>>>>> e6435959
                             break;
                         }
                         case 'MissingApplications':
