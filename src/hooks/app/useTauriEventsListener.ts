import { useEffect, useRef } from 'react';
import { listen } from '@tauri-apps/api/event';

import { BACKEND_STATE_UPDATE, BackendStateUpdateEvent } from '@app/types/backend-state.ts';

import { handleNewBlock } from '@app/store/useBlockchainVisualisationStore';
import {
    handleBaseNodeStatusUpdate,
    handleConnectedPeersUpdate,
    setCpuMiningStatus,
    setGpuDevices,
    setGpuMiningStatus,
    setPoolStatus,
} from '@app/store/actions/miningMetricsStoreActions';
import {
    handleAskForRestart,
    handleCloseSplashscreen,
    handleConnectionStatusChanged,
    setConnectionStatus,
    setShowExternalDependenciesDialog,
} from '@app/store/actions/uiStoreActions';
import { setAvailableEngines } from '@app/store/actions/miningStoreActions';
import {
    handleRestartingPhases,
    handleShowRelesaeNotes,
    loadExternalDependencies,
    handleCriticalProblemEvent,
    setCriticalError,
    setIsStuckOnOrphanChain,
    setNetworkStatus,
} from '@app/store/actions/appStateStoreActions';
import { refreshTransactions, setWalletBalance, updateWalletScanningProgress } from '@app/store';
import { deepEqual } from '@app/utils/objectDeepEqual.ts';
import {
    handleAppUnlocked,
    handleCpuMiningLocked,
    handleCpuMiningUnlocked,
    handleGpuMiningLocked,
    handleGpuMiningUnlocked,
    handleHardwarePhaseFinished,
    handleUpdateDisabledPhases,
    handleWalletLocked,
    handleWalletUnlocked,
    handleWalletUpdate,
    setInitialSetupFinished,
} from '@app/store/actions/setupStoreActions';
import { setBackgroundNodeState, setNodeStoreState } from '@app/store/useNodeStore';
import {
    handleAppInMemoryConfigChanged,
    handleConfigCoreLoaded,
    handleConfigMiningLoaded,
    handleConfigUILoaded,
    handleConfigWalletLoaded,
    handleMiningTimeUpdate,
} from '@app/store/actions/appConfigStoreActions';
import { invoke } from '@tauri-apps/api/core';
import { handleShowStagedSecurityModal } from '@app/store/actions/stagedSecurityActions';

const LOG_EVENT_TYPES = ['WalletAddressUpdate', 'CriticalProblem', 'MissingApplications'];

const useTauriEventsListener = () => {
    const eventRef = useRef<BackendStateUpdateEvent | null>(null);
    function handleLogUpdate(newEvent: BackendStateUpdateEvent) {
        if (LOG_EVENT_TYPES.includes(newEvent.event_type)) {
            const isEqual = deepEqual(eventRef.current, newEvent);
            if (!isEqual) {
                console.info(newEvent.event_type, newEvent.payload);
                eventRef.current = newEvent;
            }
        }
    }

    useEffect(() => {
        const setupListener = async () => {
            // Set up the event listener
            const unlisten = await listen(
                BACKEND_STATE_UPDATE,
                async ({ payload: event }: { payload: BackendStateUpdateEvent }) => {
                    handleLogUpdate(event);
                    switch (event.event_type) {
                        case 'CorePhaseFinished':
                            break;
                        case 'HardwarePhaseFinished':
                            await handleHardwarePhaseFinished();
                            break;
                        case 'NodePhaseFinished':
                            break;
                        case 'UnknownPhaseFinished':
                            break;
                        case 'WalletPhaseFinished':
                            break;
                        case 'InitialSetupFinished':
                            setInitialSetupFinished(true);
                            break;
                        case 'UnlockApp':
                            await handleAppUnlocked();
                            break;
                        case 'UnlockWallet':
                            handleWalletUnlocked();
                            break;
                        case 'UnlockCpuMining':
                            await handleCpuMiningUnlocked();
                            break;
                        case 'UnlockGpuMining':
                            await handleGpuMiningUnlocked();
                            break;
                        case 'LockCpuMining':
                            await handleCpuMiningLocked();
                            break;
                        case 'LockGpuMining':
                            await handleGpuMiningLocked();
                            break;
                        case 'LockWallet':
                            handleWalletLocked();
                            break;
                        case 'WalletAddressUpdate': {
                            await handleWalletUpdate(event.payload);
                            break;
                        }
                        case 'WalletBalanceUpdate':
<<<<<<< HEAD
                            await refreshTransactions();
                            await setWalletBalance(event.payload);
=======
                            setWalletBalance(event.payload);
                            await refreshTransactions();
>>>>>>> 3b9c3333
                            break;
                        case 'BaseNodeUpdate':
                            handleBaseNodeStatusUpdate(event.payload);
                            break;
                        case 'GpuMiningUpdate':
                            setGpuMiningStatus(event.payload);
                            break;
                        case 'CpuMiningUpdate':
                            setCpuMiningStatus(event.payload);
                            break;
                        case 'PoolStatusUpdate':
                            setPoolStatus(event.payload);
                            break;
                        case 'ConnectedPeersUpdate':
                            handleConnectedPeersUpdate(event.payload);
                            break;
                        case 'NewBlockHeight':
                            await handleNewBlock(event.payload);
                            break;
                        case 'ConfigCoreLoaded':
                            handleConfigCoreLoaded(event.payload);
                            break;
                        case 'ConfigWalletLoaded':
                            handleConfigWalletLoaded(event.payload);
                            break;
                        case 'ConfigMiningLoaded':
                            handleConfigMiningLoaded(event.payload);
                            break;
                        case 'ConfigUILoaded':
                            await handleConfigUILoaded(event.payload);
                            break;
                        case 'CloseSplashscreen':
                            handleCloseSplashscreen();
                            break;
                        case 'DetectedDevices':
                            setGpuDevices(event.payload.devices);
                            break;
                        case 'DetectedAvailableGpuEngines':
                            setAvailableEngines(event.payload.engines, event.payload.selected_engine);
                            break;
                        case 'CriticalProblem': {
                            const isMacAppFolderError =
                                event.payload.title === 'common:installation-problem' &&
                                event.payload.description === 'common:not-installed-in-applications-directory';

                            if (isMacAppFolderError) {
                                setCriticalError(event.payload);
                            } else {
                                handleCriticalProblemEvent(event.payload);
                            }
                            break;
                        }
                        case 'MissingApplications':
                            loadExternalDependencies(event.payload);
                            setShowExternalDependenciesDialog(true);
                            break;
                        case 'StuckOnOrphanChain':
                            setIsStuckOnOrphanChain(event.payload);
                            if (event.payload) {
                                setConnectionStatus('disconnected');
                            }
                            break;
                        case 'ShowReleaseNotes':
                            handleShowRelesaeNotes(event.payload);
                            break;
                        case `NetworkStatus`:
                            setNetworkStatus(event.payload);
                            break;
                        case `NodeTypeUpdate`:
                            setNodeStoreState(event.payload);
                            break;
                        case 'RestartingPhases':
                            await handleRestartingPhases(event.payload);
                            break;
                        case 'AskForRestart':
                            handleAskForRestart();
                            break;
                        case 'BackgroundNodeSyncUpdate':
                            setBackgroundNodeState(event.payload);
                            break;
                        case 'InitWalletScanningProgress':
                            updateWalletScanningProgress(event.payload);
                            break;
                        case 'ConnectionStatus':
                            handleConnectionStatusChanged(event.payload);
                            break;
                        case 'ShowStageSecurityModal':
                            handleShowStagedSecurityModal();
                            break;
                        case 'MiningTime':
                            handleMiningTimeUpdate(event.payload);
                            break;
                        case 'AppInMemoryConfigChanged':
                            handleAppInMemoryConfigChanged(event.payload);
                            break;
                        case 'DisabledPhasesChanged':
                            handleUpdateDisabledPhases(event.payload);
                            break;
                        default:
                            console.warn('Unknown event', JSON.stringify(event));
                            break;
                    }
                }
            );

            try {
                await invoke('frontend_ready');
                console.info('Successfully called frontend_ready');
            } catch (e) {
                console.error('Failed to call frontend_ready: ', e);
            }

            return unlisten;
        };

        let unlistenFunction: (() => void) | null = null;
        setupListener().then((unlisten) => {
            unlistenFunction = unlisten;
        });

        return () => {
            unlistenFunction?.();
        };
    }, []);
};

export default useTauriEventsListener;<|MERGE_RESOLUTION|>--- conflicted
+++ resolved
@@ -118,13 +118,8 @@
                             break;
                         }
                         case 'WalletBalanceUpdate':
-<<<<<<< HEAD
                             await refreshTransactions();
                             await setWalletBalance(event.payload);
-=======
-                            setWalletBalance(event.payload);
-                            await refreshTransactions();
->>>>>>> 3b9c3333
                             break;
                         case 'BaseNodeUpdate':
                             handleBaseNodeStatusUpdate(event.payload);
