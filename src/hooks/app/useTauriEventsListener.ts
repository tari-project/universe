--- conflicted
+++ resolved
@@ -49,11 +49,14 @@
 import { invoke } from '@tauri-apps/api/core';
 import { handleShowStagedSecurityModal } from '@app/store/actions/stagedSecurityActions';
 
-<<<<<<< HEAD
-const LOG_EVENT_TYPES = ['LockMining', 'LockWallet', 'UnlockMining', 'UnlockWallet', 'CpuMiningUpdate'];
-=======
-const LOG_EVENT_TYPES = ['LockMining', 'LockWallet', 'UnlockMining', 'UnlockWallet', 'WalletAddressUpdate'];
->>>>>>> 70b55db5
+const LOG_EVENT_TYPES = [
+    'LockMining',
+    'LockWallet',
+    'UnlockMining',
+    'UnlockWallet',
+    'CpuMiningUpdate',
+    'WalletAddressUpdate',
+];
 
 const useTauriEventsListener = () => {
     const eventRef = useRef<BackendStateUpdateEvent | null>(null);
