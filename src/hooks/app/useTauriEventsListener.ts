import { useEffect, useRef } from 'react';
import { listen } from '@tauri-apps/api/event';

import { BACKEND_STATE_UPDATE, BackendStateUpdateEvent } from '@app/types/backend-state.ts';

import { handleNewBlock } from '@app/store/useBlockchainVisualisationStore';
import {
    handleBaseNodeStatusUpdate,
    handleConnectedPeersUpdate,
    setCpuMiningStatus,
    setGpuDevices,
    setGpuMiningStatus,
    setPoolStatus,
} from '@app/store/actions/miningMetricsStoreActions';
import {
    handleAskForRestart,
    handleCloseSplashscreen,
    handleConnectionStatusChanged,
    setConnectionStatus,
    setShouldShowExchangeSpecificModal,
    setShowExternalDependenciesDialog,
} from '@app/store/actions/uiStoreActions';
import { setAvailableEngines } from '@app/store/actions/miningStoreActions';
import {
    handleRestartingPhases,
    handleShowRelesaeNotes,
    loadExternalDependencies,
    handleCriticalProblemEvent,
    setCriticalError,
    setIsStuckOnOrphanChain,
    setNetworkStatus,
} from '@app/store/actions/appStateStoreActions';
import { setWalletBalance, updateWalletScanningProgress } from '@app/store';
import { deepEqual } from '@app/utils/objectDeepEqual.ts';
import {
    handleAppUnlocked,
    handleCpuMiningLocked,
    handleCpuMiningUnlocked,
    handleGpuMiningLocked,
    handleGpuMiningUnlocked,
    handleHardwarePhaseFinished,
    handleUpdateDisabledPhases,
    handleWalletLocked,
    handleWalletUnlocked,
    setInitialSetupFinished,
} from '@app/store/actions/setupStoreActions';
import { setBackgroundNodeState, setNodeStoreState } from '@app/store/useNodeStore';
import {
    handleExchangeIdChanged,
    handleConfigCoreLoaded,
    handleConfigMiningLoaded,
    handleConfigUILoaded,
    handleConfigWalletLoaded,
    handleMiningTimeUpdate,
} from '@app/store/actions/appConfigStoreActions';
import { invoke } from '@tauri-apps/api/core';
import { handleShowStagedSecurityModal } from '@app/store/actions/stagedSecurityActions';
import { refreshTransactions } from '@app/hooks/wallet/useFetchTxHistory.ts';
import { handleBaseWalletUpate, handleExternalWalletAddressUpdate } from '@app/store/actions/walletStoreActions';

const LOG_EVENT_TYPES = ['WalletAddressUpdate', 'CriticalProblem', 'MissingApplications'];

const useTauriEventsListener = () => {
    const eventRef = useRef<BackendStateUpdateEvent | null>(null);
    function handleLogUpdate(newEvent: BackendStateUpdateEvent) {
        if (LOG_EVENT_TYPES.includes(newEvent.event_type)) {
            const isEqual = deepEqual(eventRef.current, newEvent);
            if (!isEqual) {
                console.info(newEvent.event_type, newEvent.payload);
                eventRef.current = newEvent;
            }
        }
    }

    useEffect(() => {
<<<<<<< HEAD
        invoke('frontend_ready')
            .then(() => {
                console.info('Successfully called frontend_ready');
            })
            .catch((e) => console.error('Failed to call frontend_ready: ', e));

        const listener = listen(
            BACKEND_STATE_UPDATE,
            async ({ payload: event }: { payload: BackendStateUpdateEvent }) => {
                handleLogUpdate(event);
                switch (event.event_type) {
                    case 'CorePhaseFinished':
                        break;
                    case 'HardwarePhaseFinished':
                        await handleHardwarePhaseFinished();
                        break;
                    case 'NodePhaseFinished':
                        break;
                    case 'MiningPhaseFinished':
                        break;
                    case 'WalletPhaseFinished':
                        break;
                    case 'InitialSetupFinished':
                        setInitialSetupFinished(true);
                        break;
                    case 'UnlockApp':
                        await handleAppUnlocked();
                        break;
                    case 'UnlockWallet':
                        handleWalletUnlocked();
                        break;
                    case 'UnlockCpuMining':
                        await handleCpuMiningUnlocked();
                        break;
                    case 'UnlockGpuMining':
                        await handleGpuMiningUnlocked();
                        break;
                    case 'LockCpuMining':
                        await handleCpuMiningLocked();
                        break;
                    case 'LockGpuMining':
                        await handleGpuMiningLocked();
                        break;
                    case 'LockWallet':
                        handleWalletLocked();
                        break;
                    case 'WalletBalanceUpdate':
                        await setWalletBalance(event.payload);
                        await refreshTransactions();
                        break;
                    case 'BaseNodeUpdate':
                        handleBaseNodeStatusUpdate(event.payload);
                        break;
                    case 'GpuMiningUpdate':
                        setGpuMiningStatus(event.payload);
                        break;
                    case 'CpuMiningUpdate':
                        setCpuMiningStatus(event.payload);
                        break;
                    case 'PoolStatusUpdate':
                        setPoolStatus(event.payload);
                        break;
                    case 'ConnectedPeersUpdate':
                        handleConnectedPeersUpdate(event.payload);
                        break;
                    case 'NewBlockHeight':
                        await handleNewBlock(event.payload);
                        break;
                    case 'ConfigCoreLoaded':
                        await handleConfigCoreLoaded(event.payload);
                        break;
                    case 'ConfigWalletLoaded':
                        handleConfigWalletLoaded(event.payload);
                        break;
                    case 'ConfigMiningLoaded':
                        handleConfigMiningLoaded(event.payload);
                        break;
                    case 'ConfigUILoaded':
                        await handleConfigUILoaded(event.payload);
                        break;
                    case 'CloseSplashscreen':
                        handleCloseSplashscreen();
                        break;
                    case 'DetectedDevices':
                        setGpuDevices(event.payload.devices);
                        break;
                    case 'DetectedAvailableGpuEngines':
                        setAvailableEngines(event.payload.engines, event.payload.selected_engine);
                        break;
                    case 'CriticalProblem': {
                        const isMacAppFolderError =
                            event.payload.title === 'common:installation-problem' &&
                            event.payload.description === 'common:not-installed-in-applications-directory';
=======
        const setupListener = async () => {
            // Set up the event listener
            const unlisten = await listen(
                BACKEND_STATE_UPDATE,
                async ({ payload: event }: { payload: BackendStateUpdateEvent }) => {
                    handleLogUpdate(event);
                    switch (event.event_type) {
                        case 'CorePhaseFinished':
                            break;
                        case 'HardwarePhaseFinished':
                            await handleHardwarePhaseFinished();
                            break;
                        case 'NodePhaseFinished':
                            break;
                        case 'MiningPhaseFinished':
                            break;
                        case 'WalletPhaseFinished':
                            break;
                        case 'InitialSetupFinished':
                            setInitialSetupFinished(true);
                            break;
                        case 'UnlockApp':
                            await handleAppUnlocked();
                            break;
                        case 'UnlockWallet':
                            await handleWalletUnlocked();
                            break;
                        case 'UnlockCpuMining':
                            await handleCpuMiningUnlocked();
                            break;
                        case 'UnlockGpuMining':
                            await handleGpuMiningUnlocked();
                            break;
                        case 'LockCpuMining':
                            await handleCpuMiningLocked();
                            break;
                        case 'LockGpuMining':
                            await handleGpuMiningLocked();
                            break;
                        case 'LockWallet':
                            handleWalletLocked();
                            break;
                        case 'WalletBalanceUpdate':
                            await setWalletBalance(event.payload);
                            await refreshTransactions();
                            break;
                        case 'BaseNodeUpdate':
                            handleBaseNodeStatusUpdate(event.payload);
                            break;
                        case 'GpuMiningUpdate':
                            setGpuMiningStatus(event.payload);
                            break;
                        case 'CpuMiningUpdate':
                            setCpuMiningStatus(event.payload);
                            break;
                        case 'PoolStatusUpdate':
                            setPoolStatus(event.payload);
                            break;
                        case 'ConnectedPeersUpdate':
                            handleConnectedPeersUpdate(event.payload);
                            break;
                        case 'NewBlockHeight':
                            await handleNewBlock(event.payload);
                            break;
                        case 'ConfigCoreLoaded':
                            handleConfigCoreLoaded(event.payload);
                            break;
                        case 'ConfigWalletLoaded':
                            handleConfigWalletLoaded(event.payload);
                            break;
                        case 'ConfigMiningLoaded':
                            handleConfigMiningLoaded(event.payload);
                            break;
                        case 'ConfigUILoaded':
                            await handleConfigUILoaded(event.payload);
                            break;
                        case 'CloseSplashscreen':
                            handleCloseSplashscreen();
                            break;
                        case 'DetectedDevices':
                            setGpuDevices(event.payload.devices);
                            break;
                        case 'DetectedAvailableGpuEngines':
                            setAvailableEngines(event.payload.engines, event.payload.selected_engine);
                            break;
                        case 'CriticalProblem': {
                            const isMacAppFolderError =
                                event.payload.title === 'common:installation-problem' &&
                                event.payload.description === 'common:not-installed-in-applications-directory';
>>>>>>> 75dba05e

                        if (isMacAppFolderError) {
                            setCriticalError(event.payload);
                        } else {
                            handleCriticalProblemEvent(event.payload);
                        }
                        break;
                    }
                    case 'MissingApplications':
                        loadExternalDependencies(event.payload);
                        setShowExternalDependenciesDialog(true);
                        break;
                    case 'StuckOnOrphanChain':
                        setIsStuckOnOrphanChain(event.payload);
                        if (event.payload) {
                            setConnectionStatus('disconnected');
                        }
                        break;
                    case 'ShowReleaseNotes':
                        handleShowRelesaeNotes(event.payload);
                        break;
                    case `NetworkStatus`:
                        setNetworkStatus(event.payload);
                        break;
                    case `NodeTypeUpdate`:
                        setNodeStoreState(event.payload);
                        break;
                    case 'RestartingPhases':
                        await handleRestartingPhases(event.payload);
                        break;
                    case 'AskForRestart':
                        handleAskForRestart();
                        break;
                    case 'BackgroundNodeSyncUpdate':
                        setBackgroundNodeState(event.payload);
                        break;
                    case 'InitWalletScanningProgress':
                        updateWalletScanningProgress(event.payload);
                        break;
                    case 'ConnectionStatus':
                        handleConnectionStatusChanged(event.payload);
                        break;
                    case 'ShowStageSecurityModal':
                        handleShowStagedSecurityModal();
                        break;
                    case 'MiningTime':
                        handleMiningTimeUpdate(event.payload);
                        break;
                    case 'ExchangeIdChanged':
                        await handleExchangeIdChanged(event.payload);
                        break;
                    case 'DisabledPhases':
                        handleUpdateDisabledPhases(event.payload);
                        break;
                    case 'BaseTariAddressChanged':
                        handleBaseWalletUpate(event.payload);
                        break;
                    case 'ExternalTariAddressChanged':
                        handleExternalWalletAddressUpdate(event.payload);
                        break;
                    case 'ShouldShowExchangeMinerModal':
                        setShouldShowExchangeSpecificModal(true);
                        break;
                    default:
                        console.warn('Unknown event', JSON.stringify(event));
                        break;
                }
            }
        );

        return () => {
            listener.then((fn) => fn());
        };
    }, []);
};

export default useTauriEventsListener;<|MERGE_RESOLUTION|>--- conflicted
+++ resolved
@@ -73,101 +73,6 @@
     }
 
     useEffect(() => {
-<<<<<<< HEAD
-        invoke('frontend_ready')
-            .then(() => {
-                console.info('Successfully called frontend_ready');
-            })
-            .catch((e) => console.error('Failed to call frontend_ready: ', e));
-
-        const listener = listen(
-            BACKEND_STATE_UPDATE,
-            async ({ payload: event }: { payload: BackendStateUpdateEvent }) => {
-                handleLogUpdate(event);
-                switch (event.event_type) {
-                    case 'CorePhaseFinished':
-                        break;
-                    case 'HardwarePhaseFinished':
-                        await handleHardwarePhaseFinished();
-                        break;
-                    case 'NodePhaseFinished':
-                        break;
-                    case 'MiningPhaseFinished':
-                        break;
-                    case 'WalletPhaseFinished':
-                        break;
-                    case 'InitialSetupFinished':
-                        setInitialSetupFinished(true);
-                        break;
-                    case 'UnlockApp':
-                        await handleAppUnlocked();
-                        break;
-                    case 'UnlockWallet':
-                        handleWalletUnlocked();
-                        break;
-                    case 'UnlockCpuMining':
-                        await handleCpuMiningUnlocked();
-                        break;
-                    case 'UnlockGpuMining':
-                        await handleGpuMiningUnlocked();
-                        break;
-                    case 'LockCpuMining':
-                        await handleCpuMiningLocked();
-                        break;
-                    case 'LockGpuMining':
-                        await handleGpuMiningLocked();
-                        break;
-                    case 'LockWallet':
-                        handleWalletLocked();
-                        break;
-                    case 'WalletBalanceUpdate':
-                        await setWalletBalance(event.payload);
-                        await refreshTransactions();
-                        break;
-                    case 'BaseNodeUpdate':
-                        handleBaseNodeStatusUpdate(event.payload);
-                        break;
-                    case 'GpuMiningUpdate':
-                        setGpuMiningStatus(event.payload);
-                        break;
-                    case 'CpuMiningUpdate':
-                        setCpuMiningStatus(event.payload);
-                        break;
-                    case 'PoolStatusUpdate':
-                        setPoolStatus(event.payload);
-                        break;
-                    case 'ConnectedPeersUpdate':
-                        handleConnectedPeersUpdate(event.payload);
-                        break;
-                    case 'NewBlockHeight':
-                        await handleNewBlock(event.payload);
-                        break;
-                    case 'ConfigCoreLoaded':
-                        await handleConfigCoreLoaded(event.payload);
-                        break;
-                    case 'ConfigWalletLoaded':
-                        handleConfigWalletLoaded(event.payload);
-                        break;
-                    case 'ConfigMiningLoaded':
-                        handleConfigMiningLoaded(event.payload);
-                        break;
-                    case 'ConfigUILoaded':
-                        await handleConfigUILoaded(event.payload);
-                        break;
-                    case 'CloseSplashscreen':
-                        handleCloseSplashscreen();
-                        break;
-                    case 'DetectedDevices':
-                        setGpuDevices(event.payload.devices);
-                        break;
-                    case 'DetectedAvailableGpuEngines':
-                        setAvailableEngines(event.payload.engines, event.payload.selected_engine);
-                        break;
-                    case 'CriticalProblem': {
-                        const isMacAppFolderError =
-                            event.payload.title === 'common:installation-problem' &&
-                            event.payload.description === 'common:not-installed-in-applications-directory';
-=======
         const setupListener = async () => {
             // Set up the event listener
             const unlisten = await listen(
@@ -257,79 +162,93 @@
                             const isMacAppFolderError =
                                 event.payload.title === 'common:installation-problem' &&
                                 event.payload.description === 'common:not-installed-in-applications-directory';
->>>>>>> 75dba05e
-
-                        if (isMacAppFolderError) {
-                            setCriticalError(event.payload);
-                        } else {
-                            handleCriticalProblemEvent(event.payload);
+
+                            if (isMacAppFolderError) {
+                                setCriticalError(event.payload);
+                            } else {
+                                handleCriticalProblemEvent(event.payload);
+                            }
+                            break;
                         }
-                        break;
+                        case 'MissingApplications':
+                            loadExternalDependencies(event.payload);
+                            setShowExternalDependenciesDialog(true);
+                            break;
+                        case 'StuckOnOrphanChain':
+                            setIsStuckOnOrphanChain(event.payload);
+                            if (event.payload) {
+                                setConnectionStatus('disconnected');
+                            }
+                            break;
+                        case 'ShowReleaseNotes':
+                            handleShowRelesaeNotes(event.payload);
+                            break;
+                        case `NetworkStatus`:
+                            setNetworkStatus(event.payload);
+                            break;
+                        case `NodeTypeUpdate`:
+                            setNodeStoreState(event.payload);
+                            break;
+                        case 'RestartingPhases':
+                            await handleRestartingPhases(event.payload);
+                            break;
+                        case 'AskForRestart':
+                            handleAskForRestart();
+                            break;
+                        case 'BackgroundNodeSyncUpdate':
+                            setBackgroundNodeState(event.payload);
+                            break;
+                        case 'InitWalletScanningProgress':
+                            updateWalletScanningProgress(event.payload);
+                            break;
+                        case 'ConnectionStatus':
+                            handleConnectionStatusChanged(event.payload);
+                            break;
+                        case 'ShowStageSecurityModal':
+                            handleShowStagedSecurityModal();
+                            break;
+                        case 'MiningTime':
+                            handleMiningTimeUpdate(event.payload);
+                            break;
+                        case 'ExchangeIdChanged':
+                            await handleExchangeIdChanged(event.payload);
+                            break;
+                        case 'DisabledPhases':
+                            handleUpdateDisabledPhases(event.payload);
+                            break;
+                        case 'BaseTariAddressChanged':
+                            handleBaseWalletUpate(event.payload);
+                            break;
+                        case 'ExternalTariAddressChanged':
+                            handleExternalWalletAddressUpdate(event.payload);
+                            break;
+                        case 'ShouldShowExchangeMinerModal':
+                            setShouldShowExchangeSpecificModal(true);
+                            break;
+                        default:
+                            console.warn('Unknown event', JSON.stringify(event));
+                            break;
                     }
-                    case 'MissingApplications':
-                        loadExternalDependencies(event.payload);
-                        setShowExternalDependenciesDialog(true);
-                        break;
-                    case 'StuckOnOrphanChain':
-                        setIsStuckOnOrphanChain(event.payload);
-                        if (event.payload) {
-                            setConnectionStatus('disconnected');
-                        }
-                        break;
-                    case 'ShowReleaseNotes':
-                        handleShowRelesaeNotes(event.payload);
-                        break;
-                    case `NetworkStatus`:
-                        setNetworkStatus(event.payload);
-                        break;
-                    case `NodeTypeUpdate`:
-                        setNodeStoreState(event.payload);
-                        break;
-                    case 'RestartingPhases':
-                        await handleRestartingPhases(event.payload);
-                        break;
-                    case 'AskForRestart':
-                        handleAskForRestart();
-                        break;
-                    case 'BackgroundNodeSyncUpdate':
-                        setBackgroundNodeState(event.payload);
-                        break;
-                    case 'InitWalletScanningProgress':
-                        updateWalletScanningProgress(event.payload);
-                        break;
-                    case 'ConnectionStatus':
-                        handleConnectionStatusChanged(event.payload);
-                        break;
-                    case 'ShowStageSecurityModal':
-                        handleShowStagedSecurityModal();
-                        break;
-                    case 'MiningTime':
-                        handleMiningTimeUpdate(event.payload);
-                        break;
-                    case 'ExchangeIdChanged':
-                        await handleExchangeIdChanged(event.payload);
-                        break;
-                    case 'DisabledPhases':
-                        handleUpdateDisabledPhases(event.payload);
-                        break;
-                    case 'BaseTariAddressChanged':
-                        handleBaseWalletUpate(event.payload);
-                        break;
-                    case 'ExternalTariAddressChanged':
-                        handleExternalWalletAddressUpdate(event.payload);
-                        break;
-                    case 'ShouldShowExchangeMinerModal':
-                        setShouldShowExchangeSpecificModal(true);
-                        break;
-                    default:
-                        console.warn('Unknown event', JSON.stringify(event));
-                        break;
                 }
+            );
+
+            try {
+                await invoke('frontend_ready');
+                console.info('Successfully called frontend_ready');
+            } catch (e) {
+                console.error('Failed to call frontend_ready: ', e);
             }
-        );
+
+            return unlisten;
+        };
+
+        let unlistenFunction: (() => void) | null = null;
+        setupListener().then((unlisten) => {
+            unlistenFunction = unlisten;
+        });
 
         return () => {
-            listener.then((fn) => fn());
+            unlistenFunction?.();
         };
     }, []);
 };
