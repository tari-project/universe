--- conflicted
+++ resolved
@@ -1,11 +1,6 @@
 import { useMiningStore } from '@app/store/useMiningStore';
-<<<<<<< HEAD
-import { useCallback } from 'react';
+import { useCallback, useState } from 'react';
 import { invoke } from '@tauri-apps/api/core';
-=======
-import { useCallback, useState } from 'react';
-import { invoke } from '@tauri-apps/api';
->>>>>>> d8047768
 import { setAnimationState } from '@app/visuals.ts';
 import { useBlockchainVisualisationStore } from '@app/store/useBlockchainVisualisationStore.ts';
 import useFetchTx from '@app/hooks/mining/useTransactions.ts';
