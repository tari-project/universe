--- conflicted
+++ resolved
@@ -21,11 +21,7 @@
 }
 
 async function submitClaim(claimRequest: ClaimRequest): Promise<ClaimResult> {
-<<<<<<< HEAD
     console.info('📝 Submitting claim with body:', JSON.stringify(claimRequest, null, 2));
-=======
-    console.log('📝 Submitting claim with body:', JSON.stringify(claimRequest, null, 2));
->>>>>>> e6caec9a
 
     const response = await handleAirdropRequest<ClaimSubmissionResponse>({
         path: '/tari/claim-airdrop',
@@ -140,21 +136,13 @@
                 }
 
                 // Step 1: Get CSRF token (if not already loaded)
-<<<<<<< HEAD
                 console.info('🛡️ CSRF Check - csrfData:', csrfData);
                 console.info('🛡️ CSRF Check - isLoadingCsrf:', isLoadingCsrf);
                 console.info('🛡️ CSRF Check - csrfError:', csrfError);
                 console.info(
-=======
-                console.log('🛡️ CSRF Check - csrfData:', csrfData);
-                console.log('🛡️ CSRF Check - isLoadingCsrf:', isLoadingCsrf);
-                console.log('🛡️ CSRF Check - csrfError:', csrfError);
-                console.log(
->>>>>>> e6caec9a
                     '🛡️ CSRF token value:',
                     csrfData?.csrfToken ? `${csrfData.csrfToken.substring(0, 10)}...` : 'null'
                 );
-
                 if (!csrfData?.csrfToken) {
                     if (csrfError) {
                         throw new Error('Failed to get CSRF token');
