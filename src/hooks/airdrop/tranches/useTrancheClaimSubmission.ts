import { useCallback } from 'react';
import { useMutation, useQueryClient } from '@tanstack/react-query';
import { useTranslation } from 'react-i18next';
import { handleAirdropRequest } from '@app/hooks/airdrop/utils/useHandleRequest';
<<<<<<< HEAD
=======

>>>>>>> e6caec9a
import { addToast } from '@app/components/ToastStack/useToastStore';
import { useBackgroundClaimSubmission } from '../claim/useBackgroundClaimSubmission';
import { KEY_CSRF_TOKEN } from '../claim/useCsrfToken';
import type { TrancheClaimRequest, TrancheClaimResult } from '@app/types/airdrop-claim';
import { KEY_TRANCHE_STATUS } from './useTrancheStatus';

interface TrancheClaimSubmissionResponse {
    success: boolean;
    data?: {
        claimTarget: 'xtm';
        transactionId: string;
        amount: number;
        claimId: string;
        trackingId: string;
        trancheId: string;
    };
    error?: string;
}

async function submitTrancheClaimRequest(claimRequest: TrancheClaimRequest): Promise<TrancheClaimResult> {
    const response = await handleAirdropRequest<TrancheClaimSubmissionResponse>({
        path: '/claim-airdrop',
        method: 'POST',
        body: claimRequest as unknown as Record<string, unknown>,
        headers: {
            'Content-Type': 'application/json',
        },
    });

    if (!response?.success || !response?.data) {
        throw new Error(response?.error || 'Failed to submit tranche claim');
    }

    return {
        success: true,
        transactionId: response.data.transactionId,
        amount: response.data.amount,
        claimId: response.data.claimId,
        trackingId: response.data.trackingId,
        trancheId: response.data.trancheId,
    };
}

// Helper function to format numbers with proper rounding
const formatAmount = (amount: number | undefined | null): string => {
    if (amount === undefined || amount === null) return '0';

    // Round to 2 decimals if needed, otherwise show as integer
    const rounded = Math.round(amount * 100) / 100;
    return rounded % 1 === 0 ? rounded.toString() : rounded.toFixed(2);
};

export function useTrancheClaimSubmission() {
    const { t } = useTranslation('airdrop', { useSuspense: false });
    const queryClient = useQueryClient();

    // Use the existing working background claim submission with tranche support
    const { performBackgroundClaim, isProcessing, error, reset } = useBackgroundClaimSubmission();

    const submitTrancheClaimWithOtp = useCallback(
        async (trancheId: string): Promise<TrancheClaimResult> => {
<<<<<<< HEAD
            console.info('🚀 submitTrancheClaimWithOtp called with trancheId:', trancheId);

            try {
                // Invalidate CSRF token to force fresh fetch
                console.info('🛡️ Invalidating CSRF token cache for fresh fetch');
                await queryClient.invalidateQueries({ queryKey: [KEY_CSRF_TOKEN] });
=======
            console.debug('submitTrancheClaimWithOtp called with trancheId:', trancheId);

            try {
                // Invalidate CSRF token to force fresh fetch
                console.debug('Invalidating CSRF token cache for fresh fetch');
                queryClient.invalidateQueries({ queryKey: [KEY_CSRF_TOKEN] });
>>>>>>> e6caec9a

                // Wait a bit for the fresh CSRF token to be fetched
                await new Promise((resolve) => setTimeout(resolve, 500));

<<<<<<< HEAD
                console.info('🚀 Calling performBackgroundClaim with xtm and trancheId:', trancheId);
                const result = await performBackgroundClaim('xtm', trancheId);
                console.info('🚀 performBackgroundClaim result:', result);
=======
                console.debug('Calling performBackgroundClaim with xtm and trancheId:', trancheId);
                const result = await performBackgroundClaim('xtm', trancheId);
                console.debug('performBackgroundClaim result:', result);
>>>>>>> e6caec9a

                if (result.success) {
                    addToast({
                        type: 'success',
                        title: t('tranche.notifications.claim-success'),
                        text: t('tranche.notifications.claim-success-message', { amount: formatAmount(result.amount) }),
                        timeout: 5000,
                    });

                    // Invalidate tranche status to refresh the data
                    queryClient.invalidateQueries({ queryKey: [KEY_TRANCHE_STATUS] });

                    return {
                        success: true,
                        transactionId: result.transactionId,
                        amount: result.amount,
                        claimId: '',
                        trackingId: '',
                        trancheId,
                    };
                } else {
                    throw new Error(result.error || 'Claim failed');
                }
            } catch (error) {
                addToast({
                    type: 'error',
                    title: t('tranche.notifications.claim-failed'),
                    text: error instanceof Error ? error.message : t('tranche.notifications.claim-failed'),
                    timeout: 5000,
                });
                throw error;
            }
        },
        [performBackgroundClaim, queryClient, t]
    );

    return {
        submitTrancheClaimWithOtp,
        isLoading: isProcessing,
        error,
        canClaim: !isProcessing, // Can claim when not processing
        otpState: { currentStep: 'complete' as const, isProcessing, error: error || null },
        claimResult: null,
        reset,
    };
}

// Simplified hook for when you just need to submit a claim without managing OTP state
export function useSimpleTrancheClaimSubmission() {
    const { t } = useTranslation('airdrop', { useSuspense: false });
    const queryClient = useQueryClient();

    return useMutation({
        mutationFn: submitTrancheClaimRequest,
        onSuccess: (result) => {
            addToast({
                type: 'success',
                title: t('tranche.notifications.claim-success'),
                text: t('tranche.notifications.claim-success-message', { amount: formatAmount(result.amount) }),
                timeout: 5000,
            });

            // Invalidate tranche status to refresh the data
            queryClient.invalidateQueries({ queryKey: [KEY_TRANCHE_STATUS] });
        },
        onError: (error: Error) => {
            addToast({
                type: 'error',
                title: t('tranche.notifications.claim-failed'),
                text: error.message || t('tranche.notifications.claim-failed'),
                timeout: 5000,
            });
        },
    });
}<|MERGE_RESOLUTION|>--- conflicted
+++ resolved
@@ -2,10 +2,6 @@
 import { useMutation, useQueryClient } from '@tanstack/react-query';
 import { useTranslation } from 'react-i18next';
 import { handleAirdropRequest } from '@app/hooks/airdrop/utils/useHandleRequest';
-<<<<<<< HEAD
-=======
-
->>>>>>> e6caec9a
 import { addToast } from '@app/components/ToastStack/useToastStore';
 import { useBackgroundClaimSubmission } from '../claim/useBackgroundClaimSubmission';
 import { KEY_CSRF_TOKEN } from '../claim/useCsrfToken';
@@ -67,34 +63,19 @@
 
     const submitTrancheClaimWithOtp = useCallback(
         async (trancheId: string): Promise<TrancheClaimResult> => {
-<<<<<<< HEAD
             console.info('🚀 submitTrancheClaimWithOtp called with trancheId:', trancheId);
-
-            try {
-                // Invalidate CSRF token to force fresh fetch
-                console.info('🛡️ Invalidating CSRF token cache for fresh fetch');
-                await queryClient.invalidateQueries({ queryKey: [KEY_CSRF_TOKEN] });
-=======
-            console.debug('submitTrancheClaimWithOtp called with trancheId:', trancheId);
 
             try {
                 // Invalidate CSRF token to force fresh fetch
                 console.debug('Invalidating CSRF token cache for fresh fetch');
                 queryClient.invalidateQueries({ queryKey: [KEY_CSRF_TOKEN] });
->>>>>>> e6caec9a
 
                 // Wait a bit for the fresh CSRF token to be fetched
                 await new Promise((resolve) => setTimeout(resolve, 500));
 
-<<<<<<< HEAD
-                console.info('🚀 Calling performBackgroundClaim with xtm and trancheId:', trancheId);
-                const result = await performBackgroundClaim('xtm', trancheId);
-                console.info('🚀 performBackgroundClaim result:', result);
-=======
                 console.debug('Calling performBackgroundClaim with xtm and trancheId:', trancheId);
                 const result = await performBackgroundClaim('xtm', trancheId);
                 console.debug('performBackgroundClaim result:', result);
->>>>>>> e6caec9a
 
                 if (result.success) {
                     addToast({
