--- conflicted
+++ resolved
@@ -118,7 +118,7 @@
         }
 
         lastAvailableCountRef.current = currentAvailableCount;
-    }, [trancheStatus?.availableCount, notifyOnNewTranches, trancheStatus, t]);
+    }, [trancheStatus?.availableCount, notifyOnNewTranches]);
 
     // Smart interval logic based on tranche timing
     const getRefreshInterval = useCallback(() => {
@@ -193,12 +193,8 @@
         if (!enabled || !isLoggedIn) return;
 
         const handleFocus = () => {
-<<<<<<< HEAD
-            console.info('App focused, refreshing tranche data');
-=======
             console.log('🔄 App focused, refreshing tranche data');
             console.log('🔄 Current tranche status before refresh:', trancheStatus);
->>>>>>> e6caec9a
             refreshTranches();
         };
 
