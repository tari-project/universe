--- conflicted
+++ resolved
@@ -7,11 +7,8 @@
     fetchPollingFeatureFlag,
     fetchWarmupFeatureFlag,
     fetchUiSendRecvFeatureFlag,
-<<<<<<< HEAD
+    fetchSwapsEnabledFeatureFlag,
     fetchBlockBubblesFeatureFlag,
-=======
-    fetchSwapsEnabledFeatureFlag,
->>>>>>> 6205524b
 } from '@app/store/actions/airdropStoreActions';
 import { listen, UnlistenFn } from '@tauri-apps/api/event';
 import { useCallback, useEffect, useRef } from 'react';
@@ -39,11 +36,8 @@
         fetchPollingFeatureFlag();
         fetchUiSendRecvFeatureFlag();
         fetchWarmupFeatureFlag();
-<<<<<<< HEAD
+        fetchSwapsEnabledFeatureFlag();
         fetchBlockBubblesFeatureFlag();
-=======
-        fetchSwapsEnabledFeatureFlag();
->>>>>>> 6205524b
     }, []);
 
     const fetchFeatureFlagDebounced = useCallback(() => {
