import { AirdropTokens, useAirdropStore } from '@app/store/useAirdropStore';
import { useCallback, useEffect } from 'react';
<<<<<<< HEAD
import { invoke } from '@tauri-apps/api/core';
import * as Sentry from '@sentry/react';
=======

export async function fetchAirdropTokens(airdropApiUrl: string, airdropTokens: AirdropTokens) {
    const response = await fetch(`${airdropApiUrl}/auth/local/refresh`, {
        method: 'POST',
        headers: {
            'Content-Type': 'application/json',
        },
        body: JSON.stringify({
            refreshToken: airdropTokens.refreshToken,
        }),
    });
    if (!response.ok) {
        throw new Error('Failed to refresh token');
    }

    const data: AirdropTokens = await response.json();
    return data;
}
>>>>>>> 19036655

export function useHandleAirdropTokensRefresh() {
    const { airdropTokens, setAirdropTokens } = useAirdropStore();
    const syncedAidropWithBackend = useAirdropStore((s) => s.syncedWithBackend);

    return useCallback(
        async (airdropApiUrl: string) => {
            let fetchedAirdropTokens: AirdropTokens | undefined;
            // 5 hours from now
            const expirationLimit = new Date(new Date().getTime() + 1000 * 60 * 60 * 5);
            const tokenExpirationTime = airdropTokens?.expiresAt && new Date(airdropTokens?.expiresAt * 1000);

            const tokenHasExpired = tokenExpirationTime && tokenExpirationTime < expirationLimit;
            if (airdropTokens && (!syncedAidropWithBackend || tokenHasExpired)) {
                try {
                    fetchedAirdropTokens = await fetchAirdropTokens(airdropApiUrl, airdropTokens);
                } catch (error) {
                    console.error('Error refreshing airdrop tokens:', error);
                }
            }
            await setAirdropTokens(fetchedAirdropTokens);
        },
        [airdropTokens, setAirdropTokens, syncedAidropWithBackend]
    );
}
export function useAirdropTokensRefresh() {
    const { backendInMemoryConfig } = useAirdropStore();

    // Handle refreshing the access token
    const handleRefresh = useHandleAirdropTokensRefresh();

    useEffect(() => {
        if (!backendInMemoryConfig?.airdropApiUrl) return;
        const interval = setInterval(() => handleRefresh(backendInMemoryConfig?.airdropApiUrl), 1000 * 60 * 60);
        return () => clearInterval(interval);
    }, [handleRefresh, backendInMemoryConfig?.airdropApiUrl]);
}<|MERGE_RESOLUTION|>--- conflicted
+++ resolved
@@ -1,9 +1,5 @@
 import { AirdropTokens, useAirdropStore } from '@app/store/useAirdropStore';
 import { useCallback, useEffect } from 'react';
-<<<<<<< HEAD
-import { invoke } from '@tauri-apps/api/core';
-import * as Sentry from '@sentry/react';
-=======
 
 export async function fetchAirdropTokens(airdropApiUrl: string, airdropTokens: AirdropTokens) {
     const response = await fetch(`${airdropApiUrl}/auth/local/refresh`, {
@@ -22,7 +18,6 @@
     const data: AirdropTokens = await response.json();
     return data;
 }
->>>>>>> 19036655
 
 export function useHandleAirdropTokensRefresh() {
     const { airdropTokens, setAirdropTokens } = useAirdropStore();
