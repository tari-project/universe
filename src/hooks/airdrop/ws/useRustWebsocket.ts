--- conflicted
+++ resolved
@@ -40,21 +40,12 @@
     }, [startWebsocket, setupComplete]);
 
     useEffect(() => {
-<<<<<<< HEAD
         const unlistenPromise = listen('ws-status-change', (event) => {
-            console.info(`websocket status changed: ${event}`);
+            console.info(`websocket status changed: `, event);
         });
 
         return () => {
             unlistenPromise.then((unlisten) => unlisten());
-=======
-        const ul = listen('ws-status-change', (event) => {
-            console.info(`websocket status changed: `, event);
-        });
-
-        return () => {
-            ul.then((unlisten) => unlisten());
->>>>>>> b8ebf51b
         };
     }, []);
 
