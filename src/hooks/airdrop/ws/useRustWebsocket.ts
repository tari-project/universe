--- conflicted
+++ resolved
@@ -5,12 +5,8 @@
 import { GLOBAL_EVENT_NAME, WebsocketGlobalEvent, WebsocketUserEvent } from '@app/types/ws';
 import { useHandleWsGlobalEvent } from './useHandleWsGlobalEvent';
 import './useSendWsMessage'; // dummy import to bypass knip
-<<<<<<< HEAD
 import { restartSocket } from '@app/utils/socket';
-import { useSetupStore } from '@app/store/useSetupStore';
-=======
-import { initialiseSocket } from '@app/utils/socket';
->>>>>>> 6f9f6f0d
+
 
 export interface WebsocketEventType {
     event: string;
