import { ReactNode } from 'react';
import { DefaultTheme, ThemeProvider as SCThemeProvider } from 'styled-components';
import { lightTheme, darkTheme } from './themes.ts';
import { useUIStore } from '@app/store/useUIStore.ts';
const themes = {
    dark: darkTheme,
    light: lightTheme,
};
export default function ThemeProvider({ children }: { children: ReactNode }) {
<<<<<<< HEAD
    const initialDarkMode = window.matchMedia?.('(prefers-color-scheme: dark)').matches;
    const storedTheme = useUIStore((s) => s.theme);
    const theme = themes[storedTheme ?? (initialDarkMode ? 'dark' : 'light')] as DefaultTheme;
=======
    const preferredTheme = useUIStore((s) => s.preferredTheme);
    const uiTheme = useUIStore((s) => s.theme);
    // if for some reason it was not stored, or stored as 'system'
    const themeName = !uiTheme || (uiTheme !== 'dark' && uiTheme !== 'light') ? preferredTheme : uiTheme;
    const theme = themes[themeName] as DefaultTheme;
>>>>>>> 9c8154e9
    return <SCThemeProvider theme={theme}>{children}</SCThemeProvider>;
}<|MERGE_RESOLUTION|>--- conflicted
+++ resolved
@@ -7,16 +7,10 @@
     light: lightTheme,
 };
 export default function ThemeProvider({ children }: { children: ReactNode }) {
-<<<<<<< HEAD
-    const initialDarkMode = window.matchMedia?.('(prefers-color-scheme: dark)').matches;
-    const storedTheme = useUIStore((s) => s.theme);
-    const theme = themes[storedTheme ?? (initialDarkMode ? 'dark' : 'light')] as DefaultTheme;
-=======
     const preferredTheme = useUIStore((s) => s.preferredTheme);
     const uiTheme = useUIStore((s) => s.theme);
     // if for some reason it was not stored, or stored as 'system'
     const themeName = !uiTheme || (uiTheme !== 'dark' && uiTheme !== 'light') ? preferredTheme : uiTheme;
     const theme = themes[themeName] as DefaultTheme;
->>>>>>> 9c8154e9
     return <SCThemeProvider theme={theme}>{children}</SCThemeProvider>;
 }