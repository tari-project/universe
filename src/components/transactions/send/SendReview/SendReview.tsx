import { Button } from '@app/components/elements/buttons/Button';
import TariPurpleLogo from './icons/TariPurpleLogo';
import { Wrapper, WhiteBox, WhiteBoxLabel, WhiteBoxValue, Currency, Amount } from './styles';
import { useTranslation } from 'react-i18next';
import { formatNumber, FormatPreset, truncateMiddle } from '@app/utils';

import ProcessingIcon from './icons/ProcessingIcon';
import CompletedIcon from './icons/CompletedIcon';
<<<<<<< HEAD
=======

>>>>>>> 7228c01a
import { useEffect } from 'react';
import { SendStatus } from '@app/components/transactions/send/SendModal.tsx';
import { useWalletStore } from '@app/store';
import { StatusHero } from '../../components/StatusHero/StatusHero';
import { StatusList, StatusListEntry } from '../../components/StatusList/StatusList';

interface Props {
    status: SendStatus;
    setStatus: (status: SendStatus) => void;
    amount?: number;
    address: string;
    message?: string;
    networkFee?: number;
    feePercentage?: number;
    handleClose: () => void;
}

export function SendReview({
    status,
    setStatus,
    amount,
    address,
    message,
    //networkFee,
    //feePercentage,
    handleClose,
}: Props) {
    const { t } = useTranslation('wallet');
    const latestPendingTx = useWalletStore((s) => s.pending_transactions?.[0]);
    const latestTx = useWalletStore((s) => s.transactions?.[0]);

    useEffect(() => {
        if (status !== 'processing' || !latestTx || !latestPendingTx) return;
        if (latestTx.timestamp === latestPendingTx?.timestamp) {
            setStatus('completed');
        }
    }, [status, setStatus, latestTx, latestPendingTx]);

    const formattedAmount = formatNumber((amount || 0) * 1_000_000, FormatPreset.XTM_LONG);
    const formattedAddress = truncateMiddle(address, 5);

    const reviewEntries: StatusListEntry[] = [
        {
            label: t('send.destination-address'),
            value: address,
        },
        {
            label: t('send.transaction-description'),
            value: message,
        },
        // {
        //     label: t('send.network-fee'),
        //     value: networkFee,
        //     valueRight: `${feePercentage}%`,
        // },
        // {
        //     label: t('send.estimated-completion-time'),
        //     value: '8 mins',
        // },
    ];

    const statusEntries: StatusListEntry[] = [
        {
            label: t('send.status'),
            value: status === 'processing' ? t('send.processing') : t('send.completed'),
            status,
        },
        // {
        //     label: t('send.total-fees'),
        //     value: `${feePercentage}%`,
        // },
        {
            label: t('send.destination-address'),
            value: address,
        },
        {
            label: t('send.transaction-description'),
            value: message,
        },
        // {
        //     label: t('send.transaction-id'),
        //     value: status === 'processing' ? <LoadingDots /> : latestTx?.tx_id,
        // },
        // {
        //     label: t('send.tari-txn'),
        //     value: status === 'processing' ? <LoadingDots /> : `0x12345..12789`,
        //     externalLink: status === 'processing' ? undefined : `#`,
        // },
    ];

    return (
        <Wrapper>
            {status === 'reviewing' ? (
                <>
                    <WhiteBox>
                        <WhiteBoxLabel>{t('send.review-label')}</WhiteBoxLabel>

                        <WhiteBoxValue>
                            <TariPurpleLogo />
                            <Amount>{formattedAmount}</Amount>
                            <Currency>{`XTM`}</Currency>
                        </WhiteBoxValue>
                    </WhiteBox>

                    <StatusList entries={reviewEntries} />

                    <Button type="submit" fluid size="xlarge" variant="green">
                        {t('send.cta-confirm')}
                    </Button>
                </>
            ) : (
                <>
                    {status === 'processing' && (
                        <StatusHero icon={<ProcessingIcon />} title={t('send.processing-title')}>
                            {t('send.processing-text')}
                        </StatusHero>
                    )}

                    {status === 'completed' && (
                        <StatusHero icon={<CompletedIcon />} title={t('send.completed-title')}>
                            <>
                                {t('send.completed-text')}
                                <br />
                                <strong>{`${formattedAmount} XTM`}</strong> {t('send.completed-amount-sent')}{' '}
                                <strong>{formattedAddress}</strong>
                                {`.`}
                            </>
                        </StatusHero>
                    )}

                    <StatusList entries={statusEntries} />

                    {status === 'processing' && (
                        <Button type="button" fluid size="xlarge" variant="purple" disabled={true}>
                            {t('send.processing-button')}
                        </Button>
                    )}

                    {status === 'completed' && (
                        <Button type="button" fluid size="xlarge" variant="purple" onClick={handleClose}>
                            {t('send.done-button')}
                        </Button>
                    )}
                </>
            )}
        </Wrapper>
    );
}<|MERGE_RESOLUTION|>--- conflicted
+++ resolved
@@ -6,10 +6,7 @@
 
 import ProcessingIcon from './icons/ProcessingIcon';
 import CompletedIcon from './icons/CompletedIcon';
-<<<<<<< HEAD
-=======
 
->>>>>>> 7228c01a
 import { useEffect } from 'react';
 import { SendStatus } from '@app/components/transactions/send/SendModal.tsx';
 import { useWalletStore } from '@app/store';
