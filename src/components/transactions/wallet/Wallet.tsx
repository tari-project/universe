--- conflicted
+++ resolved
@@ -19,21 +19,14 @@
 import { useAirdropStore, useConfigCoreStore, usePaperWalletStore } from '@app/store';
 import { Button } from '@app/components/elements/buttons/Button';
 import SyncTooltip from '@app/containers/navigation/components/Wallet/SyncTooltip/SyncTooltip.tsx';
-<<<<<<< HEAD
-import { SyncButton, TabsTitle, TabsWrapper, Wrapper } from './wallet.styles.ts';
-import { memo } from 'react';
-import BridgeButton from '../bridge/BridgeButton.tsx';
-import { useTariBalance } from '@app/hooks/wallet/useTariBalance.ts';
-import ArrowRight from './ArrowRight.tsx';
-import { useTappletsStore } from '@app/store/useTappletsStore.ts';
-=======
 import { BuyTariButton, SyncButton, TabsTitle, Wrapper, TabsWrapper } from './wallet.styles.ts';
 import { memo, useMemo, useState } from 'react';
 import { useTariBalance } from '@app/hooks/wallet/useTariBalance.ts';
 import ArrowRight from './ArrowRight.tsx';
 import { Swap } from './Swap/Swap.tsx';
 import { AnimatePresence, m } from 'motion/react';
->>>>>>> 70b55db5
+import { useTappletsStore } from '@app/store/useTappletsStore.ts';
+import BridgeButton from '../bridge/BridgeButton.tsx';
 
 interface Props {
     section: string;
@@ -48,14 +41,10 @@
     const walletAddress = useWalletStore((state) => state.tari_address_base58);
     const availableBalance = useWalletStore((s) => s.balance?.available_balance);
     const displayAddress = truncateMiddle(walletAddress, 4);
-<<<<<<< HEAD
-    const { uiBridgeSwapsEnabled } = useTappletsStore();
-=======
     const swapUiEnabled = useConfigCoreStore((s) => s.swaps_enabled);
 
     const [swapUiVisible, setSwapUiVisible] = useState(false);
-
->>>>>>> 70b55db5
+    const { uiBridgeSwapsEnabled } = useTappletsStore();
     const { isWalletScanning, formattedAvailableBalance } = useTariBalance();
 
     const memoSwap = useMemo(() => {
@@ -88,11 +77,7 @@
 
                 <HistoryList />
 
-<<<<<<< HEAD
             {uiBridgeSwapsEnabled && <BridgeButton />}
-            <BottomNavWrapper>
-=======
->>>>>>> 70b55db5
                 {uiSendRecvEnabled ? (
                     <>
                         {swapUiEnabled ? (
