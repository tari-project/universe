--- conflicted
+++ resolved
@@ -52,11 +52,8 @@
     const displayAddress = truncateMiddle(walletAddress, 4);
     const swapUiEnabled = useAirdropStore((s) => s.swapsEnabled);
     const isSwapping = useWalletStore((s) => s.is_swapping);
-<<<<<<< HEAD
     const filter = useWalletStore((s) => s.tx_history_filter);
 
-=======
->>>>>>> 2bf86bcd
     const { isWalletScanning, formattedAvailableBalance } = useTariBalance();
 
     function handleFilterChange(newFilter: TxHistoryFilter) {
