import { convertHexToRGBA } from '@app/utils';
import styled from 'styled-components';
import { m } from 'motion/react';

export const Wrapper = styled.div`
    display: flex;
    flex-direction: column;
    width: 100%;
    max-height: clamp(10vh, 600px, 55vh);
`;

export const BuyTariButton = styled.button`
    margin-top: 10px;
    display: flex;
    justify-content: center;
    align-items: center;
    gap: 10px;
    padding: 16px;
    border-radius: 72px;
    background: #188750;
    color: white;
<<<<<<< HEAD
    cursor: pointer;
    transition: all 0.2s ease-in-out;

    font-family: Poppins;
    font-weight: 600;
=======
    font-weight: 600;
    cursor: pointer;
    transition: all 0.2s ease-in-out;

    &:hover {
        opacity: 0.9;
    }

>>>>>>> df57e0c0
    font-size: 13px;
    line-height: 100%;
    text-align: center;

    &:hover {
        opacity: 0.9;
    }
`;

export const TabsWrapper = styled.div`
    display: flex;
    justify-content: space-between;
    align-items: center;
    padding-right: 4px;
`;

export const TabsTitle = styled.div`
    color: ${({ theme }) => convertHexToRGBA(theme.palette.contrast, 0.5)};
    font-size: 11px;
    font-style: normal;
    font-weight: 500;
    transform: translateY(-5px);
    line-height: normal;
`;

export const SyncButton = styled.button`
    color: ${({ theme }) => convertHexToRGBA(theme.palette.contrast, 0.5)};
    font-family: Poppins, sans-serif;
    font-size: 11px;
    font-style: normal;
    font-weight: 500;
    line-height: normal;
    letter-spacing: -0.44px;

    display: flex;
    align-items: center;
    gap: 6px;

    background: transparent;
    border: none;
    cursor: pointer;

    transition: color 0.2s ease-in-out;

    svg {
        stroke: ${({ theme }) => convertHexToRGBA(theme.palette.contrast, 0.5)};
        transition: stroke 0.2s ease-in-out;
    }

    &:hover {
        color: ${({ theme }) => convertHexToRGBA(theme.palette.contrast, 1)};

        svg {
            stroke: ${({ theme }) => convertHexToRGBA(theme.palette.contrast, 1)};
        }
    }
`;

export const WalletWrapper = styled(m.div)``;
export const SwapsWrapper = styled(m.div)``;<|MERGE_RESOLUTION|>--- conflicted
+++ resolved
@@ -19,13 +19,6 @@
     border-radius: 72px;
     background: #188750;
     color: white;
-<<<<<<< HEAD
-    cursor: pointer;
-    transition: all 0.2s ease-in-out;
-
-    font-family: Poppins;
-    font-weight: 600;
-=======
     font-weight: 600;
     cursor: pointer;
     transition: all 0.2s ease-in-out;
@@ -34,7 +27,6 @@
         opacity: 0.9;
     }
 
->>>>>>> df57e0c0
     font-size: 13px;
     line-height: 100%;
     text-align: center;
