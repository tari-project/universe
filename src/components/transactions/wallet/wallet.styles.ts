--- conflicted
+++ resolved
@@ -8,7 +8,6 @@
     max-height: clamp(10vh, 400px, 45vh);
 `;
 
-<<<<<<< HEAD
 export const BuyTariButton = styled.button`
     margin-top: 10px;
     display: flex;
@@ -32,7 +31,8 @@
     font-size: 13px;
     line-height: 100%;
     text-align: center;
-=======
+`;
+
 export const TabsWarapper = styled.div`
     display: flex;
     justify-content: space-between;
@@ -83,5 +83,4 @@
             stroke: ${({ theme }) => convertHexToRGBA(theme.palette.contrast, 1)};
         }
     }
->>>>>>> 2c360de6
 `;