import { convertHexToRGBA } from '@app/utils';
import styled from 'styled-components';

export const Wrapper = styled.div`
    display: flex;
    flex-direction: column;
    width: 100%;
    max-height: clamp(10vh, 400px, 45vh);
`;

<<<<<<< HEAD
export const BuyTariButton = styled.button`
    margin-top: 10px;
    display: flex;
    justify-content: center;
    align-items: center;
    gap: 10px;
    padding: 16px;
    border-radius: 72px;
    background: #188750;
    color: white;
    font-weight: 500;
    cursor: pointer;
    transition: all 0.2s ease-in-out;

    &:hover {
        opacity: 0.9;
    }

    font-family: Poppins;
    font-weight: 600;
    font-size: 13px;
    line-height: 100%;
    text-align: center;
`;

export const TabsWarapper = styled.div`
=======
export const TabsWrapper = styled.div`
>>>>>>> e0716b17
    display: flex;
    justify-content: space-between;
    align-items: center;
    transform: translateY(-3px);
    padding-right: 4px;
`;

export const TabsTitle = styled.div`
    color: ${({ theme }) => convertHexToRGBA(theme.palette.contrast, 0.5)};
    font-family: Poppins, sans-serif;
    font-size: 11px;
    font-style: normal;
    font-weight: 500;
    line-height: normal;
`;

export const SyncButton = styled.button`
    color: ${({ theme }) => convertHexToRGBA(theme.palette.contrast, 0.5)};
    font-family: Poppins, sans-serif;
    font-size: 11px;
    font-style: normal;
    font-weight: 500;
    line-height: normal;
    letter-spacing: -0.44px;

    display: flex;
    align-items: center;
    gap: 6px;

    background: transparent;
    border: none;
    cursor: pointer;

    transition: color 0.2s ease-in-out;

    svg {
        stroke: ${({ theme }) => convertHexToRGBA(theme.palette.contrast, 0.5)};
        transition: stroke 0.2s ease-in-out;
    }

    &:hover {
        color: ${({ theme }) => convertHexToRGBA(theme.palette.contrast, 1)};

        svg {
            stroke: ${({ theme }) => convertHexToRGBA(theme.palette.contrast, 1)};
        }
    }
`;<|MERGE_RESOLUTION|>--- conflicted
+++ resolved
@@ -8,7 +8,6 @@
     max-height: clamp(10vh, 400px, 45vh);
 `;
 
-<<<<<<< HEAD
 export const BuyTariButton = styled.button`
     margin-top: 10px;
     display: flex;
@@ -34,10 +33,7 @@
     text-align: center;
 `;
 
-export const TabsWarapper = styled.div`
-=======
 export const TabsWrapper = styled.div`
->>>>>>> e0716b17
     display: flex;
     justify-content: space-between;
     align-items: center;
