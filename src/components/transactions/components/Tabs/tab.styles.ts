--- conflicted
+++ resolved
@@ -26,8 +26,6 @@
             padding: 0;
             border: none;
         `}
-<<<<<<< HEAD
-=======
 
     ${({ $hidden }) =>
         $hidden &&
@@ -36,58 +34,4 @@
             pointer-events: none;
             height: 0;
         `}
-`;
-
-export const BottomNavWrapper = styled.div`
-    display: flex;
-    flex-flow: row;
-    align-items: center;
-    width: 100%;
-    gap: 10px;
-
-    padding-top: 10px;
-`;
-
-export const NavButtonContent = styled.div`
-    text-transform: capitalize;
-    gap: 8px;
-    display: flex;
-    align-items: center;
-    justify-content: center;
-`;
-
-export const NavButton = styled(Button).attrs({
-    variant: 'outlined',
-    size: 'medium',
-})<{ $isActive?: boolean }>`
-    line-height: 1.1;
-    width: 100%;
-    color: ${({ theme }) => theme.palette.text.primary};
-    opacity: 0.6;
-    text-transform: capitalize;
-    &:hover {
-        opacity: 0.85;
-    }
-
-    &:disabled {
-        opacity: 0.2;
-        pointer-events: none;
-    }
-`;
-
-export const StyledIconButton = styled(IconButton)`
-    border-radius: 50%;
-    background: ${({ theme }) => theme.palette.background.paper};
-    height: 22px;
-    width: 22px;
-    svg {
-        fill: ${({ theme }) => theme.palette.text.primary};
-    }
-`;
-
-export const AddressWrapper = styled.div`
-    display: flex;
-    align-items: center;
-    gap: 4px;
->>>>>>> fcd60bcc
 `;