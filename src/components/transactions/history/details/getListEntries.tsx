import i18n from 'i18next';
import { formatTimeStamp } from '@app/components/transactions/history/helpers.ts';
import { ReactNode } from 'react';
import { formatNumber, FormatPreset } from '@app/utils';
import { StatusListEntry } from '@app/components/transactions/components/StatusList/StatusList.tsx';
import { getExplorerUrl, Network } from '@app/utils/network.ts';
import { useMiningStore } from '@app/store';
import { getTxStatusTitleKey, getTxTitle } from '@app/utils/getTxStatus.ts';
<<<<<<< HEAD
import { TransactionDetailsItem } from '@app/types/transactions.ts';
=======
import { TransactionDetailsItem } from '../HistoryList';
import { EmojiAddressWrapper } from '@app/components/transactions/history/details/styles.ts';
>>>>>>> 65f09f51

type Key = keyof TransactionDetailsItem;
type Entry = {
    [K in keyof TransactionDetailsItem]-?: {
        key: K;
        value: TransactionDetailsItem[K];
    };
}[keyof TransactionDetailsItem];

const network = useMiningStore.getState().network;

const HIDDEN_KEYS = ['direction', 'excess_sig', 'tx_id'];

const keyTranslations: Record<string, string> = {
    tx_id: 'wallet:send.transaction-id',
    payment_id: 'wallet:send.transaction-description',
};
function capitalizeKey(key: string): string {
    return key
        .split('_')
        .map((word) => word.charAt(0).toUpperCase() + word.slice(1))
        .join(' ');
}
function getLabel(key: string): string {
    return key in keyTranslations ? i18n.t(keyTranslations[key]) : capitalizeKey(key);
}

function parseValues({
    key,
    value,
    transaction,
}: Entry & { transaction: TransactionDetailsItem }): Partial<StatusListEntry> & { value: ReactNode } {
    const rest: Partial<StatusListEntry> = {};
    if (key === 'timestamp') {
        return { value: formatTimeStamp(value) };
    }
    if (key === 'payment_id') {
        return { value: getTxTitle(transaction) };
    }
    if (key === 'status') {
        const tKey = getTxStatusTitleKey(transaction);
        return { value: i18n.t(`common:${tKey}`), valueRight: value };
    }
    if (key === 'amount' || key === 'fee') {
        const preset = value.toString().length > 5 ? FormatPreset.XTM_LONG : FormatPreset.XTM_DECIMALS;
        const valueMarkup = (
            <>
                {formatNumber(value, preset)}
                <span>{` XTM`}</span>
            </>
        );
        return {
            value: valueMarkup,
            valueRight: `${formatNumber(value, FormatPreset.DECIMAL_COMPACT)} µXTM`,
        };
    }
    if (key === 'mined_in_block_height' && value) {
        const explorerURL = getExplorerUrl(network === Network.MainNet);
        rest['externalLink'] = `${explorerURL}/blocks/${value}`;
    }

    if (key === `dest_address_emoji`) {
        return { value: <EmojiAddressWrapper>{value}</EmojiAddressWrapper> };
    }

    return { value, ...rest };
}

export function getListEntries(item: TransactionDetailsItem, showHidden = false) {
    const entries = Object.entries(item).filter(([key]) => showHidden || !HIDDEN_KEYS.includes(key));
    return entries.map(([key, _value]) => {
        const { value, ...rest } = parseValues({ key: key as Key, value: _value, transaction: item });
        return {
            label: getLabel(key),
            value,
            ...rest,
        };
    });
}<|MERGE_RESOLUTION|>--- conflicted
+++ resolved
@@ -6,12 +6,8 @@
 import { getExplorerUrl, Network } from '@app/utils/network.ts';
 import { useMiningStore } from '@app/store';
 import { getTxStatusTitleKey, getTxTitle } from '@app/utils/getTxStatus.ts';
-<<<<<<< HEAD
 import { TransactionDetailsItem } from '@app/types/transactions.ts';
-=======
-import { TransactionDetailsItem } from '../HistoryList';
 import { EmojiAddressWrapper } from '@app/components/transactions/history/details/styles.ts';
->>>>>>> 65f09f51
 
 type Key = keyof TransactionDetailsItem;
 type Entry = {
