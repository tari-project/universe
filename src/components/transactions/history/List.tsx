--- conflicted
+++ resolved
@@ -65,41 +65,25 @@
         onChange: () => hasNextPage && fetchNextPage(),
     });
 
-<<<<<<< HEAD
     useEffect(() => {
         if (data?.pages?.length) {
             // We are caching converted transactions to avoid re-converting all of them on every execution
             // If someone have 200 transactions it is more efficient to convert only new ~20 then 200
             const sanitizedData = dataPagesRef.current?.flatMap((page) => page) || [];
-            const newTransactions = sanitizedData.slice(convertedTransactions.current.length);
+            const startingIndex =
+                lastTransactionFilter.current === tx_history_filter ? convertedTransactions.current.length : 0;
+            const newTransactions = sanitizedData.slice(startingIndex);
             const converted = newTransactions.map((transaction) =>
                 convertWalletTransactionToCombinedTransaction(transaction)
             );
+            if (lastTransactionFilter.current !== tx_history_filter) {
+                convertedTransactions.current = [];
+                lastTransactionFilter.current = tx_history_filter;
+            }
             convertedTransactions.current = [...convertedTransactions.current, ...converted];
             setBaseTx(convertedTransactions.current);
         }
-    }, [data?.pages?.length]); // Re-run only when the number of pages changes
-=======
-    const baseTx = useMemo(() => {
-        // We are caching converted transactions to avoid re-converting all of them on every execution
-        // If someone have 200 transactions it is more efficient to convert only new ~20 then 200
-        const sanitizedData = data?.pages.flatMap((page) => page) || [];
-        const startingIndex =
-            lastTransactionFilter.current === tx_history_filter ? convertedTransactions.current.length : 0;
-        const newTransactions = sanitizedData.slice(startingIndex);
-        const converted = newTransactions.map((transaction) =>
-            convertWalletTransactionToCombinedTransaction(transaction)
-        );
-
-        if (lastTransactionFilter.current !== tx_history_filter) {
-            convertedTransactions.current = [];
-            lastTransactionFilter.current = tx_history_filter;
-        }
-
-        convertedTransactions.current = [...convertedTransactions.current, ...converted];
-        return convertedTransactions.current;
-    }, [data?.pages.length, tx_history_filter]); // Re-run only when the number of pages changes
->>>>>>> 3b024de7
+    }, [data?.pages?.length, tx_history_filter]); // Re-run only when the number of pages changes
 
     useEffect(() => {
         const isThereANewBridgeTransaction = baseTx.find(
