import { useEffect, useState, useRef, useCallback } from 'react';

import { toastVariants } from './motion';
import { removeToast, ToastType } from '../useToastStore';

import { Wrapper, CloseButton, ToastContent, ProgressCircle, Title, Text } from './styles';
import { useMotionValue } from 'motion/react';

interface ToastProps {
    id?: number | string;
    index?: number;
    title: string;
    text?: string;
    timeout?: number;
    isHovered?: boolean;
    type?: ToastType;
}

export const Toast = ({ id, index, title, text, timeout = 4500, isHovered = false, type = 'default' }: ToastProps) => {
    const [show, setShow] = useState(false);
    const [positionVariant, setPositionVariant] = useState('hidden');
    const progress = useMotionValue(0);
    const progressInterval = useRef<NodeJS.Timeout>();
    const elapsedTimeRef = useRef<number>(0);
    const lastUpdateRef = useRef<number>(Date.now());
<<<<<<< HEAD
=======
    const removeToast = useToastStore((s) => s.removeToast);
>>>>>>> 1157f510
    const [finished, setFinished] = useState(false);

    const handleHide = useCallback((id: number | string = 0) => {
        setShow(false);
        removeToast(id);
    }, []);

    useEffect(() => {
        setShow(true);
    }, []);

    useEffect(() => {
        if (show) {
            if (index === 0) setPositionVariant('first');
            else if (index === 1) setPositionVariant('second');
            else if (index === 2) setPositionVariant('third');
        }
    }, [show, index]);

    useEffect(() => {
        if (show) {
            if (!isHovered) {
                lastUpdateRef.current = Date.now();
                const updateProgress = () => {
                    const now = Date.now();
                    elapsedTimeRef.current += now - lastUpdateRef.current;
                    lastUpdateRef.current = now;

                    const newProgress = (elapsedTimeRef.current / timeout) * 100;

                    if (newProgress <= 100) {
                        progress.set(newProgress);
                        progressInterval.current = setTimeout(updateProgress, 10);
                    } else if (!finished) {
                        setFinished(true);
                        setTimeout(() => handleHide(id), 200);
                    }
                };

                updateProgress();
            } else {
                // save the pause point
                const now = Date.now();
                elapsedTimeRef.current += now - lastUpdateRef.current;
                clearTimeout(progressInterval.current);
            }
        }

        return () => clearTimeout(progressInterval.current);
    }, [show, isHovered, timeout, id, handleHide, finished, progress]);

    return (
        <Wrapper
            initial="initial"
            exit={`exit${positionVariant.charAt(0).toUpperCase() + positionVariant.slice(1)}`}
            variants={toastVariants}
            animate={positionVariant}
            onClick={(e) => e.target === e.currentTarget && handleHide(id)}
            $isFirst={index === 0}
            $type={type}
        >
            <ToastContent>
                <Title>{title}</Title>
                {text && <Text>{text}</Text>}
                <CloseButton onClick={() => handleHide(id)} $type={type}>
                    <ProgressCircle width="28" height="28" viewBox="0 0 28 28" $progress={progress.get()} $type={type}>
                        <circle
                            cx="14"
                            cy="14"
                            r="12"
                            strokeDasharray="75.398"
                            strokeDashoffset={75.398 - (75.398 * Math.min(progress.get(), 100)) / 100}
                        />
                    </ProgressCircle>
                    <span>×</span>
                </CloseButton>
            </ToastContent>
        </Wrapper>
    );
};<|MERGE_RESOLUTION|>--- conflicted
+++ resolved
@@ -23,10 +23,6 @@
     const progressInterval = useRef<NodeJS.Timeout>();
     const elapsedTimeRef = useRef<number>(0);
     const lastUpdateRef = useRef<number>(Date.now());
-<<<<<<< HEAD
-=======
-    const removeToast = useToastStore((s) => s.removeToast);
->>>>>>> 1157f510
     const [finished, setFinished] = useState(false);
 
     const handleHide = useCallback((id: number | string = 0) => {
