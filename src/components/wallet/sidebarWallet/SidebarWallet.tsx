--- conflicted
+++ resolved
@@ -33,11 +33,7 @@
     setSection: (section: string) => void;
 }
 export default function SidebarWallet({ section, setSection }: SidebarWalletProps) {
-<<<<<<< HEAD
-    const xcData = useExchangeStore((s) => s.currentExchangeMiner);
-=======
     const { data: xcData } = useFetchExchangeBranding();
->>>>>>> 2908ff63
     const detailsItem = useWalletStore((s) => s.detailsItem);
     const targetRef = useRef<HTMLDivElement>(null);
     const { scrollY } = useScroll({ container: targetRef });
