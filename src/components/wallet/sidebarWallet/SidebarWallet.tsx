import { AnimatePresence } from 'motion/react';
import { useUIStore, useWalletStore } from '@app/store';
import { swapTransition } from '@app/components/transactions/wallet/transitions.ts';
import { Swap } from '@app/components/transactions/wallet/Swap/Swap.tsx';
import { WalletBalance, WalletBalanceHidden } from '../components/balance/WalletBalance.tsx';
import WalletDetails from '../components/details/WalletDetails.tsx';
import {
    AnimatedBG,
    DetailsCard,
    DetailsCardContent,
    WalletWrapper,
    SwapsWrapper,
    Wrapper,
    WalletActionWrapper,
    BuyTariButton,
    DetailsCardBottomContent,
    TabsWrapper,
} from './styles.ts';
import { useCallback, useRef, useState } from 'react';
import { HistoryListWrapper } from '@app/components/wallet/components/history/styles.ts';
import { List } from '@app/components/transactions/history/List.tsx';
import { open } from '@tauri-apps/plugin-shell';

import WalletActions from '@app/components/wallet/components/actions/WalletActions.tsx';
import { TransactionDetails } from '@app/components/transactions/history/details/TransactionDetails.tsx';
import {
    fetchTransactionsHistory,
    setDetailsItem,
    setIsSwapping,
    setTxHistoryFilter,
} from '@app/store/actions/walletStoreActions.ts';

import ExchangesUrls from '@app/components/transactions/wallet/Exchanges/ExchangesUrls.tsx';
import ExchangeButton from '@app/components/transactions/wallet/Exchanges/exchange-button/ExchangeButton.tsx';
import { useFetchExchangeBranding } from '@app/hooks/exchanges/fetchExchangeContent.ts';
import { ExternalLink } from '@app/components/transactions/components/StatusList/styles.ts';
import { Typography } from '@app/components/elements/Typography.tsx';
import { ExternalLink2SVG } from '@app/assets/icons/external-link2.tsx';
<<<<<<< HEAD
import SyncLoading from '../components/loaders/SyncLoading/SyncLoading.tsx';
=======
import { FilterSelect, TxHistoryFilter } from '@app/components/transactions/history/FilterSelect.tsx';
>>>>>>> f13251cf

interface SidebarWalletProps {
    section: string;
    setSection: (section: string) => void;
}

export default function SidebarWallet({ section, setSection }: SidebarWalletProps) {
    const { data: xcData } = useFetchExchangeBranding();
    const detailsItem = useWalletStore((s) => s.detailsItem);
    const filter = useWalletStore((s) => s.tx_history_filter);

    const targetRef = useRef<HTMLDivElement>(null) as React.RefObject<HTMLDivElement>;
    const [isScrolled, setIsScrolled] = useState(false);

<<<<<<< HEAD
    const isSyncing = useWalletStore((s) => s.wallet_scanning.is_scanning);
=======
    function handleFilterChange(newFilter: TxHistoryFilter) {
        setTxHistoryFilter(newFilter);
        fetchTransactionsHistory({ offset: 0, limit: 20, filter: newFilter });
    }

    useEffect(() => {
        const el = targetRef.current;
        if (!el) return;
        const onScroll = () => setIsScrolled(el.scrollTop > 1);
        el.addEventListener('scroll', onScroll);
        return () => el.removeEventListener('scroll', onScroll);
    }, []);

>>>>>>> f13251cf
    const isSwapping = useWalletStore((s) => s.is_swapping);
    const seedlessUI = useUIStore((s) => s.seedlessUI);

    const openLink = useCallback(() => {
        if (xcData && xcData.wallet_app_link) {
            open(xcData.wallet_app_link);
        }
    }, [xcData]);

    const walletMarkup = (
        <>
            <DetailsCard $isScrolled={isScrolled}>
                <AnimatedBG $col1={xcData?.primary_colour || `#0B0A0D`} $col2={xcData?.secondary_colour || `#6F8309`} />
                <DetailsCardContent>
                    <WalletDetails />
                    <DetailsCardBottomContent>
                        {!seedlessUI ? <WalletBalance /> : <WalletBalanceHidden />}
                        {xcData?.wallet_app_link && xcData?.wallet_app_label && (
                            <ExternalLink onClick={openLink}>
                                <Typography
                                    variant="p"
                                    style={{
                                        fontSize: '10px',
                                        color: 'rgba(255, 255, 255, 0.7)',
                                    }}
                                >
                                    {xcData.wallet_app_label}
                                </Typography>
                                <ExternalLink2SVG />
                            </ExternalLink>
                        )}
                        <ExchangeButton />
                    </DetailsCardBottomContent>
                </DetailsCardContent>
            </DetailsCard>
            {!seedlessUI && (
                <>
                    <AnimatePresence>
                        {!isScrolled && (
                            <WalletActionWrapper
                                initial={{ height: 'auto' }}
                                animate={{ height: 'auto' }}
                                exit={{ height: 0 }}
                            >
                                <WalletActions section={section} setSection={setSection} />
                            </WalletActionWrapper>
                        )}
                    </AnimatePresence>

                    <HistoryListWrapper ref={targetRef}>
                        <List setIsScrolled={setIsScrolled} targetRef={targetRef} />
                    </HistoryListWrapper>
                </>
            )}
        </>
    );

    return (
        <>
            <AnimatePresence initial={false} mode="wait">
                {isSwapping ? (
                    <SwapsWrapper key="swap" variants={swapTransition} initial="hide" exit="hide" animate="show">
                        <Wrapper $swapsPanel>
                            <Swap />
                            <ExchangesUrls />
                        </Wrapper>
                    </SwapsWrapper>
                ) : (
                    <WalletWrapper key="wallet" variants={swapTransition} initial="show" exit="hide" animate="show">
<<<<<<< HEAD
                        <Wrapper $seedlessUI={seedlessUI || isSyncing}>
                            {isSyncing ? <SyncLoading /> : walletMarkup}
=======
                        <Wrapper $seedlessUI={seedlessUI}>
                            <DetailsCard $isScrolled={isScrolled}>
                                <AnimatedBG
                                    $col1={xcData?.primary_colour || `#0B0A0D`}
                                    $col2={xcData?.secondary_colour || `#6F8309`}
                                />
                                <DetailsCardContent>
                                    <WalletDetails />
                                    <DetailsCardBottomContent>
                                        {!seedlessUI ? <WalletBalance /> : <WalletBalanceHidden />}
                                        {xcData?.wallet_app_link && xcData?.wallet_app_label && (
                                            <ExternalLink onClick={openLink}>
                                                <Typography
                                                    variant="p"
                                                    style={{
                                                        fontSize: '10px',
                                                        color: 'rgba(255, 255, 255, 0.7)',
                                                    }}
                                                >
                                                    {xcData.wallet_app_label}
                                                </Typography>
                                                <ExternalLink2SVG />
                                            </ExternalLink>
                                        )}
                                        <ExchangeButton />
                                    </DetailsCardBottomContent>
                                </DetailsCardContent>
                            </DetailsCard>
                            {!seedlessUI && (
                                <>
                                    <AnimatePresence>
                                        {!isScrolled && (
                                            <WalletActionWrapper
                                                initial={{ height: 'auto' }}
                                                animate={{ height: 'auto' }}
                                                exit={{ height: 0 }}
                                            >
                                                <WalletActions section={section} setSection={setSection} />
                                            </WalletActionWrapper>
                                        )}
                                    </AnimatePresence>

                                    <TabsWrapper>
                                        <FilterSelect filter={filter} handleFilterChange={handleFilterChange} />
                                    </TabsWrapper>

                                    <HistoryListWrapper ref={targetRef}>
                                        <List />
                                    </HistoryListWrapper>
                                </>
                            )}
>>>>>>> f13251cf
                            <BuyTariButton onClick={() => setIsSwapping(true)}>{'Buy Tari (XTM)'}</BuyTariButton>
                        </Wrapper>
                    </WalletWrapper>
                )}
            </AnimatePresence>
            {detailsItem && (
                <TransactionDetails
                    item={detailsItem}
                    expanded={Boolean(detailsItem)}
                    handleClose={() => setDetailsItem(null)}
                />
            )}
        </>
    );
}<|MERGE_RESOLUTION|>--- conflicted
+++ resolved
@@ -16,7 +16,7 @@
     DetailsCardBottomContent,
     TabsWrapper,
 } from './styles.ts';
-import { useCallback, useRef, useState } from 'react';
+import { useCallback, useRef, useState, useEffect } from 'react';
 import { HistoryListWrapper } from '@app/components/wallet/components/history/styles.ts';
 import { List } from '@app/components/transactions/history/List.tsx';
 import { open } from '@tauri-apps/plugin-shell';
@@ -36,11 +36,8 @@
 import { ExternalLink } from '@app/components/transactions/components/StatusList/styles.ts';
 import { Typography } from '@app/components/elements/Typography.tsx';
 import { ExternalLink2SVG } from '@app/assets/icons/external-link2.tsx';
-<<<<<<< HEAD
 import SyncLoading from '../components/loaders/SyncLoading/SyncLoading.tsx';
-=======
 import { FilterSelect, TxHistoryFilter } from '@app/components/transactions/history/FilterSelect.tsx';
->>>>>>> f13251cf
 
 interface SidebarWalletProps {
     section: string;
@@ -55,9 +52,6 @@
     const targetRef = useRef<HTMLDivElement>(null) as React.RefObject<HTMLDivElement>;
     const [isScrolled, setIsScrolled] = useState(false);
 
-<<<<<<< HEAD
-    const isSyncing = useWalletStore((s) => s.wallet_scanning.is_scanning);
-=======
     function handleFilterChange(newFilter: TxHistoryFilter) {
         setTxHistoryFilter(newFilter);
         fetchTransactionsHistory({ offset: 0, limit: 20, filter: newFilter });
@@ -71,7 +65,7 @@
         return () => el.removeEventListener('scroll', onScroll);
     }, []);
 
->>>>>>> f13251cf
+    const isSyncing = useWalletStore((s) => s.wallet_scanning.is_scanning);
     const isSwapping = useWalletStore((s) => s.is_swapping);
     const seedlessUI = useUIStore((s) => s.seedlessUI);
 
@@ -121,6 +115,10 @@
                         )}
                     </AnimatePresence>
 
+                    <TabsWrapper>
+                        <FilterSelect filter={filter} handleFilterChange={handleFilterChange} />
+                    </TabsWrapper>
+
                     <HistoryListWrapper ref={targetRef}>
                         <List setIsScrolled={setIsScrolled} targetRef={targetRef} />
                     </HistoryListWrapper>
@@ -141,62 +139,8 @@
                     </SwapsWrapper>
                 ) : (
                     <WalletWrapper key="wallet" variants={swapTransition} initial="show" exit="hide" animate="show">
-<<<<<<< HEAD
                         <Wrapper $seedlessUI={seedlessUI || isSyncing}>
                             {isSyncing ? <SyncLoading /> : walletMarkup}
-=======
-                        <Wrapper $seedlessUI={seedlessUI}>
-                            <DetailsCard $isScrolled={isScrolled}>
-                                <AnimatedBG
-                                    $col1={xcData?.primary_colour || `#0B0A0D`}
-                                    $col2={xcData?.secondary_colour || `#6F8309`}
-                                />
-                                <DetailsCardContent>
-                                    <WalletDetails />
-                                    <DetailsCardBottomContent>
-                                        {!seedlessUI ? <WalletBalance /> : <WalletBalanceHidden />}
-                                        {xcData?.wallet_app_link && xcData?.wallet_app_label && (
-                                            <ExternalLink onClick={openLink}>
-                                                <Typography
-                                                    variant="p"
-                                                    style={{
-                                                        fontSize: '10px',
-                                                        color: 'rgba(255, 255, 255, 0.7)',
-                                                    }}
-                                                >
-                                                    {xcData.wallet_app_label}
-                                                </Typography>
-                                                <ExternalLink2SVG />
-                                            </ExternalLink>
-                                        )}
-                                        <ExchangeButton />
-                                    </DetailsCardBottomContent>
-                                </DetailsCardContent>
-                            </DetailsCard>
-                            {!seedlessUI && (
-                                <>
-                                    <AnimatePresence>
-                                        {!isScrolled && (
-                                            <WalletActionWrapper
-                                                initial={{ height: 'auto' }}
-                                                animate={{ height: 'auto' }}
-                                                exit={{ height: 0 }}
-                                            >
-                                                <WalletActions section={section} setSection={setSection} />
-                                            </WalletActionWrapper>
-                                        )}
-                                    </AnimatePresence>
-
-                                    <TabsWrapper>
-                                        <FilterSelect filter={filter} handleFilterChange={handleFilterChange} />
-                                    </TabsWrapper>
-
-                                    <HistoryListWrapper ref={targetRef}>
-                                        <List />
-                                    </HistoryListWrapper>
-                                </>
-                            )}
->>>>>>> f13251cf
                             <BuyTariButton onClick={() => setIsSwapping(true)}>{'Buy Tari (XTM)'}</BuyTariButton>
                         </Wrapper>
                     </WalletWrapper>
