import { AnimatePresence } from 'motion/react';
<<<<<<< HEAD
import { useConfigUIStore, useWalletStore } from '@app/store';
=======
import { useMiningMetricsStore, useUIStore, useWalletStore } from '@app/store';
>>>>>>> e57a7a31
import { swapTransition } from '@app/components/transactions/wallet/transitions.ts';
import { Swap } from '@app/components/transactions/wallet/Swap/Swap.tsx';
import { WalletBalance, WalletBalanceHidden } from '../components/balance/WalletBalance.tsx';
import WalletDetails from '../components/details/WalletDetails.tsx';
import {
    AnimatedBG,
    DetailsCard,
    DetailsCardContent,
    WalletWrapper,
    SwapsWrapper,
    Wrapper,
    WalletActionWrapper,
    BuyTariButton,
    DetailsCardBottomContent,
    TabsWrapper,
} from './styles.ts';
import { useCallback, useRef, useState, useEffect } from 'react';
import { HistoryListWrapper } from '@app/components/wallet/components/history/styles.ts';
import { List } from '@app/components/transactions/history/List.tsx';
import { open } from '@tauri-apps/plugin-shell';

import WalletActions from '@app/components/wallet/components/actions/WalletActions.tsx';
import { TransactionDetails } from '@app/components/transactions/history/details/TransactionDetails.tsx';
import {
    fetchTransactionsHistory,
    setDetailsItem,
    setIsSwapping,
    setTxHistoryFilter,
} from '@app/store/actions/walletStoreActions.ts';

import ExchangesUrls from '@app/components/transactions/wallet/Exchanges/ExchangesUrls.tsx';
import ExchangeButton from '@app/components/transactions/wallet/Exchanges/exchange-button/ExchangeButton.tsx';
import { useFetchExchangeBranding } from '@app/hooks/exchanges/fetchExchangeContent.ts';
import { ExternalLink } from '@app/components/transactions/components/StatusList/styles.ts';
import { Typography } from '@app/components/elements/Typography.tsx';
import { ExternalLink2SVG } from '@app/assets/icons/external-link2.tsx';
<<<<<<< HEAD
import { WalletUIMode } from '@app/types/events-payloads.ts';
=======
import SyncLoading from '../components/loaders/SyncLoading/SyncLoading.tsx';
import { FilterSelect, TxHistoryFilter } from '@app/components/transactions/history/FilterSelect.tsx';
>>>>>>> e57a7a31

interface SidebarWalletProps {
    section: string;
    setSection: (section: string) => void;
}

export default function SidebarWallet({ section, setSection }: SidebarWalletProps) {
    const { data: xcData } = useFetchExchangeBranding();
    const detailsItem = useWalletStore((s) => s.detailsItem);
    const filter = useWalletStore((s) => s.tx_history_filter);

    const isConnectedToTariNetwork = useMiningMetricsStore((s) => s.isNodeConnected);

    const targetRef = useRef<HTMLDivElement>(null) as React.RefObject<HTMLDivElement>;
    const [isScrolled, setIsScrolled] = useState(false);

    function handleFilterChange(newFilter: TxHistoryFilter) {
        setTxHistoryFilter(newFilter);
        fetchTransactionsHistory({ offset: 0, limit: 20, filter: newFilter });
    }

    useEffect(() => {
        const el = targetRef.current;
        if (!el) return;
        const onScroll = () => setIsScrolled(el.scrollTop > 1);
        el.addEventListener('scroll', onScroll);
        return () => el.removeEventListener('scroll', onScroll);
    }, []);

    const walletIsScanning = useWalletStore((s) => s.wallet_scanning.is_scanning);
    const isSyncing = walletIsScanning || !isConnectedToTariNetwork;
    const isSwapping = useWalletStore((s) => s.is_swapping);
    const isStandardWalletUI = useConfigUIStore((s) => s.wallet_ui_mode === WalletUIMode.Standard);

    const openLink = useCallback(() => {
        if (xcData && xcData.wallet_app_link) {
            open(xcData.wallet_app_link);
        }
    }, [xcData]);

    const walletMarkup = (
        <>
            <DetailsCard $isScrolled={isScrolled}>
                <AnimatedBG $col1={xcData?.primary_colour || `#0B0A0D`} $col2={xcData?.secondary_colour || `#6F8309`} />
                <DetailsCardContent>
                    <WalletDetails />
                    <DetailsCardBottomContent>
                        {!seedlessUI ? <WalletBalance /> : <WalletBalanceHidden />}
                        {xcData?.wallet_app_link && xcData?.wallet_app_label && (
                            <ExternalLink onClick={openLink}>
                                <Typography
                                    variant="p"
                                    style={{
                                        fontSize: '10px',
                                        color: 'rgba(255, 255, 255, 0.7)',
                                    }}
                                >
                                    {xcData.wallet_app_label}
                                </Typography>
                                <ExternalLink2SVG />
                            </ExternalLink>
                        )}
                        <ExchangeButton />
                    </DetailsCardBottomContent>
                </DetailsCardContent>
            </DetailsCard>
            {!seedlessUI && (
                <>
                    <AnimatePresence>
                        {!isScrolled && (
                            <WalletActionWrapper
                                initial={{ height: 'auto' }}
                                animate={{ height: 'auto' }}
                                exit={{ height: 0 }}
                            >
                                <WalletActions section={section} setSection={setSection} />
                            </WalletActionWrapper>
                        )}
                    </AnimatePresence>

                    <TabsWrapper>
                        <FilterSelect filter={filter} handleFilterChange={handleFilterChange} />
                    </TabsWrapper>

                    <HistoryListWrapper ref={targetRef}>
                        <List setIsScrolled={setIsScrolled} targetRef={targetRef} />
                    </HistoryListWrapper>
                </>
            )}
        </>
    );

    return (
        <>
            <AnimatePresence initial={false} mode="wait">
                {isSwapping ? (
                    <SwapsWrapper key="swap" variants={swapTransition} initial="hide" exit="hide" animate="show">
                        <Wrapper $swapsPanel>
                            <Swap />
                            <ExchangesUrls />
                        </Wrapper>
                    </SwapsWrapper>
                ) : (
                    <WalletWrapper key="wallet" variants={swapTransition} initial="show" exit="hide" animate="show">
<<<<<<< HEAD
                        <Wrapper $seedlessUI={!isStandardWalletUI}>
                            <DetailsCard $isScrolled={isScrolled}>
                                <AnimatedBG
                                    $col1={xcData?.primary_colour || `#0B0A0D`}
                                    $col2={xcData?.secondary_colour || `#6F8309`}
                                />
                                <DetailsCardContent>
                                    <WalletDetails />
                                    <DetailsCardBottomContent>
                                        {isStandardWalletUI ? <WalletBalance /> : <WalletBalanceHidden />}
                                        {xcData?.wallet_app_link && xcData?.wallet_app_label && (
                                            <ExternalLink onClick={openLink}>
                                                <Typography
                                                    variant="p"
                                                    style={{
                                                        fontSize: '10px',
                                                        color: 'rgba(255, 255, 255, 0.7)',
                                                    }}
                                                >
                                                    {xcData.wallet_app_label}
                                                </Typography>
                                                <ExternalLink2SVG />
                                            </ExternalLink>
                                        )}
                                        <ExchangeButton />
                                    </DetailsCardBottomContent>
                                </DetailsCardContent>
                            </DetailsCard>
                            {isStandardWalletUI && (
                                <>
                                    <AnimatePresence>
                                        {!isScrolled && (
                                            <WalletActionWrapper
                                                initial={{ height: 'auto' }}
                                                animate={{ height: 'auto' }}
                                                exit={{ height: 0 }}
                                            >
                                                <WalletActions section={section} setSection={setSection} />
                                            </WalletActionWrapper>
                                        )}
                                    </AnimatePresence>

                                    <HistoryListWrapper ref={targetRef}>
                                        <List />
                                    </HistoryListWrapper>
                                </>
                            )}
=======
                        <Wrapper $seedlessUI={seedlessUI || isSyncing}>
                            {isSyncing ? <SyncLoading /> : walletMarkup}
>>>>>>> e57a7a31
                            <BuyTariButton onClick={() => setIsSwapping(true)}>{'Buy Tari (XTM)'}</BuyTariButton>
                        </Wrapper>
                    </WalletWrapper>
                )}
            </AnimatePresence>
            {detailsItem && (
                <TransactionDetails
                    item={detailsItem}
                    expanded={Boolean(detailsItem)}
                    handleClose={() => setDetailsItem(null)}
                />
            )}
        </>
    );
}<|MERGE_RESOLUTION|>--- conflicted
+++ resolved
@@ -1,9 +1,5 @@
 import { AnimatePresence } from 'motion/react';
-<<<<<<< HEAD
-import { useConfigUIStore, useWalletStore } from '@app/store';
-=======
-import { useMiningMetricsStore, useUIStore, useWalletStore } from '@app/store';
->>>>>>> e57a7a31
+import { useMiningMetricsStore, useConfigUIStore, useWalletStore } from '@app/store';
 import { swapTransition } from '@app/components/transactions/wallet/transitions.ts';
 import { Swap } from '@app/components/transactions/wallet/Swap/Swap.tsx';
 import { WalletBalance, WalletBalanceHidden } from '../components/balance/WalletBalance.tsx';
@@ -40,12 +36,9 @@
 import { ExternalLink } from '@app/components/transactions/components/StatusList/styles.ts';
 import { Typography } from '@app/components/elements/Typography.tsx';
 import { ExternalLink2SVG } from '@app/assets/icons/external-link2.tsx';
-<<<<<<< HEAD
-import { WalletUIMode } from '@app/types/events-payloads.ts';
-=======
 import SyncLoading from '../components/loaders/SyncLoading/SyncLoading.tsx';
 import { FilterSelect, TxHistoryFilter } from '@app/components/transactions/history/FilterSelect.tsx';
->>>>>>> e57a7a31
+import { WalletUIMode } from '@app/types/events-payloads.ts';
 
 interface SidebarWalletProps {
     section: string;
@@ -93,7 +86,7 @@
                 <DetailsCardContent>
                     <WalletDetails />
                     <DetailsCardBottomContent>
-                        {!seedlessUI ? <WalletBalance /> : <WalletBalanceHidden />}
+                        {isStandardWalletUI ? <WalletBalance /> : <WalletBalanceHidden />}
                         {xcData?.wallet_app_link && xcData?.wallet_app_label && (
                             <ExternalLink onClick={openLink}>
                                 <Typography
@@ -112,7 +105,7 @@
                     </DetailsCardBottomContent>
                 </DetailsCardContent>
             </DetailsCard>
-            {!seedlessUI && (
+            {isStandardWalletUI && (
                 <>
                     <AnimatePresence>
                         {!isScrolled && (
@@ -150,58 +143,8 @@
                     </SwapsWrapper>
                 ) : (
                     <WalletWrapper key="wallet" variants={swapTransition} initial="show" exit="hide" animate="show">
-<<<<<<< HEAD
-                        <Wrapper $seedlessUI={!isStandardWalletUI}>
-                            <DetailsCard $isScrolled={isScrolled}>
-                                <AnimatedBG
-                                    $col1={xcData?.primary_colour || `#0B0A0D`}
-                                    $col2={xcData?.secondary_colour || `#6F8309`}
-                                />
-                                <DetailsCardContent>
-                                    <WalletDetails />
-                                    <DetailsCardBottomContent>
-                                        {isStandardWalletUI ? <WalletBalance /> : <WalletBalanceHidden />}
-                                        {xcData?.wallet_app_link && xcData?.wallet_app_label && (
-                                            <ExternalLink onClick={openLink}>
-                                                <Typography
-                                                    variant="p"
-                                                    style={{
-                                                        fontSize: '10px',
-                                                        color: 'rgba(255, 255, 255, 0.7)',
-                                                    }}
-                                                >
-                                                    {xcData.wallet_app_label}
-                                                </Typography>
-                                                <ExternalLink2SVG />
-                                            </ExternalLink>
-                                        )}
-                                        <ExchangeButton />
-                                    </DetailsCardBottomContent>
-                                </DetailsCardContent>
-                            </DetailsCard>
-                            {isStandardWalletUI && (
-                                <>
-                                    <AnimatePresence>
-                                        {!isScrolled && (
-                                            <WalletActionWrapper
-                                                initial={{ height: 'auto' }}
-                                                animate={{ height: 'auto' }}
-                                                exit={{ height: 0 }}
-                                            >
-                                                <WalletActions section={section} setSection={setSection} />
-                                            </WalletActionWrapper>
-                                        )}
-                                    </AnimatePresence>
-
-                                    <HistoryListWrapper ref={targetRef}>
-                                        <List />
-                                    </HistoryListWrapper>
-                                </>
-                            )}
-=======
-                        <Wrapper $seedlessUI={seedlessUI || isSyncing}>
+                        <Wrapper $seedlessUI={!isStandardWalletUI || isSyncing}>
                             {isSyncing ? <SyncLoading /> : walletMarkup}
->>>>>>> e57a7a31
                             <BuyTariButton onClick={() => setIsSwapping(true)}>{'Buy Tari (XTM)'}</BuyTariButton>
                         </Wrapper>
                     </WalletWrapper>
