import {
    CaptionText,
    CaptionWrapper,
    ConfirmButton,
    ContentBodyWrapper,
    ContentHeaderWrapper,
    Countdown,
    CountdownText,
    Heading,
    HelpButton,
    HelpButtonWrapper,
    LeftContent,
    SeasonReward,
    SeasonRewardIcon,
    SeasonRewardText,
    SelectOptionWrapper,
    Wrapper,
    XCContent,
} from '@app/components/exchanges/universal/option/styles.ts';

import { ImgWrapper, OpenButton } from '../../commonStyles.ts';
import { ChevronSVG } from '@app/assets/icons/chevron.tsx';
import { setShowUniversalModal } from '@app/store/useExchangeStore.ts';
import { invoke } from '@tauri-apps/api/core';
import { useTranslation } from 'react-i18next';
import { ExchangeAddress } from '../exchangeAddress/ExchangeAddress.tsx';
import { useState } from 'react';
import { Typography } from '@app/components/elements/Typography.tsx';
import { formatCountdown } from '@app/utils/formatters.ts';
import { restartMining } from '@app/store/actions/miningStoreActions.ts';
import { setError, useWalletStore } from '@app/store';
import { ExchangeBranding, ExchangeMiner } from '@app/types/exchange.ts';

import { setSeedlessUI } from '@app/store/actions/uiStoreActions.ts';
import { Divider } from '@app/components/elements/Divider.tsx';
import { ExternalLinkSVG } from '@app/assets/icons/external-link.tsx';
import { truncateMiddle } from '@app/utils';

interface XCOptionProps {
    content: ExchangeBranding;
    isCurrent?: boolean;
    isActive?: boolean;
    onActiveClick: (id: string) => void;
}

export const XCOption = ({ content, isCurrent = false, isActive, onActiveClick }: XCOptionProps) => {
    const base_tari_address = useWalletStore((state) => state.external_tari_address_emoji);
    const { t } = useTranslation(['exchange', 'settings'], { useSuspense: false });
    const [isAddressValid, setIsAddressValid] = useState(false);
    const [miningAddress, setMiningAddress] = useState('');

    const handleExchangeMiner = async () => {
        const selectedExchangeMiner: ExchangeMiner = {
            id: content.id,
            slug: content.slug,
            name: content.name,
        };
        await invoke('select_exchange_miner', { exchangeMiner: selectedExchangeMiner, miningAddress })
            .then(() => {
                setShowUniversalModal(false);
                restartMining();
                setSeedlessUI(true);
                console.info('New Tari address set successfully to:', miningAddress);
            })
            .catch((e) => {
                console.error('Could not set Exchange address', e);
                setError('Could not change Exchange address');
            });
    };

    const isTari = content.slug === 'universal' && content.id === 'universal';
    const logoSrc = content.logo_img_small_url;
    const showExpand = isTari ? !isCurrent && content.id : content.id;

    const helpMarkup = content.address_help_link ? (
        <HelpButtonWrapper>
            <Divider />
            <HelpButton onClick={() => open(content.address_help_link)}>
                <Typography>{t('help-find-address', { exchange: content.name, ns: 'exchange' })}</Typography>
                <ExternalLinkSVG />
            </HelpButton>
        </HelpButtonWrapper>
    ) : null;

    return (
        <Wrapper $isCurrent={isCurrent} $isActive={isActive}>
            <ContentHeaderWrapper
                onClick={() => {
                    onActiveClick(!isActive ? content.id : '');
                }}
            >
                <XCContent>
                    {!!logoSrc && (
                        <ImgWrapper>
                            <img src={logoSrc} alt={`${content.name} logo`} />
                        </ImgWrapper>
                    )}
                    <Heading>{content.name}</Heading>
                </XCContent>
                <SelectOptionWrapper>
                    {isCurrent && (
                        <CaptionWrapper>
                            <CaptionText>{t('selected-exchange-miner', { ns: 'exchange' })}</CaptionText>
                        </CaptionWrapper>
                    )}
                    {showExpand && (
                        <OpenButton $isOpen={isActive}>
                            <ImgWrapper $border $isActive={isActive}>
                                <ChevronSVG />
                            </ImgWrapper>
                        </OpenButton>
                    )}
                </SelectOptionWrapper>
            </ContentHeaderWrapper>
            {isActive && (
                <ContentBodyWrapper $isActive={isActive}>
                    <ExchangeAddress
                        handleIsAddressValid={setIsAddressValid}
                        handleAddressChanged={setMiningAddress}
<<<<<<< HEAD
                        value={
                            isCurrent ? base_tari_address && truncateMiddle(base_tari_address, 7, ' ...') : undefined
                        }
=======
                        value={isCurrent && base_tari_address ? truncateMiddle(base_tari_address, 7, ' ... ') : ''}
>>>>>>> c552ed52
                    />
                    <SeasonReward>
                        <LeftContent>
                            {content.campaign_description ? (
                                <>
                                    <SeasonRewardIcon src="/assets/img/wrapped_gift.png" alt="gift" />
                                    <SeasonRewardText>
                                        <b>{t('season-one-reward', { ns: 'exchange' })}:</b>{' '}
                                        <span>{content.campaign_description}</span>
                                    </SeasonRewardText>
                                </>
                            ) : null}
                        </LeftContent>
                        {content.reward_expiry_date ? (
                            <Countdown>
                                <CountdownText>{formatCountdown(content.reward_expiry_date)}</CountdownText>
                            </Countdown>
                        ) : null}
                    </SeasonReward>
                    {isAddressValid ? (
                        <ConfirmButton onClick={handleExchangeMiner} disabled={!isAddressValid}>
                            <Typography variant="h4">{t('confirm', { ns: 'settings' })}</Typography>
                        </ConfirmButton>
                    ) : (
                        helpMarkup
                    )}
                </ContentBodyWrapper>
            )}
        </Wrapper>
    );
};<|MERGE_RESOLUTION|>--- conflicted
+++ resolved
@@ -117,13 +117,7 @@
                     <ExchangeAddress
                         handleIsAddressValid={setIsAddressValid}
                         handleAddressChanged={setMiningAddress}
-<<<<<<< HEAD
-                        value={
-                            isCurrent ? base_tari_address && truncateMiddle(base_tari_address, 7, ' ...') : undefined
-                        }
-=======
                         value={isCurrent && base_tari_address ? truncateMiddle(base_tari_address, 7, ' ... ') : ''}
->>>>>>> c552ed52
                     />
                     <SeasonReward>
                         <LeftContent>
