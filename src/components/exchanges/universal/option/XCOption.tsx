--- conflicted
+++ resolved
@@ -46,15 +46,10 @@
     ref?: Ref<HTMLDivElement>;
 }
 
-<<<<<<< HEAD
-export const XCOption = ({ content, isCurrent = false, isActive, onActiveClick }: XCOptionProps) => {
+export const XCOption = ({ isCurrent = false, isActive, content, onActiveClick, ref }: XCOptionProps) => {
     const last_internal_tari_emoji_address_used = useWalletStore(
         (state) => state.last_internal_tari_emoji_address_used
     );
-=======
-export const XCOption = ({ isCurrent = false, isActive, content, onActiveClick, ref }: XCOptionProps) => {
-    const base_tari_address = useWalletStore((state) => state.external_tari_address_emoji);
->>>>>>> c0e15798
     const { t } = useTranslation(['exchange', 'settings'], { useSuspense: false });
     const [isAddressValid, setIsAddressValid] = useState(false);
     const [miningAddress, setMiningAddress] = useState('');
@@ -125,35 +120,6 @@
                     )}
                 </SelectOptionWrapper>
             </ContentHeaderWrapper>
-<<<<<<< HEAD
-            {isActive && (
-                <ContentBodyWrapper $isActive={isActive}>
-                    <ExchangeAddress
-                        handleIsAddressValid={setIsAddressValid}
-                        handleAddressChanged={setMiningAddress}
-                        value={
-                            isCurrent && last_internal_tari_emoji_address_used
-                                ? truncateMiddle(last_internal_tari_emoji_address_used, 7, ' ... ')
-                                : ''
-                        }
-                    />
-                    <SeasonReward>
-                        <LeftContent>
-                            {content.campaign_description ? (
-                                <>
-                                    <SeasonRewardIcon src="/assets/img/wrapped_gift.png" alt="gift" />
-                                    <SeasonRewardText>
-                                        <b>{t('season-one-reward', { ns: 'exchange' })}:</b>{' '}
-                                        <span>{content.campaign_description}</span>
-                                    </SeasonRewardText>
-                                </>
-                            ) : null}
-                        </LeftContent>
-                        {content.reward_expiry_date ? (
-                            <Countdown>
-                                <CountdownText>{formatCountdown(content.reward_expiry_date)}</CountdownText>
-                            </Countdown>
-=======
 
             <AnimatePresence mode="wait">
                 {isActive ? (
@@ -161,7 +127,11 @@
                         <ExchangeAddress
                             handleIsAddressValid={setIsAddressValid}
                             handleAddressChanged={setMiningAddress}
-                            value={isCurrent && base_tari_address ? truncateMiddle(base_tari_address, 7, ' ... ') : ''}
+                            value={
+                                isCurrent && last_internal_tari_emoji_address_used
+                                    ? truncateMiddle(last_internal_tari_emoji_address_used, 7, ' ... ')
+                                    : ''
+                            }
                         />
 
                         {content.campaign_description && content.reward_expiry_date ? (
@@ -183,7 +153,6 @@
                                     </Countdown>
                                 ) : null}
                             </SeasonReward>
->>>>>>> c0e15798
                         ) : null}
 
                         {isAddressValid ? (
