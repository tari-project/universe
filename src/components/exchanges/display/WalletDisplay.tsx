--- conflicted
+++ resolved
@@ -11,11 +11,8 @@
 import { useExchangeStore } from '@app/store/useExchangeStore.ts';
 import { useWalletStore } from '@app/store';
 import { truncateMiddle } from '@app/utils';
-<<<<<<< HEAD
 import { ChevronSVG } from '@app/assets/icons/chevron.tsx';
-=======
 import { Typography } from '@app/components/elements/Typography.tsx';
->>>>>>> 32459b3e
 
 export default function WalletDisplay() {
     const data = useExchangeStore((s) => s.content);
