import styled, { css, keyframes } from 'styled-components';
import { convertHexToRGBA } from '@app/utils';
import * as m from 'motion/react-m';

export const OpenButton = styled.button<{ $isOpen?: boolean }>`
    display: flex;
    align-items: center;
    justify-content: center;
    border-radius: 100%;
    transition: transform 0.2s ease-in;
    cursor: pointer;
    background: none;
    ${({ $isOpen }) =>
        $isOpen
            ? css`
                  transform: rotate(0deg);
              `
            : css`
                  transform: rotate(-90deg);
              `}
`;

<<<<<<< HEAD
const rotateKeyframes = keyframes`
    from {
        transform: rotate(0deg);
    }
    to {
        transform: rotate(90deg);
    }
`;

export const ImgWrapper = styled.div<{ $isLogo?: boolean; $border?: boolean; $isActive?: boolean }>`
=======
export const ImgWrapper = styled.div<{ $isLogo?: boolean; $border?: boolean; $col1?: string; $col2?: string }>`
>>>>>>> 065033ef
    width: 40px;
    height: 40px;
    border-radius: 50%;
    display: flex;
    align-items: center;
    justify-content: center;
    color: ${({ theme }) => theme.palette.text.primary};
    box-shadow: -2px 1px 32px -7px ${({ theme }) => convertHexToRGBA(theme.palette.contrast, 0.1)};

    img,
    svg {
        display: flex;
        max-width: 100%;
    }

    ${({ $isLogo, $col1, theme }) =>
        $isLogo &&
        css`
            background-color: ${$col1 || theme.colors.greyscale[50]};
            img {
                max-width: 100%;
            }
        `}

    ${({ $border }) =>
        $border &&
        css`
            border: 1px solid ${({ theme }) => theme.colorsAlpha.greyscaleAlpha[10]};
        `}

        ${({ $isActive }) =>
        $isActive &&
        css`
            animation: ${rotateKeyframes} 0.2s forwards;
        `}
`;

export const AddressWrapper = styled(m.div)<{ $isOpen: boolean }>`
    overflow: hidden;
`;

export const AddressDisplay = styled.div`
    border-radius: 24px;
    font-weight: 900;
    white-space: nowrap;
    background-color: ${({ theme }) => theme.palette.background.default};
    letter-spacing: 0.1rem;
    padding: 10px 0;
    margin: 0 0 15px 0;
    align-items: center;
    justify-content: center;
    display: flex;
`;
<<<<<<< HEAD

export const CloseButton = styled.button`
    display: flex;
    width: 30px;
    height: 30px;
    flex-direction: column;
    justify-content: center;
    align-items: center;
    border-radius: 50%;
    background: ${({ theme }) => convertHexToRGBA(theme.palette.contrast, 0.1)};
    transition: transform 0.2s ease;
    &:hover {
        transform: scale(1.05);
    }
`;
export const CloseWrapper = styled.div`
    display: flex;
    width: 100%;
    justify-content: flex-end;
=======
export const ListWrapper = styled.div`
    display: flex;
    flex-direction: column;
    gap: 12px;
    border-radius: 24px;
    background-color: ${({ theme }) => theme.palette.background.paper};
    width: 100%;
    padding: 20px;
>>>>>>> 065033ef
`;<|MERGE_RESOLUTION|>--- conflicted
+++ resolved
@@ -1,4 +1,4 @@
-import styled, { css, keyframes } from 'styled-components';
+import styled, { css } from 'styled-components';
 import { convertHexToRGBA } from '@app/utils';
 import * as m from 'motion/react-m';
 
@@ -20,20 +20,13 @@
               `}
 `;
 
-<<<<<<< HEAD
-const rotateKeyframes = keyframes`
-    from {
-        transform: rotate(0deg);
-    }
-    to {
-        transform: rotate(90deg);
-    }
-`;
-
-export const ImgWrapper = styled.div<{ $isLogo?: boolean; $border?: boolean; $isActive?: boolean }>`
-=======
-export const ImgWrapper = styled.div<{ $isLogo?: boolean; $border?: boolean; $col1?: string; $col2?: string }>`
->>>>>>> 065033ef
+export const ImgWrapper = styled.div<{
+    $isLogo?: boolean;
+    $border?: boolean;
+    $col1?: string;
+    $col2?: string;
+    $isActive?: boolean;
+}>`
     width: 40px;
     height: 40px;
     border-radius: 50%;
@@ -42,7 +35,7 @@
     justify-content: center;
     color: ${({ theme }) => theme.palette.text.primary};
     box-shadow: -2px 1px 32px -7px ${({ theme }) => convertHexToRGBA(theme.palette.contrast, 0.1)};
-
+    transition: transform 0.2s ease;
     img,
     svg {
         display: flex;
@@ -63,32 +56,16 @@
         css`
             border: 1px solid ${({ theme }) => theme.colorsAlpha.greyscaleAlpha[10]};
         `}
-
-        ${({ $isActive }) =>
+    ${({ $isActive }) =>
         $isActive &&
         css`
-            animation: ${rotateKeyframes} 0.2s forwards;
+            transform: rotate(90deg);
         `}
 `;
 
 export const AddressWrapper = styled(m.div)<{ $isOpen: boolean }>`
     overflow: hidden;
 `;
-
-export const AddressDisplay = styled.div`
-    border-radius: 24px;
-    font-weight: 900;
-    white-space: nowrap;
-    background-color: ${({ theme }) => theme.palette.background.default};
-    letter-spacing: 0.1rem;
-    padding: 10px 0;
-    margin: 0 0 15px 0;
-    align-items: center;
-    justify-content: center;
-    display: flex;
-`;
-<<<<<<< HEAD
-
 export const CloseButton = styled.button`
     display: flex;
     width: 30px;
@@ -107,7 +84,19 @@
     display: flex;
     width: 100%;
     justify-content: flex-end;
-=======
+`;
+export const AddressDisplay = styled.div`
+    border-radius: 24px;
+    font-weight: 900;
+    white-space: nowrap;
+    background-color: ${({ theme }) => theme.palette.background.default};
+    letter-spacing: 0.1rem;
+    padding: 10px 0;
+    margin: 0 0 15px 0;
+    align-items: center;
+    justify-content: center;
+    display: flex;
+`;
 export const ListWrapper = styled.div`
     display: flex;
     flex-direction: column;
@@ -116,5 +105,4 @@
     background-color: ${({ theme }) => theme.palette.background.paper};
     width: 100%;
     padding: 20px;
->>>>>>> 065033ef
 `;