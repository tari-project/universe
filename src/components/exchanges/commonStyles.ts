import styled, { css } from 'styled-components';
import { convertHexToRGBA } from '@app/utils';

export const OpenButton = styled.button<{ $isOpen?: boolean }>`
    display: flex;
    align-items: center;
    justify-content: center;
    border-radius: 100%;
    transition: transform 0.2s ease-in;
    cursor: pointer;
    background: none;
    ${({ $isOpen }) =>
        $isOpen
            ? css`
                  transform: rotate(0deg);
              `
            : css`
                  transform: rotate(-90deg);
              `}
`;

export const ImgWrapper = styled.div<{
    $isLogo?: boolean;
    $border?: boolean;
    $col1?: string;
    $col2?: string;
    $isActive?: boolean;
}>`
    width: 40px;
    height: 40px;
    border-radius: 50%;
    display: flex;
    align-items: center;
    justify-content: center;
    color: ${({ theme }) => theme.palette.text.primary};
    box-shadow: -2px 1px 32px -7px ${({ theme }) => convertHexToRGBA(theme.palette.contrast, 0.1)};
    transition: transform 0.2s ease;
    img,
    svg {
        display: flex;
        max-width: 100%;
    }

    ${({ $isLogo, $col1, theme }) =>
        $isLogo &&
        css`
            background-color: ${$col1 || theme.colors.greyscale[50]};
            img {
                max-width: 100%;
            }
        `}

    ${({ $border }) =>
        $border &&
        css`
            border: 1px solid ${({ theme }) => theme.colorsAlpha.greyscaleAlpha[10]};
        `}
    ${({ $isActive }) =>
        $isActive &&
        css`
            transform: rotate(90deg);
        `}
`;

export const CloseButton = styled.button`
    display: flex;
    width: 30px;
    height: 30px;
    flex-direction: column;
    justify-content: center;
    align-items: center;
    border-radius: 50%;
    background: ${({ theme }) => convertHexToRGBA(theme.palette.contrast, 0.1)};
    transition: transform 0.2s ease;
    &:hover {
        transform: scale(1.05);
    }
`;
export const CloseWrapper = styled.div`
    display: flex;
    width: 100%;
    justify-content: flex-end;
`;
<<<<<<< HEAD
=======

>>>>>>> 52fee33d
export const ListWrapper = styled.div`
    display: flex;
    flex-direction: column;
    gap: 12px;
    border-radius: 24px;
    background-color: ${({ theme }) => theme.palette.background.paper};
    width: 100%;
    padding: 20px;
`;<|MERGE_RESOLUTION|>--- conflicted
+++ resolved
@@ -81,10 +81,7 @@
     width: 100%;
     justify-content: flex-end;
 `;
-<<<<<<< HEAD
-=======
 
->>>>>>> 52fee33d
 export const ListWrapper = styled.div`
     display: flex;
     flex-direction: column;
