import {
    createContext,
    Dispatch,
    forwardRef,
    HTMLProps,
    ReactNode,
    SetStateAction,
    useContext,
    useMemo,
    useState,
} from 'react';
import {
    FloatingFocusManager,
    FloatingPortal,
    useClick,
    useDismiss,
    useFloating,
    useInteractions,
    useMergeRefs,
    useRole,
} from '@floating-ui/react';
import { ContentWrapper, Overlay } from '@app/components/elements/dialog/Dialog.styles.ts';

interface DialogOptions {
    open: boolean;
<<<<<<< HEAD
    onOpenChange?: (open: boolean) => void;
=======
    onOpenChange: (open: boolean) => void;
    disableClose?: boolean;
>>>>>>> 0849b2dd
}

export function useDialog({
    open: controlledOpen,
    onOpenChange: setControlledOpen,
    disableClose = false,
}: DialogOptions) {
    const [labelId, setLabelId] = useState<string | undefined>();
    const [descriptionId, setDescriptionId] = useState<string | undefined>();

    const open = controlledOpen;
    const setOpen = setControlledOpen;

    const data = useFloating({
        open,
        onOpenChange: setOpen,
    });

    const context = data.context;

    const click = useClick(context, {
        enabled: controlledOpen == null,
    });
    const dismiss = useDismiss(context, { outsidePressEvent: 'mousedown', enabled: !disableClose });
    const role = useRole(context);

    const interactions = useInteractions([click, dismiss, role]);

    return useMemo(
        () => ({
            open,
            setOpen,
            ...interactions,
            ...data,
            labelId,
            descriptionId,
            setLabelId,
            setDescriptionId,
        }),
        [open, setOpen, interactions, data, labelId, descriptionId]
    );
}

type ContextType =
    | (ReturnType<typeof useDialog> & {
          setLabelId: Dispatch<SetStateAction<string | undefined>>;
          setDescriptionId: Dispatch<SetStateAction<string | undefined>>;
      })
    | null;

const DialogContext = createContext<ContextType>(null);

export const useDialogContext = () => {
    const context = useContext(DialogContext);

    if (context == null) {
        throw new Error('Dialog components must be wrapped in <Dialog />');
    }

    return context;
};

export function Dialog({
    children,
    ...options
}: {
    children: ReactNode;
} & DialogOptions) {
    const dialog = useDialog(options);
    return <DialogContext.Provider value={dialog}>{children}</DialogContext.Provider>;
}

export const DialogContent = forwardRef<HTMLDivElement, HTMLProps<HTMLDivElement> & { $unPadded?: boolean }>(
    function DialogContent(props, propRef) {
        const context = useDialogContext();
        const ref = useMergeRefs([context.refs.setFloating, propRef]);

        if (!context.open) return null;

        return (
            <FloatingPortal id="portal-root">
                <Overlay lockScroll>
                    <FloatingFocusManager context={context.context}>
                        <ContentWrapper
                            ref={ref}
                            aria-labelledby={context.labelId}
                            aria-describedby={context.descriptionId}
                            {...context.getFloatingProps(props)}
                            $unPadded={props.$unPadded}
                        >
                            {props.children}
                        </ContentWrapper>
                    </FloatingFocusManager>
                </Overlay>
            </FloatingPortal>
        );
    }
);<|MERGE_RESOLUTION|>--- conflicted
+++ resolved
@@ -23,12 +23,8 @@
 
 interface DialogOptions {
     open: boolean;
-<<<<<<< HEAD
     onOpenChange?: (open: boolean) => void;
-=======
-    onOpenChange: (open: boolean) => void;
     disableClose?: boolean;
->>>>>>> 0849b2dd
 }
 
 export function useDialog({
