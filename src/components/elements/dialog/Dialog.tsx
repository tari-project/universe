--- conflicted
+++ resolved
@@ -22,7 +22,7 @@
     useRole,
 } from '@floating-ui/react';
 import { useAppStateStore } from '@app/store/appStateStore.ts';
-import { ContentWrapper, ContentWrapperProps, Overlay } from './Dialog.styles.ts';
+import { ContentWrapper, Overlay } from './Dialog.styles.ts';
 
 interface DialogOptions {
     open: boolean;
@@ -112,38 +112,6 @@
     return <DialogContext.Provider value={dialog}>{children}</DialogContext.Provider>;
 }
 
-<<<<<<< HEAD
-export const DialogContent = forwardRef<HTMLDivElement, HTMLProps<HTMLDivElement> & ContentWrapperProps>(
-    function DialogContent(props, propRef) {
-        const context = useDialogContext();
-        const ref = useMergeRefs([context.refs.setFloating, propRef]);
-        return (
-            <FloatingNode id={context.nodeId}>
-                {context.open ? (
-                    <FloatingPortal>
-                        <Overlay lockScroll>
-                            <FloatingFocusManager context={context.context} modal={false}>
-                                <ContentWrapper
-                                    ref={ref}
-                                    aria-labelledby={context.labelId}
-                                    aria-describedby={context.descriptionId}
-                                    {...context.getFloatingProps(props)}
-                                    $unPadded={props.$unPadded}
-                                    $disableOverflow={props.$disableOverflow}
-                                    $borderRadius={props.$borderRadius}
-                                    $transparentBg={props.$transparentBg}
-                                >
-                                    {props.children}
-                                </ContentWrapper>
-                            </FloatingFocusManager>
-                        </Overlay>
-                    </FloatingPortal>
-                ) : null}
-            </FloatingNode>
-        );
-    }
-);
-=======
 export const DialogContent = forwardRef<
     HTMLDivElement,
     HTMLProps<HTMLDivElement> & { $unPadded?: boolean; $disableOverflow?: boolean; $borderRadius?: string }
@@ -173,5 +141,4 @@
             ) : null}
         </FloatingNode>
     );
-});
->>>>>>> 13ee7067
+});