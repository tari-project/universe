--- conflicted
+++ resolved
@@ -53,7 +53,6 @@
     width: 100%;
     height: 100%;
     position: relative;
-<<<<<<< HEAD
 
     ${({ $unPadded }) =>
         $unPadded &&
@@ -66,11 +65,9 @@
     display: flex;
     justify-content: flex-end;
     width: 100%;
-=======
 `;
 
 export const WrapperContent = styled.div`
     display: flex;
     position: relative;
->>>>>>> a641d375
 `;