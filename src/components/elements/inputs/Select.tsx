--- conflicted
+++ resolved
@@ -15,11 +15,7 @@
 } from './Select.styles.ts';
 import { autoUpdate, useClick, useDismiss, useFloating, useInteractions, useRole } from '@floating-ui/react';
 
-<<<<<<< HEAD
-export interface Option {
-=======
 export interface SelectOption {
->>>>>>> a606c35e
     label: string;
     selectedLabel?: string;
     iconSrc?: string;
