import { m } from 'framer-motion';
import styled, { css } from 'styled-components';

export const Wrapper = styled('div')`
    position: fixed;
    width: 100%;
    height: 100%;
    top: 0;
    left: 0;
    z-index: 99999;

    display: flex;
    justify-content: center;
    align-items: center;

    pointer-events: all;

    overflow: hidden;
    overflow-y: auto;

    padding: 140px 40px;

    @media (max-height: 955px) {
        align-items: flex-start;
    }

    @media (max-height: 800px) {
        padding: 60px 40px 60px 40px;
    }
`;

export const Cover = styled(m.div)`
    position: fixed;
    width: 100%;
    height: 100%;
    top: 0;
    left: 0;
    background-color: rgba(0, 0, 0, 0.5);
    z-index: 0;
    cursor: pointer;

    backdrop-filter: blur(10px);
`;

export const BoxWrapper = styled(m.div)<{ $boxWidth?: number; $padding?: number }>`
    width: 100%;

    flex-shrink: 0;

    border-radius: 35px;
    background: linear-gradient(180deg, #c9eb00 32.79%, #fff 92.04%);
    box-shadow: 28px 28px 77px 0px rgba(0, 0, 0, 0.1);

    position: relative;
    z-index: 1;

    display: flex;
    flex-direction: column;
    justify-content: flex-end;
    gap: 40px;

<<<<<<< HEAD
    max-width: 635px;

=======
>>>>>>> ec7e2628
    ${({ $boxWidth }) =>
        $boxWidth &&
        css`
            max-width: ${$boxWidth}px;
        `}

<<<<<<< HEAD
    padding: 50px;

    ${({ $padding }) =>
        $padding &&
        css`
            padding: ${$padding}px;
        `}
=======
    @media (max-height: 680px) {
        padding: 40px 50px;
    }
>>>>>>> ec7e2628
`;

export const CloseButton = styled('button')`
    cursor: pointer;
    position: absolute;
    top: -20px;
    left: 100%;
    margin-left: 5px;
    transition: transform 0.2s ease;
    color: rgba(255, 255, 255, 0.5);
    transition:
        color 0.2s ease,
        transform 0.2s ease;

    &:hover {
        color: #fff;
        transform: scale(1.1);
    }
`;<|MERGE_RESOLUTION|>--- conflicted
+++ resolved
@@ -58,19 +58,14 @@
     flex-direction: column;
     justify-content: flex-end;
     gap: 40px;
-
-<<<<<<< HEAD
     max-width: 635px;
 
-=======
->>>>>>> ec7e2628
     ${({ $boxWidth }) =>
         $boxWidth &&
         css`
             max-width: ${$boxWidth}px;
         `}
 
-<<<<<<< HEAD
     padding: 50px;
 
     ${({ $padding }) =>
@@ -78,11 +73,6 @@
         css`
             padding: ${$padding}px;
         `}
-=======
-    @media (max-height: 680px) {
-        padding: 40px 50px;
-    }
->>>>>>> ec7e2628
 `;
 
 export const CloseButton = styled('button')`
