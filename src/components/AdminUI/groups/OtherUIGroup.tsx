--- conflicted
+++ resolved
@@ -7,13 +7,9 @@
 export function OtherUIGroup() {
     const setAdminShow = useUIStore((s) => s.setAdminShow); // prevent messing up the actual setup progress value
     const adminShow = useUIStore((s) => s.adminShow);
-<<<<<<< HEAD
     const { showWidget, setShowWidget, showMainModal, setShowMainModal } = useShellOfSecretsStore();
+    const setFlare = useAirdropStore((s) => s.setFlareAnimationType);
 
-=======
-    const { showWidget, setShowWidget } = useShellOfSecretsStore();
-    const setFlare = useAirdropStore((s) => s.setFlareAnimationType);
->>>>>>> 8b65f8e0
     return (
         <>
             <CategoryLabel>Other UI</CategoryLabel>
