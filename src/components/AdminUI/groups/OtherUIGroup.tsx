/* eslint-disable i18next/no-literal-string */
import { useUIStore } from '@app/store/useUIStore';
import { Button, ButtonGroup, CategoryLabel } from '../styles';
<<<<<<< HEAD
import { setConnectionStatus } from '@app/store/actions/uiStoreActions';
import { handleNewBlock, setFlareAnimationType, useBlockchainVisualisationStore } from '@app/store';

export function OtherUIGroup() {
    const connectionStatus = useUIStore((s) => s.connectionStatus);

    const shiftConnectionStatus = () => {
        if (connectionStatus === 'connected') {
            setConnectionStatus('disconnected');
        } else if (connectionStatus === 'disconnected') {
            setConnectionStatus('disconnected-severe');
        } else {
            setConnectionStatus('connected');
        }
    };
=======

import { handleNewBlock, setAdminShow, setFlareAnimationType, useBlockchainVisualisationStore } from '@app/store';

export function OtherUIGroup() {
    const adminShow = useUIStore((s) => s.adminShow);
    const showWidget = useShellOfSecretsStore((s) => s.showWidget);
    const setShowWidget = useShellOfSecretsStore((s) => s.setShowWidget);
>>>>>>> 3a2c78ec
    const height = useBlockchainVisualisationStore((s) => s.displayBlockHeight);
    const dummyNewBlock = {
        block_height: height || 4000,
        coinbase_transaction: undefined,
        balance: {
            available_balance: 333748143307,
            timelocked_balance: 13904199881,
            pending_incoming_balance: 0,
            pending_outgoing_balance: 0,
        },
    };
    const addDummyBlocks = (count = 1000) => {
        for (let i = 0; i < count; i++) {
            handleNewBlock({
                ...dummyNewBlock,
                block_height: dummyNewBlock.block_height + i,
            });
        }
    };

    return (
        <>
            <CategoryLabel>Other UI</CategoryLabel>
            <ButtonGroup>
<<<<<<< HEAD
                <Button onClick={() => addDummyBlocks()}>Add New Dummy Blocks</Button>
                <Button onClick={shiftConnectionStatus}>Change connection status</Button>
=======
                <Button onClick={() => setAdminShow('setup')} $isActive={adminShow === 'setup'}>
                    Startup Screen
                </Button>
                <Button onClick={() => setShowWidget(!showWidget)} $isActive={showWidget}>
                    SoS Widget
                </Button>
                <Button onClick={() => addDummyBlocks()}>Add New Dummy Blocks</Button>
                <Button
                    onClick={() => setAdminShow(adminShow === 'orphanChainWarning' ? null : 'orphanChainWarning')}
                    $isActive={adminShow === 'orphanChainWarning'}
                >
                    Orphan chain warning
                </Button>
>>>>>>> 3a2c78ec
            </ButtonGroup>
            <CategoryLabel>Gem animations</CategoryLabel>
            {/* TODO: add the other sections if we want */}
            <ButtonGroup>
                <Button onClick={() => setFlareAnimationType('FriendAccepted')}>FriendAccepted</Button>
                <Button onClick={() => setFlareAnimationType('GoalComplete')}>GoalComplete</Button>
                <Button onClick={() => setFlareAnimationType('BonusGems')}>BonusGems</Button>
            </ButtonGroup>
        </>
    );
}<|MERGE_RESOLUTION|>--- conflicted
+++ resolved
@@ -1,31 +1,12 @@
 /* eslint-disable i18next/no-literal-string */
 import { useUIStore } from '@app/store/useUIStore';
 import { Button, ButtonGroup, CategoryLabel } from '../styles';
-<<<<<<< HEAD
-import { setConnectionStatus } from '@app/store/actions/uiStoreActions';
+
 import { handleNewBlock, setFlareAnimationType, useBlockchainVisualisationStore } from '@app/store';
+import { setConnectionStatus } from '@app/store/actions/uiStoreActions.ts';
 
 export function OtherUIGroup() {
     const connectionStatus = useUIStore((s) => s.connectionStatus);
-
-    const shiftConnectionStatus = () => {
-        if (connectionStatus === 'connected') {
-            setConnectionStatus('disconnected');
-        } else if (connectionStatus === 'disconnected') {
-            setConnectionStatus('disconnected-severe');
-        } else {
-            setConnectionStatus('connected');
-        }
-    };
-=======
-
-import { handleNewBlock, setAdminShow, setFlareAnimationType, useBlockchainVisualisationStore } from '@app/store';
-
-export function OtherUIGroup() {
-    const adminShow = useUIStore((s) => s.adminShow);
-    const showWidget = useShellOfSecretsStore((s) => s.showWidget);
-    const setShowWidget = useShellOfSecretsStore((s) => s.setShowWidget);
->>>>>>> 3a2c78ec
     const height = useBlockchainVisualisationStore((s) => s.displayBlockHeight);
     const dummyNewBlock = {
         block_height: height || 4000,
@@ -37,6 +18,16 @@
             pending_outgoing_balance: 0,
         },
     };
+    const shiftConnectionStatus = () => {
+        if (connectionStatus === 'connected') {
+            setConnectionStatus('disconnected');
+        } else if (connectionStatus === 'disconnected') {
+            setConnectionStatus('disconnected-severe');
+        } else {
+            setConnectionStatus('connected');
+        }
+    };
+
     const addDummyBlocks = (count = 1000) => {
         for (let i = 0; i < count; i++) {
             handleNewBlock({
@@ -50,24 +41,8 @@
         <>
             <CategoryLabel>Other UI</CategoryLabel>
             <ButtonGroup>
-<<<<<<< HEAD
                 <Button onClick={() => addDummyBlocks()}>Add New Dummy Blocks</Button>
                 <Button onClick={shiftConnectionStatus}>Change connection status</Button>
-=======
-                <Button onClick={() => setAdminShow('setup')} $isActive={adminShow === 'setup'}>
-                    Startup Screen
-                </Button>
-                <Button onClick={() => setShowWidget(!showWidget)} $isActive={showWidget}>
-                    SoS Widget
-                </Button>
-                <Button onClick={() => addDummyBlocks()}>Add New Dummy Blocks</Button>
-                <Button
-                    onClick={() => setAdminShow(adminShow === 'orphanChainWarning' ? null : 'orphanChainWarning')}
-                    $isActive={adminShow === 'orphanChainWarning'}
-                >
-                    Orphan chain warning
-                </Button>
->>>>>>> 3a2c78ec
             </ButtonGroup>
             <CategoryLabel>Gem animations</CategoryLabel>
             {/* TODO: add the other sections if we want */}
