/* eslint-disable i18next/no-literal-string */
import { useUIStore } from '@app/store/useUIStore';
import { useShellOfSecretsStore } from '../../../store/useShellOfSecretsStore';
import { Button, ButtonGroup, CategoryLabel } from '../styles';

import { handleNewBlock, setAdminShow, setFlareAnimationType, useBlockchainVisualisationStore } from '@app/store';

export function OtherUIGroup() {
    const adminShow = useUIStore((s) => s.adminShow);
    const showWidget = useShellOfSecretsStore((s) => s.showWidget);
    const setShowWidget = useShellOfSecretsStore((s) => s.setShowWidget);
    const height = useBlockchainVisualisationStore((s) => s.displayBlockHeight);
    const dummyNewBlock = {
        block_height: height || 4000,
        coinbase_transaction: undefined,
        balance: {
            available_balance: 333748143307,
            timelocked_balance: 13904199881,
            pending_incoming_balance: 0,
            pending_outgoing_balance: 0,
        },
    };
    const addDummyBlocks = (count = 1000) => {
        for (let i = 0; i < count; i++) {
            handleNewBlock({
                ...dummyNewBlock,
                block_height: dummyNewBlock.block_height + i,
            });
        }
    };

    return (
        <>
            <CategoryLabel>Other UI</CategoryLabel>
            <ButtonGroup>
<<<<<<< HEAD
=======
                <Button onClick={() => setAdminShow('setup')} $isActive={adminShow === 'setup'}>
                    Startup Screen
                </Button>
                <Button onClick={() => setShowWidget(!showWidget)} $isActive={showWidget}>
                    SoS Widget
                </Button>
                <Button onClick={() => addDummyBlocks()}>Add New Dummy Blocks</Button>
>>>>>>> 9c0a6f37
                <Button
                    onClick={() => setAdminShow(adminShow === 'orphanChainWarning' ? null : 'orphanChainWarning')}
                    $isActive={adminShow === 'orphanChainWarning'}
                >
                    Orphan chain warning
                </Button>
                <Button onClick={() => setShowWidget(!showWidget)} $isActive={showWidget}>
                    SoS Widget
                </Button>
            </ButtonGroup>
            <CategoryLabel>Gem animations</CategoryLabel>
            {/* TODO: add the other sections if we want */}
            <ButtonGroup>
                <Button onClick={() => setFlareAnimationType('FriendAccepted')}>FriendAccepted</Button>
                <Button onClick={() => setFlareAnimationType('GoalComplete')}>GoalComplete</Button>
                <Button onClick={() => setFlareAnimationType('BonusGems')}>BonusGems</Button>
            </ButtonGroup>
        </>
    );
}<|MERGE_RESOLUTION|>--- conflicted
+++ resolved
@@ -33,16 +33,7 @@
         <>
             <CategoryLabel>Other UI</CategoryLabel>
             <ButtonGroup>
-<<<<<<< HEAD
-=======
-                <Button onClick={() => setAdminShow('setup')} $isActive={adminShow === 'setup'}>
-                    Startup Screen
-                </Button>
-                <Button onClick={() => setShowWidget(!showWidget)} $isActive={showWidget}>
-                    SoS Widget
-                </Button>
                 <Button onClick={() => addDummyBlocks()}>Add New Dummy Blocks</Button>
->>>>>>> 9c0a6f37
                 <Button
                     onClick={() => setAdminShow(adminShow === 'orphanChainWarning' ? null : 'orphanChainWarning')}
                     $isActive={adminShow === 'orphanChainWarning'}
