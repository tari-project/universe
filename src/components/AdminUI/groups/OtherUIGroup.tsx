/* eslint-disable i18next/no-literal-string */
import { useUIStore } from '@app/store/useUIStore';
import { Button, ButtonGroup, CategoryLabel } from '../styles';

import { handleNewBlock, setFlareAnimationType, useBlockchainVisualisationStore } from '@app/store';
import { setConnectionStatus } from '@app/store/actions/uiStoreActions.ts';

export function OtherUIGroup() {
    const connectionStatus = useUIStore((s) => s.connectionStatus);
    const height = useBlockchainVisualisationStore((s) => s.displayBlockHeight);
    const dummyNewBlock = {
        block_height: height || 4000,
        coinbase_transaction: undefined,
        balance: {
            available_balance: 333748143307,
            timelocked_balance: 13904199881,
            pending_incoming_balance: 0,
            pending_outgoing_balance: 0,
        },
    };
    const shiftConnectionStatus = () => {
        if (connectionStatus === 'connected') {
            setConnectionStatus('disconnected');
        } else if (connectionStatus === 'disconnected') {
            setConnectionStatus('disconnected-severe');
        } else {
            setConnectionStatus('connected');
        }
    };

    const addDummyBlocks = (count = 1000) => {
        for (let i = 0; i < count; i++) {
            handleNewBlock({
                ...dummyNewBlock,
                block_height: dummyNewBlock.block_height + i,
            });
        }
    };

    return (
        <>
            <CategoryLabel>Other UI</CategoryLabel>
            <ButtonGroup>
                <Button onClick={() => addDummyBlocks()}>Add New Dummy Blocks</Button>
<<<<<<< HEAD
                <Button onClick={shiftConnectionStatus}>Change connection status</Button>
=======
                <Button
                    onClick={() => setAdminShow(adminShow === 'orphanChainWarning' ? null : 'orphanChainWarning')}
                    $isActive={adminShow === 'orphanChainWarning'}
                >
                    Orphan chain warning
                </Button>
                <Button onClick={() => setShowWidget(!showWidget)} $isActive={showWidget}>
                    SoS Widget
                </Button>
>>>>>>> f1279275
            </ButtonGroup>
            <CategoryLabel>Gem animations</CategoryLabel>
            {/* TODO: add the other sections if we want */}
            <ButtonGroup>
                <Button onClick={() => setFlareAnimationType('FriendAccepted')}>FriendAccepted</Button>
                <Button onClick={() => setFlareAnimationType('GoalComplete')}>GoalComplete</Button>
                <Button onClick={() => setFlareAnimationType('BonusGems')}>BonusGems</Button>
            </ButtonGroup>
        </>
    );
}<|MERGE_RESOLUTION|>--- conflicted
+++ resolved
@@ -2,10 +2,17 @@
 import { useUIStore } from '@app/store/useUIStore';
 import { Button, ButtonGroup, CategoryLabel } from '../styles';
 
-import { handleNewBlock, setFlareAnimationType, useBlockchainVisualisationStore } from '@app/store';
+import {
+    handleNewBlock,
+    setFlareAnimationType,
+    useBlockchainVisualisationStore,
+    useShellOfSecretsStore,
+} from '@app/store';
 import { setConnectionStatus } from '@app/store/actions/uiStoreActions.ts';
 
 export function OtherUIGroup() {
+    const showWidget = useShellOfSecretsStore((s) => s.showWidget);
+    const setShowWidget = useShellOfSecretsStore((s) => s.setShowWidget);
     const connectionStatus = useUIStore((s) => s.connectionStatus);
     const height = useBlockchainVisualisationStore((s) => s.displayBlockHeight);
     const dummyNewBlock = {
@@ -42,19 +49,10 @@
             <CategoryLabel>Other UI</CategoryLabel>
             <ButtonGroup>
                 <Button onClick={() => addDummyBlocks()}>Add New Dummy Blocks</Button>
-<<<<<<< HEAD
                 <Button onClick={shiftConnectionStatus}>Change connection status</Button>
-=======
-                <Button
-                    onClick={() => setAdminShow(adminShow === 'orphanChainWarning' ? null : 'orphanChainWarning')}
-                    $isActive={adminShow === 'orphanChainWarning'}
-                >
-                    Orphan chain warning
-                </Button>
                 <Button onClick={() => setShowWidget(!showWidget)} $isActive={showWidget}>
                     SoS Widget
                 </Button>
->>>>>>> f1279275
             </ButtonGroup>
             <CategoryLabel>Gem animations</CategoryLabel>
             {/* TODO: add the other sections if we want */}
