/* eslint-disable i18next/no-literal-string */
import { Button, ButtonGroup, CategoryLabel } from '../styles';
import { useUIStore } from '@app/store/useUIStore';
import { useAppStateStore } from '@app/store/appStateStore';

export function DialogsGroup() {
    const { setCriticalError, criticalError } = useAppStateStore();
    const { setCriticalProblem, criticalProblem } = useAppStateStore();
    const { setDialogToShow, dialogToShow, showExternalDependenciesDialog, setShowExternalDependenciesDialog } =
        useUIStore();

    return (
        <>
            <CategoryLabel>Dialogs</CategoryLabel>
            <ButtonGroup>
                <Button
                    onClick={() => setCriticalError(criticalError ? undefined : 'This is a critical error')}
                    $isActive={!!criticalError}
                >
                    Critical Error
                </Button>
                <Button
                    onClick={() =>
                        setCriticalProblem(
                            criticalProblem
                                ? undefined
                                : {
                                      title: 'This is a critical problem description',
                                      description: 'This is a critical problem description',
                                  }
                        )
                    }
                    $isActive={!!criticalProblem}
                >
                    Critical Problem
                </Button>
                <Button
                    onClick={() => setDialogToShow(dialogToShow === 'autoUpdate' ? undefined : 'autoUpdate')}
                    $isActive={dialogToShow === 'autoUpdate'}
                >
                    Auto Update Dialog
                </Button>
                <Button
                    onClick={() => setShowExternalDependenciesDialog(!showExternalDependenciesDialog)}
                    $isActive={showExternalDependenciesDialog}
                >
                    External Dependencies
                </Button>
                <Button
<<<<<<< HEAD
                    onClick={() => setDialogToShow(dialogToShow === 'releaseNotes' ? undefined : 'releaseNotes')}
                    $isActive={dialogToShow === 'releaseNotes'}
                >
                    Release Notes
=======
                    onClick={() =>
                        setDialogToShow(dialogToShow === 'ludicrousConfirmation' ? undefined : 'ludicrousConfirmation')
                    }
                    $isActive={dialogToShow === 'ludicrousConfirmation'}
                >
                    Ludicrous Confirmation
>>>>>>> c3e0dffb
                </Button>
            </ButtonGroup>
        </>
    );
}<|MERGE_RESOLUTION|>--- conflicted
+++ resolved
@@ -47,19 +47,18 @@
                     External Dependencies
                 </Button>
                 <Button
-<<<<<<< HEAD
                     onClick={() => setDialogToShow(dialogToShow === 'releaseNotes' ? undefined : 'releaseNotes')}
                     $isActive={dialogToShow === 'releaseNotes'}
                 >
                     Release Notes
-=======
+                </Button>
+                <Button
                     onClick={() =>
                         setDialogToShow(dialogToShow === 'ludicrousConfirmation' ? undefined : 'ludicrousConfirmation')
                     }
                     $isActive={dialogToShow === 'ludicrousConfirmation'}
                 >
                     Ludicrous Confirmation
->>>>>>> c3e0dffb
                 </Button>
             </ButtonGroup>
         </>
