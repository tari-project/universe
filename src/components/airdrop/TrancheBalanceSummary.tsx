import { useBalanceSummary } from '@app/hooks/airdrop/tranches';
import { useTranslation } from 'react-i18next';
import {
    SummaryContainer,
    SummaryTitle,
    BalanceGrid,
    BalanceItem,
    BalanceAmount,
    BalanceLabel,
    TotalSection,
    TotalAmount,
    TotalLabel,
    LoadingContainer,
    LoadingSpinner,
} from './TrancheBalanceSummary.styles';

interface TrancheBalanceSummaryProps {
    className?: string;
    showTitle?: boolean;
}

export function TrancheBalanceSummary({ className, showTitle = true }: TrancheBalanceSummaryProps) {
    const { t } = useTranslation('airdrop');
    const balanceSummary = useBalanceSummary();

    if (!balanceSummary) {
        return (
            <SummaryContainer className={className}>
                <LoadingContainer>
                    <LoadingSpinner />
                    <span>Loading balance...</span>
                </LoadingContainer>
            </SummaryContainer>
        );
    }

    return (
        <SummaryContainer className={className}>
<<<<<<< HEAD
            {showTitle && <SummaryTitle>{`XTM Balance Summary`}</SummaryTitle>}

            <TotalSection>
                <TotalAmount>{balanceSummary.totalXtm.toLocaleString()} XTM</TotalAmount>
                <TotalLabel>{`Total Allocation`}</TotalLabel>
=======
            {showTitle && <SummaryTitle>{t('tranche.status.balance-summary')}</SummaryTitle>}

            <TotalSection>
                <TotalAmount>{balanceSummary.totalXtm.toLocaleString()} XTM</TotalAmount>
                <TotalLabel>{t('tranche.status.total-allocation')}</TotalLabel>
>>>>>>> e6caec9a
            </TotalSection>

            <BalanceGrid>
                <BalanceItem>
                    <BalanceAmount $type="claimed">{balanceSummary.totalClaimed.toLocaleString()}</BalanceAmount>
<<<<<<< HEAD
                    <BalanceLabel>{`Claimed`}</BalanceLabel>
=======
                    <BalanceLabel>{t('tranche.status.claimed')}</BalanceLabel>
>>>>>>> e6caec9a
                </BalanceItem>

                <BalanceItem>
                    <BalanceAmount $type="pending">{balanceSummary.totalPending.toLocaleString()}</BalanceAmount>
<<<<<<< HEAD
                    <BalanceLabel>{`Pending`}</BalanceLabel>
=======
                    <BalanceLabel>{t('tranche.status.pending')}</BalanceLabel>
>>>>>>> e6caec9a
                </BalanceItem>

                {balanceSummary.totalExpired > 0 && (
                    <BalanceItem>
                        <BalanceAmount $type="expired">{balanceSummary.totalExpired.toLocaleString()}</BalanceAmount>
<<<<<<< HEAD
                        <BalanceLabel>{`Expired`}</BalanceLabel>
=======
                        <BalanceLabel>{t('tranche.status.expired')}</BalanceLabel>
>>>>>>> e6caec9a
                    </BalanceItem>
                )}
            </BalanceGrid>
        </SummaryContainer>
    );
}<|MERGE_RESOLUTION|>--- conflicted
+++ resolved
@@ -36,48 +36,28 @@
 
     return (
         <SummaryContainer className={className}>
-<<<<<<< HEAD
-            {showTitle && <SummaryTitle>{`XTM Balance Summary`}</SummaryTitle>}
-
-            <TotalSection>
-                <TotalAmount>{balanceSummary.totalXtm.toLocaleString()} XTM</TotalAmount>
-                <TotalLabel>{`Total Allocation`}</TotalLabel>
-=======
             {showTitle && <SummaryTitle>{t('tranche.status.balance-summary')}</SummaryTitle>}
 
             <TotalSection>
                 <TotalAmount>{balanceSummary.totalXtm.toLocaleString()} XTM</TotalAmount>
                 <TotalLabel>{t('tranche.status.total-allocation')}</TotalLabel>
->>>>>>> e6caec9a
             </TotalSection>
 
             <BalanceGrid>
                 <BalanceItem>
                     <BalanceAmount $type="claimed">{balanceSummary.totalClaimed.toLocaleString()}</BalanceAmount>
-<<<<<<< HEAD
-                    <BalanceLabel>{`Claimed`}</BalanceLabel>
-=======
                     <BalanceLabel>{t('tranche.status.claimed')}</BalanceLabel>
->>>>>>> e6caec9a
                 </BalanceItem>
 
                 <BalanceItem>
                     <BalanceAmount $type="pending">{balanceSummary.totalPending.toLocaleString()}</BalanceAmount>
-<<<<<<< HEAD
-                    <BalanceLabel>{`Pending`}</BalanceLabel>
-=======
                     <BalanceLabel>{t('tranche.status.pending')}</BalanceLabel>
->>>>>>> e6caec9a
                 </BalanceItem>
 
                 {balanceSummary.totalExpired > 0 && (
                     <BalanceItem>
                         <BalanceAmount $type="expired">{balanceSummary.totalExpired.toLocaleString()}</BalanceAmount>
-<<<<<<< HEAD
-                        <BalanceLabel>{`Expired`}</BalanceLabel>
-=======
                         <BalanceLabel>{t('tranche.status.expired')}</BalanceLabel>
->>>>>>> e6caec9a
                     </BalanceItem>
                 )}
             </BalanceGrid>
