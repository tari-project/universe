--- conflicted
+++ resolved
@@ -64,18 +64,10 @@
 
 export const ClaimContainer = styled.div`
     width: 535px;
-<<<<<<< HEAD
     border-radius: 15px;
     gap: 20px;
     padding: 30px;
 
-=======
-    min-height: 192px;
-    border-radius: 15px;
-    gap: 16px;
-    padding: 24px;
-    box-sizing: border-box;
->>>>>>> e6caec9a
     display: flex;
     flex-direction: column;
     justify-content: center;
@@ -108,29 +100,15 @@
 `;
 
 export const RemainingBalance = styled.div`
-    font-size: 12px;
+    font-size: 14px;
     font-weight: 500;
     color: #ffffff;
-<<<<<<< HEAD
     padding: 8px 16px;
     background: rgba(255, 255, 255, 0.1);
     backdrop-filter: blur(5px);
     border-radius: 10px;
     text-align: center;
     width: 100%;
-=======
-    background: #ffffff1a;
-    padding: 6px 12px;
-    border-radius: 6px;
-    text-align: center;
-    width: 100%;
-    box-sizing: border-box;
-    margin: 2px 0;
-
-    &:last-child {
-        margin-top: auto;
-    }
->>>>>>> e6caec9a
 `;
 
 export const ClaimButton = styled(Button)<{ $isLoading?: boolean }>`
