import { ContainerInner, DashboardContainer } from './theme/styles';
import { SideBar } from './containers/SideBar';
import { Dashboard } from './containers/Dashboard';
import { AppBackground } from './containers/AppBackground';
import { useUIStore } from './store/useUIStore.ts';
import { useGetStatus } from './hooks/useGetStatus.ts';
import { useSetUp } from './hooks/useSetUp.ts';
import { useEnvironment } from './hooks/useEnvironment.ts';
import { SplashScreen } from './containers/SplashScreen';
import ThemeProvider from './theme/ThemeProvider.tsx';
import { GlobalReset, GlobalStyle } from '@app/theme/GlobalStyle.ts';
// import { useMiningEffects } from './hooks/mining/useMiningEffects.ts';
import { useAirdropSyncState } from './hooks/airdrop/useAirdropSyncState.ts';
import AirdropLogin from './containers/Airdrop/AirdropLogin/AirdropLogin.tsx';
import ErrorSnackbar from '@app/containers/Error/ErrorSnackbar.tsx';
import { useShuttingDown } from './hooks/useShuttingDown.ts';
import ShuttingDownScreen from './containers/ShuttingDownScreen/ShuttingDownScreen.tsx';
import AutoUpdateDialog from './containers/AutoUpdateDialog/AutoUpdateDialog.tsx';
import useMining from '@app/hooks/mining/useMining.ts';
import { useEffect } from 'react';
import { LayoutGroup } from 'framer-motion';

export default function App() {
<<<<<<< HEAD
=======
    useAirdropSyncState();
>>>>>>> bd6d2aa4
    useSetUp();

    useAirdropTokensRefresh();
    useMining();
    useGetStatus();
    useEnvironment();

    const isShuttingDown = useShuttingDown();
    const view = useUIStore((s) => s.view);
    const showSplash = useUIStore((s) => s.showSplash);
    const setShowSplash = useUIStore((s) => s.setShowSplash);

    useEffect(() => {
        const splashTimeout = setTimeout(() => {
            setShowSplash(false);
        }, 3500);

        return () => {
            clearTimeout(splashTimeout);
        };
    }, [setShowSplash]);

    return (
        <ThemeProvider>
<<<<<<< HEAD
            <LayoutGroup>
                <GlobalReset />
                <GlobalStyle />
                <AppBackground />
                <SplashScreen />
                <AutoUpdateDialog />
                {isShuttingDown && <ShuttingDownScreen />}
                {!showSplash && !isShuttingDown && (
                    <DashboardContainer layout>
                        <ContainerInner layout>
                            <SideBar />
                            <Dashboard status={view} />
                        </ContainerInner>
                    </DashboardContainer>
                )}
                <ErrorSnackbar />
            </LayoutGroup>
=======
            <GlobalReset />
            <GlobalStyle />
            <AppBackground />
            <SplashScreen />
            <AutoUpdateDialog />
            {isShuttingDown && <ShuttingDownScreen />}
            {!showSplash && !isShuttingDown && (
                <DashboardContainer>
                    <ContainerInner>
                        <SideBar />
                        <AirdropLogin />
                        <Dashboard status={view} />
                    </ContainerInner>
                </DashboardContainer>
            )}
            <ErrorSnackbar />
>>>>>>> bd6d2aa4
        </ThemeProvider>
    );
}<|MERGE_RESOLUTION|>--- conflicted
+++ resolved
@@ -9,7 +9,6 @@
 import { SplashScreen } from './containers/SplashScreen';
 import ThemeProvider from './theme/ThemeProvider.tsx';
 import { GlobalReset, GlobalStyle } from '@app/theme/GlobalStyle.ts';
-// import { useMiningEffects } from './hooks/mining/useMiningEffects.ts';
 import { useAirdropSyncState } from './hooks/airdrop/useAirdropSyncState.ts';
 import AirdropLogin from './containers/Airdrop/AirdropLogin/AirdropLogin.tsx';
 import ErrorSnackbar from '@app/containers/Error/ErrorSnackbar.tsx';
@@ -21,13 +20,8 @@
 import { LayoutGroup } from 'framer-motion';
 
 export default function App() {
-<<<<<<< HEAD
-=======
     useAirdropSyncState();
->>>>>>> bd6d2aa4
     useSetUp();
-
-    useAirdropTokensRefresh();
     useMining();
     useGetStatus();
     useEnvironment();
@@ -49,7 +43,6 @@
 
     return (
         <ThemeProvider>
-<<<<<<< HEAD
             <LayoutGroup>
                 <GlobalReset />
                 <GlobalStyle />
@@ -61,30 +54,13 @@
                     <DashboardContainer layout>
                         <ContainerInner layout>
                             <SideBar />
-                            <Dashboard status={view} />
+                            <AirdropLogin />
+                        <Dashboard status={view} />
                         </ContainerInner>
                     </DashboardContainer>
                 )}
                 <ErrorSnackbar />
             </LayoutGroup>
-=======
-            <GlobalReset />
-            <GlobalStyle />
-            <AppBackground />
-            <SplashScreen />
-            <AutoUpdateDialog />
-            {isShuttingDown && <ShuttingDownScreen />}
-            {!showSplash && !isShuttingDown && (
-                <DashboardContainer>
-                    <ContainerInner>
-                        <SideBar />
-                        <AirdropLogin />
-                        <Dashboard status={view} />
-                    </ContainerInner>
-                </DashboardContainer>
-            )}
-            <ErrorSnackbar />
->>>>>>> bd6d2aa4
         </ThemeProvider>
     );
 }