import './theme/theme.css';
import { StrictMode } from 'react';
import CssBaseline from '@mui/material/CssBaseline';
import { ThemeProvider } from '@mui/material/styles';
import { lightTheme } from './theme/themes';
import { ContainerInner, DashboardContainer } from './theme/styles';
import { SideBar } from './containers/SideBar';
import { Dashboard } from './containers/Dashboard';
import { AppBackground } from './containers/AppBackground';
import ErrorSnackbar from './containers/Error/ErrorSnackbar';
import { useUIStore } from './store/useUIStore.ts';
import { useGetStatus } from './hooks/useGetStatus.ts';

import { useSetUp } from './hooks/useSetUp.ts';
import { useEnvironment } from './hooks/useEnvironment.ts';

function App() {
    useSetUp();
    useGetStatus();
<<<<<<< HEAD

    const view = useUIStore((s) => s.view);
=======
    useGetApplicationsVersions();
    useEnvironment();
>>>>>>> a0df4b35

    return (
        <StrictMode>
            <ThemeProvider theme={lightTheme}>
                <CssBaseline enableColorScheme />
                <AppBackground />
                <DashboardContainer>
                    <ContainerInner>
                        <SideBar />
                        <Dashboard status={view} />
                    </ContainerInner>
                </DashboardContainer>
                <ErrorSnackbar />
            </ThemeProvider>
        </StrictMode>
    );
}

export default App;<|MERGE_RESOLUTION|>--- conflicted
+++ resolved
@@ -17,13 +17,9 @@
 function App() {
     useSetUp();
     useGetStatus();
-<<<<<<< HEAD
+    useEnvironment();
 
     const view = useUIStore((s) => s.view);
-=======
-    useGetApplicationsVersions();
-    useEnvironment();
->>>>>>> a0df4b35
 
     return (
         <StrictMode>
