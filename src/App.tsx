import './theme/theme.css';
import { useEffect } from 'react';
import { invoke } from '@tauri-apps/api/tauri';
import { listen } from '@tauri-apps/api/event';
import CssBaseline from '@mui/material/CssBaseline';
import { ThemeProvider } from '@mui/material/styles';
import { lightTheme } from './theme/themes';
import { ContainerInner, DashboardContainer } from './theme/styles';
import { SideBar } from './containers/SideBar';
import { Dashboard } from './containers/Dashboard';
import { TitleBar } from './containers/TitleBar';
import { AppBackground } from './containers/AppBackground';
import useAppStateStore from './store/appStateStore';
import ErrorSnackbar from './containers/Error/ErrorSnackbar';
import { AppStatus } from './types/app-status.ts';
import { useAppStatusStore } from './store/useAppStatusStore.ts';

function App() {
<<<<<<< HEAD
    const setAppStatus = useAppStatusStore((s) => s.setAppStatus);
    const { view, background, setWallet, setError } = useAppStateStore(
        (state) => ({
            view: state.view,
            background: state.background,
            setWallet: state.setWallet,
            setError: state.setError,
        })
    );

    useEffect(() => {
        invoke('init', {}).catch((e) => {
            console.error('Could not init', e);
            setError(e.toString());
        });
        const unlistenPromise = listen('message', (event) => {
            console.log('some kind of event', event.event, event.payload);
        });

        const intervalId = setInterval(() => {
            invoke<AppStatus>('status', {})
                .then((status: AppStatus) => {
                    console.log('Status', status);

                    if (status) {
                        setAppStatus(status);

                        setWallet({
                            balance:
                                (status.wallet_balance?.available_balance ||
                                    0) +
                                (status.wallet_balance?.timelocked_balance ||
                                    0) +
                                (status.wallet_balance
                                    ?.pending_incoming_balance || 0),
                        });
                    }
                })
                .catch((e) => {
                    console.error('Could not get status', e);
                    setError(e.toString());
                });
        }, 10000);
=======
  const { view, background, setHashRate, setCpuUsage, setAppState, setError,
  setCpuBrand, setEstimatedEarnings, setBlockHeight, setBlockTime, setIsSynced,
    settingUpFinished, setSetupDetails, setWallet
  } =
    useAppStateStore((state) => ({
      view: state.view,
      background: state.background,
      isSettingUp: state.isSettingUp,
      setHashRate: state.setHashRate,
      setCpuUsage: state.setCpuUsage,
      setAppState: state.setAppState,
      setError: state.setError,
      setCpuBrand: state.setCpuBrand,
      setEstimatedEarnings: state.setEstimatedEarnings,
      settingUpFinished: state.settingUpFinished,
      setSetupDetails: state.setSetupDetails,
      setBlockHeight: state.setBlockHeight,
      setBlockTime: state.setBlockTime,
      setIsSynced: state.setIsSynced,
      setWallet: state.setWallet,
    }));

  useEffect(() => {
    const unlistenPromise = listen('message', ({ event, payload }: TauriEvent) => {
      console.log('some kind of event', event, payload);

      switch (payload.event_type) {
        case "setup_status":
          setSetupDetails(payload.title, payload.progress);
          break;
        default:
          console.log("Unknown tauri event: ", { event, payload });
          break;
      }
    });

    invoke('setup_application').then(() => settingUpFinished());

    const intervalId = setInterval(() => {
      invoke('status', {})
        .then((status: any) => {
          console.log('Status', status);
          setAppState(status);
          setCpuUsage(status.cpu?.cpu_usage);
          setHashRate(status.cpu?.hash_rate);
          setCpuBrand(status.cpu?.cpu_brand);
          setEstimatedEarnings(status.cpu?.estimated_earnings);
          setBlockHeight(status.base_node?.block_height);
          setBlockTime(status.base_node?.block_time);
          setIsSynced(status.base_node?.is_synced);
          setWallet({balance: status.wallet_balance?.available_balance + status.wallet_balance?.timelocked_balance + status.wallet_balance?.pending_incoming_balance});
        })
        .catch((e) => {
          console.error('Could not get status', e);
          setError(e.toString());
        });
        }, 1000);
>>>>>>> f4b0f05f
        return () => {
          unlistenPromise.then((unlisten) => unlisten());
          clearInterval(intervalId);
        };
    }, []);

    return (
        <ThemeProvider theme={lightTheme}>
            <CssBaseline enableColorScheme />
            <AppBackground status={background}>
                <DashboardContainer>
                    <TitleBar />
                    <ContainerInner>
                        <SideBar />
                        <Dashboard status={view} />
                    </ContainerInner>
                </DashboardContainer>
            </AppBackground>
            <ErrorSnackbar />
        </ThemeProvider>
    );
}

export default App;<|MERGE_RESOLUTION|>--- conflicted
+++ resolved
@@ -16,25 +16,44 @@
 import { useAppStatusStore } from './store/useAppStatusStore.ts';
 
 function App() {
-<<<<<<< HEAD
     const setAppStatus = useAppStatusStore((s) => s.setAppStatus);
-    const { view, background, setWallet, setError } = useAppStateStore(
-        (state) => ({
-            view: state.view,
-            background: state.background,
-            setWallet: state.setWallet,
-            setError: state.setError,
-        })
-    );
+    const {
+        view,
+        background,
+        setError,
+        settingUpFinished,
+        setSetupDetails,
+        setWallet,
+    } = useAppStateStore((state) => ({
+        view: state.view,
+        background: state.background,
+        setError: state.setError,
+        settingUpFinished: state.settingUpFinished,
+        setSetupDetails: state.setSetupDetails,
+        setWallet: state.setWallet,
+    }));
 
     useEffect(() => {
-        invoke('init', {}).catch((e) => {
-            console.error('Could not init', e);
-            setError(e.toString());
-        });
-        const unlistenPromise = listen('message', (event) => {
-            console.log('some kind of event', event.event, event.payload);
-        });
+        const unlistenPromise = listen(
+            'message',
+            ({ event, payload }: TauriEvent) => {
+                console.log('some kind of event', event, payload);
+
+                switch (payload.event_type) {
+                    case 'setup_status':
+                        setSetupDetails(payload.title, payload.progress);
+                        break;
+                    default:
+                        console.log('Unknown tauri event: ', {
+                            event,
+                            payload,
+                        });
+                        break;
+                }
+            }
+        );
+
+        invoke('setup_application').then(() => settingUpFinished());
 
         const intervalId = setInterval(() => {
             invoke<AppStatus>('status', {})
@@ -60,68 +79,9 @@
                     setError(e.toString());
                 });
         }, 10000);
-=======
-  const { view, background, setHashRate, setCpuUsage, setAppState, setError,
-  setCpuBrand, setEstimatedEarnings, setBlockHeight, setBlockTime, setIsSynced,
-    settingUpFinished, setSetupDetails, setWallet
-  } =
-    useAppStateStore((state) => ({
-      view: state.view,
-      background: state.background,
-      isSettingUp: state.isSettingUp,
-      setHashRate: state.setHashRate,
-      setCpuUsage: state.setCpuUsage,
-      setAppState: state.setAppState,
-      setError: state.setError,
-      setCpuBrand: state.setCpuBrand,
-      setEstimatedEarnings: state.setEstimatedEarnings,
-      settingUpFinished: state.settingUpFinished,
-      setSetupDetails: state.setSetupDetails,
-      setBlockHeight: state.setBlockHeight,
-      setBlockTime: state.setBlockTime,
-      setIsSynced: state.setIsSynced,
-      setWallet: state.setWallet,
-    }));
-
-  useEffect(() => {
-    const unlistenPromise = listen('message', ({ event, payload }: TauriEvent) => {
-      console.log('some kind of event', event, payload);
-
-      switch (payload.event_type) {
-        case "setup_status":
-          setSetupDetails(payload.title, payload.progress);
-          break;
-        default:
-          console.log("Unknown tauri event: ", { event, payload });
-          break;
-      }
-    });
-
-    invoke('setup_application').then(() => settingUpFinished());
-
-    const intervalId = setInterval(() => {
-      invoke('status', {})
-        .then((status: any) => {
-          console.log('Status', status);
-          setAppState(status);
-          setCpuUsage(status.cpu?.cpu_usage);
-          setHashRate(status.cpu?.hash_rate);
-          setCpuBrand(status.cpu?.cpu_brand);
-          setEstimatedEarnings(status.cpu?.estimated_earnings);
-          setBlockHeight(status.base_node?.block_height);
-          setBlockTime(status.base_node?.block_time);
-          setIsSynced(status.base_node?.is_synced);
-          setWallet({balance: status.wallet_balance?.available_balance + status.wallet_balance?.timelocked_balance + status.wallet_balance?.pending_incoming_balance});
-        })
-        .catch((e) => {
-          console.error('Could not get status', e);
-          setError(e.toString());
-        });
-        }, 1000);
->>>>>>> f4b0f05f
         return () => {
-          unlistenPromise.then((unlisten) => unlisten());
-          clearInterval(intervalId);
+            unlistenPromise.then((unlisten) => unlisten());
+            clearInterval(intervalId);
         };
     }, []);
 
