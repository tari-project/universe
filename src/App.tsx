--- conflicted
+++ resolved
@@ -57,11 +57,7 @@
                     <CriticalErrorDialog />
                     <SettingsModal />
                     <LayoutGroup id="app-content">
-<<<<<<< HEAD
                         <AirdropLogin />
-=======
-                        <SplashScreen />
->>>>>>> 92a998ae
                         {shutDownMarkup}
                         {!visualMode || view != 'mining' ? (
                             <BackgroundImage layout transition={{ duration: 0.3 }} />
