import { LayoutGroup, LazyMotion, domMax, MotionConfig } from 'framer-motion';
import { DashboardContainer } from './theme/styles';
import { SideBar } from './containers/SideBar';
import { Dashboard } from './containers/Dashboard';

import { useUIStore } from './store/useUIStore.ts';

import { SplashScreen } from './containers/SplashScreen';
import ThemeProvider from './theme/ThemeProvider.tsx';
import { GlobalReset, GlobalStyle } from '@app/theme/GlobalStyle.ts';
import ErrorSnackbar from '@app/containers/Error/ErrorSnackbar.tsx';
import { useShuttingDown } from './hooks/useShuttingDown.ts';
import ShuttingDownScreen from './containers/ShuttingDownScreen/ShuttingDownScreen.tsx';
import AutoUpdateDialog from './containers/AutoUpdateDialog/AutoUpdateDialog.tsx';

import { useMemo } from 'react';
import CriticalErrorDialog from './containers/CriticalErrorDialog/CriticalErrorDialog.tsx';
import SettingsModal from '@app/containers/Settings/SettingsModal.tsx';
import { ExternalDependenciesDialog } from './containers/ExternalDependenciesDialog/ExternalDependenciesDialog.tsx';
import { GlobalFontFace } from '@app/theme/fonts/GlobalFontFaces.ts';
import StagedSecurity from './containers/StagedSecurity/StagedSecurity.tsx';
import PaperWalletModal from './containers/PaperWalletModal/PaperWalletModal.tsx';
import { FloatingTree } from '@floating-ui/react';

export default function App() {
    const isShuttingDown = useShuttingDown();
    const showSplash = useUIStore((s) => s.showSplash);
    const view = useUIStore((s) => s.view);
    const visualMode = useUIStore((s) => s.visualMode);

    const shutDownMarkup = useMemo(() => {
        return isShuttingDown ? <ShuttingDownScreen /> : null;
    }, [isShuttingDown]);
    const mainMarkup = useMemo(() => {
        if (!isShuttingDown && !showSplash) {
            return (
                <DashboardContainer $view={view} $visualModeOff={!visualMode}>
                    <SideBar />
                    <Dashboard status={view} />
                </DashboardContainer>
            );
        } else {
            return null;
        }
    }, [isShuttingDown, showSplash, view, visualMode]);

    return (
        <ThemeProvider>
            <GlobalReset />
            <GlobalFontFace />
            <GlobalStyle />
            <LazyMotion features={domMax} strict>
                {/*
                 * added to reduce bundle size
                 * see https://www.framer.com/motion/guide-reduce-bundle-size/#synchronous-loading
                 * strict prop for using `m` instead of `motion`- see https://www.framer.com/motion/guide-reduce-bundle-size/#how-to-reduce-the-size-of-the-motion-component
                 */}
                <MotionConfig reducedMotion="user">
<<<<<<< HEAD
                    <AutoUpdateDialog />
                    <CriticalErrorDialog />
                    <ExternalDependenciesDialog />
                    <SettingsModal />
                    <StagedSecurity />
                    <PaperWalletModal />
                    <LayoutGroup id="app-content">
                        {shutDownMarkup}
                        {mainMarkup}
=======
                    <FloatingTree>
                        {/*dialogs*/}
                        <SettingsModal />
                        <AutoUpdateDialog />
                        <CriticalErrorDialog />
                        <ExternalDependenciesDialog />
                        <PaperWalletModal />
>>>>>>> 4c88aff2
                        <ErrorSnackbar />
                        {/*dialogs end*/}
                        <LayoutGroup id="app-content">
                            {shutDownMarkup}
                            {mainMarkup}
                            <SplashScreen />
                        </LayoutGroup>
                    </FloatingTree>
                </MotionConfig>
            </LazyMotion>
        </ThemeProvider>
    );
}<|MERGE_RESOLUTION|>--- conflicted
+++ resolved
@@ -56,25 +56,14 @@
                  * strict prop for using `m` instead of `motion`- see https://www.framer.com/motion/guide-reduce-bundle-size/#how-to-reduce-the-size-of-the-motion-component
                  */}
                 <MotionConfig reducedMotion="user">
-<<<<<<< HEAD
-                    <AutoUpdateDialog />
-                    <CriticalErrorDialog />
-                    <ExternalDependenciesDialog />
-                    <SettingsModal />
-                    <StagedSecurity />
-                    <PaperWalletModal />
-                    <LayoutGroup id="app-content">
-                        {shutDownMarkup}
-                        {mainMarkup}
-=======
                     <FloatingTree>
                         {/*dialogs*/}
                         <SettingsModal />
+                        <StagedSecurity />
                         <AutoUpdateDialog />
                         <CriticalErrorDialog />
                         <ExternalDependenciesDialog />
                         <PaperWalletModal />
->>>>>>> 4c88aff2
                         <ErrorSnackbar />
                         {/*dialogs end*/}
                         <LayoutGroup id="app-content">
