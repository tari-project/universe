--- conflicted
+++ resolved
@@ -17,11 +17,8 @@
 
 import { useMemo } from 'react';
 import SettingsDialog from './containers/SideBar/components/Settings/SettingsDialog.tsx';
-<<<<<<< HEAD
+import CriticalErrorDialog from './containers/CriticalErrorDialog/CriticalErrorDialog.tsx';
 import SettingsModal from '@app/containers/Settings/SettingsModal.tsx';
-=======
-import CriticalErrorDialog from './containers/CriticalErrorDialog/CriticalErrorDialog.tsx';
->>>>>>> fc1a4373
 
 export default function App() {
     useSetUp();
@@ -60,13 +57,9 @@
                  */}
                 <MotionConfig reducedMotion="user">
                     <AutoUpdateDialog />
-<<<<<<< HEAD
+                    <CriticalErrorDialog />
                     {/*<SettingsDialog />*/}
                     <SettingsModal />
-=======
-                    <SettingsDialog />
-                    <CriticalErrorDialog />
->>>>>>> fc1a4373
                     <LayoutGroup id="app-content">
                         <AirdropLogin />
                         <SplashScreen />
