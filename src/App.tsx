import { LayoutGroup, LazyMotion, domMax, MotionConfig } from 'framer-motion';
import { DashboardContainer } from './theme/styles';
import { SideBar } from './containers/SideBar';
import { Dashboard } from './containers/Dashboard';

import { useUIStore } from './store/useUIStore.ts';

import { SplashScreen } from './containers/SplashScreen';
import ThemeProvider from './theme/ThemeProvider.tsx';
import { GlobalReset, GlobalStyle } from '@app/theme/GlobalStyle.ts';
import ErrorSnackbar from '@app/containers/Error/ErrorSnackbar.tsx';
import { useShuttingDown } from './hooks/useShuttingDown.ts';
import ShuttingDownScreen from './containers/ShuttingDownScreen/ShuttingDownScreen.tsx';
import AutoUpdateDialog from './containers/AutoUpdateDialog/AutoUpdateDialog.tsx';

import { useEffect, useMemo } from 'react';
import CriticalErrorDialog from './containers/CriticalErrorDialog/CriticalErrorDialog.tsx';
import SettingsModal from '@app/containers/Settings/SettingsModal.tsx';
import { useLangaugeResolver } from './hooks/useLanguageResolver.ts';
import { ExternalDependenciesDialog } from './containers/ExternalDependenciesDialog/ExternalDependenciesDialog.tsx';
import { GlobalFontFace } from '@app/theme/fonts/GlobalFontFaces.ts';
import PaperWalletModal from './containers/PaperWalletModal/PaperWalletModal.tsx';

const useDisableRefresh = () => {
    useEffect(() => {
        if (process.env.NODE_ENV === 'development') {
            return;
        }
        const keydownListener = function (event: KeyboardEvent) {
            // Prevent F5 or Ctrl+R (Windows/Linux) and Command+R (Mac) from refreshing the page
            if (event.key === 'F5' || (event.ctrlKey && event.key === 'r') || (event.metaKey && event.key === 'r')) {
                event.preventDefault();
            }
        };

        const contextmenuListener = function (event: MouseEvent) {
            event.preventDefault();
        };

        document.addEventListener('keydown', keydownListener);
        document.addEventListener('contextmenu', contextmenuListener);

        return () => {
            document.removeEventListener('keydown', keydownListener);
            document.removeEventListener('contextmenu', contextmenuListener);
        };
    }, []);
};

export default function App() {
    useLangaugeResolver();
<<<<<<< HEAD
    useDisableRefresh();

=======
>>>>>>> 0ad07b1d
    const isShuttingDown = useShuttingDown();
    const showSplash = useUIStore((s) => s.showSplash);
    const view = useUIStore((s) => s.view);
    const visualMode = useUIStore((s) => s.visualMode);

    const shutDownMarkup = useMemo(() => {
        return isShuttingDown ? <ShuttingDownScreen /> : null;
    }, [isShuttingDown]);
    const mainMarkup = useMemo(() => {
        if (!isShuttingDown && !showSplash) {
            return (
                <DashboardContainer $view={view} $visualModeOff={!visualMode}>
                    <SideBar />
                    <Dashboard status={view} />
                </DashboardContainer>
            );
        } else {
            return null;
        }
    }, [isShuttingDown, showSplash, view, visualMode]);

    return (
        <ThemeProvider>
            <GlobalFontFace />
            <GlobalReset />
            <GlobalStyle />
            <LazyMotion features={domMax} strict>
                {/*
                 * added to reduce bundle size
                 * see https://www.framer.com/motion/guide-reduce-bundle-size/#synchronous-loading
                 * strict prop for using `m` instead of `motion`- see https://www.framer.com/motion/guide-reduce-bundle-size/#how-to-reduce-the-size-of-the-motion-component
                 */}
                <MotionConfig reducedMotion="user">
                    <AutoUpdateDialog />
                    <CriticalErrorDialog />
                    <ExternalDependenciesDialog />
                    <SettingsModal />
                    <PaperWalletModal />
                    <LayoutGroup id="app-content">
                        {shutDownMarkup}
                        {mainMarkup}
                        <ErrorSnackbar />
                        <SplashScreen />
                    </LayoutGroup>
                </MotionConfig>
            </LazyMotion>
        </ThemeProvider>
    );
}<|MERGE_RESOLUTION|>--- conflicted
+++ resolved
@@ -49,11 +49,8 @@
 
 export default function App() {
     useLangaugeResolver();
-<<<<<<< HEAD
     useDisableRefresh();
 
-=======
->>>>>>> 0ad07b1d
     const isShuttingDown = useShuttingDown();
     const showSplash = useUIStore((s) => s.showSplash);
     const view = useUIStore((s) => s.view);
