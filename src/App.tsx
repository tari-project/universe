--- conflicted
+++ resolved
@@ -15,11 +15,8 @@
 import { SplashScreen } from './containers/SplashScreen';
 import { useMiningEffects } from './hooks/mining/useMiningEffects.ts';
 import { setupLogger } from './utils/logger.ts';
-<<<<<<< HEAD
 import AirdropLogin from './containers/Airdrop/AirdropLogin.tsx';
-=======
 import { useAirdropSyncState } from './hooks/airdrop/useAirdropSyncState.ts';
->>>>>>> a4aa8c3c
 
 function App() {
     useAirdropSyncState();
