--- conflicted
+++ resolved
@@ -12,23 +12,24 @@
 import { AppBackground } from './containers/AppBackground';
 import useAppStateStore from './store/appStateStore';
 import ErrorSnackbar from './containers/Error/ErrorSnackbar';
-<<<<<<< HEAD
+import useWalletStore from './store/walletStore';
 import { AppStatus } from './types/app-status.ts';
 import { useAppStatusStore } from './store/useAppStatusStore.ts';
 import { TauriEvent } from './types.ts';
 import { useUIStore } from './store/useUIStore.ts';
 
 function App() {
+    const setBalance = useWalletStore((state) => state.setBalance);
     const setAppStatus = useAppStatusStore((s) => s.setAppStatus);
     const background = useUIStore((s) => s.background);
     const view = useUIStore((s) => s.view);
-    const { setError, settingUpFinished, setSetupDetails, setWallet } =
-        useAppStateStore((state) => ({
+    const { setError, settingUpFinished, setSetupDetails } = useAppStateStore(
+        (state) => ({
             setError: state.setError,
             settingUpFinished: state.settingUpFinished,
             setSetupDetails: state.setSetupDetails,
-            setWallet: state.setWallet,
-        }));
+        })
+    );
 
     useEffect(() => {
         const unlistenPromise = listen(
@@ -49,64 +50,9 @@
                 }
             }
         );
-=======
-import useWalletStore from './store/walletStore';
-
-function App() {
-  const {
-    view,
-    background,
-    setHashRate,
-    setCpuUsage,
-    setAppState,
-    setError,
-    setCpuBrand,
-    setEstimatedEarnings,
-    setBlockHeight,
-    setBlockTime,
-    setIsSynced,
-    settingUpFinished,
-    setSetupDetails,
-  } = useAppStateStore((state) => ({
-    view: state.view,
-    background: state.background,
-    isSettingUp: state.isSettingUp,
-    setHashRate: state.setHashRate,
-    setCpuUsage: state.setCpuUsage,
-    setAppState: state.setAppState,
-    setError: state.setError,
-    setCpuBrand: state.setCpuBrand,
-    setEstimatedEarnings: state.setEstimatedEarnings,
-    settingUpFinished: state.settingUpFinished,
-    setSetupDetails: state.setSetupDetails,
-    setBlockHeight: state.setBlockHeight,
-    setBlockTime: state.setBlockTime,
-    setIsSynced: state.setIsSynced,
-  }));
-
-  const setBalance = useWalletStore((state) => state.setBalance);
-
-  useEffect(() => {
-    const unlistenPromise = listen(
-      'message',
-      ({ event, payload }: TauriEvent) => {
-        console.log('some kind of event', event, payload);
-
-        switch (payload.event_type) {
-          case 'setup_status':
-            setSetupDetails(payload.title, payload.progress);
-            break;
-          default:
-            console.log('Unknown tauri event: ', { event, payload });
-            break;
-        }
-      }
-    );
->>>>>>> 6b9a51a2
 
         invoke('setup_application').then(() => settingUpFinished());
 
-<<<<<<< HEAD
         const intervalId = setInterval(() => {
             invoke<AppStatus>('status', {})
                 .then((status: AppStatus) => {
@@ -115,15 +61,13 @@
                     if (status) {
                         setAppStatus(status);
 
-                        setWallet({
-                            balance:
-                                (status.wallet_balance?.available_balance ||
-                                    0) +
+                        setBalance(
+                            (status.wallet_balance?.available_balance || 0) +
                                 (status.wallet_balance?.timelocked_balance ||
                                     0) +
                                 (status.wallet_balance
-                                    ?.pending_incoming_balance || 0),
-                        });
+                                    ?.pending_incoming_balance || 0)
+                        );
                     }
                 })
                 .catch((e) => {
@@ -152,52 +96,6 @@
             <ErrorSnackbar />
         </ThemeProvider>
     );
-=======
-    const intervalId = setInterval(() => {
-      invoke('status', {})
-        .then((status: any) => {
-          console.log('Status', status);
-          setAppState(status);
-          setCpuUsage(status.cpu?.cpu_usage);
-          setHashRate(status.cpu?.hash_rate);
-          setCpuBrand(status.cpu?.cpu_brand);
-          setEstimatedEarnings(status.cpu?.estimated_earnings);
-          setBlockHeight(status.base_node?.block_height);
-          setBlockTime(status.base_node?.block_time);
-          setIsSynced(status.base_node?.is_synced);
-          setBalance(
-            status.wallet_balance?.available_balance +
-              status.wallet_balance?.timelocked_balance +
-              status.wallet_balance?.pending_incoming_balance
-          );
-        })
-        .catch((e) => {
-          console.error('Could not get status', e);
-          setError(e.toString());
-        });
-    }, 1000);
-    return () => {
-      unlistenPromise.then((unlisten) => unlisten());
-      clearInterval(intervalId);
-    };
-  }, []);
-
-  return (
-    <ThemeProvider theme={lightTheme}>
-      <CssBaseline enableColorScheme />
-      <AppBackground status={background}>
-        <DashboardContainer>
-          <TitleBar />
-          <ContainerInner>
-            <SideBar />
-            <Dashboard status={view} />
-          </ContainerInner>
-        </DashboardContainer>
-      </AppBackground>
-      <ErrorSnackbar />
-    </ThemeProvider>
-  );
->>>>>>> 6b9a51a2
 }
 
 export default App;