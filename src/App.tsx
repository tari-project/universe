import { LayoutGroup, LazyMotion, domMax, MotionConfig } from 'framer-motion';
import { DashboardContainer } from './theme/styles';
import { SideBar } from './containers/SideBar';
import { Dashboard } from './containers/Dashboard';

import { useUIStore } from './store/useUIStore.ts';

import { SplashScreen } from './containers/SplashScreen';
import ThemeProvider from './theme/ThemeProvider.tsx';
import { GlobalReset, GlobalStyle } from '@app/theme/GlobalStyle.ts';
import ErrorSnackbar from '@app/containers/Error/ErrorSnackbar.tsx';
import { useShuttingDown } from './hooks/useShuttingDown.ts';
import ShuttingDownScreen from './containers/ShuttingDownScreen/ShuttingDownScreen.tsx';
import AutoUpdateDialog from './containers/AutoUpdateDialog/AutoUpdateDialog.tsx';

import { useMemo } from 'react';
import CriticalErrorDialog from './containers/CriticalErrorDialog/CriticalErrorDialog.tsx';
import SettingsModal from '@app/containers/Settings/SettingsModal.tsx';
import { useLangaugeResolver } from './hooks/useLanguageResolver.ts';
import { ExternalDependenciesDialog } from './containers/ExternalDependenciesDialog/ExternalDependenciesDialog.tsx';
import { GlobalFontFace } from '@app/theme/fonts/GlobalFontFaces.ts';
<<<<<<< HEAD
import StagedSecurity from './containers/StagedSecurity/StagedSecurity.tsx';
=======
import PaperWalletModal from './containers/PaperWalletModal/PaperWalletModal.tsx';
>>>>>>> e4d07634

export default function App() {
    useLangaugeResolver();
    const isShuttingDown = useShuttingDown();
    const showSplash = useUIStore((s) => s.showSplash);
    const view = useUIStore((s) => s.view);
    const visualMode = useUIStore((s) => s.visualMode);

    const shutDownMarkup = useMemo(() => {
        return isShuttingDown ? <ShuttingDownScreen /> : null;
    }, [isShuttingDown]);
    const mainMarkup = useMemo(() => {
        if (!isShuttingDown && !showSplash) {
            return (
                <DashboardContainer $view={view} $visualModeOff={!visualMode}>
                    <SideBar />
                    <Dashboard status={view} />
                </DashboardContainer>
            );
        } else {
            return null;
        }
    }, [isShuttingDown, showSplash, view, visualMode]);

    return (
        <ThemeProvider>
            <GlobalFontFace />
            <GlobalReset />
            <GlobalStyle />
            <LazyMotion features={domMax} strict>
                {/*
                 * added to reduce bundle size
                 * see https://www.framer.com/motion/guide-reduce-bundle-size/#synchronous-loading
                 * strict prop for using `m` instead of `motion`- see https://www.framer.com/motion/guide-reduce-bundle-size/#how-to-reduce-the-size-of-the-motion-component
                 */}
                <MotionConfig reducedMotion="user">
                    <AutoUpdateDialog />
                    <CriticalErrorDialog />
                    <ExternalDependenciesDialog />
                    <SettingsModal />
<<<<<<< HEAD
                    <StagedSecurity />
=======
                    <PaperWalletModal />
>>>>>>> e4d07634
                    <LayoutGroup id="app-content">
                        {shutDownMarkup}
                        {mainMarkup}
                        <ErrorSnackbar />
                        <SplashScreen />
                    </LayoutGroup>
                </MotionConfig>
            </LazyMotion>
        </ThemeProvider>
    );
}<|MERGE_RESOLUTION|>--- conflicted
+++ resolved
@@ -19,11 +19,8 @@
 import { useLangaugeResolver } from './hooks/useLanguageResolver.ts';
 import { ExternalDependenciesDialog } from './containers/ExternalDependenciesDialog/ExternalDependenciesDialog.tsx';
 import { GlobalFontFace } from '@app/theme/fonts/GlobalFontFaces.ts';
-<<<<<<< HEAD
 import StagedSecurity from './containers/StagedSecurity/StagedSecurity.tsx';
-=======
 import PaperWalletModal from './containers/PaperWalletModal/PaperWalletModal.tsx';
->>>>>>> e4d07634
 
 export default function App() {
     useLangaugeResolver();
@@ -64,11 +61,8 @@
                     <CriticalErrorDialog />
                     <ExternalDependenciesDialog />
                     <SettingsModal />
-<<<<<<< HEAD
                     <StagedSecurity />
-=======
                     <PaperWalletModal />
->>>>>>> e4d07634
                     <LayoutGroup id="app-content">
                         {shutDownMarkup}
                         {mainMarkup}
