import { ContainerInner, DashboardContainer } from './theme/styles';
import { SideBar } from './containers/SideBar';
import { Dashboard } from './containers/Dashboard';
import { AppBackground } from './containers/AppBackground';
import { useUIStore } from './store/useUIStore.ts';
import { useGetStatus } from './hooks/useGetStatus.ts';
import { useSetUp } from './hooks/useSetUp.ts';
import { useEnvironment } from './hooks/useEnvironment.ts';
import { SplashScreen } from './containers/SplashScreen';
import ThemeProvider from './theme/ThemeProvider.tsx';
import { GlobalReset, GlobalStyle } from '@app/theme/GlobalStyle.ts';
import { useMiningEffects } from './hooks/mining/useMiningEffects.ts';
<<<<<<< HEAD
import { setupLogger } from './utils/logger.ts';
import { useAirdropSyncState } from './hooks/airdrop/useAirdropSyncState.ts';
import AirdropLogin from './containers/Airdrop/AirdropLogin/AirdropLogin.tsx';
import ErrorSnackbar from '@app/containers/Error/ErrorSnackbar.tsx';

function App() {
    useAirdropSyncState();
=======

import ErrorSnackbar from '@app/containers/Error/ErrorSnackbar.tsx';

export default function App() {
    useAirdropTokensRefresh();
>>>>>>> f01bc1f3
    useSetUp();
    useGetStatus();
    useEnvironment();
    useMiningEffects();

    const view = useUIStore((s) => s.view);
    const showSplash = useUIStore((s) => s.showSplash);

    return (
        <ThemeProvider>
            <GlobalReset />
            <GlobalStyle />
            <AppBackground />
            <SplashScreen />
            {!showSplash && (
                <DashboardContainer>
                    <ContainerInner>
                        <SideBar />
                        <AirdropLogin />
                        <Dashboard status={view} />
                    </ContainerInner>
                </DashboardContainer>
            )}
            <ErrorSnackbar />
        </ThemeProvider>
    );
}<|MERGE_RESOLUTION|>--- conflicted
+++ resolved
@@ -10,21 +10,12 @@
 import ThemeProvider from './theme/ThemeProvider.tsx';
 import { GlobalReset, GlobalStyle } from '@app/theme/GlobalStyle.ts';
 import { useMiningEffects } from './hooks/mining/useMiningEffects.ts';
-<<<<<<< HEAD
-import { setupLogger } from './utils/logger.ts';
 import { useAirdropSyncState } from './hooks/airdrop/useAirdropSyncState.ts';
 import AirdropLogin from './containers/Airdrop/AirdropLogin/AirdropLogin.tsx';
 import ErrorSnackbar from '@app/containers/Error/ErrorSnackbar.tsx';
 
-function App() {
+export default function App() {
     useAirdropSyncState();
-=======
-
-import ErrorSnackbar from '@app/containers/Error/ErrorSnackbar.tsx';
-
-export default function App() {
-    useAirdropTokensRefresh();
->>>>>>> f01bc1f3
     useSetUp();
     useGetStatus();
     useEnvironment();
