--- conflicted
+++ resolved
@@ -1,16 +1,13 @@
 import { create } from './create';
 import { TransactionInfo, WalletBalance } from '../types/app-status.ts';
 import { refreshTransactions } from './actions/walletStoreActions.ts';
-<<<<<<< HEAD
 import { TxHistoryFilter } from '@app/components/transactions/history/FilterSelect.tsx';
-=======
 import { UserTransactionDTO } from '@tari-project/wxtm-bridge-backend-api';
 
 export interface BackendBridgeTransaction extends UserTransactionDTO {
     sourceAddress?: string;
     mined_in_block_height?: number;
 }
->>>>>>> 2bf86bcd
 
 export interface WalletStoreState {
     tari_address_base58: string;
@@ -19,19 +16,11 @@
     balance?: WalletBalance;
     calculated_balance?: number;
     coinbase_transactions: TransactionInfo[];
-<<<<<<< HEAD
     tx_history_filter: TxHistoryFilter;
     tx_history: TransactionInfo[];
-=======
-    transactions: TransactionInfo[];
     // TODO: decide later for the best place to store this data
     bridge_transactions: BackendBridgeTransaction[];
     cold_wallet_address?: string;
-    is_reward_history_loading: boolean;
-    has_more_coinbase_transactions: boolean;
-    has_more_transactions: boolean;
-    is_transactions_history_loading: boolean;
->>>>>>> 2bf86bcd
     is_wallet_importing: boolean;
     is_swapping?: boolean;
     wallet_scanning: {
@@ -47,18 +36,10 @@
     tari_address_emoji: '',
     is_tari_address_generated: null,
     coinbase_transactions: [],
-<<<<<<< HEAD
     tx_history_filter: 'all-activity',
     tx_history: [],
-=======
-    transactions: [],
     bridge_transactions: [],
     cold_wallet_address: undefined,
-    has_more_coinbase_transactions: true,
-    has_more_transactions: true,
-    is_reward_history_loading: false,
-    is_transactions_history_loading: false,
->>>>>>> 2bf86bcd
     is_wallet_importing: false,
     wallet_scanning: {
         is_scanning: true,
