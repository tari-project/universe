import { create } from './create';
import { TransactionInfo, WalletBalance } from '../types/app-status.ts';
import { invoke } from '@tauri-apps/api';

interface State extends WalletBalance {
    tari_address_base58: string;
    tari_address_emoji: string;
    balance: number | null;
    transactions: TransactionInfo[];
    isTransactionLoading: boolean;
    is_wallet_importing: boolean;
}

interface Actions {
    fetchWalletDetails: () => Promise<void>;
<<<<<<< HEAD
    setTransactionsLoading: (isTransactionLoading: boolean) => void;
    setTransactions: (transactions?: TransactionInfo[]) => void;
=======
    fetchTransactionHistory: () => Promise<void>;
    importSeedWords: (seedWords: string[]) => Promise<void>;
>>>>>>> f61a63af
}

type WalletStoreState = State & Actions;

const initialState: State = {
    tari_address_base58: '',
    tari_address_emoji: '',
    balance: null,
    available_balance: 0,
    timelocked_balance: 0,
    pending_incoming_balance: 0,
    pending_outgoing_balance: 0,
    transactions: [],
    isTransactionLoading: false,
    is_wallet_importing: false,
};

export const useWalletStore = create<WalletStoreState>()((set) => ({
    ...initialState,
    fetchWalletDetails: async () => {
        try {
            const tari_wallet_details = await invoke('get_tari_wallet_details');
            const {
                available_balance = 0,
                timelocked_balance = 0,
                pending_incoming_balance = 0,
            } = tari_wallet_details.wallet_balance || {};
            // Q: Should we subtract pending_outgoing_balance here?
            const newBalance = available_balance + timelocked_balance + pending_incoming_balance; //TM
            set({
                ...tari_wallet_details.wallet_balance,
                tari_address_base58: tari_wallet_details.tari_address_base58,
                tari_address_emoji: tari_wallet_details.tari_address_emoji,
                balance: tari_wallet_details?.wallet_balance ? newBalance : null,
            });
        } catch (error) {
            console.error('Could not get tari wallet details: ', error);
        }
    },
<<<<<<< HEAD
    setTransactions: (transactions) => set({ transactions }),
    setTransactionsLoading: (isTransactionLoading) => set({ isTransactionLoading }),
=======
    fetchTransactionHistory: async () => {
        if (getState().isTransactionLoading) return;

        set({ isTransactionLoading: true });
        try {
            const txs = await invoke('get_transaction_history');
            set({
                transactions: txs.sort((a, b) => b.timestamp - a.timestamp),
            });
        } catch (error) {
            const appStateStore = useAppStateStore.getState();
            appStateStore.setError('Could not get transaction history');
            console.error('Could not get transaction history: ', error);
        } finally {
            set({ isTransactionLoading: false });
        }
    },
    importSeedWords: async (seedWords: string[]) => {
        try {
            set({ is_wallet_importing: true });
            await invoke('import_seed_words', { seedWords });
        } catch (error) {
            console.error('Could not import seed words: ', error);
        }
    },
>>>>>>> f61a63af
}));<|MERGE_RESOLUTION|>--- conflicted
+++ resolved
@@ -13,13 +13,9 @@
 
 interface Actions {
     fetchWalletDetails: () => Promise<void>;
-<<<<<<< HEAD
     setTransactionsLoading: (isTransactionLoading: boolean) => void;
     setTransactions: (transactions?: TransactionInfo[]) => void;
-=======
-    fetchTransactionHistory: () => Promise<void>;
     importSeedWords: (seedWords: string[]) => Promise<void>;
->>>>>>> f61a63af
 }
 
 type WalletStoreState = State & Actions;
@@ -59,27 +55,8 @@
             console.error('Could not get tari wallet details: ', error);
         }
     },
-<<<<<<< HEAD
     setTransactions: (transactions) => set({ transactions }),
     setTransactionsLoading: (isTransactionLoading) => set({ isTransactionLoading }),
-=======
-    fetchTransactionHistory: async () => {
-        if (getState().isTransactionLoading) return;
-
-        set({ isTransactionLoading: true });
-        try {
-            const txs = await invoke('get_transaction_history');
-            set({
-                transactions: txs.sort((a, b) => b.timestamp - a.timestamp),
-            });
-        } catch (error) {
-            const appStateStore = useAppStateStore.getState();
-            appStateStore.setError('Could not get transaction history');
-            console.error('Could not get transaction history: ', error);
-        } finally {
-            set({ isTransactionLoading: false });
-        }
-    },
     importSeedWords: async (seedWords: string[]) => {
         try {
             set({ is_wallet_importing: true });
@@ -88,5 +65,4 @@
             console.error('Could not import seed words: ', error);
         }
     },
->>>>>>> f61a63af
 }));