--- conflicted
+++ resolved
@@ -1,18 +1,14 @@
 import { create } from './create';
 import { TransactionInfo, WalletBalance } from '../types/app-status.ts';
-<<<<<<< HEAD
 
 import { TransactionDetailsItem } from '@app/types/transactions.ts';
 import { refreshTransactions } from '@app/hooks/wallet/useFetchTxHistory.ts';
-=======
-import { refreshTransactions } from './actions/walletStoreActions.ts';
 import { UserTransactionDTO } from '@tari-project/wxtm-bridge-backend-api';
 
 export interface BackendBridgeTransaction extends UserTransactionDTO {
     sourceAddress?: string;
     mined_in_block_height?: number;
 }
->>>>>>> 5255d897
 
 interface WalletStoreState {
     tari_address_base58: string;
@@ -31,7 +27,7 @@
     is_transactions_history_loading: boolean;
     is_wallet_importing: boolean;
     is_swapping?: boolean;
-    detailsItem?: TransactionDetailsItem | null;
+    detailsItem?: TransactionDetailsItem | BackendBridgeTransaction | null;
     wallet_scanning: {
         is_scanning: boolean;
         scanned_height: number;
