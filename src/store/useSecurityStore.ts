--- conflicted
+++ resolved
@@ -1,6 +1,5 @@
 import { create } from 'zustand';
 
-<<<<<<< HEAD
 const _DIALOGS = [
     'intro',
     'verify_seedphrase',
@@ -11,54 +10,34 @@
     'tapplet_permissions',
     'tapplet_notofication',
 ] as const;
-=======
-const _DIALOGS = ['intro', 'verify_seedphrase', 'create_pin', 'enter_pin', 'forgot_pin'] as const;
-
->>>>>>> fe4edf24
 type DialogsTuple = typeof _DIALOGS;
 export type DialogsType = DialogsTuple[number] | null;
 
 interface State {
     modal: DialogsType;
-<<<<<<< HEAD
-    showReminderTip: boolean;
     tappletCsp: string;
     tappletPermissions: string;
     tappletNotification: string;
-=======
->>>>>>> fe4edf24
 }
 
 interface Actions {
     setModal: (modal: DialogsType) => void;
-<<<<<<< HEAD
-    setShowReminderTip: (showReminderTip: boolean) => void;
     setTappletCsp: (csp: string) => void;
     setTappletPermissions: (tappletPermissions: string) => void;
     setTappletNotification: (tappletNotification: string) => void;
-=======
->>>>>>> fe4edf24
 }
 
 const initialState: State = {
     modal: null,
-<<<<<<< HEAD
-    showReminderTip: false,
     tappletCsp: '',
     tappletPermissions: '',
     tappletNotification: '',
-=======
->>>>>>> fe4edf24
 };
 
 export const useSecurityStore = create<State & Actions>()((set) => ({
     ...initialState,
     setModal: (modal) => set({ modal }),
-<<<<<<< HEAD
-    setShowReminderTip: (showReminderTip: boolean) => set({ showReminderTip }),
     setTappletCsp: (tappletCsp: string) => set({ tappletCsp }),
     setTappletPermissions: (tappletPermissions: string) => set({ tappletPermissions }),
     setTappletNotification: (tappletNotification: string) => set({ tappletNotification }),
-=======
->>>>>>> fe4edf24
 }));