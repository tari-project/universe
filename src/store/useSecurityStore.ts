--- conflicted
+++ resolved
@@ -1,6 +1,5 @@
 import { create } from 'zustand';
 
-<<<<<<< HEAD
 const _DIALOGS = [
     'intro',
     'verify_seedphrase',
@@ -10,50 +9,31 @@
     'tapplet_csp',
     'tapplet_permissions',
 ] as const;
-=======
-const _DIALOGS = ['intro', 'verify_seedphrase', 'create_pin', 'enter_pin', 'forgot_pin'] as const;
 
->>>>>>> 4ca52a5f
 type DialogsTuple = typeof _DIALOGS;
 export type DialogsType = DialogsTuple[number] | null;
 
 interface State {
     modal: DialogsType;
-<<<<<<< HEAD
-    showReminderTip: boolean;
     tappletCsp: string;
     tappletPermissions: string;
-=======
->>>>>>> 4ca52a5f
 }
 
 interface Actions {
     setModal: (modal: DialogsType) => void;
-<<<<<<< HEAD
-    setShowReminderTip: (showReminderTip: boolean) => void;
     setTappletCsp: (csp: string) => void;
     setTappletPermissions: (tappletPermissions: string) => void;
-=======
->>>>>>> 4ca52a5f
 }
 
 const initialState: State = {
     modal: null,
-<<<<<<< HEAD
-    showReminderTip: false,
     tappletCsp: '',
     tappletPermissions: '',
-=======
->>>>>>> 4ca52a5f
 };
 
 export const useSecurityStore = create<State & Actions>()((set) => ({
     ...initialState,
     setModal: (modal) => set({ modal }),
-<<<<<<< HEAD
-    setShowReminderTip: (showReminderTip: boolean) => set({ showReminderTip }),
     setTappletCsp: (tappletCsp: string) => set({ tappletCsp }),
     setTappletPermissions: (tappletPermissions: string) => set({ tappletPermissions }),
-=======
->>>>>>> 4ca52a5f
 }));