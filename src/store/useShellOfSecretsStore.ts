--- conflicted
+++ resolved
@@ -34,25 +34,18 @@
     showWidget: boolean;
     totalBonusTimeMs: number;
     revealDate: Date;
-<<<<<<< HEAD
     showMainModal: boolean;
-=======
     wsConnectionState: WsConnectionState;
->>>>>>> 19b04c6d
 }
 
 interface Actions {
     setReferrals: (referrals: ReferralsResponse) => void;
     setShowWidget: (showWidget: boolean) => void;
     setTotalBonusTimeMs: (totalTimeBonusUpdate: number) => void;
-<<<<<<< HEAD
     setTotalTimeBonus: (totalTimeBonusUpdate: AwardedTimeBonus) => void;
     getTimeRemaining: () => { days: number; hours: number; totalRemainingMs: number; minutes: number; seconds: number };
     setShowMainModal: (showMainModal: boolean) => void;
-=======
     registerWsConnectionEvent: (event: WsConnectionEvent) => void;
-    getTimeRemaining: () => { days: number; hours: number; totalRemainingMs: number };
->>>>>>> 19b04c6d
 }
 
 const initialState: State = {
@@ -60,13 +53,10 @@
     showWidget: false,
     totalBonusTimeMs: 0,
     revealDate: SOS_GAME_ENDING_DATE,
-<<<<<<< HEAD
     showMainModal: false,
-=======
     wsConnectionState: {
         state: 'off',
     },
->>>>>>> 19b04c6d
 };
 
 export const useShellOfSecretsStore = create<State & Actions>()((set, get) => ({
@@ -74,7 +64,6 @@
     setReferrals: (referrals) => set({ referrals }),
     setShowWidget: (showWidget) => set({ showWidget }),
     setTotalBonusTimeMs: (totalTimeBonusUpdate: number) => set({ totalBonusTimeMs: totalTimeBonusUpdate }),
-<<<<<<< HEAD
     setTotalTimeBonus: (totalTimeBonusUpdate: AwardedTimeBonus) => {
         let newTotalTimeBonus = 0;
         if (totalTimeBonusUpdate.days) {
@@ -93,7 +82,6 @@
             set({ totalBonusTimeMs: newTotalTimeBonus });
         }
     },
-=======
     registerWsConnectionEvent: (event: WsConnectionEvent) =>
         set(({ wsConnectionState }) => {
             if (event.state === 'off' || event.state === 'up') {
@@ -119,7 +107,6 @@
             }
             return { wsConnectionState };
         }),
->>>>>>> 19b04c6d
     getTimeRemaining: () => {
         const now = new Date();
         const targetDateBroughtForwardByTimeBonus = get().revealDate.getTime() - get().totalBonusTimeMs;
