--- conflicted
+++ resolved
@@ -14,13 +14,10 @@
     'createPin',
     'enterPin',
     'forgotPin',
-<<<<<<< HEAD
     'failedModuleInitialization',
-=======
     'allowTappletCsp',
     'grantTappletPermissions',
     'emitTappletNotification',
->>>>>>> d86f583f
 ] as const;
 type DialogTypeTuple = typeof _DIALOG_TYPES;
 export type DialogType = DialogTypeTuple[number] | null;
