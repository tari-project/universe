import { SB_MINI_WIDTH, SB_SPACING } from '@app/theme/styles.ts';

export const sidebarTowerOffset = SB_SPACING + SB_MINI_WIDTH;
export const TOWER_CANVAS_ID = 'tower-canvas';
const _DIALOG_TYPES = [
    'logs',
    'restart',
    'autoUpdate',
    'releaseNotes',
    'ludicrousConfirmation',
    'warmup',
    'keychain',
    'xc_url',
    'createPin',
    'enterPin',
    'forgotPin',
<<<<<<< HEAD
    'allowTappletCsp',
    'grantTappletPermissions',
=======
    'failedModuleInitialization',
>>>>>>> 4ca52a5f
] as const;
type DialogTypeTuple = typeof _DIALOG_TYPES;
export type DialogType = DialogTypeTuple[number] | null;

export type AdminShow = 'setup' | 'main' | 'shutdown' | null;
export type CONNECTION_STATUS = 'connected' | 'disconnected' | 'disconnected-severe';
const _SIDEBAR_TYPES = ['mining', 'wallet'] as const;

type SidebarTypeTuple = typeof _SIDEBAR_TYPES;
export type SidebarType = SidebarTypeTuple[number];<|MERGE_RESOLUTION|>--- conflicted
+++ resolved
@@ -14,12 +14,9 @@
     'createPin',
     'enterPin',
     'forgotPin',
-<<<<<<< HEAD
+    'failedModuleInitialization',
     'allowTappletCsp',
     'grantTappletPermissions',
-=======
-    'failedModuleInitialization',
->>>>>>> 4ca52a5f
 ] as const;
 type DialogTypeTuple = typeof _DIALOG_TYPES;
 export type DialogType = DialogTypeTuple[number] | null;
