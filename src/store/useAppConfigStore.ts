--- conflicted
+++ resolved
@@ -43,11 +43,8 @@
     airdrop_ui_enabled: false,
     paper_wallet_enabled: false,
     use_tor: true,
-<<<<<<< HEAD
+    auto_update: false,
     monero_address_is_provided: false,
-=======
-    auto_update: false,
->>>>>>> 0ad07b1d
 };
 
 export const useAppConfigStore = create<AppConfigStoreState>()((set) => ({
