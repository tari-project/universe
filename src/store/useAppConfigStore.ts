import { create } from 'zustand';
import {
    ConfigBackendInMemory,
    ConfigMining,
    ConfigMiningSelectors,
    ConfigPools,
    ConfigUI,
    ConfigWallet,
<<<<<<< HEAD
    ShutdownMode,
    PauseOnBatteryModeState,
=======
>>>>>>> 0c62ff5c
} from '@app/types/configs';
import { WalletUIMode } from '@app/types/events-payloads';

type UIConfigStoreState = Partial<ConfigUI> & {
    visualModeToggleLoading: boolean;
};

const configWalletInitialState: ConfigWallet = {
    created_at: '',
    keyring_accessed: false,
    monero_address: '',
    monero_address_is_generated: false,
    wxtm_addresses: {},
};

const configMininigInitialState: ConfigMining = {
    created_at: '',
    cpu_mining_enabled: true,
    gpu_engine: '',
    gpu_mining_enabled: true,
    mine_on_app_start: false,
    mining_modes: {},
    selected_mining_mode: 'Eco',
    gpu_devices_settings: {},
    is_gpu_mining_recommended: true,
    eco_alert_needed: false,
    pause_on_battery_mode: PauseOnBatteryModeState.Enabled,
};

const configUIInitialState: UIConfigStoreState = {
    visualModeToggleLoading: false,
    created_at: '',
    application_language: 'en',
    display_mode: 'system',
    has_system_language_been_proposed: false,
    sharing_enabled: true,
    show_experimental_settings: false,
    should_always_use_system_language: false,
    visual_mode: true,
    wallet_ui_mode: WalletUIMode.Standard,
    was_staged_security_modal_shown: false,
    shutdown_mode_selected: false,
};

const configPoolsInitialState: ConfigPools = {
    was_config_migrated: false,
    created_at: '',
    cpu_pool_enabled: false,
    gpu_pool_enabled: false,
    cpu_pools: undefined,
    gpu_pools: undefined,
    current_cpu_pool: undefined,
    current_gpu_pool: undefined,
};

const configBEInMemoryInitialState: ConfigBackendInMemory = {
    airdrop_url: '',
    airdrop_api_url: '',
    airdrop_twitter_auth_url: '',
    exchange_id: '',
    bridge_backend_api_url: '',
};

export const useConfigWalletStore = create<ConfigWallet>()(() => ({
    ...configWalletInitialState,
}));

export const useConfigMiningStore = create<ConfigMining & ConfigMiningSelectors>()((_, get) => ({
    ...configMininigInitialState,
    getSelectedMiningMode: () => get().mining_modes[get().selected_mining_mode] || undefined,
}));

export const useConfigUIStore = create<UIConfigStoreState>()(() => ({
    ...configUIInitialState,
}));

export const useConfigPoolsStore = create<ConfigPools>()(() => ({
    ...configPoolsInitialState,
}));

export const useConfigBEInMemoryStore = create<ConfigBackendInMemory>()(() => ({
    ...configBEInMemoryInitialState,
}));<|MERGE_RESOLUTION|>--- conflicted
+++ resolved
@@ -6,11 +6,7 @@
     ConfigPools,
     ConfigUI,
     ConfigWallet,
-<<<<<<< HEAD
-    ShutdownMode,
     PauseOnBatteryModeState,
-=======
->>>>>>> 0c62ff5c
 } from '@app/types/configs';
 import { WalletUIMode } from '@app/types/events-payloads';
 
