import { invoke } from '@tauri-apps/api/core';
import { create } from './create';
import { AppConfig, GpuThreads } from '../types/app-status.ts';
import { useAppStateStore } from './appStateStore.ts';
import { displayMode, modeType } from './types.ts';
import { Language } from '@app/i18initializer.ts';
import { useMiningStore } from '@app/store/useMiningStore.ts';
import { changeLanguage } from 'i18next';
import { useUIStore } from '@app/store/useUIStore.ts';

type State = Partial<AppConfig>;
interface SetModeProps {
    mode: modeType;
    customGpuLevels?: GpuThreads[];
    customCpuLevels?: number;
}

interface Actions {
    fetchAppConfig: () => Promise<void>;
    setAllowTelemetry: (allowTelemetry: boolean) => Promise<void>;
    setCpuMiningEnabled: (enabled: boolean) => Promise<void>;
    setGpuMiningEnabled: (enabled: boolean) => Promise<void>;
    setP2poolEnabled: (p2poolEnabled: boolean) => Promise<void>;
    setMoneroAddress: (moneroAddress: string) => Promise<void>;
    setMineOnAppStart: (mineOnAppStart: boolean) => Promise<void>;
    setMode: (params: SetModeProps) => Promise<void>;
    setApplicationLanguage: (applicationLanguage: Language) => Promise<void>;
    setShouldAlwaysUseSystemLanguage: (shouldAlwaysUseSystemLanguage: boolean) => Promise<void>;
    setUseTor: (useTor: boolean) => Promise<void>;
    setShouldAutoLaunch: (shouldAutoLaunch: boolean) => Promise<void>;
    setAutoUpdate: (autoUpdate: boolean) => Promise<void>;
    setMonerodConfig: (use_monero_fail: boolean, monero_nodes: string[]) => Promise<void>;
    setTheme: (theme: displayMode) => Promise<void>;
    setVisualMode: (enabled: boolean) => void;
    setShowExperimentalSettings: (showExperimentalSettings: boolean) => Promise<void>;
<<<<<<< HEAD
    setOotleMode: (enabled: boolean) => void;
    setLocalTariIndexer: (enabled: boolean) => void;
=======
    setP2poolStatsServerPort: (port: number | null) => Promise<void>;
    setPreRelease: (preRelease: boolean) => Promise<void>;
>>>>>>> ce5298ae
}

type AppConfigStoreState = State & Actions;

const initialState: State = {
    config_version: 0,
    config_file: undefined,
    mode: 'Eco',
    mine_on_app_start: false,
    p2pool_enabled: false,
    last_binaries_update_timestamp: '0',
    allow_telemetry: false,
    anon_id: '',
    monero_address: '',
    gpu_mining_enabled: true,
    cpu_mining_enabled: true,
    sharing_enabled: true,
    paper_wallet_enabled: true,
    custom_power_levels_enabled: true,
    use_tor: true,
    auto_update: false,
    monero_address_is_generated: false,
    mmproxy_use_monero_fail: false,
    mmproxy_monero_nodes: ['https://xmr-01.tari.com'],
    visual_mode: true,
    custom_max_cpu_usage: undefined,
    custom_max_gpu_usage: [],
    show_experimental_settings: false,
<<<<<<< HEAD
    ootle_enabled: false,
    local_tari_indexer: true,
=======
    p2pool_stats_server_port: null,
    pre_release: false,
>>>>>>> ce5298ae
};

export const useAppConfigStore = create<AppConfigStoreState>()((set, getState) => ({
    ...initialState,
    fetchAppConfig: async () => {
        try {
            const appConfig = await invoke('get_app_config');
            set(appConfig);
            const configTheme = appConfig.display_mode?.toLowerCase();
            const canvasElement = document.getElementById('canvas');
            if (canvasElement && !appConfig.visual_mode) {
                canvasElement.style.display = 'none';
            }

            if (configTheme) {
                await getState().setTheme(configTheme as displayMode);
            }
        } catch (e) {
            console.error('Could not get app config: ', e);
        }
    },
    setShouldAutoLaunch: async (shouldAutoLaunch) => {
        set({ should_auto_launch: shouldAutoLaunch });
        invoke('set_should_auto_launch', { shouldAutoLaunch }).catch((e) => {
            const appStateStore = useAppStateStore.getState();
            console.error('Could not set auto launch', e);
            appStateStore.setError('Could not change auto launch');
            set({ should_auto_launch: !shouldAutoLaunch });
        });
    },
    setMineOnAppStart: async (mineOnAppStart) => {
        set({ mine_on_app_start: mineOnAppStart });
        invoke('set_mine_on_app_start', { mineOnAppStart }).catch((e) => {
            const appStateStore = useAppStateStore.getState();
            console.error('Could not set mine on app start', e);
            appStateStore.setError('Could not change mine on app start');
            set({ mine_on_app_start: !mineOnAppStart });
        });
    },
    setShouldAlwaysUseSystemLanguage: async (shouldAlwaysUseSystemLanguage: boolean) => {
        set({ should_always_use_system_language: shouldAlwaysUseSystemLanguage });
        invoke('set_should_always_use_system_language', { shouldAlwaysUseSystemLanguage }).catch((e) => {
            const appStateStore = useAppStateStore.getState();
            console.error('Could not set should always use system language', e);
            appStateStore.setError('Could not change system language');
            set({ should_always_use_system_language: !shouldAlwaysUseSystemLanguage });
        });
    },
    setApplicationLanguage: async (applicationLanguage: Language) => {
        const prevApplicationLanguage = useAppConfigStore.getState().application_language;
        set({ application_language: applicationLanguage });
        invoke('set_application_language', { applicationLanguage })
            .then(() => {
                changeLanguage(applicationLanguage);
            })
            .catch((e) => {
                const appStateStore = useAppStateStore.getState();
                console.error('Could not set application language', e);
                appStateStore.setError('Could not change application language');
                set({ application_language: prevApplicationLanguage });
            });
    },
    setAllowTelemetry: async (allowTelemetry) => {
        set({ allow_telemetry: allowTelemetry });
        invoke('set_allow_telemetry', { allowTelemetry }).catch((e) => {
            const appStateStore = useAppStateStore.getState();
            console.error('Could not set telemetry mode to ', allowTelemetry, e);
            appStateStore.setError('Could not change telemetry mode');
            set({ allow_telemetry: !allowTelemetry });
        });
    },
    setCpuMiningEnabled: async (enabled) => {
        set({ cpu_mining_enabled: enabled });
        const miningState = useMiningStore.getState();
        if (miningState.cpu.mining.is_mining || miningState.gpu.mining.is_mining) {
            await miningState.pauseMining();
        }
        invoke('set_cpu_mining_enabled', { enabled })
            .then(async () => {
                if (miningState.miningInitiated && (enabled || miningState.gpu.mining.is_mining)) {
                    await miningState.startMining();
                } else {
                    miningState.stopMining();
                }
            })
            .catch((e) => {
                const appStateStore = useAppStateStore.getState();
                console.error('Could not set CPU mining enabled', e);
                appStateStore.setError('Could not change CPU mining enabled');
                set({ cpu_mining_enabled: !enabled });

                if (
                    miningState.miningInitiated &&
                    !miningState.cpu.mining.is_mining &&
                    !miningState.gpu.mining.is_mining
                ) {
                    miningState.stopMining();
                }
            });
    },
    setGpuMiningEnabled: async (enabled) => {
        set({ gpu_mining_enabled: enabled });
        const miningState = useMiningStore.getState();
        if (miningState.cpu.mining.is_mining || miningState.gpu.mining.is_mining) {
            await miningState.pauseMining();
        }

        invoke('set_gpu_mining_enabled', { enabled })
            .then(async () => {
                if (miningState.miningInitiated && (miningState.cpu.mining.is_mining || enabled)) {
                    await miningState.startMining();
                } else {
                    miningState.stopMining();
                }
            })
            .catch((e) => {
                const appStateStore = useAppStateStore.getState();
                console.error('Could not set GPU mining enabled', e);
                appStateStore.setError('Could not change GPU mining enabled');
                set({ gpu_mining_enabled: !enabled });

                if (
                    miningState.miningInitiated &&
                    !miningState.cpu.mining.is_mining &&
                    !miningState.gpu.mining.is_mining
                ) {
                    miningState.stopMining();
                }
            });
    },
    setP2poolEnabled: async (p2poolEnabled) => {
        set({ p2pool_enabled: p2poolEnabled });
        invoke('set_p2pool_enabled', { p2poolEnabled }).catch((e) => {
            const appStateStore = useAppStateStore.getState();
            console.error('Could not set P2pool enabled', e);
            appStateStore.setError('Could not change P2pool enabled');
            set({ p2pool_enabled: !p2poolEnabled });
        });
    },
    setMoneroAddress: async (moneroAddress) => {
        const prevMoneroAddress = useAppConfigStore.getState().monero_address;
        set({ monero_address: moneroAddress });
        invoke('set_monero_address', { moneroAddress }).catch((e) => {
            const appStateStore = useAppStateStore.getState();
            console.error('Could not set Monero address', e);
            appStateStore.setError('Could not change Monero address');
            set({ monero_address: prevMoneroAddress });
        });
    },
    setMode: async (params) => {
        const { mode, customGpuLevels, customCpuLevels } = params;
        const prevMode = useAppConfigStore.getState().mode;
        set({ mode, custom_max_cpu_usage: customCpuLevels, custom_max_gpu_usage: customGpuLevels });
        console.info('Setting mode', mode, customCpuLevels, customGpuLevels);
        invoke('set_mode', {
            mode,
            customCpuUsage: customCpuLevels,
            customGpuUsage: customGpuLevels,
        }).catch((e) => {
            const appStateStore = useAppStateStore.getState();
            console.error('Could not set mode', e);
            appStateStore.setError('Could not change mode');
            set({ mode: prevMode });
        });
    },
    setUseTor: async (useTor) => {
        set({ use_tor: useTor });
        invoke('set_use_tor', { useTor }).catch((e) => {
            const appStateStore = useAppStateStore.getState();
            console.error('Could not set use Tor', e);
            appStateStore.setError('Could not change Tor usage');
            set({ use_tor: !useTor });
        });
    },
    setAutoUpdate: async (autoUpdate) => {
        set({ auto_update: autoUpdate });
        invoke('set_auto_update', { autoUpdate }).catch((e) => {
            const appStateStore = useAppStateStore.getState();
            console.error('Could not set auto update', e);
            appStateStore.setError('Could not change auto update');
            set({ auto_update: !autoUpdate });
        });
    },
    setMonerodConfig: async (useMoneroFail, moneroNodes) => {
        const prevMoneroNodes = useAppConfigStore.getState().mmproxy_monero_nodes;
        set({ mmproxy_use_monero_fail: useMoneroFail, mmproxy_monero_nodes: moneroNodes });
        invoke('set_monerod_config', { useMoneroFail, moneroNodes }).catch((e) => {
            const appStateStore = useAppStateStore.getState();
            console.error('Could not set monerod config', e);
            appStateStore.setError('Could not change monerod config');
            set({ mmproxy_use_monero_fail: !useMoneroFail, mmproxy_monero_nodes: prevMoneroNodes });
        });
    },
    setTheme: async (themeArg) => {
        const display_mode = themeArg?.toLowerCase() as displayMode;
        const prefersDarkMode = () => window.matchMedia('(prefers-color-scheme: dark)').matches;

        const prevTheme = useAppConfigStore.getState().display_mode;
        const setUITheme = useUIStore.getState().setTheme;
        const uiTheme = display_mode === 'system' ? (prefersDarkMode() ? 'dark' : 'light') : display_mode;

        setUITheme(uiTheme);

        set({ display_mode });
        invoke('set_display_mode', { displayMode: display_mode as displayMode }).catch((e) => {
            const appStateStore = useAppStateStore.getState();
            console.error('Could not set theme', e);
            appStateStore.setError('Could not change theme');
            set({ display_mode: prevTheme });
        });
    },
    setVisualMode: (enabled) => {
        set({ visual_mode: enabled });
        invoke('set_visual_mode', { enabled }).catch((e) => {
            const appStateStore = useAppStateStore.getState();
            console.error('Could not set visual mode', e);
            appStateStore.setError('Could not change visual mode');
            set({ visual_mode: !enabled });
        });
    },
    setShowExperimentalSettings: async (showExperimentalSettings) => {
        set({ show_experimental_settings: showExperimentalSettings });
        invoke('set_show_experimental_settings', { showExperimentalSettings }).catch((e) => {
            const appStateStore = useAppStateStore.getState();
            console.error('Could not set show experimental settings', e);
            appStateStore.setError('Could not change experimental settings');
            set({ show_experimental_settings: !showExperimentalSettings });
        });
    },
<<<<<<< HEAD
    setOotleMode: (enabled) => {
        set({ ootle_enabled: enabled });
    },
    setLocalTariIndexer: (enabled) => {
        set({ local_tari_indexer: enabled });
=======
    setP2poolStatsServerPort: async (port) => {
        set({ p2pool_stats_server_port: port });
        invoke('set_p2pool_stats_server_port', { port }).catch((e) => {
            const appStateStore = useAppStateStore.getState();
            console.error('Could not set p2pool stats server port', e);
            appStateStore.setError('Could not change p2pool stats server port');
            set({ p2pool_stats_server_port: port });
        });
    },
    setPreRelease: async (preRelease) => {
        set({ pre_release: preRelease });
        invoke('set_pre_release', { preRelease }).catch((e) => {
            const appStateStore = useAppStateStore.getState();
            console.error('Could not set pre release', e);
            appStateStore.setError('Could not change pre release');
            set({ pre_release: !preRelease });
        });
>>>>>>> ce5298ae
    },
}));<|MERGE_RESOLUTION|>--- conflicted
+++ resolved
@@ -33,13 +33,10 @@
     setTheme: (theme: displayMode) => Promise<void>;
     setVisualMode: (enabled: boolean) => void;
     setShowExperimentalSettings: (showExperimentalSettings: boolean) => Promise<void>;
-<<<<<<< HEAD
+    setP2poolStatsServerPort: (port: number | null) => Promise<void>;
+    setPreRelease: (preRelease: boolean) => Promise<void>;
     setOotleMode: (enabled: boolean) => void;
     setLocalTariIndexer: (enabled: boolean) => void;
-=======
-    setP2poolStatsServerPort: (port: number | null) => Promise<void>;
-    setPreRelease: (preRelease: boolean) => Promise<void>;
->>>>>>> ce5298ae
 }
 
 type AppConfigStoreState = State & Actions;
@@ -68,13 +65,10 @@
     custom_max_cpu_usage: undefined,
     custom_max_gpu_usage: [],
     show_experimental_settings: false,
-<<<<<<< HEAD
+    p2pool_stats_server_port: null,
+    pre_release: false,
     ootle_enabled: false,
     local_tari_indexer: true,
-=======
-    p2pool_stats_server_port: null,
-    pre_release: false,
->>>>>>> ce5298ae
 };
 
 export const useAppConfigStore = create<AppConfigStoreState>()((set, getState) => ({
@@ -304,13 +298,6 @@
             set({ show_experimental_settings: !showExperimentalSettings });
         });
     },
-<<<<<<< HEAD
-    setOotleMode: (enabled) => {
-        set({ ootle_enabled: enabled });
-    },
-    setLocalTariIndexer: (enabled) => {
-        set({ local_tari_indexer: enabled });
-=======
     setP2poolStatsServerPort: async (port) => {
         set({ p2pool_stats_server_port: port });
         invoke('set_p2pool_stats_server_port', { port }).catch((e) => {
@@ -328,6 +315,11 @@
             appStateStore.setError('Could not change pre release');
             set({ pre_release: !preRelease });
         });
->>>>>>> ce5298ae
+    },
+    setOotleMode: (enabled) => {
+        set({ ootle_enabled: enabled });
+    },
+    setLocalTariIndexer: (enabled) => {
+        set({ local_tari_indexer: enabled });
     },
 }));