import { create } from 'zustand';
import {
    ConfigBackendInMemory,
    ConfigMining,
    ConfigMiningSelectors,
    ConfigPools,
    ConfigUI,
    ConfigWallet,
    ShutdownMode,
} from '@app/types/configs';
import { WalletUIMode } from '@app/types/events-payloads';

type UIConfigStoreState = Partial<ConfigUI> & {
    visualModeToggleLoading: boolean;
};
<<<<<<< HEAD
=======
const configCoreInitialState: ConfigCore = {
    created_at: '',
    allow_telemetry: false,
    allow_notifications: true,
    anon_id: '',
    auto_update: false,
    last_changelog_version: '',
    mmproxy_monero_nodes: [],
    mmproxy_use_monero_failover: false,
    pre_release: false,
    remote_base_node_address: '',
    should_auto_launch: false,
    use_tor: false,
    airdrop_tokens: undefined,
    last_binaries_update_timestamp: '',
    exchange_id: undefined,
    shutdown_mode: ShutdownMode.Tasktray,
};
>>>>>>> 959fb6b5

const configWalletInitialState: ConfigWallet = {
    created_at: '',
    keyring_accessed: false,
    monero_address: '',
    monero_address_is_generated: false,
    wxtm_addresses: {},
};

const configMininigInitialState: ConfigMining = {
    created_at: '',
    cpu_mining_enabled: true,
    gpu_engine: '',
    gpu_mining_enabled: true,
    mine_on_app_start: false,
    mining_modes: {},
    selected_mining_mode: 'Eco',
    gpu_devices_settings: {},
    is_gpu_mining_recommended: true,
    eco_alert_needed: false,
};

const configUIInitialState: UIConfigStoreState = {
    visualModeToggleLoading: false,
    created_at: '',
    application_language: 'en',
    display_mode: 'system',
    has_system_language_been_proposed: false,
    sharing_enabled: true,
    show_experimental_settings: false,
    should_always_use_system_language: false,
    visual_mode: true,
    wallet_ui_mode: WalletUIMode.Standard,
    was_staged_security_modal_shown: false,
    shutdown_mode_selected: false,
};

const configPoolsInitialState: ConfigPools = {
    was_config_migrated: false,
    created_at: '',
    cpu_pool_enabled: false,
    gpu_pool_enabled: false,
    cpu_pools: undefined,
    gpu_pools: undefined,
    current_cpu_pool: undefined,
    current_gpu_pool: undefined,
};

const configBEInMemoryInitialState: ConfigBackendInMemory = {
    airdrop_url: '',
    airdrop_api_url: '',
    airdrop_twitter_auth_url: '',
    exchange_id: '',
    bridge_backend_api_url: '',
};

export const useConfigWalletStore = create<ConfigWallet>()(() => ({
    ...configWalletInitialState,
}));

export const useConfigMiningStore = create<ConfigMining & ConfigMiningSelectors>()((_, get) => ({
    ...configMininigInitialState,
    getSelectedMiningMode: () => get().mining_modes[get().selected_mining_mode] || undefined,
}));

export const useConfigUIStore = create<UIConfigStoreState>()(() => ({
    ...configUIInitialState,
}));

export const useConfigPoolsStore = create<ConfigPools>()(() => ({
    ...configPoolsInitialState,
}));

export const useConfigBEInMemoryStore = create<ConfigBackendInMemory>()(() => ({
    ...configBEInMemoryInitialState,
}));<|MERGE_RESOLUTION|>--- conflicted
+++ resolved
@@ -6,34 +6,12 @@
     ConfigPools,
     ConfigUI,
     ConfigWallet,
-    ShutdownMode,
 } from '@app/types/configs';
 import { WalletUIMode } from '@app/types/events-payloads';
 
 type UIConfigStoreState = Partial<ConfigUI> & {
     visualModeToggleLoading: boolean;
 };
-<<<<<<< HEAD
-=======
-const configCoreInitialState: ConfigCore = {
-    created_at: '',
-    allow_telemetry: false,
-    allow_notifications: true,
-    anon_id: '',
-    auto_update: false,
-    last_changelog_version: '',
-    mmproxy_monero_nodes: [],
-    mmproxy_use_monero_failover: false,
-    pre_release: false,
-    remote_base_node_address: '',
-    should_auto_launch: false,
-    use_tor: false,
-    airdrop_tokens: undefined,
-    last_binaries_update_timestamp: '',
-    exchange_id: undefined,
-    shutdown_mode: ShutdownMode.Tasktray,
-};
->>>>>>> 959fb6b5
 
 const configWalletInitialState: ConfigWallet = {
     created_at: '',
