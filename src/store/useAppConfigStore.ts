import { create } from 'zustand';
import {
    ConfigBackendInMemory,
    ConfigCore,
    ConfigMining,
    ConfigMiningSelectors,
    ConfigPools,
    ConfigUI,
    ConfigWallet,
<<<<<<< HEAD
    PauseOnBatteryModeState,
=======
    ShutdownMode,
>>>>>>> 959fb6b5
} from '@app/types/configs';
import { WalletUIMode } from '@app/types/events-payloads';

type UIConfigStoreState = Partial<ConfigUI> & {
    visualModeToggleLoading: boolean;
};
const configCoreInitialState: ConfigCore = {
    created_at: '',
    allow_telemetry: false,
    allow_notifications: true,
    anon_id: '',
    auto_update: false,
    last_changelog_version: '',
    mmproxy_monero_nodes: [],
    mmproxy_use_monero_failover: false,
    pre_release: false,
    remote_base_node_address: '',
    should_auto_launch: false,
    use_tor: false,
    airdrop_tokens: undefined,
    last_binaries_update_timestamp: '',
    exchange_id: undefined,
    shutdown_mode: ShutdownMode.Tasktray,
};

const configWalletInitialState: ConfigWallet = {
    created_at: '',
    keyring_accessed: false,
    monero_address: '',
    monero_address_is_generated: false,
    wxtm_addresses: {},
};

const configMininigInitialState: ConfigMining = {
    created_at: '',
    cpu_mining_enabled: true,
    gpu_engine: '',
    gpu_mining_enabled: true,
    mine_on_app_start: false,
    mining_modes: {},
    selected_mining_mode: 'Eco',
    gpu_devices_settings: {},
    is_gpu_mining_recommended: true,
    eco_alert_needed: false,
    pause_on_battery_mode: PauseOnBatteryModeState.Enabled,
};

const configUIInitialState: UIConfigStoreState = {
    visualModeToggleLoading: false,
    created_at: '',
    application_language: 'en',
    display_mode: 'system',
    has_system_language_been_proposed: false,
    sharing_enabled: true,
    show_experimental_settings: false,
    should_always_use_system_language: false,
    visual_mode: true,
    wallet_ui_mode: WalletUIMode.Standard,
    was_staged_security_modal_shown: false,
    shutdown_mode_selected: false,
};

const configPoolsInitialState: ConfigPools = {
    was_config_migrated: false,
    created_at: '',
    cpu_pool_enabled: false,
    gpu_pool_enabled: false,
    cpu_pools: undefined,
    gpu_pools: undefined,
    current_cpu_pool: undefined,
    current_gpu_pool: undefined,
};

const configBEInMemoryInitialState: ConfigBackendInMemory = {
    airdrop_url: '',
    airdrop_api_url: '',
    airdrop_twitter_auth_url: '',
    exchange_id: '',
    bridge_backend_api_url: '',
};

export const useConfigCoreStore = create<ConfigCore>()(() => ({
    ...configCoreInitialState,
}));

export const useConfigWalletStore = create<ConfigWallet>()(() => ({
    ...configWalletInitialState,
}));

export const useConfigMiningStore = create<ConfigMining & ConfigMiningSelectors>()((_, get) => ({
    ...configMininigInitialState,
    getSelectedMiningMode: () => get().mining_modes[get().selected_mining_mode] || undefined,
}));

export const useConfigUIStore = create<UIConfigStoreState>()(() => ({
    ...configUIInitialState,
}));

export const useConfigPoolsStore = create<ConfigPools>()(() => ({
    ...configPoolsInitialState,
}));

export const useConfigBEInMemoryStore = create<ConfigBackendInMemory>()(() => ({
    ...configBEInMemoryInitialState,
}));<|MERGE_RESOLUTION|>--- conflicted
+++ resolved
@@ -7,11 +7,8 @@
     ConfigPools,
     ConfigUI,
     ConfigWallet,
-<<<<<<< HEAD
+    ShutdownMode,
     PauseOnBatteryModeState,
-=======
-    ShutdownMode,
->>>>>>> 959fb6b5
 } from '@app/types/configs';
 import { WalletUIMode } from '@app/types/events-payloads';
 
