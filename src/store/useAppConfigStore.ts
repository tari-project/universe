import { create } from './create';
import { AppConfig } from '../types/app-status.ts';

<<<<<<< HEAD
type AppConfigStoreState = Partial<AppConfig>;
const initialState: AppConfigStoreState = {
=======
type State = Partial<AppConfig>;
interface SetModeProps {
    mode: modeType;
    customGpuLevels?: GpuThreads[];
    customCpuLevels?: number;
}

interface Actions {
    setAllowTelemetry: (allowTelemetry: boolean) => Promise<void>;
    setCpuMiningEnabled: (enabled: boolean) => Promise<void>;
    setGpuMiningEnabled: (enabled: boolean) => Promise<void>;
    setP2poolEnabled: (p2poolEnabled: boolean) => Promise<void>;
    setMoneroAddress: (moneroAddress: string) => Promise<void>;
    setMineOnAppStart: (mineOnAppStart: boolean) => Promise<void>;
    setMode: (params: SetModeProps) => Promise<void>;
    setApplicationLanguage: (applicationLanguage: Language) => Promise<void>;
    setShouldAlwaysUseSystemLanguage: (shouldAlwaysUseSystemLanguage: boolean) => Promise<void>;
    setUseTor: (useTor: boolean) => Promise<void>;
    setShouldAutoLaunch: (shouldAutoLaunch: boolean) => Promise<void>;
    setAutoUpdate: (autoUpdate: boolean) => Promise<void>;
    setMonerodConfig: (use_monero_fail: boolean, monero_nodes: string[]) => Promise<void>;
    setTheme: (theme: displayMode) => Promise<void>;
    setVisualMode: (enabled: boolean) => void;
    setShowExperimentalSettings: (showExperimentalSettings: boolean) => Promise<void>;
    setP2poolStatsServerPort: (port: number | null) => Promise<void>;
    setPreRelease: (preRelease: boolean) => Promise<void>;
}

type AppConfigStoreState = State & Actions;

const initialState: State = {
>>>>>>> 6bfa4b66
    config_version: 0,
    config_file: undefined,
    mode: 'Eco',
    mine_on_app_start: false,
    p2pool_enabled: false,
    last_binaries_update_timestamp: '0',
    allow_telemetry: false,
    anon_id: '',
    monero_address: '',
    gpu_mining_enabled: true,
    cpu_mining_enabled: true,
    sharing_enabled: true,
    paper_wallet_enabled: true,
    custom_power_levels_enabled: true,
    use_tor: true,
    auto_update: false,
    monero_address_is_generated: false,
    mmproxy_use_monero_fail: false,
    mmproxy_monero_nodes: ['https://xmr-01.tari.com'],
    visual_mode: true,
    custom_max_cpu_usage: undefined,
    custom_max_gpu_usage: [],
    show_experimental_settings: false,
    p2pool_stats_server_port: null,
    pre_release: false,
<<<<<<< HEAD
    audio_enabled: true,
    airdrop_tokens: undefined,
=======
>>>>>>> 6bfa4b66
};
export const useAppConfigStore = create<AppConfigStoreState>()(() => ({
    ...initialState,
<<<<<<< HEAD
}));
=======

    setShouldAutoLaunch: async (shouldAutoLaunch) => {
        set({ should_auto_launch: shouldAutoLaunch });
        invoke('set_should_auto_launch', { shouldAutoLaunch }).catch((e) => {
            const appStateStore = useAppStateStore.getState();
            console.error('Could not set auto launch', e);
            appStateStore.setError('Could not change auto launch');
            set({ should_auto_launch: !shouldAutoLaunch });
        });
    },
    setMineOnAppStart: async (mineOnAppStart) => {
        set({ mine_on_app_start: mineOnAppStart });
        invoke('set_mine_on_app_start', { mineOnAppStart }).catch((e) => {
            const appStateStore = useAppStateStore.getState();
            console.error('Could not set mine on app start', e);
            appStateStore.setError('Could not change mine on app start');
            set({ mine_on_app_start: !mineOnAppStart });
        });
    },
    setShouldAlwaysUseSystemLanguage: async (shouldAlwaysUseSystemLanguage: boolean) => {
        set({ should_always_use_system_language: shouldAlwaysUseSystemLanguage });
        invoke('set_should_always_use_system_language', { shouldAlwaysUseSystemLanguage }).catch((e) => {
            const appStateStore = useAppStateStore.getState();
            console.error('Could not set should always use system language', e);
            appStateStore.setError('Could not change system language');
            set({ should_always_use_system_language: !shouldAlwaysUseSystemLanguage });
        });
    },
    setApplicationLanguage: async (applicationLanguage: Language) => {
        const prevApplicationLanguage = useAppConfigStore.getState().application_language;
        set({ application_language: applicationLanguage });
        invoke('set_application_language', { applicationLanguage })
            .then(() => {
                changeLanguage(applicationLanguage);
            })
            .catch((e) => {
                const appStateStore = useAppStateStore.getState();
                console.error('Could not set application language', e);
                appStateStore.setError('Could not change application language');
                set({ application_language: prevApplicationLanguage });
            });
    },
    setAllowTelemetry: async (allowTelemetry) => {
        set({ allow_telemetry: allowTelemetry });
        invoke('set_allow_telemetry', { allowTelemetry }).catch((e) => {
            const appStateStore = useAppStateStore.getState();
            console.error('Could not set telemetry mode to ', allowTelemetry, e);
            appStateStore.setError('Could not change telemetry mode');
            set({ allow_telemetry: !allowTelemetry });
        });
    },
    setCpuMiningEnabled: async (enabled) => {
        set({ cpu_mining_enabled: enabled });
        const miningState = useMiningStore.getState();
        const metricsState = useMiningMetricsStore.getState();
        if (metricsState.cpu_mining_status.is_mining || metricsState.gpu_mining_status.is_mining) {
            await pauseMining();
        }
        invoke('set_cpu_mining_enabled', { enabled })
            .then(async () => {
                if (miningState.miningInitiated && (enabled || metricsState.gpu_mining_status.is_mining)) {
                    await startMining();
                } else {
                    await stopMining();
                }
            })
            .catch((e) => {
                const appStateStore = useAppStateStore.getState();
                console.error('Could not set CPU mining enabled', e);
                appStateStore.setError('Could not change CPU mining enabled');
                set({ cpu_mining_enabled: !enabled });

                if (
                    miningState.miningInitiated &&
                    !metricsState.cpu_mining_status.is_mining &&
                    !metricsState.gpu_mining_status.is_mining
                ) {
                    void stopMining();
                }
            });
    },
    setGpuMiningEnabled: async (enabled) => {
        set({ gpu_mining_enabled: enabled });
        const miningState = useMiningStore.getState();
        const metricsState = useMiningMetricsStore.getState();
        const totalGpuDevices = metricsState.gpu_devices.length;
        const excludedDevices = miningState.excludedGpuDevices.length;
        if (metricsState.cpu_mining_status.is_mining || metricsState.cpu_mining_status.is_mining) {
            await pauseMining();
        }

        try {
            await invoke('set_gpu_mining_enabled', { enabled });
            if (miningState.miningInitiated && (metricsState.cpu_mining_status.is_mining || enabled)) {
                await startMining();
            } else {
                void stopMining();
            }
            if (enabled && excludedDevices === totalGpuDevices) {
                miningState.setExcludedGpuDevice([]);
            }
        } catch (e) {
            const appStateStore = useAppStateStore.getState();
            console.error('Could not set GPU mining enabled', e);
            appStateStore.setError('Could not change GPU mining enabled');
            set({ gpu_mining_enabled: !enabled });

            if (
                miningState.miningInitiated &&
                !metricsState.cpu_mining_status.is_mining &&
                !metricsState.gpu_mining_status.is_mining
            ) {
                void stopMining();
            }
        }
    },
    setP2poolEnabled: async (p2poolEnabled) => {
        set({ p2pool_enabled: p2poolEnabled });
        invoke('set_p2pool_enabled', { p2poolEnabled }).catch((e) => {
            const appStateStore = useAppStateStore.getState();
            console.error('Could not set P2pool enabled', e);
            appStateStore.setError('Could not change P2pool enabled');
            set({ p2pool_enabled: !p2poolEnabled });
        });
    },
    setMoneroAddress: async (moneroAddress) => {
        const prevMoneroAddress = useAppConfigStore.getState().monero_address;
        set({ monero_address: moneroAddress });
        invoke('set_monero_address', { moneroAddress }).catch((e) => {
            const appStateStore = useAppStateStore.getState();
            console.error('Could not set Monero address', e);
            appStateStore.setError('Could not change Monero address');
            set({ monero_address: prevMoneroAddress });
        });
    },
    setMode: async (params) => {
        const { mode, customGpuLevels, customCpuLevels } = params;
        const prevMode = useAppConfigStore.getState().mode;
        set({ mode, custom_max_cpu_usage: customCpuLevels, custom_max_gpu_usage: customGpuLevels });
        console.info('Setting mode', mode, customCpuLevels, customGpuLevels);
        invoke('set_mode', {
            mode,
            customCpuUsage: customCpuLevels,
            customGpuUsage: customGpuLevels,
        }).catch((e) => {
            const appStateStore = useAppStateStore.getState();
            console.error('Could not set mode', e);
            appStateStore.setError('Could not change mode');
            set({ mode: prevMode });
        });
    },
    setUseTor: async (useTor) => {
        set({ use_tor: useTor });
        invoke('set_use_tor', { useTor }).catch((e) => {
            const appStateStore = useAppStateStore.getState();
            console.error('Could not set use Tor', e);
            appStateStore.setError('Could not change Tor usage');
            set({ use_tor: !useTor });
        });
    },
    setAutoUpdate: async (autoUpdate) => {
        set({ auto_update: autoUpdate });
        invoke('set_auto_update', { autoUpdate }).catch((e) => {
            const appStateStore = useAppStateStore.getState();
            console.error('Could not set auto update', e);
            appStateStore.setError('Could not change auto update');
            set({ auto_update: !autoUpdate });
        });
    },
    setMonerodConfig: async (useMoneroFail, moneroNodes) => {
        const prevMoneroNodes = useAppConfigStore.getState().mmproxy_monero_nodes;
        set({ mmproxy_use_monero_fail: useMoneroFail, mmproxy_monero_nodes: moneroNodes });
        invoke('set_monerod_config', { useMoneroFail, moneroNodes }).catch((e) => {
            const appStateStore = useAppStateStore.getState();
            console.error('Could not set monerod config', e);
            appStateStore.setError('Could not change monerod config');
            set({ mmproxy_use_monero_fail: !useMoneroFail, mmproxy_monero_nodes: prevMoneroNodes });
        });
    },
    setTheme: async (themeArg) => {
        const display_mode = themeArg?.toLowerCase() as displayMode;
        const prefersDarkMode = () => window.matchMedia('(prefers-color-scheme: dark)').matches;

        const prevTheme = useAppConfigStore.getState().display_mode;
        const setUITheme = useUIStore.getState().setTheme;
        const uiTheme = display_mode === 'system' ? (prefersDarkMode() ? 'dark' : 'light') : display_mode;

        setUITheme(uiTheme);

        set({ display_mode });
        invoke('set_display_mode', { displayMode: display_mode as displayMode }).catch((e) => {
            const appStateStore = useAppStateStore.getState();
            console.error('Could not set theme', e);
            appStateStore.setError('Could not change theme');
            set({ display_mode: prevTheme });
        });
    },
    setVisualMode: (enabled) => {
        set({ visual_mode: enabled });
        invoke('set_visual_mode', { enabled }).catch((e) => {
            const appStateStore = useAppStateStore.getState();
            console.error('Could not set visual mode', e);
            appStateStore.setError('Could not change visual mode');
            set({ visual_mode: !enabled });
        });
    },
    setShowExperimentalSettings: async (showExperimentalSettings) => {
        set({ show_experimental_settings: showExperimentalSettings });
        invoke('set_show_experimental_settings', { showExperimentalSettings }).catch((e) => {
            const appStateStore = useAppStateStore.getState();
            console.error('Could not set show experimental settings', e);
            appStateStore.setError('Could not change experimental settings');
            set({ show_experimental_settings: !showExperimentalSettings });
        });
    },
    setP2poolStatsServerPort: async (port) => {
        set({ p2pool_stats_server_port: port });
        invoke('set_p2pool_stats_server_port', { port }).catch((e) => {
            const appStateStore = useAppStateStore.getState();
            console.error('Could not set p2pool stats server port', e);
            appStateStore.setError('Could not change p2pool stats server port');
            set({ p2pool_stats_server_port: port });
        });
    },
    setPreRelease: async (preRelease) => {
        set({ pre_release: preRelease });
        invoke('set_pre_release', { preRelease }).catch((e) => {
            const appStateStore = useAppStateStore.getState();
            console.error('Could not set pre release', e);
            appStateStore.setError('Could not change pre release');
            set({ pre_release: !preRelease });
        });
    },
}));

export const fetchAppConfig = async () => {
    try {
        const appConfig = await invoke('get_app_config');
        useAppConfigStore.setState(appConfig);
        const configTheme = appConfig.display_mode?.toLowerCase();
        const canvasElement = document.getElementById('canvas');
        if (canvasElement && !appConfig.visual_mode) {
            canvasElement.style.display = 'none';
        }

        if (configTheme) {
            await useAppConfigStore.getState().setTheme(configTheme as displayMode);
        }

        return appConfig;
    } catch (e) {
        console.error('Could not get app config: ', e);
    }
};
>>>>>>> 6bfa4b66
<|MERGE_RESOLUTION|>--- conflicted
+++ resolved
@@ -1,42 +1,8 @@
 import { create } from './create';
 import { AppConfig } from '../types/app-status.ts';
 
-<<<<<<< HEAD
 type AppConfigStoreState = Partial<AppConfig>;
 const initialState: AppConfigStoreState = {
-=======
-type State = Partial<AppConfig>;
-interface SetModeProps {
-    mode: modeType;
-    customGpuLevels?: GpuThreads[];
-    customCpuLevels?: number;
-}
-
-interface Actions {
-    setAllowTelemetry: (allowTelemetry: boolean) => Promise<void>;
-    setCpuMiningEnabled: (enabled: boolean) => Promise<void>;
-    setGpuMiningEnabled: (enabled: boolean) => Promise<void>;
-    setP2poolEnabled: (p2poolEnabled: boolean) => Promise<void>;
-    setMoneroAddress: (moneroAddress: string) => Promise<void>;
-    setMineOnAppStart: (mineOnAppStart: boolean) => Promise<void>;
-    setMode: (params: SetModeProps) => Promise<void>;
-    setApplicationLanguage: (applicationLanguage: Language) => Promise<void>;
-    setShouldAlwaysUseSystemLanguage: (shouldAlwaysUseSystemLanguage: boolean) => Promise<void>;
-    setUseTor: (useTor: boolean) => Promise<void>;
-    setShouldAutoLaunch: (shouldAutoLaunch: boolean) => Promise<void>;
-    setAutoUpdate: (autoUpdate: boolean) => Promise<void>;
-    setMonerodConfig: (use_monero_fail: boolean, monero_nodes: string[]) => Promise<void>;
-    setTheme: (theme: displayMode) => Promise<void>;
-    setVisualMode: (enabled: boolean) => void;
-    setShowExperimentalSettings: (showExperimentalSettings: boolean) => Promise<void>;
-    setP2poolStatsServerPort: (port: number | null) => Promise<void>;
-    setPreRelease: (preRelease: boolean) => Promise<void>;
-}
-
-type AppConfigStoreState = State & Actions;
-
-const initialState: State = {
->>>>>>> 6bfa4b66
     config_version: 0,
     config_file: undefined,
     mode: 'Eco',
@@ -62,269 +28,8 @@
     show_experimental_settings: false,
     p2pool_stats_server_port: null,
     pre_release: false,
-<<<<<<< HEAD
-    audio_enabled: true,
     airdrop_tokens: undefined,
-=======
->>>>>>> 6bfa4b66
 };
 export const useAppConfigStore = create<AppConfigStoreState>()(() => ({
     ...initialState,
-<<<<<<< HEAD
-}));
-=======
-
-    setShouldAutoLaunch: async (shouldAutoLaunch) => {
-        set({ should_auto_launch: shouldAutoLaunch });
-        invoke('set_should_auto_launch', { shouldAutoLaunch }).catch((e) => {
-            const appStateStore = useAppStateStore.getState();
-            console.error('Could not set auto launch', e);
-            appStateStore.setError('Could not change auto launch');
-            set({ should_auto_launch: !shouldAutoLaunch });
-        });
-    },
-    setMineOnAppStart: async (mineOnAppStart) => {
-        set({ mine_on_app_start: mineOnAppStart });
-        invoke('set_mine_on_app_start', { mineOnAppStart }).catch((e) => {
-            const appStateStore = useAppStateStore.getState();
-            console.error('Could not set mine on app start', e);
-            appStateStore.setError('Could not change mine on app start');
-            set({ mine_on_app_start: !mineOnAppStart });
-        });
-    },
-    setShouldAlwaysUseSystemLanguage: async (shouldAlwaysUseSystemLanguage: boolean) => {
-        set({ should_always_use_system_language: shouldAlwaysUseSystemLanguage });
-        invoke('set_should_always_use_system_language', { shouldAlwaysUseSystemLanguage }).catch((e) => {
-            const appStateStore = useAppStateStore.getState();
-            console.error('Could not set should always use system language', e);
-            appStateStore.setError('Could not change system language');
-            set({ should_always_use_system_language: !shouldAlwaysUseSystemLanguage });
-        });
-    },
-    setApplicationLanguage: async (applicationLanguage: Language) => {
-        const prevApplicationLanguage = useAppConfigStore.getState().application_language;
-        set({ application_language: applicationLanguage });
-        invoke('set_application_language', { applicationLanguage })
-            .then(() => {
-                changeLanguage(applicationLanguage);
-            })
-            .catch((e) => {
-                const appStateStore = useAppStateStore.getState();
-                console.error('Could not set application language', e);
-                appStateStore.setError('Could not change application language');
-                set({ application_language: prevApplicationLanguage });
-            });
-    },
-    setAllowTelemetry: async (allowTelemetry) => {
-        set({ allow_telemetry: allowTelemetry });
-        invoke('set_allow_telemetry', { allowTelemetry }).catch((e) => {
-            const appStateStore = useAppStateStore.getState();
-            console.error('Could not set telemetry mode to ', allowTelemetry, e);
-            appStateStore.setError('Could not change telemetry mode');
-            set({ allow_telemetry: !allowTelemetry });
-        });
-    },
-    setCpuMiningEnabled: async (enabled) => {
-        set({ cpu_mining_enabled: enabled });
-        const miningState = useMiningStore.getState();
-        const metricsState = useMiningMetricsStore.getState();
-        if (metricsState.cpu_mining_status.is_mining || metricsState.gpu_mining_status.is_mining) {
-            await pauseMining();
-        }
-        invoke('set_cpu_mining_enabled', { enabled })
-            .then(async () => {
-                if (miningState.miningInitiated && (enabled || metricsState.gpu_mining_status.is_mining)) {
-                    await startMining();
-                } else {
-                    await stopMining();
-                }
-            })
-            .catch((e) => {
-                const appStateStore = useAppStateStore.getState();
-                console.error('Could not set CPU mining enabled', e);
-                appStateStore.setError('Could not change CPU mining enabled');
-                set({ cpu_mining_enabled: !enabled });
-
-                if (
-                    miningState.miningInitiated &&
-                    !metricsState.cpu_mining_status.is_mining &&
-                    !metricsState.gpu_mining_status.is_mining
-                ) {
-                    void stopMining();
-                }
-            });
-    },
-    setGpuMiningEnabled: async (enabled) => {
-        set({ gpu_mining_enabled: enabled });
-        const miningState = useMiningStore.getState();
-        const metricsState = useMiningMetricsStore.getState();
-        const totalGpuDevices = metricsState.gpu_devices.length;
-        const excludedDevices = miningState.excludedGpuDevices.length;
-        if (metricsState.cpu_mining_status.is_mining || metricsState.cpu_mining_status.is_mining) {
-            await pauseMining();
-        }
-
-        try {
-            await invoke('set_gpu_mining_enabled', { enabled });
-            if (miningState.miningInitiated && (metricsState.cpu_mining_status.is_mining || enabled)) {
-                await startMining();
-            } else {
-                void stopMining();
-            }
-            if (enabled && excludedDevices === totalGpuDevices) {
-                miningState.setExcludedGpuDevice([]);
-            }
-        } catch (e) {
-            const appStateStore = useAppStateStore.getState();
-            console.error('Could not set GPU mining enabled', e);
-            appStateStore.setError('Could not change GPU mining enabled');
-            set({ gpu_mining_enabled: !enabled });
-
-            if (
-                miningState.miningInitiated &&
-                !metricsState.cpu_mining_status.is_mining &&
-                !metricsState.gpu_mining_status.is_mining
-            ) {
-                void stopMining();
-            }
-        }
-    },
-    setP2poolEnabled: async (p2poolEnabled) => {
-        set({ p2pool_enabled: p2poolEnabled });
-        invoke('set_p2pool_enabled', { p2poolEnabled }).catch((e) => {
-            const appStateStore = useAppStateStore.getState();
-            console.error('Could not set P2pool enabled', e);
-            appStateStore.setError('Could not change P2pool enabled');
-            set({ p2pool_enabled: !p2poolEnabled });
-        });
-    },
-    setMoneroAddress: async (moneroAddress) => {
-        const prevMoneroAddress = useAppConfigStore.getState().monero_address;
-        set({ monero_address: moneroAddress });
-        invoke('set_monero_address', { moneroAddress }).catch((e) => {
-            const appStateStore = useAppStateStore.getState();
-            console.error('Could not set Monero address', e);
-            appStateStore.setError('Could not change Monero address');
-            set({ monero_address: prevMoneroAddress });
-        });
-    },
-    setMode: async (params) => {
-        const { mode, customGpuLevels, customCpuLevels } = params;
-        const prevMode = useAppConfigStore.getState().mode;
-        set({ mode, custom_max_cpu_usage: customCpuLevels, custom_max_gpu_usage: customGpuLevels });
-        console.info('Setting mode', mode, customCpuLevels, customGpuLevels);
-        invoke('set_mode', {
-            mode,
-            customCpuUsage: customCpuLevels,
-            customGpuUsage: customGpuLevels,
-        }).catch((e) => {
-            const appStateStore = useAppStateStore.getState();
-            console.error('Could not set mode', e);
-            appStateStore.setError('Could not change mode');
-            set({ mode: prevMode });
-        });
-    },
-    setUseTor: async (useTor) => {
-        set({ use_tor: useTor });
-        invoke('set_use_tor', { useTor }).catch((e) => {
-            const appStateStore = useAppStateStore.getState();
-            console.error('Could not set use Tor', e);
-            appStateStore.setError('Could not change Tor usage');
-            set({ use_tor: !useTor });
-        });
-    },
-    setAutoUpdate: async (autoUpdate) => {
-        set({ auto_update: autoUpdate });
-        invoke('set_auto_update', { autoUpdate }).catch((e) => {
-            const appStateStore = useAppStateStore.getState();
-            console.error('Could not set auto update', e);
-            appStateStore.setError('Could not change auto update');
-            set({ auto_update: !autoUpdate });
-        });
-    },
-    setMonerodConfig: async (useMoneroFail, moneroNodes) => {
-        const prevMoneroNodes = useAppConfigStore.getState().mmproxy_monero_nodes;
-        set({ mmproxy_use_monero_fail: useMoneroFail, mmproxy_monero_nodes: moneroNodes });
-        invoke('set_monerod_config', { useMoneroFail, moneroNodes }).catch((e) => {
-            const appStateStore = useAppStateStore.getState();
-            console.error('Could not set monerod config', e);
-            appStateStore.setError('Could not change monerod config');
-            set({ mmproxy_use_monero_fail: !useMoneroFail, mmproxy_monero_nodes: prevMoneroNodes });
-        });
-    },
-    setTheme: async (themeArg) => {
-        const display_mode = themeArg?.toLowerCase() as displayMode;
-        const prefersDarkMode = () => window.matchMedia('(prefers-color-scheme: dark)').matches;
-
-        const prevTheme = useAppConfigStore.getState().display_mode;
-        const setUITheme = useUIStore.getState().setTheme;
-        const uiTheme = display_mode === 'system' ? (prefersDarkMode() ? 'dark' : 'light') : display_mode;
-
-        setUITheme(uiTheme);
-
-        set({ display_mode });
-        invoke('set_display_mode', { displayMode: display_mode as displayMode }).catch((e) => {
-            const appStateStore = useAppStateStore.getState();
-            console.error('Could not set theme', e);
-            appStateStore.setError('Could not change theme');
-            set({ display_mode: prevTheme });
-        });
-    },
-    setVisualMode: (enabled) => {
-        set({ visual_mode: enabled });
-        invoke('set_visual_mode', { enabled }).catch((e) => {
-            const appStateStore = useAppStateStore.getState();
-            console.error('Could not set visual mode', e);
-            appStateStore.setError('Could not change visual mode');
-            set({ visual_mode: !enabled });
-        });
-    },
-    setShowExperimentalSettings: async (showExperimentalSettings) => {
-        set({ show_experimental_settings: showExperimentalSettings });
-        invoke('set_show_experimental_settings', { showExperimentalSettings }).catch((e) => {
-            const appStateStore = useAppStateStore.getState();
-            console.error('Could not set show experimental settings', e);
-            appStateStore.setError('Could not change experimental settings');
-            set({ show_experimental_settings: !showExperimentalSettings });
-        });
-    },
-    setP2poolStatsServerPort: async (port) => {
-        set({ p2pool_stats_server_port: port });
-        invoke('set_p2pool_stats_server_port', { port }).catch((e) => {
-            const appStateStore = useAppStateStore.getState();
-            console.error('Could not set p2pool stats server port', e);
-            appStateStore.setError('Could not change p2pool stats server port');
-            set({ p2pool_stats_server_port: port });
-        });
-    },
-    setPreRelease: async (preRelease) => {
-        set({ pre_release: preRelease });
-        invoke('set_pre_release', { preRelease }).catch((e) => {
-            const appStateStore = useAppStateStore.getState();
-            console.error('Could not set pre release', e);
-            appStateStore.setError('Could not change pre release');
-            set({ pre_release: !preRelease });
-        });
-    },
-}));
-
-export const fetchAppConfig = async () => {
-    try {
-        const appConfig = await invoke('get_app_config');
-        useAppConfigStore.setState(appConfig);
-        const configTheme = appConfig.display_mode?.toLowerCase();
-        const canvasElement = document.getElementById('canvas');
-        if (canvasElement && !appConfig.visual_mode) {
-            canvasElement.style.display = 'none';
-        }
-
-        if (configTheme) {
-            await useAppConfigStore.getState().setTheme(configTheme as displayMode);
-        }
-
-        return appConfig;
-    } catch (e) {
-        console.error('Could not get app config: ', e);
-    }
-};
->>>>>>> 6bfa4b66
+}));