--- conflicted
+++ resolved
@@ -70,24 +70,6 @@
 
 export const useAppConfigStore = create<AppConfigStoreState>()((set) => ({
     ...initialState,
-<<<<<<< HEAD
-    fetchAppConfig: async () => {
-        try {
-            const appConfig = await invoke('get_app_config');
-            set(appConfig);
-            const noKeychain = appConfig.keyring_fallback || !appConfig.keyring_accessed;
-
-            if (noKeychain) {
-                const setDialogToShow = useUIStore.getState().setDialogToShow;
-                setDialogToShow('keyring');
-            }
-            const configTheme = appConfig.display_mode?.toLowerCase();
-            const canvasElement = document.getElementById('canvas');
-            if (canvasElement && !appConfig.visual_mode) {
-                canvasElement.style.display = 'none';
-            }
-=======
->>>>>>> e5168f22
 
     setShouldAutoLaunch: async (shouldAutoLaunch) => {
         set({ should_auto_launch: shouldAutoLaunch });
@@ -323,6 +305,14 @@
     try {
         const appConfig = await invoke('get_app_config');
         useAppConfigStore.setState(appConfig);
+
+        const noKeychain = appConfig.keyring_fallback || !appConfig.keyring_accessed;
+
+        if (noKeychain) {
+            const setDialogToShow = useUIStore.getState().setDialogToShow;
+            setDialogToShow('keyring');
+        }
+
         const configTheme = appConfig.display_mode?.toLowerCase();
         const canvasElement = document.getElementById('canvas');
         if (canvasElement && !appConfig.visual_mode) {
