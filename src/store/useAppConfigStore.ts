import { create } from 'zustand';
<<<<<<< HEAD
import {
    ConfigBackendInMemory,
    ConfigCore,
    ConfigMining,
    ConfigPools,
    ConfigPoolsSelectors,
    ConfigUI,
    ConfigWallet,
} from '@app/types/configs';
=======
import { ConfigBackendInMemory, ConfigCore, ConfigMining, ConfigUI, ConfigWallet } from '@app/types/configs';
import { WalletUIMode } from '@app/types/events-payloads';
>>>>>>> 5a173f99

type UIConfigStoreState = Partial<ConfigUI> & {
    visualModeToggleLoading: boolean;
};
const configCoreInitialState: ConfigCore = {
    created_at: '',
    allow_telemetry: false,
    allow_notifications: true,
    anon_id: '',
    auto_update: false,
    is_p2pool_enabled: false,
    last_changelog_version: '',
    mmproxy_monero_nodes: [],
    mmproxy_use_monero_failover: false,
    pre_release: false,
    remote_base_node_address: '',
    should_auto_launch: false,
    use_tor: false,
    airdrop_tokens: undefined,
    last_binaries_update_timestamp: '',
    p2pool_stats_server_port: undefined,
    exchange_id: undefined,
};

const configWalletInitialState: ConfigWallet = {
    created_at: '',
    keyring_accessed: false,
    monero_address: '',
    monero_address_is_generated: false,
};

const configMininigInitialState: ConfigMining = {
    created_at: '',
    cpu_mining_enabled: true,
    custom_max_cpu_usage: 2,
    custom_mode_cpu_options: [],
    custom_max_gpu_usage: [],
    eco_mode_cpu_threads: 0,
    eco_mode_cpu_options: [],
    eco_mode_max_cpu_usage: 2,
    eco_mode_max_gpu_usage: [],
    gpu_engine: '',
    gpu_mining_enabled: true,
    ludicrous_mode_cpu_threads: 0,
    ludicrous_mode_cpu_options: [],
    ludicrous_mode_max_cpu_usage: 2,
    ludicrous_mode_max_gpu_usage: [],
    mine_on_app_start: false,
    mode: 'Eco',
    mining_time: 0,
};

const configUIInitialState: UIConfigStoreState = {
    visualModeToggleLoading: false,
    created_at: '',
    application_language: 'en',
    custom_power_levels_enabled: true,
    display_mode: 'Eco',
    has_system_language_been_proposed: false,
    paper_wallet_enabled: true,
    sharing_enabled: true,
    show_experimental_settings: false,
    should_always_use_system_language: false,
    visual_mode: true,
    warmup_seen: null,
    wallet_ui_mode: WalletUIMode.Standard,
    was_staged_security_modal_shown: false,
};

const configPoolsInitialState: ConfigPools = {
    was_config_migrated: false,
    created_at: '',
    cpu_pool_enabled: false,
    gpu_pool_enabled: false,
};

const configBEInMemoryInitialState: ConfigBackendInMemory = {
    airdropUrl: '',
    airdropApiUrl: '',
    airdropTwitterAuthUrl: '',
    exchangeId: '',
    bridgeBackendApiUrl: '',
};

export const useConfigCoreStore = create<ConfigCore>()(() => ({
    ...configCoreInitialState,
}));

export const useConfigWalletStore = create<ConfigWallet>()(() => ({
    ...configWalletInitialState,
}));

export const useConfigMiningStore = create<ConfigMining>()(() => configMininigInitialState);

export const useConfigUIStore = create<UIConfigStoreState>()(() => ({
    ...configUIInitialState,
}));

export const useConfigPoolsStore = create<ConfigPools & ConfigPoolsSelectors>()((_, get) => ({
    ...configPoolsInitialState,
    getGpuPool: () => {
        const gpuPool = get().gpu_pool;
        return gpuPool ? Object.values(gpuPool)[0] : undefined;
    },
    getCpuPool: () => {
        const cpuPool = get().cpu_pool;
        return cpuPool ? Object.values(cpuPool)[0] : undefined;
    },
}));

export const useConfigBEInMemoryStore = create<ConfigBackendInMemory>()(() => ({
    ...configBEInMemoryInitialState,
}));<|MERGE_RESOLUTION|>--- conflicted
+++ resolved
@@ -1,5 +1,4 @@
 import { create } from 'zustand';
-<<<<<<< HEAD
 import {
     ConfigBackendInMemory,
     ConfigCore,
@@ -9,10 +8,7 @@
     ConfigUI,
     ConfigWallet,
 } from '@app/types/configs';
-=======
-import { ConfigBackendInMemory, ConfigCore, ConfigMining, ConfigUI, ConfigWallet } from '@app/types/configs';
 import { WalletUIMode } from '@app/types/events-payloads';
->>>>>>> 5a173f99
 
 type UIConfigStoreState = Partial<ConfigUI> & {
     visualModeToggleLoading: boolean;
