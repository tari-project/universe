import { create } from 'zustand';
import {
    ConfigBackendInMemory,
    ConfigCore,
    ConfigMining,
    ConfigPools,
    ConfigUI,
    ConfigWallet,
} from '@app/types/configs';
import { WalletUIMode } from '@app/types/events-payloads';

type UIConfigStoreState = ConfigUI & {
    visualModeToggleLoading: boolean;
};
const configCoreInitialState: ConfigCore = {
    created_at: '',
    allow_telemetry: false,
    allow_notifications: true,
    anon_id: '',
    auto_update: false,
    is_p2pool_enabled: false,
    last_changelog_version: '',
    mmproxy_monero_nodes: [],
    mmproxy_use_monero_failover: false,
    pre_release: false,
    remote_base_node_address: '',
    should_auto_launch: false,
    use_tor: false,
    airdrop_tokens: undefined,
    last_binaries_update_timestamp: '',
    p2pool_stats_server_port: undefined,
    exchange_id: undefined,
};

const configWalletInitialState: ConfigWallet = {
    created_at: '',
    keyring_accessed: false,
    monero_address: '',
    monero_address_is_generated: false,
};

const configMininigInitialState: ConfigMining = {
    created_at: '',
    cpu_mining_enabled: true,
    gpu_engine: '',
    gpu_mining_enabled: true,
    mine_on_app_start: false,
    mining_modes: {},
    selected_mining_mode: 'Eco',
    mining_time: 0,
};

const configUIInitialState: UIConfigStoreState = {
    visualModeToggleLoading: false,
    created_at: '',
    application_language: 'en',
<<<<<<< HEAD
    custom_power_levels_enabled: true,
    display_mode: 'system',
=======
    display_mode: 'Eco',
>>>>>>> c329a1c4
    has_system_language_been_proposed: false,
    paper_wallet_enabled: true,
    sharing_enabled: true,
    show_experimental_settings: false,
    should_always_use_system_language: false,
    visual_mode: true,
    warmup_seen: null,
    wallet_ui_mode: WalletUIMode.Standard,
    was_staged_security_modal_shown: false,
};

const configPoolsInitialState: ConfigPools = {
    was_config_migrated: false,
    created_at: '',
    cpu_pool_enabled: false,
    gpu_pool_enabled: false,
};

const configBEInMemoryInitialState: ConfigBackendInMemory = {
    airdropUrl: '',
    airdropApiUrl: '',
    airdropTwitterAuthUrl: '',
    exchangeId: '',
    bridgeBackendApiUrl: '',
};

export const useConfigCoreStore = create<ConfigCore>()(() => ({
    ...configCoreInitialState,
}));

export const useConfigWalletStore = create<ConfigWallet>()(() => ({
    ...configWalletInitialState,
}));

export const useConfigMiningStore = create<ConfigMining>()(() => ({
    ...configMininigInitialState,
}));

export const useConfigUIStore = create<UIConfigStoreState>()(() => ({
    ...configUIInitialState,
}));

export const useConfigPoolsStore = create<ConfigPools>()(() => ({
    ...configPoolsInitialState,
}));

export const useConfigBEInMemoryStore = create<ConfigBackendInMemory>()(() => ({
    ...configBEInMemoryInitialState,
}));<|MERGE_RESOLUTION|>--- conflicted
+++ resolved
@@ -54,12 +54,7 @@
     visualModeToggleLoading: false,
     created_at: '',
     application_language: 'en',
-<<<<<<< HEAD
-    custom_power_levels_enabled: true,
     display_mode: 'system',
-=======
-    display_mode: 'Eco',
->>>>>>> c329a1c4
     has_system_language_been_proposed: false,
     paper_wallet_enabled: true,
     sharing_enabled: true,
