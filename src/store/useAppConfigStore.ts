import { invoke } from '@tauri-apps/api';
import { create } from './create';
import { AppConfig } from '../types/app-status.ts';
import { useAppStateStore } from './appStateStore.ts';
import { modeType } from './types.ts';
import { Language } from '@app/i18initializer.ts';
import { useMiningStore } from '@app/store/useMiningStore.ts';
import { changeLanguage } from 'i18next';

type State = Partial<AppConfig>;

interface Actions {
    fetchAppConfig: () => Promise<void>;
    setAllowTelemetry: (allowTelemetry: boolean) => Promise<void>;
    setCpuMiningEnabled: (enabled: boolean) => Promise<void>;
    setGpuMiningEnabled: (enabled: boolean) => Promise<void>;
    setP2poolEnabled: (p2poolEnabled: boolean) => Promise<void>;
    setMoneroAddress: (moneroAddress: string) => Promise<void>;
    setMineOnAppStart: (mineOnAppStart: boolean) => Promise<void>;
    setMode: (mode: modeType) => Promise<void>;
    setApplicationLanguage: (applicationLanguage: Language) => Promise<void>;
    setShouldAlwaysUseSystemLanguage: (shouldAlwaysUseSystemLanguage: boolean) => Promise<void>;
<<<<<<< HEAD
    setShouldAutoLaunch: (shouldAutoLaunch: boolean) => Promise<void>;
=======
    setUseTor: (useTor: boolean) => Promise<void>;
>>>>>>> 28f9610e
}

type AppConfigStoreState = State & Actions;

const initialState: State = {
    config_version: 0,
    config_file: undefined,
    mode: 'Eco',
    auto_mining: true,
    mine_on_app_start: false,
    p2pool_enabled: false,
    last_binaries_update_timestamp: '0',
    allow_telemetry: false,
    anon_id: '',
    monero_address: '',
    gpu_mining_enabled: true,
    cpu_mining_enabled: true,
    airdrop_ui_enabled: false,
    use_tor: true,
};

export const useAppConfigStore = create<AppConfigStoreState>()((set) => ({
    ...initialState,
    fetchAppConfig: async () => {
        try {
            const appConfig = await invoke('get_app_config');
            set(appConfig);
        } catch (e) {
            console.error('Could not get app config: ', e);
        }
    },
    setShouldAutoLaunch: async (shouldAutoLaunch) => {
        set({ should_auto_launch: shouldAutoLaunch });
        invoke('set_should_auto_launch', { shouldAutoLaunch }).catch((e) => {
            const appStateStore = useAppStateStore.getState();
            console.error('Could not set auto launch', e);
            appStateStore.setError('Could not change auto launch');
            set({ should_auto_launch: !shouldAutoLaunch });
        });
    },
    setMineOnAppStart: async (mineOnAppStart) => {
        set({ mine_on_app_start: mineOnAppStart });
        invoke('set_mine_on_app_start', { mineOnAppStart }).catch((e) => {
            const appStateStore = useAppStateStore.getState();
            console.error('Could not set mine on app start', e);
            appStateStore.setError('Could not change mine on app start');
            set({ mine_on_app_start: !mineOnAppStart });
        });
    },
    setShouldAlwaysUseSystemLanguage: async (shouldAlwaysUseSystemLanguage: boolean) => {
        set({ should_always_use_system_language: shouldAlwaysUseSystemLanguage });
        invoke('set_should_always_use_system_language', { shouldAlwaysUseSystemLanguage }).catch((e) => {
            const appStateStore = useAppStateStore.getState();
            console.error('Could not set should always use system language', e);
            appStateStore.setError('Could not change system language');
            set({ should_always_use_system_language: !shouldAlwaysUseSystemLanguage });
        });
    },
    setApplicationLanguage: async (applicationLanguage: Language) => {
        const prevApplicationLanguage = useAppConfigStore.getState().application_language;
        set({ application_language: applicationLanguage });
        invoke('set_application_language', { applicationLanguage })
            .then(() => {
                changeLanguage(applicationLanguage);
            })
            .catch((e) => {
                const appStateStore = useAppStateStore.getState();
                console.error('Could not set application language', e);
                appStateStore.setError('Could not change application language');
                set({ application_language: prevApplicationLanguage });
            });
    },
    setAllowTelemetry: async (allowTelemetry) => {
        set({ allow_telemetry: allowTelemetry });
        invoke('set_allow_telemetry', { allowTelemetry }).catch((e) => {
            const appStateStore = useAppStateStore.getState();
            console.error('Could not set telemetry mode to ', allowTelemetry, e);
            appStateStore.setError('Could not change telemetry mode');
            set({ allow_telemetry: !allowTelemetry });
        });
    },
    setCpuMiningEnabled: async (enabled) => {
        set({ cpu_mining_enabled: enabled });
        const miningState = useMiningStore.getState();
        if (miningState.cpu.mining.is_mining || miningState.gpu.mining.is_mining) {
            await miningState.pauseMining();
        }
        invoke('set_cpu_mining_enabled', { enabled })
            .then(async () => {
                if (miningState.miningInitiated) {
                    await miningState.startMining();
                }
            })
            .catch((e) => {
                const appStateStore = useAppStateStore.getState();
                console.error('Could not set CPU mining enabled', e);
                appStateStore.setError('Could not change CPU mining enabled');
                set({ cpu_mining_enabled: !enabled });

                if (
                    miningState.miningInitiated &&
                    !miningState.cpu.mining.is_mining &&
                    !miningState.gpu.mining.is_mining
                ) {
                    miningState.stopMining();
                }
            });
    },
    setGpuMiningEnabled: async (enabled) => {
        set({ gpu_mining_enabled: enabled });
        const miningState = useMiningStore.getState();
        if (miningState.cpu.mining.is_mining || miningState.gpu.mining.is_mining) {
            await miningState.pauseMining();
        }
        invoke('set_gpu_mining_enabled', { enabled })
            .then(async () => {
                if (miningState.miningInitiated) {
                    await miningState.startMining();
                }
            })
            .catch((e) => {
                const appStateStore = useAppStateStore.getState();
                console.error('Could not set GPU mining enabled', e);
                appStateStore.setError('Could not change GPU mining enabled');
                set({ gpu_mining_enabled: !enabled });

                if (
                    miningState.miningInitiated &&
                    !miningState.cpu.mining.is_mining &&
                    !miningState.gpu.mining.is_mining
                ) {
                    miningState.stopMining();
                }
            });
    },
    setP2poolEnabled: async (p2poolEnabled) => {
        set({ p2pool_enabled: p2poolEnabled });
        invoke('set_p2pool_enabled', { p2poolEnabled }).catch((e) => {
            const appStateStore = useAppStateStore.getState();
            console.error('Could not set P2pool enabled', e);
            appStateStore.setError('Could not change P2pool enabled');
            set({ p2pool_enabled: !p2poolEnabled });
        });
    },
    setMoneroAddress: async (moneroAddress) => {
        const prevMoneroAddress = useAppConfigStore.getState().monero_address;
        set({ monero_address: moneroAddress });
        invoke('set_monero_address', { moneroAddress }).catch((e) => {
            const appStateStore = useAppStateStore.getState();
            console.error('Could not set Monero address', e);
            appStateStore.setError('Could not change Monero address');
            set({ monero_address: prevMoneroAddress });
        });
    },
    setMode: async (mode) => {
        const prevMode = useAppConfigStore.getState().mode;
        set({ mode });
        invoke('set_mode', { mode }).catch((e) => {
            const appStateStore = useAppStateStore.getState();
            console.error('Could not set mode', e);
            appStateStore.setError('Could not change mode');
            set({ mode: prevMode });
        });
    },
    setUseTor: async (useTor) => {
        set({ use_tor: useTor });
        invoke('set_use_tor', { useTor }).catch((e) => {
            const appStateStore = useAppStateStore.getState();
            console.error('Could not set use Tor', e);
            appStateStore.setError('Could not change Tor usage');
            set({ use_tor: !useTor });
        });
    },
}));<|MERGE_RESOLUTION|>--- conflicted
+++ resolved
@@ -20,11 +20,8 @@
     setMode: (mode: modeType) => Promise<void>;
     setApplicationLanguage: (applicationLanguage: Language) => Promise<void>;
     setShouldAlwaysUseSystemLanguage: (shouldAlwaysUseSystemLanguage: boolean) => Promise<void>;
-<<<<<<< HEAD
+    setUseTor: (useTor: boolean) => Promise<void>;
     setShouldAutoLaunch: (shouldAutoLaunch: boolean) => Promise<void>;
-=======
-    setUseTor: (useTor: boolean) => Promise<void>;
->>>>>>> 28f9610e
 }
 
 type AppConfigStoreState = State & Actions;
