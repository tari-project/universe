--- conflicted
+++ resolved
@@ -49,11 +49,8 @@
 
 export const useBlockchainVisualisationStore = create<BlockchainVisualisationStoreState>()((set) => ({
     recapIds: [],
-<<<<<<< HEAD
     isPlayingAudio: false,
 
-=======
->>>>>>> b3662576
     setDisplayBlockHeight: (displayBlockHeight) => set({ displayBlockHeight }),
     setDisplayBlockTime: (displayBlockTime) => set({ displayBlockTime }),
     setDebugBlockTime: (debugBlockTime) => set({ debugBlockTime }),
