let winTimeout: NodeJS.Timeout | undefined;
let failTimeout: NodeJS.Timeout | undefined;
import { create } from './create';
import { useMiningStore } from './useMiningStore.ts';
import { getCurrentWindow } from '@tauri-apps/api/window';
import { BlockTimeData } from '@app/types/mining.ts';
import { setAnimationState } from '@app/visuals.ts';
import { TransactionInfo, WalletBalance } from '@app/types/app-status.ts';
import { useWalletStore } from './useWalletStore.ts';
<<<<<<< HEAD
import { useAppConfigStore } from './useAppConfigStore.ts';
import { setMiningControlsEnabled } from './actions/miningStoreActions.ts';
=======
>>>>>>> 6bfa4b66
const appWindow = getCurrentWindow();

interface Recap {
    count: number;
    totalEarnings: number;
}
interface State {
    displayBlockTime?: BlockTimeData;
    debugBlockTime?: BlockTimeData;
    displayBlockHeight?: number;
    earnings?: number;
    recapData?: Recap;
    recapCount?: number;
    recapIds: TransactionInfo['tx_id'][];
    replayItem?: TransactionInfo;
}

interface Actions {
    setDisplayBlockHeight: (displayBlockHeight: number) => void;
    setDisplayBlockTime: (displayBlockTime: BlockTimeData) => void;
    setDebugBlockTime: (displayBlockTime: BlockTimeData) => void;
    setRecapCount: (recapCount?: number) => void;
}

type BlockchainVisualisationStoreState = State & Actions;

const getSuccessTier = (earnings: number) => {
    const humanValue = earnings / 1_000_000;
    if (humanValue < 100) {
        return 'success';
    }
    if (humanValue <= 1000) {
        return 'success2';
    }
    return 'success3';
};

export const useBlockchainVisualisationStore = create<BlockchainVisualisationStoreState>()((set) => ({
    recapIds: [],
    setDisplayBlockHeight: (displayBlockHeight) => set({ displayBlockHeight }),
    setDisplayBlockTime: (displayBlockTime) => set({ displayBlockTime }),
    setDebugBlockTime: (debugBlockTime) => set({ debugBlockTime }),
    setRecapCount: (recapCount) => set({ recapCount }),
}));

const handleWin = async (coinbase_transaction: TransactionInfo, balance: WalletBalance, canAnimate: boolean) => {
    const blockHeight = Number(coinbase_transaction?.mined_in_block_height);
    const earnings = coinbase_transaction.amount;

    console.info(`Block #${blockHeight} mined! Earnings: ${earnings}`);

    if (canAnimate) {
        setMiningControlsEnabled(false);
        const successTier = getSuccessTier(earnings);

        setAnimationState(successTier);
        useBlockchainVisualisationStore.setState({ earnings });
        if (winTimeout) {
            clearTimeout(winTimeout);
        }
        winTimeout = setTimeout(() => {
            useBlockchainVisualisationStore.setState({ displayBlockHeight: blockHeight, earnings: undefined });
            useWalletStore.getState().setWalletBalance(balance);
            useWalletStore.getState().refreshCoinbaseTransactions();
            setMiningControlsEnabled(true);
        }, 2000);
    } else {
        await useWalletStore.getState().refreshCoinbaseTransactions();
        useBlockchainVisualisationStore.setState((curr) => ({
            recapIds: [...curr.recapIds, coinbase_transaction.tx_id],
            displayBlockHeight: blockHeight,
            earnings: undefined,
        }));
    }
};
const handleFail = async (blockHeight: number, balance: WalletBalance, canAnimate: boolean) => {
    if (canAnimate) {
        setMiningControlsEnabled(false);
        setAnimationState('fail');
        if (failTimeout) {
            clearTimeout(failTimeout);
        }
        failTimeout = setTimeout(() => {
            useBlockchainVisualisationStore.setState({ displayBlockHeight: blockHeight });
            useWalletStore.getState().setWalletBalance(balance);
            setMiningControlsEnabled(true);
        }, 1000);
    } else {
        useBlockchainVisualisationStore.setState({ displayBlockHeight: blockHeight });
    }
};

export const handleWinRecap = (recapData: Recap) => {
    setMiningControlsEnabled(false);
    const successTier = getSuccessTier(recapData.totalEarnings);
    setAnimationState(successTier);
    useBlockchainVisualisationStore.setState({ recapData, recapCount: recapData.count });
    setTimeout(() => {
        setMiningControlsEnabled(true);
        useBlockchainVisualisationStore.setState({ recapData: undefined, recapIds: [] });
    }, 2000);
};
export const handleWinReplay = (txItem: TransactionInfo) => {
    const earnings = txItem.amount;
    const successTier = getSuccessTier(earnings);
    useBlockchainVisualisationStore.setState({ replayItem: txItem });
    setAnimationState(successTier, true);
    setTimeout(() => {
        useBlockchainVisualisationStore.setState({ replayItem: undefined });
    }, 1500);
};
export const handleNewBlock = async (payload: {
    block_height: number;
    coinbase_transaction?: TransactionInfo;
    balance: WalletBalance;
}) => {
    if (useMiningStore.getState().miningInitiated) {
        const minimized = await appWindow?.isMinimized();
        const documentIsVisible = document?.visibilityState === 'visible' || false;
        const canAnimate = !minimized && documentIsVisible;

        if (payload.coinbase_transaction) {
            await handleWin(payload.coinbase_transaction, payload.balance, canAnimate);
        } else {
            await handleFail(payload.block_height, payload.balance, canAnimate);
        }
    } else {
        useBlockchainVisualisationStore.setState({ displayBlockHeight: payload.block_height });
    }
};<|MERGE_RESOLUTION|>--- conflicted
+++ resolved
@@ -7,11 +7,7 @@
 import { setAnimationState } from '@app/visuals.ts';
 import { TransactionInfo, WalletBalance } from '@app/types/app-status.ts';
 import { useWalletStore } from './useWalletStore.ts';
-<<<<<<< HEAD
-import { useAppConfigStore } from './useAppConfigStore.ts';
 import { setMiningControlsEnabled } from './actions/miningStoreActions.ts';
-=======
->>>>>>> 6bfa4b66
 const appWindow = getCurrentWindow();
 
 interface Recap {
