--- conflicted
+++ resolved
@@ -46,19 +46,12 @@
 
 export const useBlockchainVisualisationStore = create<BlockchainVisualisationStoreState>()((set) => ({
     recapIds: [],
-<<<<<<< HEAD
-    isNotificationAudioPlaying: false,
-    isBlockWinAudioPlaying: false,
-
-=======
->>>>>>> 54144030
     setDisplayBlockHeight: (displayBlockHeight) => set({ displayBlockHeight }),
     setDisplayBlockTime: (displayBlockTime) => set({ displayBlockTime }),
     setDebugBlockTime: (debugBlockTime) => set({ debugBlockTime }),
     setRecapCount: (recapCount) => set({ recapCount }),
 }));
 
-<<<<<<< HEAD
 function selectAudioAssetOnSuccessTier(tier: number) {
     switch (tier) {
         case 1:
@@ -122,8 +115,6 @@
     window.glApp.initAudio(playNotificationAudio, (tier: number) => playBlockWinAudio(tier));
 };
 
-=======
->>>>>>> 54144030
 const handleWin = async (coinbase_transaction: TransactionInfo, balance: WalletBalance, canAnimate: boolean) => {
     const blockHeight = Number(coinbase_transaction?.mined_in_block_height);
     const earnings = coinbase_transaction.amount;
