<<<<<<< HEAD
import { create } from 'zustand';
import { ApplicationsVersions, ExternalDependency, NetworkStatus } from '@app/types/app-status';
=======
import { ApplicationsVersions, NetworkStatus, SystemDependency } from '@app/types/app-status';
import { create } from './create';
>>>>>>> f8a3b2f4
import { CriticalProblemPayload } from '@app/types/events-payloads';

interface AppState {
    error?: string;
    criticalProblem?: Partial<CriticalProblemPayload>;
    isSettingsOpen: boolean;
    criticalError?: Partial<CriticalProblemPayload>;
    systemDependencies: SystemDependency[];
    issueReference?: string;
    applications_versions?: ApplicationsVersions;
    releaseNotes: string;
    isAppUpdateAvailable: boolean;
    networkStatus?: NetworkStatus;
    isStuckOnOrphanChain: boolean;
}

const initialstate: AppState = {
    isSettingsOpen: false,
    systemDependencies: [],
    releaseNotes: '',
    isAppUpdateAvailable: false,
    isStuckOnOrphanChain: false,
};

export const useAppStateStore = create<AppState>()(() => ({
    ...initialstate,
}));<|MERGE_RESOLUTION|>--- conflicted
+++ resolved
@@ -1,10 +1,5 @@
-<<<<<<< HEAD
 import { create } from 'zustand';
-import { ApplicationsVersions, ExternalDependency, NetworkStatus } from '@app/types/app-status';
-=======
 import { ApplicationsVersions, NetworkStatus, SystemDependency } from '@app/types/app-status';
-import { create } from './create';
->>>>>>> f8a3b2f4
 import { CriticalProblemPayload } from '@app/types/events-payloads';
 
 interface AppState {
