--- conflicted
+++ resolved
@@ -119,17 +119,6 @@
     });
 
 export const setSetupComplete = async () => {
-<<<<<<< HEAD
-=======
-    const visualMode = useAppConfigStore.getState().visual_mode;
-    if (visualMode) {
-        const canvas = document.getElementById('canvas');
-        if (canvas) {
-            canvas.style.opacity = '1';
-            setAnimationState('showVisual');
-        }
-    }
->>>>>>> d0ba4759
     // Proceed with auto mining when enabled
     const { mine_on_app_start, cpu_mining_enabled, gpu_mining_enabled, visual_mode } = useAppConfigStore.getState();
     if (visual_mode) {
