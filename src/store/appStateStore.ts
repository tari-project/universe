--- conflicted
+++ resolved
@@ -3,19 +3,18 @@
 import { viewType, backgroundType, modeType } from './types';
 
 interface AppState {
-  appState: any;
-  setAppState: (value: any) => void;
-  error: string;
-  setError: (value: string) => void;
-  topStatus: string;
-  setTopStatus: (value: string) => void;
-  errorOpen: boolean;
-  setErrorOpen: (value: boolean) => void;
-  setupTitle: string;
-  setupProgress: number;
-  setSetupDetails: (setupTitle: string, setupProgress: number) => void;
+    appState: any;
+    setAppState: (value: any) => void;
+    error: string;
+    setError: (value: string) => void;
+    topStatus: string;
+    setTopStatus: (value: string) => void;
+    errorOpen: boolean;
+    setErrorOpen: (value: boolean) => void;
+    setupTitle: string;
+    setupProgress: number;
+    setSetupDetails: (setupTitle: string, setupProgress: number) => void;
 
-<<<<<<< HEAD
     // gui
     background: backgroundType;
     setBackground: (value: backgroundType) => void;
@@ -33,6 +32,7 @@
     setIsAutoMining: (value: boolean) => void;
     sidebarOpen: boolean;
     setSidebarOpen: (value: boolean) => void;
+    isSettingUp: boolean;
 
     // stats
     cpuUsage: number;
@@ -51,9 +51,11 @@
     blockTime: number;
     setBlockTime: (value: number) => void;
     isSynced: boolean;
-    setIsSynced: (value: boolean) => void; // functions
+    setIsSynced: (value: boolean) => void;
+    // functions
     startMining: () => Promise<void>;
     stopMining: () => Promise<void>;
+    settingUpFinished: () => Promise<void>;
 }
 
 const useAppStateStore = create<AppState>((set) => ({
@@ -67,9 +69,9 @@
     setErrorOpen: (value) => set({ errorOpen: value }),
 
     // gui
-    background: 'idle',
+    background: 'loading',
     setBackground: (value) => set({ background: value }),
-    view: 'mining',
+    view: 'setup',
     setView: (value) => set({ view: value }),
     visualMode: true,
     setVisualMode: (value) => set({ visualMode: value }),
@@ -83,6 +85,11 @@
     setIsAutoMining: (value) => set({ isAutoMining: value }),
     sidebarOpen: false,
     setSidebarOpen: (value) => set({ sidebarOpen: value }),
+    isSettingUp: true,
+    setupTitle: '',
+    setupProgress: 0,
+    setSetupDetails: (setupTitle: string, setupProgress: number) =>
+        set({ setupTitle, setupProgress }),
 
     // stats
     cpuUsage: 0,
@@ -101,7 +108,17 @@
     blockTime: 0,
     setBlockTime: (value) => set({ blockTime: value }),
     isSynced: false,
-    setIsSynced: (value) => set({ isSynced: value }), // functions
+    setIsSynced: (value) => set({ isSynced: value }),
+
+    // functions
+    settingUpFinished: async () => {
+        set({
+            isSettingUp: false,
+            view: 'mining',
+            background: 'idle',
+        });
+    },
+
     startMining: async () => {
         try {
             await invoke('start_mining', {});
@@ -118,127 +135,6 @@
             console.error('Could not stop mining', e);
         }
     },
-=======
-  // gui
-  background: backgroundType;
-  setBackground: (value: backgroundType) => void;
-  view: viewType;
-  setView: (value: viewType) => void;
-  visualMode: boolean;
-  setVisualMode: (value: boolean) => void;
-  wallet: {
-    balance: number;
-  };
-  setWallet: (value: { balance: number }) => void;
-  isMining: boolean;
-  setIsMining: (value: boolean) => void;
-  isAutoMining: boolean;
-  setIsAutoMining: (value: boolean) => void;
-  sidebarOpen: boolean;
-  setSidebarOpen: (value: boolean) => void;
-  isSettingUp: boolean;
-
-  // stats
-  cpuUsage: number;
-  setCpuUsage: (value: number) => void;
-  mode: modeType;
-  setMode: (value: modeType) => void;
-  hashRate: number;
-  setHashRate: (value: number) => void;
-  cpuBrand: string,
-  setCpuBrand: (value: string) => void;
-  estimatedEarnings: number,
-  setEstimatedEarnings: (value: number) => void;
-
-  blockHeight: number,
-  setBlockHeight: (value: number) => void;
-  blockTime: number,
-  setBlockTime: (value: number) => void;
-  isSynced: boolean,
-  setIsSynced: (value: boolean) => void;
-  // functions
-  startMining: () => Promise<void>;
-  stopMining: () => Promise<void>;
-  settingUpFinished: () => Promise<void>;
-}
-
-const useAppStateStore = create<AppState>((set) => ({
-  appState: {},
-  setAppState: (value) => set({appState: value}),
-  error: '',
-  setError: (value) => set({error: value}),
-  topStatus: 'Not mining',
-  setTopStatus: (value) => set({topStatus: value}),
-  errorOpen: false,
-  setErrorOpen: (value) => set({errorOpen: value}),
-
-  // gui
-  background: 'loading',
-  setBackground: (value) => set({ background: value }),
-  view: 'setup',
-  setView: (value) => set({ view: value }),
-  visualMode: true,
-  setVisualMode: (value) => set({ visualMode: value }),
-  wallet: {
-    balance: 0,
-  },
-  setWallet: (value) => set({ wallet: value }),
-  isMining: false,
-  setIsMining: (value) => set({ isMining: value }),
-  isAutoMining: false,
-  setIsAutoMining: (value) => set({ isAutoMining: value }),
-  sidebarOpen: false,
-  setSidebarOpen: (value) => set({ sidebarOpen: value }),
-  isSettingUp: true,
-  setupTitle: "",
-  setupProgress: 0,
-  setSetupDetails: (setupTitle: string, setupProgress: number) => set({ setupTitle, setupProgress }),
-
-  // stats
-  cpuUsage: 0,
-  setCpuUsage: (value) => set({cpuUsage: value}),
-  mode: 'eco',
-  setMode: (value) => set({mode: value}),
-  hashRate: 0,
-  setHashRate: (value) => set({hashRate: value}),
-  cpuBrand: '',
-  setCpuBrand: (value) => set({cpuBrand: value}),
-  estimatedEarnings: 0,
-  setEstimatedEarnings: (value) => set({estimatedEarnings: value}),
-
-  blockHeight: 0,
-  setBlockHeight: (value) => set({ blockHeight: value }),
-  blockTime: 0,
-  setBlockTime: (value) => set({ blockTime: value }),
-  isSynced: false,
-  setIsSynced: (value) => set({ isSynced: value }),
-
-  // functions
-  settingUpFinished: async () => {
-    set({
-      isSettingUp: false,
-      view: "mining",
-      background: "idle"
-    });
-  },
-
-  startMining: async () => {
-    try {
-      await invoke('start_mining', {});
-      console.log('Mining started');
-    } catch (e) {
-      console.error('Could not start mining', e);
-    }
-  },
-  stopMining: async () => {
-    try {
-      await invoke('stop_mining', {});
-      console.log('Mining stopped');
-    } catch (e) {
-      console.error('Could not stop mining', e);
-    }
-  },
->>>>>>> f4b0f05f
 }));
 
 export default useAppStateStore;