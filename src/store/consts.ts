--- conflicted
+++ resolved
@@ -1,12 +1,9 @@
 const FF_UI_ORPHAN_CHAIN_DISABLED = 'orphan-chain-ui-disabled';
 const FF_UI_TX = 'ui-send-recv';
 const FF_UI_WARMUP = 'ui-warmup';
-<<<<<<< HEAD
-const FF_UI_BLOCK_BUBBLES = 'ui-block-bubbles';
-=======
 const FF_SWAPS_ENABLED = 'swaps-enabled';
 const FF_UI_BRIDGE = 'ui-bridge-swaps';
->>>>>>> 6205524b
+const FF_UI_BLOCK_BUBBLES = 'ui-block-bubbles';
 
 const FF_POLLING = 'polling';
 
@@ -15,13 +12,9 @@
     FF_UI_ORPHAN_CHAIN_DISABLED,
     FF_UI_TX,
     FF_UI_WARMUP,
-<<<<<<< HEAD
+    FF_SWAPS_ENABLED,
+    FF_UI_BRIDGE,
     FF_UI_BLOCK_BUBBLES,
 };
-=======
-    FF_SWAPS_ENABLED,
-    FF_UI_BRIDGE,
-};
 
-export const BRIDGE_TAPPLET_ID = 0;
->>>>>>> 6205524b
+export const BRIDGE_TAPPLET_ID = 0;