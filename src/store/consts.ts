const FF_UI_ORPHAN_CHAIN_DISABLED = 'orphan-chain-ui-disabled';
const FF_UI_TX = 'ui-send-recv';
const FF_UI_WARMUP = 'ui-warmup';
const FF_SWAPS_ENABLED = 'swaps-enabled';
const FF_UI_BRIDGE = 'ui-bridge-swaps';
const FF_UI_BLOCK_BUBBLES = 'ui-block-bubbles';

const FF_POLLING = 'polling';

export const FEATURES = {
    FF_POLLING,
    FF_UI_ORPHAN_CHAIN_DISABLED,
    FF_UI_TX,
    FF_UI_WARMUP,
    FF_UI_BRIDGE,
<<<<<<< HEAD
    FF_SWAPS_ENABLED,
=======
    FF_UI_BLOCK_BUBBLES,
>>>>>>> c3ccc165
};

export const BRIDGE_TAPPLET_ID = 0;<|MERGE_RESOLUTION|>--- conflicted
+++ resolved
@@ -13,11 +13,8 @@
     FF_UI_TX,
     FF_UI_WARMUP,
     FF_UI_BRIDGE,
-<<<<<<< HEAD
     FF_SWAPS_ENABLED,
-=======
     FF_UI_BLOCK_BUBBLES,
->>>>>>> c3ccc165
 };
 
 export const BRIDGE_TAPPLET_ID = 0;