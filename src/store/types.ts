--- conflicted
+++ resolved
@@ -1,9 +1,4 @@
 export type viewType = 'setup' | 'tribes' | 'mining';
 export type backgroundType = 'onboarding' | 'idle' | 'determining' | 'loading' | 'mining' | 'loser' | 'winner';
-<<<<<<< HEAD
 export type modeType = 'Eco' | 'Ludicrous' | 'Custom';
-export type themeType = 'system' | 'dark' | 'light';
-=======
-export type modeType = 'Eco' | 'Ludicrous';
-export type displayMode = 'system' | 'dark' | 'light';
->>>>>>> 3cedf99c
+export type displayMode = 'system' | 'dark' | 'light';