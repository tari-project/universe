--- conflicted
+++ resolved
@@ -1,12 +1,7 @@
 import { GpuThreads, MaxConsumptionLevels, MinerMetrics } from '@app/types/app-status';
 import { create } from './create';
-<<<<<<< HEAD
-
+import * as Sentry from '@sentry/react';
 import { invoke } from '@tauri-apps/api/core';
-=======
-import * as Sentry from '@sentry/react';
-import { invoke } from '@tauri-apps/api';
->>>>>>> 5d654ae3
 import { useAppStateStore } from './appStateStore';
 import { useAppConfigStore } from './useAppConfigStore';
 import { modeType } from './types';
