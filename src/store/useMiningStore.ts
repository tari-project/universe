import { create } from 'zustand';
import { Network } from '@app/utils/network';
<<<<<<< HEAD
import { MaxConsumptionLevels } from '@app/types/app-status';
=======
import { create } from './create';
>>>>>>> c329a1c4

interface MiningStoreState {
    hashrateReady?: boolean;
    miningControlsEnabled: boolean;
    isChangingMode: boolean;
    isExcludingGpuDevices: boolean;
    counter: number;
    miningTime: number;
    isCpuMiningInitiated: boolean;
    isGpuMiningInitiated: boolean;
    wasMineOnAppStartExecuted?: boolean;
    sessionMiningTime: number;
    customLevelsDialogOpen: boolean;
    network?: Network;
    engine?: string;
    availableEngines: string[];
}

const initialState: MiningStoreState = {
    customLevelsDialogOpen: false,
    counter: 0,
    miningTime: 0,
    sessionMiningTime: 0,
    hashrateReady: false,
    isCpuMiningInitiated: false,
    isGpuMiningInitiated: false,
    wasMineOnAppStartExecuted: false,
    isChangingMode: false,
    isExcludingGpuDevices: false,
    //TODO: replace with CpuMiningUnlocked and GpuMiningUnlocked from useSetupStore
    miningControlsEnabled: true,
    availableEngines: [],
    engine: undefined,
    network: undefined,
};

export const useMiningStore = create<MiningStoreState>()(() => ({
    ...initialState,
}));<|MERGE_RESOLUTION|>--- conflicted
+++ resolved
@@ -1,10 +1,5 @@
 import { create } from 'zustand';
 import { Network } from '@app/utils/network';
-<<<<<<< HEAD
-import { MaxConsumptionLevels } from '@app/types/app-status';
-=======
-import { create } from './create';
->>>>>>> c329a1c4
 
 interface MiningStoreState {
     hashrateReady?: boolean;
