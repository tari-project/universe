--- conflicted
+++ resolved
@@ -15,21 +15,7 @@
     availableEngines: string[];
 }
 
-<<<<<<< HEAD
 const initialState: MiningStoreState = {
-=======
-interface Actions {
-    restartMining: () => Promise<void>;
-    setMiningControlsEnabled: (miningControlsEnabled: boolean) => void;
-    setCustomLevelsDialogOpen: (customLevelsDialogOpen: boolean) => void;
-    getMaxAvailableThreads: () => void;
-    setEngine: (engine: string) => Promise<void>;
-    setAvailableEngines: (availableEngines: string[], currentEngine: string) => void;
-}
-type MiningStoreState = State & Actions;
-
-const initialState: State = {
->>>>>>> e5e71867
     customLevelsDialogOpen: false,
     maxAvailableThreads: undefined,
     counter: 0,
@@ -45,97 +31,4 @@
 
 export const useMiningStore = create<MiningStoreState>()(() => ({
     ...initialState,
-<<<<<<< HEAD
-}));
-=======
-    setCustomLevelsDialogOpen: (customLevelsDialogOpen) => set({ customLevelsDialogOpen }),
-    getMaxAvailableThreads: async () => {
-        console.info('Getting max available threads...');
-        try {
-            const maxAvailableThreads = await invoke('get_max_consumption_levels');
-            set({ maxAvailableThreads });
-        } catch (e) {
-            const appStateStore = useAppStateStore.getState();
-            console.error('Failed to get max available threads: ', e);
-            appStateStore.setError(e as string);
-        }
-    },
-
-    restartMining: async () => {
-        const state = useMiningMetricsStore.getState();
-        if (state.cpu_mining_status.is_mining || state.gpu_mining_status.is_mining) {
-            console.info('Restarting mining...');
-            try {
-                await pauseMining();
-            } catch (e) {
-                console.error('Failed to pause(restart) mining: ', e);
-            }
-
-            try {
-                await startMining();
-            } catch (e) {
-                console.error('Failed to start(restart) mining: ', e);
-            }
-        }
-    },
-    setMiningControlsEnabled: (miningControlsEnabled) =>
-        set((state) => {
-            const gpu_mining_enabled = useAppConfigStore.getState().gpu_mining_enabled;
-            const cpu_mining_enabled = useAppConfigStore.getState().cpu_mining_enabled;
-            return {
-                miningControlsEnabled:
-                    state.isChangingMode || (!gpu_mining_enabled && !cpu_mining_enabled)
-                        ? false
-                        : miningControlsEnabled,
-            };
-        }),
-    setEngine: async (engine) => {
-        const current_engine = useMiningStore.getState().engine;
-        try {
-            await invoke('set_selected_engine', { selectedEngine: engine });
-            set({ engine });
-            await useMiningStore.getState().restartMining();
-        } catch (e) {
-            const appStateStore = useAppStateStore.getState();
-            console.error('Could not set engine: ', e);
-            appStateStore.setError(e as string);
-            set({ engine: current_engine || undefined });
-        }
-    },
-    setAvailableEngines: (availableEngines: string[], currentEngine: string) =>
-        set({ availableEngines, engine: currentEngine }),
-}));
-
-export const toggleDeviceExclusion = async (deviceIndex: number, excluded: boolean) => {
-    try {
-        const metricsState = useMiningMetricsStore.getState();
-        if (metricsState.cpu_mining_status.is_mining || metricsState.gpu_mining_status.is_mining) {
-            console.info('Pausing mining...');
-            await pauseMining();
-        }
-        await invoke('toggle_device_exclusion', { deviceIndex, excluded });
-        const devices = metricsState.gpu_devices;
-        const updatedDevices = devices.map((device) => {
-            if (device.device_index === deviceIndex) {
-                return { ...device, settings: { ...device.settings, is_excluded: excluded } };
-            }
-            return device;
-        });
-        const isAllExcluded = updatedDevices.every((device) => device.settings.is_excluded);
-        if (isAllExcluded) {
-            const appConfigStore = useAppConfigStore.getState();
-            appConfigStore.setGpuMiningEnabled(false);
-        }
-        useMiningMetricsStore.getState().setGpuDevices(updatedDevices);
-        if (useMiningStore.getState().miningInitiated) {
-            console.info('Restarting mining...');
-            await startMining();
-        }
-        useMiningStore.setState({ isExcludingGpuDevices: false });
-    } catch (e) {
-        const appStateStore = useAppStateStore.getState();
-        console.error('Could not set excluded gpu device: ', e);
-        appStateStore.setError(e as string);
-    }
-};
->>>>>>> e5e71867
+}));