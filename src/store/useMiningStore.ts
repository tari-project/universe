import { MinerMetrics } from '@app/types/app-status';
import { create } from './create';

import { invoke } from '@tauri-apps/api';
import { useAppStateStore } from './appStateStore';
import { useAppConfigStore } from './useAppConfigStore';
import { modeType } from './types';
import { setAnimationState } from '@app/visuals';
import { useBlockchainVisualisationStore } from './useBlockchainVisualisationStore';

interface State extends MinerMetrics {
    hashrateReady?: boolean;
    miningInitiated: boolean;
    miningControlsEnabled: boolean;
    isChangingMode: boolean;
<<<<<<< HEAD
    excludedGpuDevices: number[];
=======
    counter: number;
>>>>>>> 68fa3c67
}

interface Actions {
    fetchMiningMetrics: () => Promise<void>;
    startMining: () => Promise<void>;
    stopMining: () => Promise<void>;
    pauseMining: () => Promise<void>;
    changeMiningMode: (mode: modeType) => Promise<void>;
    setMiningControlsEnabled: (miningControlsEnabled: boolean) => void;
    setIsChangingMode: (isChangingMode: boolean) => void;
    setExcludedGpuDevice: (excludeGpuDevice: number[]) => Promise<void>;
}
type MiningStoreState = State & Actions;

const initialState: State = {
    counter: 0,
    hashrateReady: false,
    miningInitiated: false,
    isChangingMode: false,
    miningControlsEnabled: true,
    excludedGpuDevices: [],
    cpu: {
        hardware: undefined,
        mining: {
            is_mining: false,
            hash_rate: 0,
            estimated_earnings: 0,
            connection: { is_connected: false },
        },
    },
    gpu: {
        hardware: [],
        mining: {
            is_mining: false,
            hash_rate: 0,
            estimated_earnings: 0,
            is_available: true,
        },
    },
    base_node: {
        block_height: 0,
        block_time: 0,
        is_synced: false,
        is_connected: false,
        connected_peers: [],
    },
};

export const useMiningStore = create<MiningStoreState>()((set, getState) => ({
    ...initialState,
    fetchMiningMetrics: async () => {
        try {
            const metrics = await invoke('get_miner_metrics');
            const isMining = metrics.cpu?.mining.is_mining || metrics.gpu?.mining.is_mining;
            // Pause animation when lost connection to the Tari Network
            if (isMining && !metrics.base_node?.is_connected && getState().base_node?.is_connected) {
                setAnimationState('pause');
            } else if (isMining && metrics.base_node?.is_connected && !getState().base_node?.is_connected) {
                setAnimationState('resume');
            }

            const { displayBlockHeight, setDisplayBlockHeight } = useBlockchainVisualisationStore.getState();
            if (!displayBlockHeight) {
                setDisplayBlockHeight(metrics.base_node.block_height);
            } else if (metrics.base_node.block_height > getState().base_node.block_height) {
                await useBlockchainVisualisationStore
                    .getState()
                    .handleNewBlock(isMining, metrics.base_node.block_height);
            }

            set(metrics);
        } catch (e) {
            console.error(e);
        }
    },
    startMining: async () => {
        console.info('Mining starting....');
        set({ miningInitiated: true });
        useBlockchainVisualisationStore
            .getState()
            .setDisplayBlockTime({ daysString: '', hoursString: '', minutes: '00', seconds: '00' });
        try {
            await invoke('start_mining', {});
        } catch (e) {
            const appStateStore = useAppStateStore.getState();
            console.error(e);
            appStateStore.setError(e as string);
            set({ miningInitiated: false });
        }
    },
    stopMining: async () => {
        console.info('Mining stopping...');
        set({ miningInitiated: false });
        try {
            await invoke('stop_mining', {});
        } catch (e) {
            const appStateStore = useAppStateStore.getState();
            console.error(e);
            appStateStore.setError(e as string);
            set({ miningInitiated: true });
        }
    },
    pauseMining: async () => {
        console.info('Mining pausing...');
        try {
            await invoke('stop_mining', {});
        } catch (e) {
            const appStateStore = useAppStateStore.getState();
            console.error(e);
            appStateStore.setError(e as string);
            set({ miningInitiated: true });
        }
    },
    changeMiningMode: async (mode: modeType) => {
        console.info('Changing mode...');
        const state = getState();

        set({ isChangingMode: true });
        if (state.cpu.mining.is_mining || state.gpu.mining.is_mining) {
            await state.pauseMining();
        }
        try {
            const appConfigState = useAppConfigStore.getState();
            await appConfigState.setMode(mode as modeType);
            if (state.miningInitiated) {
                await state.startMining();
            }
        } catch (e) {
            console.error(e);
            set({ isChangingMode: false });
        }
    },
    setMiningControlsEnabled: (miningControlsEnabled) => set({ miningControlsEnabled }),
    setIsChangingMode: (isChangingMode) => set({ isChangingMode }),
    setExcludedGpuDevice: async (excludedGpuDevices) => {
        console.info('--->>> Exclude gpu device nr:', excludedGpuDevices);
        set({ excludedGpuDevices });
        try {
            await invoke('set_excluded_gpu_devices', { excludedGpuDevices });
        } catch (e) {
            const appStateStore = useAppStateStore.getState();
            console.error('Could not set excluded gpu device: ', e);
            appStateStore.setError(e as string);
            set({ excludedGpuDevices: undefined });
        }
    },
}));<|MERGE_RESOLUTION|>--- conflicted
+++ resolved
@@ -13,11 +13,8 @@
     miningInitiated: boolean;
     miningControlsEnabled: boolean;
     isChangingMode: boolean;
-<<<<<<< HEAD
     excludedGpuDevices: number[];
-=======
     counter: number;
->>>>>>> 68fa3c67
 }
 
 interface Actions {
@@ -153,7 +150,6 @@
     setMiningControlsEnabled: (miningControlsEnabled) => set({ miningControlsEnabled }),
     setIsChangingMode: (isChangingMode) => set({ isChangingMode }),
     setExcludedGpuDevice: async (excludedGpuDevices) => {
-        console.info('--->>> Exclude gpu device nr:', excludedGpuDevices);
         set({ excludedGpuDevices });
         try {
             await invoke('set_excluded_gpu_devices', { excludedGpuDevices });
