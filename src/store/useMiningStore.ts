import { create } from 'zustand';
import { Network } from '@app/utils/network';
import { GpuMiner, GpuMinerType } from '@app/types/events-payloads';

export interface SessionMiningTime {
    startTimestamp?: number;
    stopTimestamp?: number;
    durationMs?: number;
}

interface MiningStoreState {
    hashrateReady?: boolean;
    miningControlsEnabled: boolean;
    isChangingMode: boolean;
    isExcludingGpuDevices: boolean;
    counter: number;
    isCpuMiningInitiated: boolean;
    isGpuMiningInitiated: boolean;
    wasMineOnAppStartExecuted?: boolean;
    customLevelsDialogOpen: boolean;
    network?: Network;
    engine?: string;
    availableEngines: string[];
<<<<<<< HEAD
    availableMiners?: GpuMinerType[];
    selectedMiner?: GpuMiner;
=======
    sessionMiningTime: SessionMiningTime;
>>>>>>> 4ca52a5f
}

const initialState: MiningStoreState = {
    customLevelsDialogOpen: false,
    counter: 0,
    sessionMiningTime: {},
    hashrateReady: false,
    isCpuMiningInitiated: false,
    isGpuMiningInitiated: false,
    wasMineOnAppStartExecuted: false,
    isChangingMode: false,
    isExcludingGpuDevices: false,
    //TODO: replace with CpuMiningUnlocked and GpuMiningUnlocked from useSetupStore
    miningControlsEnabled: true,
    availableEngines: [],
    engine: undefined,
    network: undefined,
    availableMiners: undefined,
    selectedMiner: undefined,
};

export const useMiningStore = create<MiningStoreState>()(() => ({
    ...initialState,
}));<|MERGE_RESOLUTION|>--- conflicted
+++ resolved
@@ -21,12 +21,9 @@
     network?: Network;
     engine?: string;
     availableEngines: string[];
-<<<<<<< HEAD
     availableMiners?: GpuMinerType[];
     selectedMiner?: GpuMiner;
-=======
     sessionMiningTime: SessionMiningTime;
->>>>>>> 4ca52a5f
 }
 
 const initialState: MiningStoreState = {
