import { create } from './create';
import { MaxConsumptionLevels } from '@app/types/app-status';

interface MiningStoreState {
    hashrateReady?: boolean;
    miningInitiated: boolean;
    miningControlsEnabled: boolean;
    isChangingMode: boolean;
    isExcludingGpuDevices: boolean;
    excludedGpuDevices: number[];
    counter: number;
    customLevelsDialogOpen: boolean;
    maxAvailableThreads?: MaxConsumptionLevels;
    network: string;
}

const initialState: MiningStoreState = {
    customLevelsDialogOpen: false,
    maxAvailableThreads: undefined,
    counter: 0,
    hashrateReady: false,
    miningInitiated: false,
    isChangingMode: false,
    isExcludingGpuDevices: false,
    miningControlsEnabled: true,
    network: 'unknown',
    excludedGpuDevices: [],
};

export const useMiningStore = create<MiningStoreState>()(() => ({
    ...initialState,
<<<<<<< HEAD
=======
    setCustomLevelsDialogOpen: (customLevelsDialogOpen) => set({ customLevelsDialogOpen }),
    getMaxAvailableThreads: async () => {
        console.info('Getting max available threads...');
        try {
            const maxAvailableThreads = await invoke('get_max_consumption_levels');
            set({ maxAvailableThreads });
        } catch (e) {
            const appStateStore = useAppStateStore.getState();
            console.error('Failed to get max available threads: ', e);
            appStateStore.setError(e as string);
        }
    },

    restartMining: async () => {
        const state = useMiningMetricsStore.getState();
        if (state.cpu_mining_status.is_mining || state.gpu_mining_status.is_mining) {
            console.info('Restarting mining...');
            try {
                await pauseMining();
            } catch (e) {
                console.error('Failed to pause(restart) mining: ', e);
            }

            try {
                await startMining();
            } catch (e) {
                console.error('Failed to start(restart) mining: ', e);
            }
        }
    },
    setMiningControlsEnabled: (miningControlsEnabled) =>
        set((state) => {
            const gpu_mining_enabled = useAppConfigStore.getState().gpu_mining_enabled;
            const cpu_mining_enabled = useAppConfigStore.getState().cpu_mining_enabled;
            return {
                miningControlsEnabled:
                    state.isChangingMode || (!gpu_mining_enabled && !cpu_mining_enabled)
                        ? false
                        : miningControlsEnabled,
            };
        }),
    setExcludedGpuDevice: async (excludedGpuDevices) => {
        set({ isExcludingGpuDevices: true });
        const metricsState = useMiningMetricsStore.getState();

        if (metricsState.cpu_mining_status.is_mining || metricsState.gpu_mining_status.is_mining) {
            console.info('Pausing mining...');
            await pauseMining();
        }

        try {
            await invoke('set_excluded_gpu_devices', { excludedGpuDevices });

            const totalGpuDevices = useMiningMetricsStore.getState().gpu_devices?.length || 0;
            if (excludedGpuDevices.length === totalGpuDevices) {
                const appConfigStore = useAppConfigStore.getState();
                appConfigStore.setGpuMiningEnabled(false);
            }
            set({ excludedGpuDevices });
        } catch (e) {
            const appStateStore = useAppStateStore.getState();
            console.error('Could not set excluded gpu device: ', e);
            appStateStore.setError(e as string);
            set({ excludedGpuDevices: undefined });
        }

        if (useMiningStore.getState().miningInitiated) {
            console.info('Restarting mining...');
            await startMining();
        }
        set({ isExcludingGpuDevices: false });
    },
>>>>>>> 30c9ec64
}));<|MERGE_RESOLUTION|>--- conflicted
+++ resolved
@@ -29,79 +29,4 @@
 
 export const useMiningStore = create<MiningStoreState>()(() => ({
     ...initialState,
-<<<<<<< HEAD
-=======
-    setCustomLevelsDialogOpen: (customLevelsDialogOpen) => set({ customLevelsDialogOpen }),
-    getMaxAvailableThreads: async () => {
-        console.info('Getting max available threads...');
-        try {
-            const maxAvailableThreads = await invoke('get_max_consumption_levels');
-            set({ maxAvailableThreads });
-        } catch (e) {
-            const appStateStore = useAppStateStore.getState();
-            console.error('Failed to get max available threads: ', e);
-            appStateStore.setError(e as string);
-        }
-    },
-
-    restartMining: async () => {
-        const state = useMiningMetricsStore.getState();
-        if (state.cpu_mining_status.is_mining || state.gpu_mining_status.is_mining) {
-            console.info('Restarting mining...');
-            try {
-                await pauseMining();
-            } catch (e) {
-                console.error('Failed to pause(restart) mining: ', e);
-            }
-
-            try {
-                await startMining();
-            } catch (e) {
-                console.error('Failed to start(restart) mining: ', e);
-            }
-        }
-    },
-    setMiningControlsEnabled: (miningControlsEnabled) =>
-        set((state) => {
-            const gpu_mining_enabled = useAppConfigStore.getState().gpu_mining_enabled;
-            const cpu_mining_enabled = useAppConfigStore.getState().cpu_mining_enabled;
-            return {
-                miningControlsEnabled:
-                    state.isChangingMode || (!gpu_mining_enabled && !cpu_mining_enabled)
-                        ? false
-                        : miningControlsEnabled,
-            };
-        }),
-    setExcludedGpuDevice: async (excludedGpuDevices) => {
-        set({ isExcludingGpuDevices: true });
-        const metricsState = useMiningMetricsStore.getState();
-
-        if (metricsState.cpu_mining_status.is_mining || metricsState.gpu_mining_status.is_mining) {
-            console.info('Pausing mining...');
-            await pauseMining();
-        }
-
-        try {
-            await invoke('set_excluded_gpu_devices', { excludedGpuDevices });
-
-            const totalGpuDevices = useMiningMetricsStore.getState().gpu_devices?.length || 0;
-            if (excludedGpuDevices.length === totalGpuDevices) {
-                const appConfigStore = useAppConfigStore.getState();
-                appConfigStore.setGpuMiningEnabled(false);
-            }
-            set({ excludedGpuDevices });
-        } catch (e) {
-            const appStateStore = useAppStateStore.getState();
-            console.error('Could not set excluded gpu device: ', e);
-            appStateStore.setError(e as string);
-            set({ excludedGpuDevices: undefined });
-        }
-
-        if (useMiningStore.getState().miningInitiated) {
-            console.info('Restarting mining...');
-            await startMining();
-        }
-        set({ isExcludingGpuDevices: false });
-    },
->>>>>>> 30c9ec64
 }));