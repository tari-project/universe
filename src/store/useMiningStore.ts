--- conflicted
+++ resolved
@@ -29,11 +29,8 @@
     availableMiners?: Record<GpuMinerType, GpuMiner>;
     selectedMiner?: GpuMinerType;
     sessionMiningTime: SessionMiningTime;
-<<<<<<< HEAD
+    showEcoAlert: boolean;
     selectedResumeDuration?: ResumeMiningTime;
-=======
-    showEcoAlert: boolean;
->>>>>>> 49b7bea3
 }
 
 const initialState: MiningStoreState = {
