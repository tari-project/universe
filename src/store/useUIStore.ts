import { create } from 'zustand';
import { Theme } from '@app/theme/types.ts';
import { SB_MINI_WIDTH, SB_SPACING } from '@app/theme/styles.ts';

export const sidebarTowerOffset = SB_SPACING + SB_MINI_WIDTH;
export const TOWER_CANVAS_ID = 'tower-canvas';
const _DIALOG_TYPES = [
    'logs',
    'restart',
    'autoUpdate',
    'releaseNotes',
    'ludicrousConfirmation',
    'warmup',
    'xc_url',
] as const;
type DialogTypeTuple = typeof _DIALOG_TYPES;
export type DialogType = DialogTypeTuple[number] | null;

export type AdminShow = 'setup' | 'main' | 'shutdown' | null;
export type CONNECTION_STATUS = 'connected' | 'disconnected' | 'disconnected-severe';
const _SIDEBAR_TYPES = ['mining', 'wallet'] as const;

type SidebarTypeTuple = typeof _SIDEBAR_TYPES;
export type SidebarType = SidebarTypeTuple[number];

interface UIStoreState {
    theme: Theme;
    preferredTheme: Theme;
    currentSidebar: SidebarType;
    latestVersion?: string;
    sidebarOpen: boolean;
    showExperimental: boolean;
    showWarmup: boolean;
    showExternalDependenciesDialog: boolean;
    dialogToShow?: DialogType;
    isWebglNotSupported: boolean;
    adminShow?: AdminShow;
    connectionStatus?: CONNECTION_STATUS;
    isReconnecting?: boolean;
    seedlessUI?: boolean;
    isAppExchangeSpecific?: boolean;
    shouldShowExchangeSpecificModal: boolean;
    showSplashscreen: boolean;
    canCloseSplashscreen: boolean;
    hideWalletBalance: boolean;
    showResumeAppModal: boolean;
    towerSidebarOffset: number;
    towerInitalized: boolean;
    showTapplet: boolean;
    blockBubblesEnabled: boolean;
}
const preferredTheme = window.matchMedia?.('(prefers-color-scheme: dark)').matches ? 'dark' : 'light';

const initialState: UIStoreState = {
    isWebglNotSupported: false,
    theme: preferredTheme,
    preferredTheme,
    sidebarOpen: false,
    currentSidebar: 'mining',
    dialogToShow: null,
    showExperimental: false,
    showExternalDependenciesDialog: false,
    connectionStatus: 'connected',
    isReconnecting: false,
    hideWalletBalance: false,
    showWarmup: false,
    showResumeAppModal: false,
    seedlessUI: false,
    isAppExchangeSpecific: false,
    shouldShowExchangeSpecificModal: false,
    towerSidebarOffset: sidebarTowerOffset,
    towerInitalized: false,
    showTapplet: false,
    blockBubblesEnabled: false,
<<<<<<< HEAD
    resumeModalIsOpen: false,
    showSplashscreen: true,
    canCloseSplashscreen: false,
=======
>>>>>>> de418c54
};

export const useUIStore = create<UIStoreState>()(() => ({
    ...initialState,
}));<|MERGE_RESOLUTION|>--- conflicted
+++ resolved
@@ -72,12 +72,8 @@
     towerInitalized: false,
     showTapplet: false,
     blockBubblesEnabled: false,
-<<<<<<< HEAD
-    resumeModalIsOpen: false,
     showSplashscreen: true,
     canCloseSplashscreen: false,
-=======
->>>>>>> de418c54
 };
 
 export const useUIStore = create<UIStoreState>()(() => ({
