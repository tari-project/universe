--- conflicted
+++ resolved
@@ -1,7 +1,6 @@
 import { create } from './create';
 import { backgroundType, viewType } from './types.ts';
 import { Theme } from '@app/theme/types.ts';
-<<<<<<< HEAD
 import { setAnimationProperties } from '@tari-project/tari-tower';
 import { setVisualMode } from './useAppConfigStore.ts';
 
@@ -9,10 +8,6 @@
 const sideBarPaddingBuffer = 20;
 export const sidebarTowerOffset = sideBarWidth + sideBarPaddingBuffer;
 export const TOWER_CANVAS_ID = 'tower-canvas';
-=======
-import { setAnimationProperties } from '@app/visuals.ts';
-import { useAppConfigStore } from './useAppConfigStore.ts';
->>>>>>> 0b8758d5
 
 export const DIALOG_TYPES = ['logs', 'restart', 'autoUpdate', 'releaseNotes', 'ludicrousConfirmation'] as const;
 type DialogTypeTuple = typeof DIALOG_TYPES;
@@ -54,7 +49,7 @@
     showExternalDependenciesDialog: false,
 };
 
-export const useUIStore = create<UIStoreState>()((set, getState) => ({
+export const useUIStore = create<UIStoreState>()((set) => ({
     ...initialState,
     setBackground: (background) => set({ background }),
     setView: (view) => set({ view }),
@@ -63,10 +58,6 @@
     setDialogToShow: (dialogToShow) => set({ dialogToShow }),
     setLatestVersion: (latestVersion) => set({ latestVersion }),
     setIsWebglNotSupported: (isWebglNotSupported) => {
-        const current = getState();
-        if (current.isWebglNotSupported === isWebglNotSupported) {
-            return;
-        }
         setVisualMode(false);
         set({ isWebglNotSupported });
     },
@@ -76,14 +67,11 @@
 export const setShowExternalDependenciesDialog = (showExternalDependenciesDialog: boolean) =>
     useUIStore.setState({ showExternalDependenciesDialog });
 
-<<<<<<< HEAD
-=======
 export const setUITheme = (theme: Theme) => {
     setAnimationProperties(theme === 'light' ? animationLightBg : animationDarkBg);
     useUIStore.setState({ theme });
 };
 
->>>>>>> 0b8758d5
 export const animationLightBg = [
     { property: 'bgColor1', value: '#ffffff' },
     { property: 'bgColor2', value: '#d0d0d0' },
@@ -96,27 +84,15 @@
     { property: 'particlesOpacity', value: 0.75 },
     { property: 'particlesSize', value: 0.01 },
 ];
-<<<<<<< HEAD
-
-=======
->>>>>>> 0b8758d5
 export const animationDarkBg = [
     { property: 'bgColor1', value: '#212121' },
     { property: 'bgColor2', value: '#212121' },
     { property: 'neutralColor', value: '#040723' },
     { property: 'successColor', value: '#c9eb00' },
     { property: 'mainColor', value: '#813bf5' },
-<<<<<<< HEAD
-    { property: 'failColor', value: '#fe2c3f' },
-    { property: 'particlesColor', value: '#813bf5' },
-    { property: 'goboIntensity', value: 0.75 },
-    { property: 'particlesOpacity', value: 0.95 },
-    { property: 'particlesSize', value: 0.02 },
-=======
     { property: 'failColor', value: '#ff5610' },
     { property: 'particlesColor', value: '#813bf5' },
     { property: 'goboIntensity', value: 0.75 },
     { property: 'particlesOpacity', value: 0.95 },
     { property: 'particlesSize', value: 0.015 },
->>>>>>> 0b8758d5
 ];