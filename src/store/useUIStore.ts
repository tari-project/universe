import { create } from './create';
import { backgroundType } from './types.ts';
import { Theme } from '@app/theme/types.ts';

const _DIALOG_TYPES = ['logs', 'restart', 'autoUpdate', 'releaseNotes', 'ludicrousConfirmation'] as const;
type DialogTypeTuple = typeof _DIALOG_TYPES;
export type DialogType = DialogTypeTuple[number] | null;

const sideBarWidth = 348;
const sideBarPaddingBuffer = 20;
export const sidebarTowerOffset = sideBarWidth + sideBarPaddingBuffer;
export const TOWER_CANVAS_ID = 'tower-canvas';

<<<<<<< HEAD
const _DIALOG_TYPES = ['logs', 'restart', 'autoUpdate', 'releaseNotes', 'ludicrousConfirmation', 'keyring'] as const;
type DialogTypeTuple = typeof _DIALOG_TYPES;
type DialogType = DialogTypeTuple[number];
=======
export type AdminShow = 'setup' | 'main' | 'shutdown' | 'orphanChainWarning' | null;
>>>>>>> cef97348

interface UIStoreState {
    theme: Theme;
    preferredTheme: Theme;
    background: backgroundType;
    latestVersion?: string;
    sidebarOpen: boolean;
    showExperimental: boolean;
    showExternalDependenciesDialog: boolean;
    dialogToShow?: DialogType;
    isWebglNotSupported: boolean;
    adminShow?: AdminShow;
}
const preferredTheme = window.matchMedia?.('(prefers-color-scheme: dark)').matches ? 'dark' : 'light';

const initialState: UIStoreState = {
    isWebglNotSupported: false,
    theme: preferredTheme,
    preferredTheme,
    background: 'onboarding',
    sidebarOpen: false,
    dialogToShow: null,
    showExperimental: false,
    showExternalDependenciesDialog: false,
};

export const useUIStore = create<UIStoreState>()(() => ({
    ...initialState,
}));<|MERGE_RESOLUTION|>--- conflicted
+++ resolved
@@ -2,7 +2,7 @@
 import { backgroundType } from './types.ts';
 import { Theme } from '@app/theme/types.ts';
 
-const _DIALOG_TYPES = ['logs', 'restart', 'autoUpdate', 'releaseNotes', 'ludicrousConfirmation'] as const;
+const _DIALOG_TYPES = ['logs', 'restart', 'autoUpdate', 'releaseNotes', 'ludicrousConfirmation', 'keyring'] as const;
 type DialogTypeTuple = typeof _DIALOG_TYPES;
 export type DialogType = DialogTypeTuple[number] | null;
 
@@ -11,13 +11,7 @@
 export const sidebarTowerOffset = sideBarWidth + sideBarPaddingBuffer;
 export const TOWER_CANVAS_ID = 'tower-canvas';
 
-<<<<<<< HEAD
-const _DIALOG_TYPES = ['logs', 'restart', 'autoUpdate', 'releaseNotes', 'ludicrousConfirmation', 'keyring'] as const;
-type DialogTypeTuple = typeof _DIALOG_TYPES;
-type DialogType = DialogTypeTuple[number];
-=======
 export type AdminShow = 'setup' | 'main' | 'shutdown' | 'orphanChainWarning' | null;
->>>>>>> cef97348
 
 interface UIStoreState {
     theme: Theme;
