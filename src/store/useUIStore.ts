--- conflicted
+++ resolved
@@ -1,9 +1,5 @@
 import { create } from './create';
 import { backgroundType, viewType } from './types.ts';
-<<<<<<< HEAD
-import { persist } from 'zustand/middleware';
-=======
->>>>>>> bd6d2aa4
 
 interface State {
     showSplash: boolean;
@@ -30,31 +26,6 @@
     sidebarOpen: false,
 };
 
-<<<<<<< HEAD
-export const useUIStore = create<UIStoreState>()(
-    persist(
-        (set) => ({
-            ...initialState,
-            setShowSplash: (showSplash) => set({ showSplash }),
-            setBackground: (background) => set({ background }),
-            setView: (view) => set({ view }),
-            toggleTelemetryMode: () => set((state) => ({ telemetryMode: !state.telemetryMode })),
-            toggleVisualMode: () => set((state) => ({ visualMode: !state.visualMode })),
-            setSidebarOpen: (sidebarOpen) => set({ sidebarOpen }),
-        }),
-        {
-            name: 'ui_store',
-            partialize: (s) => ({
-                telemetryMode: s.telemetryMode,
-                view: s.view,
-                visualMode: s.visualMode,
-                showSplash: s.showSplash,
-            }),
-            version: 0.1,
-        }
-    )
-);
-=======
 export const useUIStore = create<UIStoreState>()((set) => ({
     ...initialState,
     setShowSplash: (showSplash) => set({ showSplash }),
@@ -62,5 +33,4 @@
     setView: (view) => set({ view }),
     toggleVisualMode: () => set((state) => ({ visualMode: !state.visualMode })),
     setSidebarOpen: (sidebarOpen) => set({ sidebarOpen }),
-}));
->>>>>>> bd6d2aa4
+}));