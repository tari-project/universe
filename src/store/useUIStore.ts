--- conflicted
+++ resolved
@@ -24,12 +24,9 @@
     showTapplet: boolean;
     isShuttingDown: boolean;
     seedlessUI: boolean;
-<<<<<<< HEAD
     setMiningModeAsSchedulerEventMode: boolean;
-=======
     showShutdownSelectionModal: boolean;
     showFeedbackExitSurveyModal: boolean;
->>>>>>> 959fb6b5
 }
 const preferredTheme = window.matchMedia?.('(prefers-color-scheme: dark)').matches ? 'dark' : 'light';
 
@@ -53,12 +50,9 @@
     showTapplet: false,
     isShuttingDown: false,
     seedlessUI: false,
-<<<<<<< HEAD
     setMiningModeAsSchedulerEventMode: false,
-=======
     showShutdownSelectionModal: false,
     showFeedbackExitSurveyModal: false,
->>>>>>> 959fb6b5
 };
 
 export const useUIStore = create<UIStoreState>()(() => ({
