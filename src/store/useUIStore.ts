import { create } from './create';
import { backgroundType, viewType } from './types.ts';
import { Theme } from '@app/theme/types.ts';
import { animationDarkBg, animationLightBg, setAnimationProperties } from '@app/visuals.ts';
import { useAppConfigStore } from './useAppConfigStore.ts';

<<<<<<< HEAD
export const DIALOG_TYPES = ['logs', 'restart', 'autoUpdate', 'releaseNotes'] as const;
=======
export const DIALOG_TYPES = ['logs', 'restart', 'autoUpdate', 'ludicrousConfirmation'] as const;
>>>>>>> c3e0dffb
type DialogTypeTuple = typeof DIALOG_TYPES;
export type DialogType = DialogTypeTuple[number];

interface State {
    theme: Theme;
    background: backgroundType;
    view: viewType;
    latestVersion?: string;
    sidebarOpen: boolean;
    showExperimental: boolean;
    showExternalDependenciesDialog: boolean;
    dialogToShow?: DialogType | null;
    isWebglNotSupported: boolean;
    adminShow?: 'setup' | 'main' | 'shutdown' | 'orphanChainWarning' | null;
}
interface Actions {
    setTheme: (theme: Theme) => void;
    setBackground: (background: State['background']) => void;
    setView: (view: State['view']) => void;
    setSidebarOpen: (sidebarOpen: State['sidebarOpen']) => void;
    setShowExperimental: (showExperimental: boolean) => void;
    setShowExternalDependenciesDialog: (showExternalDependenciesDialog: boolean) => void;
    setDialogToShow: (dialogToShow: State['dialogToShow']) => void;
    setLatestVersion: (latestVersion: string) => void;
    setIsWebglNotSupported: (isWebglNotSupported: boolean) => void;
    setAdminShow: (adminShow: State['adminShow']) => void;
}

type UIStoreState = State & Actions;

const initialState: State = {
    isWebglNotSupported: false,
    theme: 'light',
    background: 'onboarding',
    view: 'setup',
    sidebarOpen: false,
    dialogToShow: null,
    showExperimental: false,
    showExternalDependenciesDialog: false,
};

export const useUIStore = create<UIStoreState>()((set) => ({
    ...initialState,
    setTheme: (theme) => {
        setAnimationProperties(theme === 'light' ? animationLightBg : animationDarkBg);
        set({ theme });
    },
    setBackground: (background) => set({ background }),
    setView: (view) => set({ view }),
    setSidebarOpen: (sidebarOpen) => set({ sidebarOpen }),
    setShowExperimental: (showExperimental) => set({ showExperimental }),
    setShowExternalDependenciesDialog: (showExternalDependenciesDialog) => set({ showExternalDependenciesDialog }),
    setDialogToShow: (dialogToShow) => set({ dialogToShow }),
    setLatestVersion: (latestVersion) => set({ latestVersion }),
    setIsWebglNotSupported: (isWebglNotSupported) => {
        useAppConfigStore.getState().setVisualMode(false);
        set({ isWebglNotSupported });
    },
    setAdminShow: (adminShow) => set({ adminShow }),
}));<|MERGE_RESOLUTION|>--- conflicted
+++ resolved
@@ -4,11 +4,7 @@
 import { animationDarkBg, animationLightBg, setAnimationProperties } from '@app/visuals.ts';
 import { useAppConfigStore } from './useAppConfigStore.ts';
 
-<<<<<<< HEAD
-export const DIALOG_TYPES = ['logs', 'restart', 'autoUpdate', 'releaseNotes'] as const;
-=======
-export const DIALOG_TYPES = ['logs', 'restart', 'autoUpdate', 'ludicrousConfirmation'] as const;
->>>>>>> c3e0dffb
+export const DIALOG_TYPES = ['logs', 'restart', 'autoUpdate', 'releaseNotes', 'ludicrousConfirmation'] as const;
 type DialogTypeTuple = typeof DIALOG_TYPES;
 export type DialogType = DialogTypeTuple[number];
 
