--- conflicted
+++ resolved
@@ -1,31 +1,6 @@
 import { create } from './create';
 import { Theme } from '@app/theme/types.ts';
-<<<<<<< HEAD
 import { AdminShow, CONNECTION_STATUS, DialogType, sidebarTowerOffset, SidebarType } from '@app/store/types/ui.ts';
-=======
-import { SB_MINI_WIDTH, SB_SPACING } from '@app/theme/styles.ts';
-
-export const sidebarTowerOffset = SB_SPACING + SB_MINI_WIDTH;
-export const TOWER_CANVAS_ID = 'tower-canvas';
-const _DIALOG_TYPES = [
-    'logs',
-    'restart',
-    'autoUpdate',
-    'releaseNotes',
-    'ludicrousConfirmation',
-    'warmup',
-    'xc_url',
-] as const;
-type DialogTypeTuple = typeof _DIALOG_TYPES;
-export type DialogType = DialogTypeTuple[number] | null;
-
-export type AdminShow = 'setup' | 'main' | 'shutdown' | null;
-export type CONNECTION_STATUS = 'connected' | 'disconnected' | 'disconnected-severe';
-const _SIDEBAR_TYPES = ['mining', 'wallet'] as const;
-
-type SidebarTypeTuple = typeof _SIDEBAR_TYPES;
-export type SidebarType = SidebarTypeTuple[number];
->>>>>>> 47c57c87
 
 interface UIStoreState {
     theme: Theme;
