import { create } from './create';
import { Theme } from '@app/theme/types.ts';
import { SB_MINI_WIDTH, SB_SPACING } from '@app/theme/styles.ts';

export const sidebarTowerOffset = SB_SPACING + SB_MINI_WIDTH;
export const TOWER_CANVAS_ID = 'tower-canvas';
const _DIALOG_TYPES = ['logs', 'restart', 'autoUpdate', 'releaseNotes', 'ludicrousConfirmation', 'warmup'] as const;
type DialogTypeTuple = typeof _DIALOG_TYPES;
export type DialogType = DialogTypeTuple[number] | null;

export type AdminShow = 'setup' | 'main' | 'shutdown' | null;
export type CONNECTION_STATUS = 'connected' | 'disconnected' | 'disconnected-severe';
const _SIDEBAR_TYPES = ['mining', 'wallet'] as const;

type SidebarTypeTuple = typeof _SIDEBAR_TYPES;
export type SidebarType = SidebarTypeTuple[number];

interface UIStoreState {
    theme: Theme;
    preferredTheme: Theme;
    currentSidebar: SidebarType;
    latestVersion?: string;
    sidebarOpen: boolean;
    showExperimental: boolean;
    showWarmup: boolean;
    showExternalDependenciesDialog: boolean;
    dialogToShow?: DialogType;
    isWebglNotSupported: boolean;
    adminShow?: AdminShow;
    connectionStatus?: CONNECTION_STATUS;
    isReconnecting?: boolean;
    seedlessUI?: boolean;
    showSplashscreen: boolean;
    hideWalletBalance: boolean;
    showResumeAppModal: boolean;
    towerSidebarOffset: number;
<<<<<<< HEAD
    blockBubblesEnabled: boolean;
=======
    showTapplet: boolean;
>>>>>>> 6205524b
}
const preferredTheme = window.matchMedia?.('(prefers-color-scheme: dark)').matches ? 'dark' : 'light';

const initialState: UIStoreState = {
    isWebglNotSupported: false,
    theme: preferredTheme,
    preferredTheme,
    sidebarOpen: false,
    currentSidebar: 'mining',
    dialogToShow: null,
    showExperimental: false,
    showExternalDependenciesDialog: false,
    connectionStatus: 'connected',
    isReconnecting: false,
    showSplashscreen: true,
    hideWalletBalance: false,
    showWarmup: false,
    showResumeAppModal: false,
    seedlessUI: false,
    towerSidebarOffset: sidebarTowerOffset,
<<<<<<< HEAD
    blockBubblesEnabled: false,
=======
    showTapplet: false,
>>>>>>> 6205524b
};

export const useUIStore = create<UIStoreState>()(() => ({
    ...initialState,
}));<|MERGE_RESOLUTION|>--- conflicted
+++ resolved
@@ -34,11 +34,8 @@
     hideWalletBalance: boolean;
     showResumeAppModal: boolean;
     towerSidebarOffset: number;
-<<<<<<< HEAD
+    showTapplet: boolean;
     blockBubblesEnabled: boolean;
-=======
-    showTapplet: boolean;
->>>>>>> 6205524b
 }
 const preferredTheme = window.matchMedia?.('(prefers-color-scheme: dark)').matches ? 'dark' : 'light';
 
@@ -59,11 +56,8 @@
     showResumeAppModal: false,
     seedlessUI: false,
     towerSidebarOffset: sidebarTowerOffset,
-<<<<<<< HEAD
+    showTapplet: false,
     blockBubblesEnabled: false,
-=======
-    showTapplet: false,
->>>>>>> 6205524b
 };
 
 export const useUIStore = create<UIStoreState>()(() => ({
