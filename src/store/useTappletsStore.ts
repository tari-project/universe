--- conflicted
+++ resolved
@@ -1,5 +1,4 @@
-<<<<<<< HEAD
-import { create } from './create.ts';
+import { create } from 'zustand';
 import {
     ActiveTapplet,
     BridgeTxDetails,
@@ -8,10 +7,6 @@
     RegisteredTapplet,
     RunningTapplet,
 } from '@app/types/tapplets/tapplet.types.ts';
-=======
-import { create } from 'zustand';
-import { ActiveTapplet, BridgeTxDetails } from '@app/types/tapplets/tapplet.types.ts';
->>>>>>> fe4edf24
 import { useTappletSignerStore } from './useTappletSignerStore.ts';
 import { invoke } from '@tauri-apps/api/core';
 import { setError } from './index.ts';
