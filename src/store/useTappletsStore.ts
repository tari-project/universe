<<<<<<< HEAD
import { create } from './create.ts';
import {
    ActiveTapplet,
    BridgeTxDetails,
    DevTapplet,
    InstalledTappletWithAssets,
    RegisteredTapplet,
} from '@app/types/tapplets/tapplet.types.ts';
=======
import { create } from 'zustand';
import { ActiveTapplet, BridgeTxDetails } from '@app/types/tapplets/tapplet.types.ts';
>>>>>>> 4ca52a5f
import { useTappletSignerStore } from './useTappletSignerStore.ts';
import { invoke } from '@tauri-apps/api/core';
import { setError } from './index.ts';
import { fetchActiveTapplet, isHttpOrLocalhost } from '@app/utils/ootle.ts';

interface State {
    isInitialized: boolean;
    isFetching: boolean;
    activeTapplet: ActiveTapplet | null;
    ongoingBridgeTx: BridgeTxDetails | undefined;
    isPendingTappletTx: boolean;
    devTapplets: DevTapplet[];
    installedTapplets: InstalledTappletWithAssets[];
    registeredTapplets: RegisteredTapplet[];
}

interface Actions {
    setActiveTapp: (tapplet: ActiveTapplet) => Promise<void>;
    setActiveTappById: (tappletId: number, isBuiltIn?: boolean, isDev?: boolean) => Promise<void>;
    deactivateTapplet: () => Promise<void>;
    setOngoingBridgeTx: (tx: BridgeTxDetails) => void;
    removeOngoingBridgeTx: () => void;
    installRegisteredTapp: (tappletId: string) => Promise<void>;
    fetchRegisteredTapps: () => Promise<void>;
    getInstalledTapps: () => Promise<void>;
    addDevTapp: (source: string) => Promise<void>;
    deleteDevTapp: (devTappletId: number) => Promise<void>;
    deleteInstalledTapp: (tappletId: number) => Promise<void>;
    updateInstalledTapp: (tappletId: number, installedTappletId: number) => Promise<void>;
    getDevTapps: () => Promise<void>;
    stopTapp: (tappletId: number) => Promise<void>;
    restartTapp: (tappletId: number) => Promise<void>;
}

type TappletsStoreState = State & Actions;

const initialState: State = {
    isFetching: false,
    isInitialized: false,
    activeTapplet: null,
    ongoingBridgeTx: undefined,
    isPendingTappletTx: false,
    installedTapplets: [],
    registeredTapplets: [],
    devTapplets: [],
};

export const useTappletsStore = create<TappletsStoreState>()((set, get) => ({
    ...initialState,
    setActiveTapp: async (tapplet) => {
        set({ activeTapplet: tapplet });
    },
    deactivateTapplet: async () => {
        set({ activeTapplet: null });
    },
    setActiveTappById: async (tappletId, isBuiltIn = false) => {
        console.info('Set Active Tapplet: ', tappletId, isBuiltIn);
        if (tappletId == get().activeTapplet?.tapplet_id) return;
        const tappProviderState = useTappletSignerStore.getState();
        if (!tappProviderState.isInitialized) tappProviderState.initTappletSigner();

        // built-in tapplet
        if (isBuiltIn) {
            try {
                console.info('🚗 RUN BUILDIN');
                const activeTapplet = await invoke('start_tari_tapplet_binary', { binaryName: 'bridge' });
                set({ activeTapplet });
            } catch (error) {
                console.error('Error running built-in tapplet: ', error);
            }
            return;
        }

        const tapplet = get().devTapplets.find((tapp) => tapp.id === tappletId);
        if (!tapplet) {
            setError(`Tapplet with id: ${tappletId} not found`);
            return;
        }

        //TODO add case if dev tapplet's already running and if not - run local server (start_tari_tapplet_binary)
        console.info('is http?', isHttpOrLocalhost(tapplet.source));
        if (isHttpOrLocalhost(tapplet.source)) {
            try {
                console.info('🚗 RUN HTTP ', tapplet?.display_name);
                const activeTapplet = await fetchActiveTapplet(tapplet);
                if (!activeTapplet) return;
                set({ activeTapplet });
                tappProviderState.setTappletSigner(activeTapplet?.package_name); //TODO
            } catch (error) {
                console.error('Error running Dev Tapplet: ', error);
                setError(`'Error running Dev Tapplet: ${error}`);
            }
            return;
        }

        // by default tapplets are supposed to work with the Ootle
        // run the Ootle dev/registed tapplet below
        console.info('🚗 RUN DEV', tappletId);

        try {
            const activeTapplet = await invoke('start_dev_tapplet', {
                devTappletId: tappletId,
            });
            set({ activeTapplet });
        } catch (error) {
            console.error('Error running dev tapplet: ', error);
        }
        return;
    },
    setOngoingBridgeTx: (tx: BridgeTxDetails) => {
        set({
            ongoingBridgeTx: tx,
            isPendingTappletTx: true,
        });
    },
    removeOngoingBridgeTx: () => {
        set({
            ongoingBridgeTx: undefined,
            isPendingTappletTx: false,
        });
    },

    // add
    fetchRegisteredTapps: async () => {
        console.info('[STORE TAPP] fetch registered tapp');
        set({ isFetching: true });
        try {
            await invoke('fetch_registered_tapplets');
            console.info('[STORE TAPP] fetch tapp done');
            const registeredTapplets = await invoke('read_tapp_registry_db');
            console.info('[STORE TAPP] read db tapp done', registeredTapplets);

            // TODO fix fetching assets
            // const assetsServerAddr = await invoke('get_assets_server_addr');
            // const tappletsWithAssets = registeredTapplets.map((tapp) => ({
            //     ...tapp,
            //     logoAddr: `${assetsServerAddr}/${tapp.package_name}/logo.svg`,
            //     backgroundAddr: `${assetsServerAddr}/${tapp.package_name}/background.svg`,
            // }));

            set({ isFetching: false, isInitialized: true, registeredTapplets: registeredTapplets });
        } catch (error) {
            console.error('Error fetching registered tapplets: ', error);
            setError(`'Error fetching registered tapplets: ${error}`);
        }
    },
    getInstalledTapps: async () => {
        console.info('[STORE TAPP] fetch registered tapp');
        set({ isFetching: true });
        try {
            const installedTapplets = await invoke('read_installed_tapp_db');
            console.info('[STORE] get installed tapp success', installedTapplets);
            set({ installedTapplets });
        } catch (error) {
            console.error('Error fetching registered tapplets: ', error);
            setError(`'Error fetching registered tapplets: ${error}`);
        }
    },
    installRegisteredTapp: async (tappletId: string) => {
        console.info('[STORE] fetch tapp');
        try {
            // TODO invoke to add tapplet
            const tapplet = await invoke('download_and_extract_tapp', { tappletId });
            const installedTapplet = await invoke('insert_installed_tapp_db', { tappletId });
            console.info('[STORE] fetch tapp success', tapplet, installedTapplet);
            // TODO refactor types and assets path
            const tapp: InstalledTappletWithAssets = {
                display_name: tapplet.displayName,
                installed_tapplet: installedTapplet,
                installed_version: installedTapplet.tapplet_version_id,
                latest_version: '',
                logoAddr: tapplet.logoAddr,
                backgroundAddr: tapplet.backgroundAddr,
            };

            set((state) => ({
                isInitialized: true,
                installedTapplets: [...state.installedTapplets, tapp],
            }));
        } catch (error) {
            console.error('Error installing tapplet: ', error);
            setError(`'Error installing tapplet: ${error}`);
        }
    },
    addDevTapp: async (source) => {
        console.info('[STORE] add dev tapp source', source);
        const devTapp = await invoke('add_dev_tapplet', { source });
        console.info('[STORE] add dev tapp', devTapp);
        const devTapplets = await invoke('read_dev_tapplets_db');
        console.info('[STORE] add dev tapplets', devTapplets);
        set({ devTapplets });
    },
    deleteDevTapp: async (devTappletId) => {
        const removedTappSize = await invoke('delete_dev_tapplet', { devTappletId });
        console.info('[STORE] delete dev tapp: id | db removedTappSize', devTappletId, removedTappSize);
        set((state) => ({ devTapplets: state.devTapplets.filter((tapp) => tapp.id !== devTappletId) }));
    },
    getDevTapps: async () => {
        const devTapplets = await invoke('read_dev_tapplets_db');
        console.info('[STORE get dev tapplets', devTapplets);
        set({ devTapplets });
    },
    deleteInstalledTapp: async (tappletId) => {
        const removedTappSize = await invoke('delete_installed_tapplet', { tappletId });
        console.info('[STORE] delete installed tapp: id | db removedTappSize', tappletId, removedTappSize);
        set((state) => ({
            installedTapplets: state.installedTapplets.filter((tapp) => tapp.installed_tapplet.id !== tappletId),
        }));
    },
    updateInstalledTapp: async (tappletId, installedTappletId) => {
        const installedTapplets = await invoke('update_installed_tapplet', { tappletId, installedTappletId });
        console.info('[STORE] update tapp: id | installedTappId', tappletId, installedTappletId);
        set({ installedTapplets });
    },
    stopTapp: async (tappletId: number) => {
        const serverAddress = await invoke('stop_tapplet', { tappletId });
        console.info('[STORE] tapplet stopped', tappletId, serverAddress);
    },
    restartTapp: async (tappletId: number) => {
        const serverAddress = await invoke('restart_tapplet', { tappletId });
        console.info('[STORE] tapplet restarted', tappletId, serverAddress);
    },
}));<|MERGE_RESOLUTION|>--- conflicted
+++ resolved
@@ -1,5 +1,4 @@
-<<<<<<< HEAD
-import { create } from './create.ts';
+import { create } from 'zustand';
 import {
     ActiveTapplet,
     BridgeTxDetails,
@@ -7,10 +6,6 @@
     InstalledTappletWithAssets,
     RegisteredTapplet,
 } from '@app/types/tapplets/tapplet.types.ts';
-=======
-import { create } from 'zustand';
-import { ActiveTapplet, BridgeTxDetails } from '@app/types/tapplets/tapplet.types.ts';
->>>>>>> 4ca52a5f
 import { useTappletSignerStore } from './useTappletSignerStore.ts';
 import { invoke } from '@tauri-apps/api/core';
 import { setError } from './index.ts';
