--- conflicted
+++ resolved
@@ -297,24 +297,10 @@
     });
 };
 
-<<<<<<< HEAD
-=======
-export const setWarmupSeen = (warmupSeen: boolean) => {
-    invoke('set_warmup_seen', { warmupSeen })
-        .then(() => {
-            useConfigUIStore.setState({ warmup_seen: warmupSeen });
-        })
-        .catch((e) => {
-            console.error('Could not set seen', e);
-            setError('Could not change seen');
-        });
-};
-
 export const setDefaultChain = (chain: ChainId) => {
     useConfigCoreStore.setState({ default_chain: chain });
 };
 
->>>>>>> 24304d21
 export const fetchBackendInMemoryConfig = async () => {
     try {
         const res = await invoke('get_app_in_memory_config');
