import { invoke } from '@tauri-apps/api/core';
import i18next, { changeLanguage } from 'i18next';
import { Language } from '@app/i18initializer.ts';
import {
    AirdropTokens,
    useConfigBEInMemoryStore,
    useConfigCoreStore,
    useConfigMiningStore,
    useConfigUIStore,
    useConfigWalletStore,
    useMiningMetricsStore,
    useMiningStore,
} from '../index.ts';
import {
    restartMining,
    startCpuMining,
    startGpuMining,
    stopCpuMining,
    stopGpuMining,
    toggleDeviceExclusion,
} from './miningStoreActions';
import { setError } from './appStateStoreActions.ts';
import { setIsAppExchangeSpecific, setUITheme } from './uiStoreActions';
import { GpuThreads } from '@app/types/app-status.ts';
import { displayMode, modeType } from '../types';
import { ConfigCore, ConfigMining, ConfigUI, ConfigWallet } from '@app/types/configs.ts';
import { NodeType, updateNodeType as updateNodeTypeForNodeStore } from '../useNodeStore.ts';
<<<<<<< HEAD
import {
    fetchExchangeContent,
    fetchExchangeMiners,
    setCurrentExchangeMiner,
    useExchangeStore,
} from '../useExchangeStore.ts';
=======
import { setCurrentExchangeMinerId, useExchangeStore } from '../useExchangeStore.ts';
import { fetchExchangeContent, refreshXCContent } from '@app/hooks/exchanges/fetchExchangeContent.ts';
import { fetchExchangeList } from '@app/hooks/exchanges/fetchExchanges.ts';
>>>>>>> 2908ff63

interface SetModeProps {
    mode: modeType;
    customGpuLevels?: GpuThreads[];
    customCpuLevels?: number;
}

export const handleConfigCoreLoaded = async (coreConfig: ConfigCore) => {
    useConfigCoreStore.setState(coreConfig);

    const buildInExchangeId = useConfigBEInMemoryStore.getState().exchangeId;
    const isAppExchangeSpecific = Boolean(buildInExchangeId !== 'universal');
    setIsAppExchangeSpecific(isAppExchangeSpecific);

    if (isAppExchangeSpecific) {
        await fetchExchangeContent(coreConfig.exchange_id as string);
    } else {
<<<<<<< HEAD
        await fetchExchangeMiners();
    }

    const currentExchangeContent = useExchangeStore.getState().currentExchangeMiner;
    if (currentExchangeContent.id !== coreConfig.exchange_id) {
=======
        await fetchExchangeList();
    }

    const currentExchangeMinerId = useExchangeStore.getState().currentExchangeMinerId;
    if (currentExchangeMinerId !== coreConfig.exchange_id) {
>>>>>>> 2908ff63
        await fetchExchangeContent(coreConfig.exchange_id as string);
    }
};
export const handleConfigWalletLoaded = (walletConfig: ConfigWallet) => {
    useConfigWalletStore.setState(walletConfig);
};
export const handleConfigUILoaded = async (uiConfig: ConfigUI) => {
    useConfigUIStore.setState(uiConfig);
    const configTheme = uiConfig.display_mode?.toLowerCase();
    if (configTheme) {
        setUITheme(configTheme as displayMode);
    }
    try {
        if (i18next.language !== uiConfig.application_language) {
            console.info('Current language is', i18next.language);
            console.info('Changing language to', uiConfig.application_language);
            await changeLanguage(uiConfig.application_language);
        }
    } catch (e) {
        console.error('Could not set UI config:', e);
    }
};
export const handleConfigMiningLoaded = (miningConfig: ConfigMining) => {
    useConfigMiningStore.setState(miningConfig);
    useMiningStore.setState({ miningTime: miningConfig.mining_time });
};

export const handleMiningTimeUpdate = (miningTime: number) => {
    useConfigMiningStore.setState({ mining_time: miningTime });
    useMiningStore.setState({ miningTime });
};

export const setAirdropTokensInConfig = (
    airdropTokensParam: Pick<AirdropTokens, 'refreshToken' | 'token'> | undefined,
    isSuccessFn?: (airdropTokens: { token: string; refresh_token: string } | undefined) => void
) => {
    const airdropTokens = airdropTokensParam
        ? {
              token: airdropTokensParam.token,
              refresh_token: airdropTokensParam.refreshToken,
          }
        : undefined;

    invoke('set_airdrop_tokens', { airdropTokens })
        .then(() => {
            useConfigCoreStore.setState({ airdrop_tokens: airdropTokensParam });
            isSuccessFn?.(airdropTokens);
        })
        .catch((e) => console.error('Failed to store airdrop tokens: ', e));
};
export const setAllowTelemetry = async (allowTelemetry: boolean) => {
    useConfigCoreStore.setState({ allow_telemetry: allowTelemetry });
    invoke('set_allow_telemetry', { allowTelemetry }).catch((e) => {
        console.error('Could not set telemetry mode to ', allowTelemetry, e);
        setError('Could not change telemetry mode');
        useConfigCoreStore.setState({ allow_telemetry: !allowTelemetry });
    });
};
export const setAllowNotifications = async (allowNotifications: boolean) => {
    useConfigCoreStore.setState({ allow_notifications: allowNotifications });
    invoke('set_allow_notifications', { allowNotifications }).catch((e) => {
        console.error('Could not set notifications mode to ', allowNotifications, e);
        setError('Could not change notifications mode');
        useConfigCoreStore.setState({ allow_notifications: !allowNotifications });
    });
};

export const setApplicationLanguage = async (applicationLanguage: Language) => {
    const prevApplicationLanguage = useConfigUIStore.getState().application_language;
    useConfigUIStore.setState({ application_language: applicationLanguage });
    invoke('set_application_language', { applicationLanguage })
        .then(() => {
            changeLanguage(applicationLanguage);
        })
        .catch((e) => {
            console.error('Could not set application language', e);
            setError('Could not change application language');
            useConfigUIStore.setState({ application_language: prevApplicationLanguage });
        });
};
export const setAutoUpdate = async (autoUpdate: boolean) => {
    useConfigCoreStore.setState({ auto_update: autoUpdate });
    invoke('set_auto_update', { autoUpdate }).catch((e) => {
        console.error('Could not set auto update', e);
        setError('Could not change auto update');
        useConfigCoreStore.setState({ auto_update: !autoUpdate });
    });
};
export const setCpuMiningEnabled = async (enabled: boolean) => {
    useConfigMiningStore.setState({ cpu_mining_enabled: enabled });
    const miningInitiated = useMiningStore.getState().isCpuMiningInitiated;
    const cpuMining = useMiningMetricsStore.getState().cpu_mining_status.is_mining;

    if (cpuMining) {
        await stopCpuMining();
    }
    invoke('set_cpu_mining_enabled', { enabled })
        .then(async () => {
            if (miningInitiated && enabled) {
                await startCpuMining();
            } else {
                await stopCpuMining();
            }
        })
        .catch((e) => {
            console.error('Could not set CPU mining enabled', e);
            setError('Could not change CPU mining enabled');
            useConfigMiningStore.setState({ cpu_mining_enabled: !enabled });
            if (miningInitiated && !cpuMining) {
                void stopCpuMining();
            }
        });
};
export const setCustomStatsServerPort = async (port?: number) => {
    useConfigCoreStore.setState({ p2pool_stats_server_port: port });
    invoke('set_p2pool_stats_server_port', { port }).catch((e) => {
        console.error('Could not set p2pool stats server port', e);
        setError('Could not change p2pool stats server port');
        useConfigCoreStore.setState({ p2pool_stats_server_port: port });
    });
};
export const setGpuMiningEnabled = async (enabled: boolean) => {
    useConfigMiningStore.setState({ gpu_mining_enabled: enabled });
    const miningInitiated = useMiningStore.getState().isGpuMiningInitiated;
    const gpuMining = useMiningMetricsStore.getState().gpu_mining_status.is_mining;
    const gpuDevices = useMiningMetricsStore.getState().gpu_devices;
    if (gpuMining) {
        await stopGpuMining();
    }
    try {
        await invoke('set_gpu_mining_enabled', { enabled });
        if (miningInitiated && enabled) {
            await startGpuMining();
        } else {
            void stopGpuMining();
        }
        if (enabled && gpuDevices.every((device) => device.settings.is_excluded)) {
            for (const device of gpuDevices) {
                await toggleDeviceExclusion(device.device_index, false);
            }
        }
        if (!enabled && gpuDevices.some((device) => !device.settings.is_excluded)) {
            for (const device of gpuDevices) {
                await toggleDeviceExclusion(device.device_index, true);
            }
        }
    } catch (e) {
        console.error('Could not set GPU mining enabled', e);
        setError('Could not change GPU mining enabled');
        useConfigMiningStore.setState({ gpu_mining_enabled: !enabled });
        if (miningInitiated && !gpuMining) {
            void stopGpuMining();
        }
    }
};
export const setMineOnAppStart = async (mineOnAppStart: boolean) => {
    useConfigMiningStore.setState({ mine_on_app_start: mineOnAppStart });
    invoke('set_mine_on_app_start', { mineOnAppStart }).catch((e) => {
        console.error('Could not set mine on app start', e);
        setError('Could not change mine on app start');
        useConfigMiningStore.setState({ mine_on_app_start: !mineOnAppStart });
    });
};
export const setMode = async (params: SetModeProps) => {
    const { mode, customGpuLevels, customCpuLevels } = params;
    const prevMode = useConfigMiningStore.getState().mode;
    useConfigMiningStore.setState({
        mode,
        custom_max_cpu_usage: customCpuLevels,
        custom_max_gpu_usage: customGpuLevels,
    });
    console.info('Setting mode', mode, customCpuLevels, customGpuLevels);
    invoke('set_mode', { mode, customCpuUsage: customCpuLevels, customGpuUsage: customGpuLevels }).catch((e) => {
        console.error('Could not set mode', e);
        setError('Could not change mode');
        useConfigMiningStore.setState({ mode: prevMode });
    });
};
export const setMoneroAddress = async (moneroAddress: string) => {
    const prevMoneroAddress = useConfigWalletStore.getState().monero_address;
    useConfigWalletStore.setState({ monero_address: moneroAddress });
    useConfigWalletStore.setState({ monero_address_is_generated: false });
    invoke('set_monero_address', { moneroAddress })
        .then(() => {
            restartMining();
        })
        .catch((e) => {
            console.error('Could not set Monero address', e);
            setError('Could not change Monero address');
            useConfigWalletStore.setState({ monero_address: prevMoneroAddress });
        });
};
export const setMonerodConfig = async (useMoneroFail: boolean, moneroNodes: string[]) => {
    const prevMoneroNodes = useConfigCoreStore.getState().mmproxy_monero_nodes;
    useConfigCoreStore.setState({ mmproxy_use_monero_failover: useMoneroFail, mmproxy_monero_nodes: moneroNodes });
    invoke('set_monerod_config', { useMoneroFail, moneroNodes }).catch((e) => {
        console.error('Could not set monerod config', e);
        setError('Could not change monerod config');
        useConfigCoreStore.setState({
            mmproxy_use_monero_failover: !useMoneroFail,
            mmproxy_monero_nodes: prevMoneroNodes,
        });
    });
};
export const setP2poolEnabled = async (p2poolEnabled: boolean) => {
    useConfigCoreStore.setState({ is_p2pool_enabled: p2poolEnabled });
    invoke('set_p2pool_enabled', { p2poolEnabled }).catch((e) => {
        console.error('Could not set P2pool enabled', e);
        setError('Could not change P2pool enabled');
        useConfigCoreStore.setState({ is_p2pool_enabled: !p2poolEnabled });
    });
};
export const setPreRelease = async (preRelease: boolean) => {
    useConfigCoreStore.setState({ pre_release: preRelease });
    invoke('set_pre_release', { preRelease }).catch((e) => {
        console.error('Could not set pre release', e);
        setError('Could not change pre release');
        useConfigCoreStore.setState({ pre_release: !preRelease });
    });
};
export const setShouldAlwaysUseSystemLanguage = async (shouldAlwaysUseSystemLanguage: boolean) => {
    useConfigUIStore.setState({ should_always_use_system_language: shouldAlwaysUseSystemLanguage });
    invoke('set_should_always_use_system_language', { shouldAlwaysUseSystemLanguage }).catch((e) => {
        console.error('Could not set should always use system language', e);
        setError('Could not change system language');
        useConfigUIStore.setState({ should_always_use_system_language: !shouldAlwaysUseSystemLanguage });
    });
};
export const setShouldAutoLaunch = async (shouldAutoLaunch: boolean) => {
    useConfigCoreStore.setState({ should_auto_launch: shouldAutoLaunch });
    invoke('set_should_auto_launch', { shouldAutoLaunch }).catch((e) => {
        console.error('Could not set auto launch', e);
        setError('Could not change auto launch');
        useConfigCoreStore.setState({ should_auto_launch: !shouldAutoLaunch });
    });
};
export const setShowExperimentalSettings = async (showExperimentalSettings: boolean) => {
    useConfigUIStore.setState({ show_experimental_settings: showExperimentalSettings });
    invoke('set_show_experimental_settings', { showExperimentalSettings }).catch((e) => {
        console.error('Could not set show experimental settings', e);
        setError('Could not change experimental settings');
        useConfigUIStore.setState({ show_experimental_settings: !showExperimentalSettings });
    });
};

export const setDisplayMode = async (displayMode: displayMode) => {
    const previousDisplayMode = useConfigUIStore.getState().display_mode;
    useConfigUIStore.setState({ display_mode: displayMode });

    invoke('set_display_mode', { displayMode: displayMode as displayMode }).catch((e) => {
        console.error('Could not set theme', e);
        setError('Could not change theme');
        useConfigUIStore.setState({ display_mode: previousDisplayMode });
    });
};

export const setUseTor = async (useTor: boolean) => {
    useConfigCoreStore.setState({ use_tor: useTor });
    invoke('set_use_tor', { useTor }).catch((e) => {
        console.error('Could not set use Tor', e);
        setError('Could not change Tor usage');
        useConfigCoreStore.setState({ use_tor: !useTor });
    });
};
export const setVisualMode = (enabled: boolean) => {
    useConfigUIStore.setState({ visual_mode: enabled });
    invoke('set_visual_mode', { enabled }).catch((e) => {
        console.error('Could not set visual mode', e);
        setError('Could not change visual mode');
    });
};
export const setNodeType = async (nodeType: NodeType) => {
    const previousNodeType = useConfigCoreStore.getState().node_type;
    useConfigCoreStore.setState({ node_type: nodeType });
    updateNodeTypeForNodeStore(nodeType);

    invoke('set_node_type', { nodeType: nodeType }).catch((e) => {
        console.error('Could not set node type', e);
        setError('Could not change node type');
        useConfigCoreStore.setState({ node_type: previousNodeType });
        updateNodeTypeForNodeStore(nodeType);
    });
};

export const fetchBackendInMemoryConfig = async () => {
    try {
        const appInMemoryConfig = await invoke('get_app_in_memory_config');
        if (appInMemoryConfig) {
            useConfigBEInMemoryStore.setState({ ...appInMemoryConfig });
        }
    } catch (e) {
        console.error('Could not fetch backend in memory config', e);
    }
};

export const handleExchangeIdChanged = async (payload: string) => {
    setCurrentExchangeMinerId(payload);
    await refreshXCContent(payload);
};<|MERGE_RESOLUTION|>--- conflicted
+++ resolved
@@ -25,18 +25,9 @@
 import { displayMode, modeType } from '../types';
 import { ConfigCore, ConfigMining, ConfigUI, ConfigWallet } from '@app/types/configs.ts';
 import { NodeType, updateNodeType as updateNodeTypeForNodeStore } from '../useNodeStore.ts';
-<<<<<<< HEAD
-import {
-    fetchExchangeContent,
-    fetchExchangeMiners,
-    setCurrentExchangeMiner,
-    useExchangeStore,
-} from '../useExchangeStore.ts';
-=======
 import { setCurrentExchangeMinerId, useExchangeStore } from '../useExchangeStore.ts';
 import { fetchExchangeContent, refreshXCContent } from '@app/hooks/exchanges/fetchExchangeContent.ts';
 import { fetchExchangeList } from '@app/hooks/exchanges/fetchExchanges.ts';
->>>>>>> 2908ff63
 
 interface SetModeProps {
     mode: modeType;
@@ -54,19 +45,11 @@
     if (isAppExchangeSpecific) {
         await fetchExchangeContent(coreConfig.exchange_id as string);
     } else {
-<<<<<<< HEAD
-        await fetchExchangeMiners();
-    }
-
-    const currentExchangeContent = useExchangeStore.getState().currentExchangeMiner;
-    if (currentExchangeContent.id !== coreConfig.exchange_id) {
-=======
         await fetchExchangeList();
     }
 
     const currentExchangeMinerId = useExchangeStore.getState().currentExchangeMinerId;
     if (currentExchangeMinerId !== coreConfig.exchange_id) {
->>>>>>> 2908ff63
         await fetchExchangeContent(coreConfig.exchange_id as string);
     }
 };
