--- conflicted
+++ resolved
@@ -354,7 +354,6 @@
     await refreshXCContent(payload);
 };
 
-<<<<<<< HEAD
 export const toggleCpuPool = async (enabled: boolean) => {
     const previousCpuPoolEnabledState = useConfigPoolsStore.getState().cpu_pool_enabled;
     useConfigPoolsStore.setState({ cpu_pool_enabled: enabled });
@@ -413,8 +412,8 @@
                 void stopGpuMining();
             }
         });
-=======
+};
+
 export const handleWalletUIChanged = (mode: WalletUIMode) => {
     useConfigUIStore.setState({ wallet_ui_mode: mode });
->>>>>>> 5a173f99
 };