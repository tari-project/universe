import { invoke } from '@tauri-apps/api/core';
import i18next, { changeLanguage } from 'i18next';
import { Language } from '@app/i18initializer.ts';
import {
    AirdropTokens,
    useConfigBEInMemoryStore,
    useConfigCoreStore,
    useConfigMiningStore,
    useConfigUIStore,
    useConfigWalletStore,
    useMiningMetricsStore,
    useMiningStore,
} from '../index.ts';
<<<<<<< HEAD
import {
    pauseMining,
    restartMining,
    startCpuMining,
    startGpuMining,
    startMining,
    stopCpuMining,
    stopGpuMining,
    stopMining,
    toggleDeviceExclusion,
} from './miningStoreActions';
=======
import { restartMining, startMining, stopMining, toggleDeviceExclusion } from './miningStoreActions';
>>>>>>> fd36ee23
import { setError } from './appStateStoreActions.ts';
import { setUITheme } from './uiStoreActions';
import { GpuThreads } from '@app/types/app-status.ts';
import { displayMode, modeType } from '../types';
import { ConfigCore, ConfigMining, ConfigUI, ConfigWallet } from '@app/types/configs.ts';
import { NodeType, updateNodeType as updateNodeTypeForNodeStore } from '../useNodeStore.ts';
import { ChainId } from '@uniswap/sdk-core';

interface SetModeProps {
    mode: modeType;
    customGpuLevels?: GpuThreads[];
    customCpuLevels?: number;
}

export const handleConfigCoreLoaded = (coreConfig: ConfigCore) => {
    useConfigCoreStore.setState(coreConfig);
};
export const handleConfigWalletLoaded = (walletConfig: ConfigWallet) => {
    useConfigWalletStore.setState(walletConfig);
};
export const handleConfigUILoaded = async (uiConfig: ConfigUI) => {
    useConfigUIStore.setState(uiConfig);
    const configTheme = uiConfig.display_mode?.toLowerCase();
    if (configTheme) {
        setUITheme(configTheme as displayMode);
    }
    try {
        if (i18next.language !== uiConfig.application_language) {
            console.info('Current language is', i18next.language);
            console.info('Changing language to', uiConfig.application_language);
            await changeLanguage(uiConfig.application_language);
        }
    } catch (e) {
        console.error('Could not set UI config:', e);
    }
};
export const handleConfigMiningLoaded = (miningConfig: ConfigMining) => {
    useConfigMiningStore.setState(miningConfig);
    useMiningStore.setState({ miningTime: miningConfig.mining_time });
};

export const handleMiningTimeUpdate = (miningTime: number) => {
    useConfigMiningStore.setState({ mining_time: miningTime });
    useMiningStore.setState({ miningTime });
};

export const setAirdropTokensInConfig = (
    airdropTokensParam: Pick<AirdropTokens, 'refreshToken' | 'token'> | undefined,
    isSuccessFn?: (airdropTokens: { token: string; refresh_token: string } | undefined) => void
) => {
    const airdropTokens = airdropTokensParam
        ? {
              token: airdropTokensParam.token,
              refresh_token: airdropTokensParam.refreshToken,
          }
        : undefined;

    invoke('set_airdrop_tokens', { airdropTokens })
        .then(() => {
            useConfigCoreStore.setState({ airdrop_tokens: airdropTokensParam });
            isSuccessFn?.(airdropTokens);
        })
        .catch((e) => console.error('Failed to store airdrop tokens: ', e));
};
export const setAllowTelemetry = async (allowTelemetry: boolean) => {
    useConfigCoreStore.setState({ allow_telemetry: allowTelemetry });
    invoke('set_allow_telemetry', { allowTelemetry }).catch((e) => {
        console.error('Could not set telemetry mode to ', allowTelemetry, e);
        setError('Could not change telemetry mode');
        useConfigCoreStore.setState({ allow_telemetry: !allowTelemetry });
    });
};
export const setAllowNotifications = async (allowNotifications: boolean) => {
    useConfigCoreStore.setState({ allow_notifications: allowNotifications });
    invoke('set_allow_notifications', { allowNotifications }).catch((e) => {
        console.error('Could not set notifications mode to ', allowNotifications, e);
        setError('Could not change notifications mode');
        useConfigCoreStore.setState({ allow_notifications: !allowNotifications });
    });
};

export const setApplicationLanguage = async (applicationLanguage: Language) => {
    const prevApplicationLanguage = useConfigUIStore.getState().application_language;
    useConfigUIStore.setState({ application_language: applicationLanguage });
    invoke('set_application_language', { applicationLanguage })
        .then(() => {
            changeLanguage(applicationLanguage);
        })
        .catch((e) => {
            console.error('Could not set application language', e);
            setError('Could not change application language');
            useConfigUIStore.setState({ application_language: prevApplicationLanguage });
        });
};
export const setAutoUpdate = async (autoUpdate: boolean) => {
    useConfigCoreStore.setState({ auto_update: autoUpdate });
    invoke('set_auto_update', { autoUpdate }).catch((e) => {
        console.error('Could not set auto update', e);
        setError('Could not change auto update');
        useConfigCoreStore.setState({ auto_update: !autoUpdate });
    });
};
export const setCpuMiningEnabled = async (enabled: boolean) => {
    useConfigMiningStore.setState({ cpu_mining_enabled: enabled });
    const miningInitiated = useMiningStore.getState().isCpuMiningInitiated;
    const cpuMining = useMiningMetricsStore.getState().cpu_mining_status.is_mining;

<<<<<<< HEAD
    if (cpuMining) {
        await stopCpuMining();
=======
    if (cpuMining || gpuMining) {
        await stopMining();
>>>>>>> fd36ee23
    }
    invoke('set_cpu_mining_enabled', { enabled })
        .then(async () => {
            if (miningInitiated && enabled) {
                await startCpuMining();
            } else {
                await stopCpuMining();
            }
        })
        .catch((e) => {
            console.error('Could not set CPU mining enabled', e);
            setError('Could not change CPU mining enabled');
            useConfigMiningStore.setState({ cpu_mining_enabled: !enabled });
            if (miningInitiated && !cpuMining) {
                void stopCpuMining();
            }
        });
};
export const setCustomStatsServerPort = async (port?: number) => {
    useConfigCoreStore.setState({ p2pool_stats_server_port: port });
    invoke('set_p2pool_stats_server_port', { port }).catch((e) => {
        console.error('Could not set p2pool stats server port', e);
        setError('Could not change p2pool stats server port');
        useConfigCoreStore.setState({ p2pool_stats_server_port: port });
    });
};
export const setGpuMiningEnabled = async (enabled: boolean) => {
    useConfigMiningStore.setState({ gpu_mining_enabled: enabled });
    const miningInitiated = useMiningStore.getState().isGpuMiningInitiated;
    const gpuMining = useMiningMetricsStore.getState().gpu_mining_status.is_mining;
    const gpuDevices = useMiningMetricsStore.getState().gpu_devices;
<<<<<<< HEAD
    if (gpuMining) {
        await stopGpuMining();
=======
    if (cpuMining || gpuMining) {
        await stopMining();
>>>>>>> fd36ee23
    }
    try {
        await invoke('set_gpu_mining_enabled', { enabled });
        if (miningInitiated && enabled) {
            await startGpuMining();
        } else {
            void stopGpuMining();
        }
        if (enabled && gpuDevices.every((device) => device.settings.is_excluded)) {
            for (const device of gpuDevices) {
                await toggleDeviceExclusion(device.device_index, false);
            }
        }
        if (!enabled && gpuDevices.some((device) => !device.settings.is_excluded)) {
            for (const device of gpuDevices) {
                await toggleDeviceExclusion(device.device_index, true);
            }
        }
    } catch (e) {
        console.error('Could not set GPU mining enabled', e);
        setError('Could not change GPU mining enabled');
        useConfigMiningStore.setState({ gpu_mining_enabled: !enabled });
        if (miningInitiated && !gpuMining) {
            void stopGpuMining();
        }
    }
};
export const setMineOnAppStart = async (mineOnAppStart: boolean) => {
    useConfigMiningStore.setState({ mine_on_app_start: mineOnAppStart });
    invoke('set_mine_on_app_start', { mineOnAppStart }).catch((e) => {
        console.error('Could not set mine on app start', e);
        setError('Could not change mine on app start');
        useConfigMiningStore.setState({ mine_on_app_start: !mineOnAppStart });
    });
};
export const setMode = async (params: SetModeProps) => {
    const { mode, customGpuLevels, customCpuLevels } = params;
    const prevMode = useConfigMiningStore.getState().mode;
    useConfigMiningStore.setState({
        mode,
        custom_max_cpu_usage: customCpuLevels,
        custom_max_gpu_usage: customGpuLevels,
    });
    console.info('Setting mode', mode, customCpuLevels, customGpuLevels);
    invoke('set_mode', { mode, customCpuUsage: customCpuLevels, customGpuUsage: customGpuLevels }).catch((e) => {
        console.error('Could not set mode', e);
        setError('Could not change mode');
        useConfigMiningStore.setState({ mode: prevMode });
    });
};
export const setMoneroAddress = async (moneroAddress: string) => {
    const prevMoneroAddress = useConfigWalletStore.getState().monero_address;
    useConfigWalletStore.setState({ monero_address: moneroAddress });
    useConfigWalletStore.setState({ monero_address_is_generated: false });
    invoke('set_monero_address', { moneroAddress })
        .then(() => {
            restartMining();
        })
        .catch((e) => {
            console.error('Could not set Monero address', e);
            setError('Could not change Monero address');
            useConfigWalletStore.setState({ monero_address: prevMoneroAddress });
        });
};
export const setMonerodConfig = async (useMoneroFail: boolean, moneroNodes: string[]) => {
    const prevMoneroNodes = useConfigCoreStore.getState().mmproxy_monero_nodes;
    useConfigCoreStore.setState({ mmproxy_use_monero_failover: useMoneroFail, mmproxy_monero_nodes: moneroNodes });
    invoke('set_monerod_config', { useMoneroFail, moneroNodes }).catch((e) => {
        console.error('Could not set monerod config', e);
        setError('Could not change monerod config');
        useConfigCoreStore.setState({
            mmproxy_use_monero_failover: !useMoneroFail,
            mmproxy_monero_nodes: prevMoneroNodes,
        });
    });
};
export const setP2poolEnabled = async (p2poolEnabled: boolean) => {
    useConfigCoreStore.setState({ is_p2pool_enabled: p2poolEnabled });
    invoke('set_p2pool_enabled', { p2poolEnabled }).catch((e) => {
        console.error('Could not set P2pool enabled', e);
        setError('Could not change P2pool enabled');
        useConfigCoreStore.setState({ is_p2pool_enabled: !p2poolEnabled });
    });
};
export const setPreRelease = async (preRelease: boolean) => {
    useConfigCoreStore.setState({ pre_release: preRelease });
    invoke('set_pre_release', { preRelease }).catch((e) => {
        console.error('Could not set pre release', e);
        setError('Could not change pre release');
        useConfigCoreStore.setState({ pre_release: !preRelease });
    });
};
export const setShouldAlwaysUseSystemLanguage = async (shouldAlwaysUseSystemLanguage: boolean) => {
    useConfigUIStore.setState({ should_always_use_system_language: shouldAlwaysUseSystemLanguage });
    invoke('set_should_always_use_system_language', { shouldAlwaysUseSystemLanguage }).catch((e) => {
        console.error('Could not set should always use system language', e);
        setError('Could not change system language');
        useConfigUIStore.setState({ should_always_use_system_language: !shouldAlwaysUseSystemLanguage });
    });
};
export const setShouldAutoLaunch = async (shouldAutoLaunch: boolean) => {
    useConfigCoreStore.setState({ should_auto_launch: shouldAutoLaunch });
    invoke('set_should_auto_launch', { shouldAutoLaunch }).catch((e) => {
        console.error('Could not set auto launch', e);
        setError('Could not change auto launch');
        useConfigCoreStore.setState({ should_auto_launch: !shouldAutoLaunch });
    });
};
export const setShowExperimentalSettings = async (showExperimentalSettings: boolean) => {
    useConfigUIStore.setState({ show_experimental_settings: showExperimentalSettings });
    invoke('set_show_experimental_settings', { showExperimentalSettings }).catch((e) => {
        console.error('Could not set show experimental settings', e);
        setError('Could not change experimental settings');
        useConfigUIStore.setState({ show_experimental_settings: !showExperimentalSettings });
    });
};

export const setDisplayMode = async (displayMode: displayMode) => {
    const previousDisplayMode = useConfigUIStore.getState().display_mode;
    useConfigUIStore.setState({ display_mode: displayMode });

    invoke('set_display_mode', { displayMode: displayMode as displayMode }).catch((e) => {
        console.error('Could not set theme', e);
        setError('Could not change theme');
        useConfigUIStore.setState({ display_mode: previousDisplayMode });
    });
};

export const setUseTor = async (useTor: boolean) => {
    useConfigCoreStore.setState({ use_tor: useTor });
    invoke('set_use_tor', { useTor }).catch((e) => {
        console.error('Could not set use Tor', e);
        setError('Could not change Tor usage');
        useConfigCoreStore.setState({ use_tor: !useTor });
    });
};
export const setVisualMode = (enabled: boolean) => {
    useConfigUIStore.setState({ visual_mode: enabled });
    invoke('set_visual_mode', { enabled }).catch((e) => {
        console.error('Could not set visual mode', e);
        setError('Could not change visual mode');
    });
};
export const setNodeType = async (nodeType: NodeType) => {
    const previousNodeType = useConfigCoreStore.getState().node_type;
    useConfigCoreStore.setState({ node_type: nodeType });
    updateNodeTypeForNodeStore(nodeType);

    invoke('set_node_type', { nodeType: nodeType }).catch((e) => {
        console.error('Could not set node type', e);
        setError('Could not change node type');
        useConfigCoreStore.setState({ node_type: previousNodeType });
        updateNodeTypeForNodeStore(nodeType);
    });
};

export const setDefaultChain = (chain: ChainId) => {
    useConfigCoreStore.setState({ default_chain: chain });
};

export const fetchBackendInMemoryConfig = async () => {
    try {
        const res = await invoke('get_app_in_memory_config');
        if (res) {
            useConfigBEInMemoryStore.setState({ ...res });
        }
    } catch (e) {
        console.error('Could not fetch backend in memory config', e);
    }
};<|MERGE_RESOLUTION|>--- conflicted
+++ resolved
@@ -11,21 +11,14 @@
     useMiningMetricsStore,
     useMiningStore,
 } from '../index.ts';
-<<<<<<< HEAD
 import {
-    pauseMining,
     restartMining,
     startCpuMining,
     startGpuMining,
-    startMining,
     stopCpuMining,
     stopGpuMining,
-    stopMining,
     toggleDeviceExclusion,
 } from './miningStoreActions';
-=======
-import { restartMining, startMining, stopMining, toggleDeviceExclusion } from './miningStoreActions';
->>>>>>> fd36ee23
 import { setError } from './appStateStoreActions.ts';
 import { setUITheme } from './uiStoreActions';
 import { GpuThreads } from '@app/types/app-status.ts';
@@ -133,13 +126,8 @@
     const miningInitiated = useMiningStore.getState().isCpuMiningInitiated;
     const cpuMining = useMiningMetricsStore.getState().cpu_mining_status.is_mining;
 
-<<<<<<< HEAD
     if (cpuMining) {
         await stopCpuMining();
-=======
-    if (cpuMining || gpuMining) {
-        await stopMining();
->>>>>>> fd36ee23
     }
     invoke('set_cpu_mining_enabled', { enabled })
         .then(async () => {
@@ -171,13 +159,8 @@
     const miningInitiated = useMiningStore.getState().isGpuMiningInitiated;
     const gpuMining = useMiningMetricsStore.getState().gpu_mining_status.is_mining;
     const gpuDevices = useMiningMetricsStore.getState().gpu_devices;
-<<<<<<< HEAD
     if (gpuMining) {
         await stopGpuMining();
-=======
-    if (cpuMining || gpuMining) {
-        await stopMining();
->>>>>>> fd36ee23
     }
     try {
         await invoke('set_gpu_mining_enabled', { enabled });
