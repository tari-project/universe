import { invoke } from '@tauri-apps/api/core';
import { useAppStateStore } from '../appStateStore.ts';
import { CriticalProblem, ExternalDependency, NetworkStatus } from '@app/types/app-status.ts';
import { addToast } from '@app/components/ToastStack/useToastStore.tsx';
import { CriticalProblemPayload, ShowReleaseNotesPayload } from '@app/types/events-payloads.ts';
import { setDialogToShow, useUIStore } from '../index.ts';
import { SetupPhase } from '@app/types/backend-state.ts';
import {
    updateCoreSetupPhaseInfo,
    updateHardwareSetupPhaseInfo,
    updateNodeSetupPhaseInfo,
    updateUnknownSetupPhaseInfo,
    updateWalletSetupPhaseInfo,
} from './setupStoreActions.ts';
import { setIsReconnecting, setShowResumeAppModal } from './uiStoreActions.ts';
import { useSetupStore } from '../useSetupStore.ts';

export const fetchApplicationsVersions = async () => {
    try {
        console.info('Fetching applications versions');
        const applications_versions = await invoke('get_applications_versions');
        useAppStateStore.setState({ applications_versions });
    } catch (error) {
        console.error('Error getting applications versions', error);
    }
};
export const fetchApplicationsVersionsWithRetry = async () => {
    let retries = 5;
    while (retries) {
        const applications_versions = useAppStateStore.getState().applications_versions;
        if (applications_versions && Object.values(applications_versions).every((version) => Boolean(version))) {
            break;
        }

        try {
            await fetchApplicationsVersions();
            retries--;
        } catch (error) {
            console.error('Error getting applications versions', error);
        }
    }
};
export const fetchExternalDependencies = async () => {
    try {
        const externalDependencies = await invoke('get_external_dependencies');
        useAppStateStore.setState({ externalDependencies });
    } catch (error) {
        console.error('Error loading missing external dependencies', error);
    }
};
export const setIsStuckOnOrphanChain = (isStuckOnOrphanChain: boolean) =>
    useAppStateStore.setState({ isStuckOnOrphanChain });
export const loadExternalDependencies = (externalDependencies: ExternalDependency[]) =>
    useAppStateStore.setState({ externalDependencies });
<<<<<<< HEAD
export const setCriticalError = (criticalError: string | undefined) => useAppStateStore.setState({ criticalError });
export const handleCriticalProblemEvent = (payload?: CriticalProblemPayload) => {
=======
export const setCriticalError = (payload?: CriticalProblemPayload) =>
    useAppStateStore.setState({ criticalError: payload });
export const setCriticalProblemTest = (payload?: CriticalProblemPayload) => {
>>>>>>> e6435959
    const connectionStatus = useUIStore.getState().connectionStatus;
    if (connectionStatus === 'disconnected' || connectionStatus === 'disconnected-severe') {
        // Assume reconnecting Failed
        setIsReconnecting(false);
    } else {
        setCriticalProblem(payload);
    }
};
export const setCriticalProblem = (criticalProblem?: Partial<CriticalProblem>) =>
    useAppStateStore.setState({ criticalProblem });
export const setError = (error: string | undefined, log = false) => {
    useAppStateStore.setState({ error });
    if (log) {
        console.error('setError:', error);
    }
    addToast({ title: 'Error', text: error, type: 'error' });
};
export const setIsAppUpdateAvailable = (isAppUpdateAvailable: boolean) =>
    useAppStateStore.setState({ isAppUpdateAvailable });
export const setIsSettingsOpen = (value: boolean) => useAppStateStore.setState({ isSettingsOpen: value });
export const setIssueReference = (issueReference: string) => useAppStateStore.setState({ issueReference });
export const setReleaseNotes = (releaseNotes: string) => useAppStateStore.setState({ releaseNotes });

export const updateApplicationsVersions = async () => {
    try {
        await invoke('update_applications');
        await fetchApplicationsVersions();
    } catch (error) {
        console.error('Error updating applications versions', error);
    }
};

export const setNetworkStatus = (networkStatus: NetworkStatus) => useAppStateStore.setState({ networkStatus });
export const handleShowRelesaeNotes = (payload: ShowReleaseNotesPayload) => {
    setReleaseNotes(payload.release_notes || '');
    setIsAppUpdateAvailable(payload.is_app_update_available);
    if (payload.should_show_dialog) {
        setDialogToShow('releaseNotes');
    }
};

export const handleRestartingPhases = async (phasesToRestart: SetupPhase[]) => {
    if (phasesToRestart.length === 0) {
        return;
    }

    if (useSetupStore.getState().appUnlocked) {
        setDialogToShow(undefined);
        setShowResumeAppModal(true);
    }
    setIsSettingsOpen(false);

    for (const phase of phasesToRestart) {
        switch (phase) {
            case SetupPhase.Core:
                updateCoreSetupPhaseInfo(undefined);
                break;
            case SetupPhase.Node:
                updateNodeSetupPhaseInfo(undefined);
                break;
            case SetupPhase.Hardware:
                updateHardwareSetupPhaseInfo(undefined);
                break;
            case SetupPhase.Unknown:
                updateUnknownSetupPhaseInfo(undefined);
                break;
            case SetupPhase.Wallet:
                updateWalletSetupPhaseInfo(undefined);
                break;
            default:
                break;
        }
    }
};<|MERGE_RESOLUTION|>--- conflicted
+++ resolved
@@ -52,14 +52,10 @@
     useAppStateStore.setState({ isStuckOnOrphanChain });
 export const loadExternalDependencies = (externalDependencies: ExternalDependency[]) =>
     useAppStateStore.setState({ externalDependencies });
-<<<<<<< HEAD
-export const setCriticalError = (criticalError: string | undefined) => useAppStateStore.setState({ criticalError });
-export const handleCriticalProblemEvent = (payload?: CriticalProblemPayload) => {
-=======
+
 export const setCriticalError = (payload?: CriticalProblemPayload) =>
     useAppStateStore.setState({ criticalError: payload });
-export const setCriticalProblemTest = (payload?: CriticalProblemPayload) => {
->>>>>>> e6435959
+export const handleCriticalProblemEvent = (payload?: CriticalProblemPayload) => {
     const connectionStatus = useUIStore.getState().connectionStatus;
     if (connectionStatus === 'disconnected' || connectionStatus === 'disconnected-severe') {
         // Assume reconnecting Failed
