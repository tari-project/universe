--- conflicted
+++ resolved
@@ -4,21 +4,9 @@
 import { addToast } from '@app/components/ToastStack/useToastStore.tsx';
 import { CriticalProblemPayload, SetupPhase, ShowReleaseNotesPayload } from '@app/types/events-payloads.ts';
 import { setDialogToShow, useMiningStore, useUIStore } from '../index.ts';
-<<<<<<< HEAD
-import {
-    updateCoreSetupPhaseInfo,
-    updateHardwareSetupPhaseInfo,
-    updateNodeSetupPhaseInfo,
-    updateMiningSetupPhaseInfo,
-    updateWalletSetupPhaseInfo,
-} from './setupStoreActions.ts';
+
 import { setIsReconnecting, setShowExternalDependenciesDialog, setShowResumeAppModal } from './uiStoreActions.ts';
-import { useSetupStore } from '../useSetupStore.ts';
-=======
-
-import { setIsReconnecting, setShowResumeAppModal } from './uiStoreActions.ts';
 import { clearSetupProgress } from './setupStoreActions.ts';
->>>>>>> 6f9f6f0d
 
 export const fetchApplicationsVersions = async () => {
     try {
