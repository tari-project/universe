--- conflicted
+++ resolved
@@ -12,12 +12,8 @@
     updateUnknownSetupPhaseInfo,
     updateWalletSetupPhaseInfo,
 } from './setupStoreActions.ts';
-<<<<<<< HEAD
 import { setIsReconnecting, setShowResumeAppModal } from './uiStoreActions.ts';
-=======
-import { setShowResumeAppModal } from './uiStoreActions.ts';
 import { useSetupStore } from '../useSetupStore.ts';
->>>>>>> abf6db91
 
 export const fetchApplicationsVersions = async () => {
     try {
