import { invoke } from '@tauri-apps/api/core';
import { handleRefreshAirdropTokens } from '@app/hooks/airdrop/stateHelpers/useAirdropTokensRefresh.ts';
import {
    AirdropStoreState,
    AirdropTokens,
    AnimationType,
    BackendInMemoryConfig,
    BonusTier,
    setAirdropTokensInConfig,
    useAirdropStore,
    useAppConfigStore,
    UserDetails,
    UserEntryPoints,
    UserPoints,
} from '@app/store';
import { handleAirdropRequest } from '@app/hooks/airdrop/utils/useHandleRequest.ts';
import { initialiseSocket, removeSocket } from '@app/utils/socket.ts';
import { XSpaceEvent } from '@app/types/ws.ts';

interface TokenResponse {
    exp: number;
    iat: number;
    id: string;
    provider: string;
    role: string;
    scope: string;
}

function parseJwt(token: string): TokenResponse {
    const base64Url = token.split('.')[1];
    const base64 = base64Url.replace(/-/g, '+').replace(/_/g, '/');
    const jsonPayload = decodeURIComponent(
        window
            .atob(base64)
            .split('')
            .map(function (c) {
                return '%' + ('00' + c.charCodeAt(0).toString(16)).slice(-2);
            })
            .join('')
    );

    return JSON.parse(jsonPayload);
}

const clearState: AirdropStoreState = {
    authUuid: '',
    airdropTokens: undefined,
    miningRewardPoints: undefined,
    userDetails: undefined,
    userPoints: undefined,
    bonusTiers: undefined,
    flareAnimationType: undefined,
};

const fetchBackendInMemoryConfig = async () => {
    let backendInMemoryConfig: BackendInMemoryConfig | undefined = undefined;

    try {
        backendInMemoryConfig = await invoke('get_app_in_memory_config', {});

        const airdropTokens = (await invoke('get_airdrop_tokens')) || {};
        const newState: AirdropStoreState = {
            backendInMemoryConfig,
        };

        if (airdropTokens?.token) {
            newState.airdropTokens = {
                ...airdropTokens,
                expiresAt: parseJwt(airdropTokens.token).exp,
                refreshToken: airdropTokens.refresh_token,
            };
        }

        useAirdropStore.setState(newState);
    } catch (e) {
        throw `get_app_in_memory_config error: ${e}`;
    }

    if (!backendInMemoryConfig?.airdropUrl) {
        console.error('Error getting BE in memory config');
    }

    return backendInMemoryConfig;
};
const getExistingTokens = async () => {
    const localStorageTokens = localStorage.getItem('airdrop-store');
    const parsedStorageTokens = localStorageTokens ? JSON.parse(localStorageTokens) : undefined;
    const storedTokens = useAppConfigStore.getState().airdrop_tokens || parsedStorageTokens;
    if (storedTokens) {
        try {
            if (!storedTokens?.token || !storedTokens?.refreshToken) {
                return undefined;
            }

            useAirdropStore.setState((currentState) => ({
                ...currentState,
                airdropTokens: {
                    ...storedTokens,
                    expiresAt: parseJwt(storedTokens.token).exp,
                },
            }));
            setAirdropTokensInConfig(storedTokens);
        } catch (e) {
            console.error('Failed to parse existing tokens:', e);
        }
    } else {
        console.info('No existing tokens found');
    }
};

export const airdropSetup = async () => {
    try {
        console.info('Fetching backend in memory config');
        const beConfig = await fetchBackendInMemoryConfig();
        console.info('Getting existing tokens');
        await getExistingTokens();
        if (beConfig?.airdropUrl) {
            console.info('Refreshing airdrop tokens');
            await handleRefreshAirdropTokens();
            await fetchAllUserData();
        }
    } catch (error) {
        console.error('Error in airdropSetup: ', error);
    }
};
export const handleAirdropLogout = async () => {
    removeSocket();
    await setAirdropTokens(undefined);
};

export const setAirdropTokens = async (airdropTokens?: AirdropTokens) => {
    if (airdropTokens) {
        useAirdropStore.setState({
            airdropTokens: {
                ...airdropTokens,
                expiresAt: parseJwt(airdropTokens.token).exp,
            },
        });

        setAirdropTokensInConfig({
            token: airdropTokens.token,
            refreshToken: airdropTokens.refreshToken,
        });

        const airdropApiUrl = useAirdropStore.getState().backendInMemoryConfig?.airdropApiUrl;
        const authToken = airdropTokens?.token;

        if (airdropApiUrl && authToken) {
            initialiseSocket(airdropApiUrl, authToken);
        }
    } else {
        // User not connected
        useAirdropStore.setState((currentState) => ({
            ...currentState,
            ...clearState,
            syncedWithBackend: true,
            airdropTokens: undefined,
        }));
        try {
            setAirdropTokensInConfig(undefined);
        } catch (e) {
            console.error('Error clearing airdrop access token:', e);
        }
    }
};

export const setAuthUuid = (authUuid: string) => useAirdropStore.setState({ authUuid });
export const setBonusTiers = (bonusTiers: BonusTier[]) => useAirdropStore.setState({ bonusTiers });
export const setFlareAnimationType = (flareAnimationType?: AnimationType) =>
    useAirdropStore.setState({ flareAnimationType });

export const setLatestXSpaceEvent = (latestXSpaceEvent: XSpaceEvent | null) =>
    useAirdropStore.setState({ latestXSpaceEvent });
export const setUserDetails = (userDetails?: UserDetails) => useAirdropStore.setState({ userDetails });

export const setUserPoints = (userPoints: UserPoints) => {
    useAirdropStore.setState({ userPoints });
};

<<<<<<< HEAD
export const handleUsernameChange = async (username: string, onError?: (e: unknown) => void) => {
    return handleAirdropRequest<{ success: boolean; message?: string }>({
        path: '/user/username',
        method: 'POST',
        body: {
            username,
        },
        onError,
    }).then((r) => {
        if (r?.success) {
            fetchAllUserData();
        }
        return r;
    });
=======
export const setXSpaceEvent = (xSpaceEvent: XSpaceEvent | null) => {
    useAirdropStore.setState({ latestXSpaceEvent: xSpaceEvent });
>>>>>>> 5ba11fee
};

export const fetchAllUserData = async () => {
    const fetchUserDetails = async () => {
        return await handleAirdropRequest<UserDetails>({
            path: '/user/details',
            method: 'GET',
            onError: handleAirdropLogout,
        })
            .then((data) => {
                if (data?.user?.id) {
                    setUserDetails(data);
                    return data.user;
                } else {
                    console.error('Error fetching user details, logging out');
                    handleAirdropLogout();
                }
            })
            .catch(() => {
                console.error('Error fetching user details, logging out');
                handleAirdropLogout();
            });
    };
    // GET USER POINTS
    const fetchUserPoints = async () => {
        const data = await handleAirdropRequest<UserEntryPoints>({
            path: '/user/score',
            method: 'GET',
        });

        if (!data?.entry || !data?.entry?.gems) return;
        setUserPoints({
            base: {
                gems: data.entry.gems,
                shells: data.entry.shells,
                hammers: data.entry.hammers,
            },
        });
    };

    // FETCH BONUS TIERS
    const fetchBonusTiers = async () => {
        const data = await handleAirdropRequest<{ tiers: BonusTier[] }>({
            path: '/miner/download/bonus-tiers',
            method: 'GET',
        });
        if (!data?.tiers) return;
        setBonusTiers(data?.tiers);
    };
    const fetchData = async () => {
        const details = await fetchUserDetails();

        if (!details) return;
        const requests: Promise<void>[] = [];
        if (!details?.rank?.gems) {
            requests.push(fetchUserPoints());
        }
        requests.push(fetchBonusTiers());
        await Promise.all(requests);
    };
    const authToken = useAirdropStore.getState().airdropTokens?.token;
    if (authToken) {
        await fetchData();
    }
};<|MERGE_RESOLUTION|>--- conflicted
+++ resolved
@@ -177,7 +177,10 @@
     useAirdropStore.setState({ userPoints });
 };
 
-<<<<<<< HEAD
+export const setXSpaceEvent = (xSpaceEvent: XSpaceEvent | null) => {
+    useAirdropStore.setState({ latestXSpaceEvent: xSpaceEvent });
+};
+
 export const handleUsernameChange = async (username: string, onError?: (e: unknown) => void) => {
     return handleAirdropRequest<{ success: boolean; message?: string }>({
         path: '/user/username',
@@ -192,10 +195,6 @@
         }
         return r;
     });
-=======
-export const setXSpaceEvent = (xSpaceEvent: XSpaceEvent | null) => {
-    useAirdropStore.setState({ latestXSpaceEvent: xSpaceEvent });
->>>>>>> 5ba11fee
 };
 
 export const fetchAllUserData = async () => {
