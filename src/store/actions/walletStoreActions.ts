import { invoke } from '@tauri-apps/api/core';
import { WalletAddress, WalletBalance } from '@app/types/app-status.ts';
import { BackendBridgeTransaction, useWalletStore } from '../useWalletStore';
import { setError } from './appStateStoreActions';
<<<<<<< HEAD
import { setCurrentExchangeMiner, universalExchangeMinerOption } from '@app/store/useExchangeStore.ts';
=======
import { setCurrentExchangeMinerId, universalExchangeMinerOption } from '@app/store/useExchangeStore.ts';
>>>>>>> 2908ff63
import { WrapTokenService, OpenAPI } from '@tari-project/wxtm-bridge-backend-api';
import { useConfigBEInMemoryStore } from '../useAppConfigStore';
import { TransactionDetailsItem, TransactionDirection, TransactionStatus } from '@app/types/transactions';
import { useUIStore } from '../useUIStore';
import { setSeedlessUI } from './uiStoreActions';
import { refreshTransactions } from '@app/hooks/wallet/useFetchTxHistory.ts';

export const fetchBridgeTransactionsHistory = async () => {
    const baseUrl = useConfigBEInMemoryStore.getState().bridgeBackendApiUrl;
    if (baseUrl?.includes('env var not defined')) return;
    try {
        OpenAPI.BASE = baseUrl;
        await WrapTokenService.getUserTransactions(useWalletStore.getState().tari_address_base58).then((response) => {
            console.info('Bridge transactions fetched successfully:', response);
            useWalletStore.setState({
                bridge_transactions: response.transactions,
            });
        });
    } catch (error) {
        console.error('Could not get bridge transaction history: ', error);
    }
};

export const fetchBridgeColdWalletAddress = async () => {
    const baseUrl = useConfigBEInMemoryStore.getState().bridgeBackendApiUrl;
    if (baseUrl?.includes('env var not defined')) return;
    try {
        OpenAPI.BASE = baseUrl;
        await WrapTokenService.getWrapTokenParams().then((response) => {
            console.info('Bridge safe wallet address fetched successfully:', response);
            useWalletStore.setState({
                cold_wallet_address: response.coldWalletAddress,
            });
        });
    } catch (error) {
        console.error('Could not get bridge safe wallet address: ', error);
    }
};

export const importSeedWords = async (seedWords: string[]) => {
    useWalletStore.setState({ is_wallet_importing: true });
    try {
        await invoke('import_seed_words', { seedWords });
        useWalletStore.setState({ is_wallet_importing: false });
    } catch (error) {
        setError(`Could not import seed words: ${error}`, true);
        useWalletStore.setState({ is_wallet_importing: false });
    } finally {
        useWalletStore.setState({ is_wallet_importing: false });
    }
};

export const setExternalTariAddress = async (newAddress: string) => {
    await invoke('set_external_tari_address', { address: newAddress })
        .then(() => {
            console.info('New Tari address set successfully to:', newAddress);
        })
        .catch((e) => {
            console.error('Could not set Monero address', e);
            setError('Could not change Monero address');
        });
};

const getPendingOutgoingBalance = async () => {
    const pendingTxs = useWalletStore
        .getState()
        .transactions.filter(
            (tx) =>
                tx.direction == TransactionDirection.Outbound &&
                [TransactionStatus.Completed, TransactionStatus.Broadcast].includes(tx.status)
        );

    if (pendingTxs?.length > 0) {
        console.info('Pending txs: ', pendingTxs);
    }
    return pendingTxs.reduce((acc, tx) => acc + tx.amount, 0);
};

export const setWalletBalance = async (balance: WalletBalance) => {
    const pendingOutgoingBalance = await getPendingOutgoingBalance();
    console.info('Setting new wallet balance: ', { balance, pendingOutgoingBalance });
    const available_balance = balance.available_balance - pendingOutgoingBalance;
    const pending_outgoing_balance = balance.pending_outgoing_balance + pendingOutgoingBalance;

    const calculated_balance = available_balance + balance.timelocked_balance + balance.pending_incoming_balance;
    useWalletStore.setState({
        balance: { ...balance, available_balance, pending_outgoing_balance },
        calculated_balance,
    });
};

export const setIsSwapping = (isSwapping: boolean) => {
    useWalletStore.setState({ is_swapping: isSwapping });
};

export const setDetailsItem = (detailsItem: TransactionDetailsItem | BackendBridgeTransaction | null) =>
    useWalletStore.setState({ detailsItem });

export const handleExternalWalletAddressUpdate = (payload?: WalletAddress) => {
    const isSeedlessUI = useUIStore.getState().seedlessUI;
    if (payload) {
        useWalletStore.setState({
            external_tari_address_base58: payload.tari_address_base58,
            external_tari_address_emoji: payload.tari_address_emoji,
        });

        if (!isSeedlessUI) {
            setSeedlessUI(true);
        }
    } else {
        useWalletStore.setState({
            external_tari_address_base58: undefined,
            external_tari_address_emoji: undefined,
        });
        if (isSeedlessUI) {
            setSeedlessUI(false);
<<<<<<< HEAD
            setCurrentExchangeMiner(universalExchangeMinerOption);
=======
            setCurrentExchangeMinerId(universalExchangeMinerOption.exchange_id);
            refreshTransactions();
>>>>>>> 2908ff63
        }
    }
};

export const handleBaseWalletUpate = (payload: WalletAddress) => {
    useWalletStore.setState({
        tari_address_base58: payload.tari_address_base58,
        tari_address_emoji: payload.tari_address_emoji,
    });
};<|MERGE_RESOLUTION|>--- conflicted
+++ resolved
@@ -2,11 +2,7 @@
 import { WalletAddress, WalletBalance } from '@app/types/app-status.ts';
 import { BackendBridgeTransaction, useWalletStore } from '../useWalletStore';
 import { setError } from './appStateStoreActions';
-<<<<<<< HEAD
-import { setCurrentExchangeMiner, universalExchangeMinerOption } from '@app/store/useExchangeStore.ts';
-=======
 import { setCurrentExchangeMinerId, universalExchangeMinerOption } from '@app/store/useExchangeStore.ts';
->>>>>>> 2908ff63
 import { WrapTokenService, OpenAPI } from '@tari-project/wxtm-bridge-backend-api';
 import { useConfigBEInMemoryStore } from '../useAppConfigStore';
 import { TransactionDetailsItem, TransactionDirection, TransactionStatus } from '@app/types/transactions';
@@ -123,12 +119,8 @@
         });
         if (isSeedlessUI) {
             setSeedlessUI(false);
-<<<<<<< HEAD
-            setCurrentExchangeMiner(universalExchangeMinerOption);
-=======
             setCurrentExchangeMinerId(universalExchangeMinerOption.exchange_id);
             refreshTransactions();
->>>>>>> 2908ff63
         }
     }
 };
