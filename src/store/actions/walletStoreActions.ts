--- conflicted
+++ resolved
@@ -63,20 +63,6 @@
 export const setWalletBalance = (balance: WalletBalance) => {
     const calculated_balance =
         balance.available_balance + balance.timelocked_balance + balance.pending_incoming_balance;
-<<<<<<< HEAD
-    useWalletStore.setState({ balance, calculated_balance });
-};
-
-export const setWalletConnectModalOpen = (open: boolean) => {
-    if (!open) {
-        useWalletStore.setState({ swap_step: SwapStep.ConnectWallet });
-    }
-    useWalletStore.setState({ wallet_connect_modal_open: open });
-};
-
-export const setWalletConnectModalStep = (step: SwapStep) => {
-    useWalletStore.setState({ swap_step: step });
-=======
 
     const pendingSendAmount = useWalletStore
         .getState()
@@ -90,5 +76,15 @@
         },
         calculated_balance,
     });
->>>>>>> 3e86a19a
+};
+
+export const setWalletConnectModalOpen = (open: boolean) => {
+    if (!open) {
+        useWalletStore.setState({ swap_step: SwapStep.ConnectWallet });
+    }
+    useWalletStore.setState({ wallet_connect_modal_open: open });
+};
+
+export const setWalletConnectModalStep = (step: SwapStep) => {
+    useWalletStore.setState({ swap_step: step });
 };