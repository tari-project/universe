--- conflicted
+++ resolved
@@ -1,54 +1,18 @@
 import { invoke } from '@tauri-apps/api/core';
 import { WalletAddress, WalletBalance } from '@app/types/app-status.ts';
-import { useWalletStore } from '../useWalletStore';
+import { BackendBridgeTransaction, useWalletStore } from '../useWalletStore';
 import { restartMining } from './miningStoreActions';
 import { setError } from './appStateStoreActions';
 import { setExchangeContent } from '@app/store/useExchangeStore.ts';
-<<<<<<< HEAD
-import { TransactionDetailsItem, TransactionDirection, TransactionStatus } from '@app/types/transactions';
-
-=======
 import { WrapTokenService, OpenAPI } from '@tari-project/wxtm-bridge-backend-api';
 import { useConfigBEInMemoryStore } from '../useAppConfigStore';
-import { TransactionDirection, TransactionStatus } from '@app/types/transactions';
-
-interface TxArgs {
-    offset?: number;
-    limit?: number;
-}
-
-export const fetchTransactionsHistory = async ({ offset = 0, limit }: TxArgs) => {
-    if (useWalletStore.getState().is_transactions_history_loading) {
-        return [];
-    }
-
-    try {
-        useWalletStore.setState({ is_transactions_history_loading: true });
-        const currentTxs = useWalletStore.getState().transactions;
-        const fetchedTxs = await invoke('get_transactions_history', { offset, limit });
-
-        const transactions = offset > 0 ? [...currentTxs, ...fetchedTxs] : fetchedTxs;
-        const has_more_transactions = fetchedTxs.length > 0 && (!limit || fetchedTxs.length === limit);
-        useWalletStore.setState({
-            has_more_transactions,
-            transactions,
-        });
-        return transactions;
-    } catch (error) {
-        if (error !== ALREADY_FETCHING.HISTORY && error !== ALREADY_FETCHING.TX_HISTORY) {
-            console.error('Could not get transaction history: ', error);
-        }
-        return [];
-    } finally {
-        useWalletStore.setState({ is_transactions_history_loading: false });
-    }
-};
+import { TransactionDetailsItem, TransactionDirection, TransactionStatus } from '@app/types/transactions';
 
 export const fetchBridgeTransactionsHistory = async () => {
     try {
         OpenAPI.BASE = useConfigBEInMemoryStore.getState().bridgeBackendApiUrl;
         await WrapTokenService.getUserTransactions(useWalletStore.getState().tari_address_base58).then((response) => {
-            console.log('Bridge transactions fetched successfully:', response);
+            console.info('Bridge transactions fetched successfully:', response);
             useWalletStore.setState({
                 bridge_transactions: response.transactions,
             });
@@ -62,7 +26,7 @@
     try {
         OpenAPI.BASE = useConfigBEInMemoryStore.getState().bridgeBackendApiUrl;
         await WrapTokenService.getWrapTokenParams().then((response) => {
-            console.log('Bridge safe wallet address fetched successfully:', response);
+            console.info('Bridge safe wallet address fetched successfully:', response);
             useWalletStore.setState({
                 cold_wallet_address: response.coldWalletAddress,
             });
@@ -72,7 +36,6 @@
     }
 };
 
->>>>>>> 5255d897
 export const importSeedWords = async (seedWords: string[]) => {
     try {
         useWalletStore.setState({ is_wallet_importing: true });
@@ -121,7 +84,7 @@
 
 export const setWalletBalance = async (balance: WalletBalance) => {
     const pendingOutgoingBalance = await getPendingOutgoingBalance();
-
+    console.info('Setting new wallet balance: ', { balance, pendingOutgoingBalance });
     const available_balance = balance.available_balance - pendingOutgoingBalance;
     const pending_outgoing_balance = balance.pending_outgoing_balance + pendingOutgoingBalance;
 
@@ -136,4 +99,5 @@
     useWalletStore.setState({ is_swapping: isSwapping });
 };
 
-export const setDetailsItem = (detailsItem: TransactionDetailsItem | null) => useWalletStore.setState({ detailsItem });+export const setDetailsItem = (detailsItem: TransactionDetailsItem | BackendBridgeTransaction | null) =>
+    useWalletStore.setState({ detailsItem });