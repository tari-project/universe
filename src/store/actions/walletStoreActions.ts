--- conflicted
+++ resolved
@@ -5,13 +5,10 @@
 import { restartMining } from './miningStoreActions';
 import { setError } from './appStateStoreActions';
 import { setExchangeContent } from '@app/store/useExchangeStore.ts';
-<<<<<<< HEAD
 import { WrapTokenService, OpenAPI } from '@tari-project/wxtm-bridge-backend-api';
 import { useConfigBEInMemoryStore } from '../useAppConfigStore';
-=======
 import { TransactionDirection, TransactionStatus } from '@app/types/transactions';
 
->>>>>>> dce195aa
 interface TxArgs {
     offset?: number;
     limit?: number;
