import { invoke } from '@tauri-apps/api/core';
import { WalletAddress, WalletBalance } from '@app/types/app-status.ts';
import { BackendBridgeTransaction, useWalletStore } from '../useWalletStore';
import { setError } from './appStateStoreActions';
<<<<<<< HEAD
import { setExchangeContent } from '@app/store/useExchangeStore.ts';
import { TxHistoryFilter } from '@app/components/transactions/history/FilterSelect';
import { WrapTokenService, OpenAPI } from '@tari-project/wxtm-bridge-backend-api';
import { useConfigBEInMemoryStore } from '../useAppConfigStore';
import { TransactionDirection, TransactionStatus } from '@app/types/transactions';

// NOTE: Tx status differ for core and proto(grpc)
export const COINBASE_BITFLAG = 6144;
export const NON_COINBASE_BITFLAG = 2015;

export interface TxArgs {
    filter?: TxHistoryFilter;
    offset?: number;
    limit?: number;
    storeKey?: 'tx_history' | 'coinbase_transactions';
}

const filterToBitflag = (filter: TxHistoryFilter): number => {
    switch (filter) {
        case 'transactions':
            return NON_COINBASE_BITFLAG;
        case 'rewards':
            return COINBASE_BITFLAG;
        default:
            return COINBASE_BITFLAG | NON_COINBASE_BITFLAG;
    }
};

export const fetchTransactions = async ({
    offset = 0,
    limit,
    filter = 'all-activity',
    storeKey = 'tx_history',
}: TxArgs) => {
    const bitflag = filterToBitflag(filter);
    try {
        const currentTxs = useWalletStore.getState()[storeKey];
        const fetchedTxs = await invoke('get_transactions', { offset, limit, statusBitflag: bitflag });

        const updatedTxs = offset > 0 ? [...currentTxs, ...fetchedTxs] : fetchedTxs;
        useWalletStore.setState({ [storeKey]: updatedTxs });
        return updatedTxs;
    } catch (error) {
        if (error !== ALREADY_FETCHING.HISTORY && error !== ALREADY_FETCHING.TX_HISTORY) {
            console.error(`Could not get transaction history for ${filter}: `, error);
        }
        return [];
    }
};
=======
import { setCurrentExchangeMinerId, universalExchangeMinerOption } from '@app/store/useExchangeStore.ts';
import { WrapTokenService, OpenAPI } from '@tari-project/wxtm-bridge-backend-api';
import { useConfigBEInMemoryStore } from '../useAppConfigStore';
import { TransactionDetailsItem, TransactionDirection, TransactionStatus } from '@app/types/transactions';
import { useUIStore } from '../useUIStore';
import { setSeedlessUI } from './uiStoreActions';
import { refreshTransactions } from '@app/hooks/wallet/useFetchTxHistory.ts';
>>>>>>> 931d08b1

export const fetchBridgeTransactionsHistory = async () => {
    console.info('Fetching bridge transactions history...');
    const baseUrl = useConfigBEInMemoryStore.getState().bridgeBackendApiUrl;
    if (baseUrl?.includes('env var not defined')) return;
    OpenAPI.BASE = baseUrl;
    await WrapTokenService.getUserTransactions(useWalletStore.getState().tari_address_base58)
        .then((response) => {
            console.info('Bridge transactions fetched successfully:', response);
            useWalletStore.setState({
                bridge_transactions: response.transactions,
            });
        })
        .catch((error) => {
            console.error('Could not fetch bridge transactions history: ', error);
            throw new Error(`Could not fetch bridge transactions history: ${error}`);
        });
};

export const fetchBridgeColdWalletAddress = async () => {
    const baseUrl = useConfigBEInMemoryStore.getState().bridgeBackendApiUrl;
    if (baseUrl?.includes('env var not defined')) return;
    try {
        OpenAPI.BASE = baseUrl;
        await WrapTokenService.getWrapTokenParams().then((response) => {
            console.info('Bridge safe wallet address fetched successfully:', response);
            useWalletStore.setState({
                cold_wallet_address: response.coldWalletAddress,
            });
        });
    } catch (error) {
        console.error('Could not get bridge safe wallet address: ', error);
    }
};

export const importSeedWords = async (seedWords: string[]) => {
    useWalletStore.setState({
        is_wallet_importing: true,
        coinbase_transactions: [],
        transactions: [],
        bridge_transactions: [],
        has_more_coinbase_transactions: true,
        has_more_transactions: true,
        is_reward_history_loading: false,
        is_transactions_history_loading: false,
        wallet_scanning: {
            is_scanning: true,
            scanned_height: 0,
            total_height: 0,
            progress: 0,
        },
    });
    try {
        await invoke('import_seed_words', { seedWords });
        await refreshTransactions();
        useWalletStore.setState({ is_wallet_importing: false });
    } catch (error) {
        setError(`Could not import seed words: ${error}`, true);
        useWalletStore.setState({ is_wallet_importing: false });
    } finally {
        useWalletStore.setState({ is_wallet_importing: false });
    }
};
<<<<<<< HEAD

export const refreshTransactions = async () => {
    const { tx_history, coinbase_transactions, tx_history_filter } = useWalletStore.getState();
    await fetchTransactions({ offset: 0, limit: Math.max(tx_history.length, 20), filter: tx_history_filter });
    await fetchTransactions({
        offset: 0,
        limit: Math.max(coinbase_transactions.length, 20),
        filter: 'rewards',
        storeKey: 'coinbase_transactions',
    });
};
=======
>>>>>>> 931d08b1

export const setExternalTariAddress = async (newAddress: string) => {
    await invoke('set_external_tari_address', { address: newAddress })
        .then(() => {
            console.info('New Tari address set successfully to:', newAddress);
        })
        .catch((e) => {
            console.error('Could not set Monero address', e);
            setError('Could not change Monero address');
        });
};

const getPendingOutgoingBalance = async () => {
<<<<<<< HEAD
    try {
        const fetchedTxs = await invoke('get_transactions', { limit: 20, statusBitflag: 3 });
        return fetchedTxs
            .filter((tx) => tx.direction == TransactionDirection.Outbound)
            .reduce((acc, tx) => acc + tx.amount, 0);
    } catch (error) {
        console.error('Failed to fetch transactions:', error);
        return 0;
    }
=======
    const pendingTxs = useWalletStore
        .getState()
        .transactions.filter(
            (tx) =>
                tx.direction == TransactionDirection.Outbound &&
                [TransactionStatus.Completed, TransactionStatus.Broadcast].includes(tx.status)
        );

    if (pendingTxs?.length > 0) {
        console.info('Pending txs: ', pendingTxs);
    }
    return pendingTxs.reduce((acc, tx) => acc + tx.amount, 0);
>>>>>>> 931d08b1
};

export const setWalletBalance = async (balance: WalletBalance) => {
    const pendingOutgoingBalance = await getPendingOutgoingBalance();
    console.info('Setting new wallet balance: ', { balance, pendingOutgoingBalance });
    const available_balance = balance.available_balance - pendingOutgoingBalance;
    const pending_outgoing_balance = balance.pending_outgoing_balance + pendingOutgoingBalance;

    const calculated_balance = available_balance + balance.timelocked_balance + balance.pending_incoming_balance;
    useWalletStore.setState({
        balance: { ...balance, available_balance, pending_outgoing_balance },
        calculated_balance,
    });
};

export const setIsSwapping = (isSwapping: boolean) => {
    useWalletStore.setState({ is_swapping: isSwapping });
};

<<<<<<< HEAD
export const setTxHistoryFilter = (filter: TxHistoryFilter) => {
    useWalletStore.setState({ tx_history_filter: filter });
=======
export const setDetailsItem = (detailsItem: TransactionDetailsItem | BackendBridgeTransaction | null) =>
    useWalletStore.setState({ detailsItem });

export const handleExternalWalletAddressUpdate = (payload?: WalletAddress) => {
    const isSeedlessUI = useUIStore.getState().seedlessUI;
    if (payload) {
        useWalletStore.setState((c) => ({
            ...c,
            external_tari_address_base58: payload.tari_address_base58,
            external_tari_address_emoji: payload.tari_address_emoji,
        }));

        if (!isSeedlessUI) {
            setSeedlessUI(true);
        }
    } else {
        useWalletStore.setState((c) => ({
            ...c,
            external_tari_address_base58: undefined,
            external_tari_address_emoji: undefined,
        }));
        if (isSeedlessUI) {
            setSeedlessUI(false);
            setCurrentExchangeMinerId(universalExchangeMinerOption.exchange_id);
            refreshTransactions();
        }
    }
};

export const handleBaseWalletUpate = (payload: WalletAddress) => {
    useWalletStore.setState((c) => ({
        ...c,
        tari_address_base58: payload.tari_address_base58,
        tari_address_emoji: payload.tari_address_emoji,
    }));
>>>>>>> 931d08b1
};<|MERGE_RESOLUTION|>--- conflicted
+++ resolved
@@ -2,12 +2,14 @@
 import { WalletAddress, WalletBalance } from '@app/types/app-status.ts';
 import { BackendBridgeTransaction, useWalletStore } from '../useWalletStore';
 import { setError } from './appStateStoreActions';
-<<<<<<< HEAD
-import { setExchangeContent } from '@app/store/useExchangeStore.ts';
 import { TxHistoryFilter } from '@app/components/transactions/history/FilterSelect';
 import { WrapTokenService, OpenAPI } from '@tari-project/wxtm-bridge-backend-api';
 import { useConfigBEInMemoryStore } from '../useAppConfigStore';
-import { TransactionDirection, TransactionStatus } from '@app/types/transactions';
+
+import { setCurrentExchangeMinerId, universalExchangeMinerOption } from '@app/store/useExchangeStore.ts';
+import { TransactionDetailsItem, TransactionDirection } from '@app/types/transactions';
+import { useUIStore } from '../useUIStore';
+import { setSeedlessUI } from './uiStoreActions';
 
 // NOTE: Tx status differ for core and proto(grpc)
 export const COINBASE_BITFLAG = 6144;
@@ -46,21 +48,10 @@
         useWalletStore.setState({ [storeKey]: updatedTxs });
         return updatedTxs;
     } catch (error) {
-        if (error !== ALREADY_FETCHING.HISTORY && error !== ALREADY_FETCHING.TX_HISTORY) {
-            console.error(`Could not get transaction history for ${filter}: `, error);
-        }
+        console.error(`Could not get transaction history for ${filter}: `, error);
         return [];
     }
 };
-=======
-import { setCurrentExchangeMinerId, universalExchangeMinerOption } from '@app/store/useExchangeStore.ts';
-import { WrapTokenService, OpenAPI } from '@tari-project/wxtm-bridge-backend-api';
-import { useConfigBEInMemoryStore } from '../useAppConfigStore';
-import { TransactionDetailsItem, TransactionDirection, TransactionStatus } from '@app/types/transactions';
-import { useUIStore } from '../useUIStore';
-import { setSeedlessUI } from './uiStoreActions';
-import { refreshTransactions } from '@app/hooks/wallet/useFetchTxHistory.ts';
->>>>>>> 931d08b1
 
 export const fetchBridgeTransactionsHistory = async () => {
     console.info('Fetching bridge transactions history...');
@@ -124,7 +115,6 @@
         useWalletStore.setState({ is_wallet_importing: false });
     }
 };
-<<<<<<< HEAD
 
 export const refreshTransactions = async () => {
     const { tx_history, coinbase_transactions, tx_history_filter } = useWalletStore.getState();
@@ -136,8 +126,6 @@
         storeKey: 'coinbase_transactions',
     });
 };
-=======
->>>>>>> 931d08b1
 
 export const setExternalTariAddress = async (newAddress: string) => {
     await invoke('set_external_tari_address', { address: newAddress })
@@ -151,7 +139,6 @@
 };
 
 const getPendingOutgoingBalance = async () => {
-<<<<<<< HEAD
     try {
         const fetchedTxs = await invoke('get_transactions', { limit: 20, statusBitflag: 3 });
         return fetchedTxs
@@ -161,20 +148,6 @@
         console.error('Failed to fetch transactions:', error);
         return 0;
     }
-=======
-    const pendingTxs = useWalletStore
-        .getState()
-        .transactions.filter(
-            (tx) =>
-                tx.direction == TransactionDirection.Outbound &&
-                [TransactionStatus.Completed, TransactionStatus.Broadcast].includes(tx.status)
-        );
-
-    if (pendingTxs?.length > 0) {
-        console.info('Pending txs: ', pendingTxs);
-    }
-    return pendingTxs.reduce((acc, tx) => acc + tx.amount, 0);
->>>>>>> 931d08b1
 };
 
 export const setWalletBalance = async (balance: WalletBalance) => {
@@ -194,10 +167,10 @@
     useWalletStore.setState({ is_swapping: isSwapping });
 };
 
-<<<<<<< HEAD
 export const setTxHistoryFilter = (filter: TxHistoryFilter) => {
     useWalletStore.setState({ tx_history_filter: filter });
-=======
+};
+
 export const setDetailsItem = (detailsItem: TransactionDetailsItem | BackendBridgeTransaction | null) =>
     useWalletStore.setState({ detailsItem });
 
@@ -233,5 +206,4 @@
         tari_address_base58: payload.tari_address_base58,
         tari_address_emoji: payload.tari_address_emoji,
     }));
->>>>>>> 931d08b1
 };