--- conflicted
+++ resolved
@@ -5,14 +5,10 @@
 import { restartMining } from './miningStoreActions';
 import { setError } from './appStateStoreActions';
 import { setExchangeContent } from '@app/store/useExchangeStore.ts';
-<<<<<<< HEAD
-import { TransactionDirection } from '@app/types/transactions';
 import { TxHistoryFilter } from '@app/components/transactions/history/FilterSelect';
-=======
 import { WrapTokenService, OpenAPI } from '@tari-project/wxtm-bridge-backend-api';
 import { useConfigBEInMemoryStore } from '../useAppConfigStore';
 import { TransactionDirection, TransactionStatus } from '@app/types/transactions';
->>>>>>> 2bf86bcd
 
 // NOTE: Tx status differ for core and proto(grpc)
 export const COINBASE_BITFLAG = 6144;
@@ -58,8 +54,6 @@
     }
 };
 
-<<<<<<< HEAD
-=======
 export const fetchBridgeTransactionsHistory = async () => {
     try {
         OpenAPI.BASE = useConfigBEInMemoryStore.getState().bridgeBackendApiUrl;
@@ -88,7 +82,6 @@
     }
 };
 
->>>>>>> 2bf86bcd
 export const importSeedWords = async (seedWords: string[]) => {
     try {
         useWalletStore.setState({ is_wallet_importing: true });
