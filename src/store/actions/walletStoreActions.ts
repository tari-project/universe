import { invoke } from '@tauri-apps/api/core';
import { WalletBalance } from '@app/types/app-status.ts';
import { BackendBridgeTransaction, useWalletStore } from '../useWalletStore';
import { setError } from './appStateStoreActions';
<<<<<<< HEAD
import { WrapTokenService, OpenAPI } from '@tari-project/wxtm-bridge-backend-api';
import { useConfigBEInMemoryStore } from '../useAppConfigStore';
import { TransactionDetailsItem, TransactionDirection, TransactionStatus } from '@app/types/transactions';
import { refreshTransactions } from '@app/hooks/wallet/useFetchTxHistory.ts';
import { MainTariAddressLoadedPayload, TariAddressUpdatePayload } from '@app/types/events-payloads';
=======
import { TxHistoryFilter } from '@app/components/transactions/history/FilterSelect';
import { WrapTokenService, OpenAPI } from '@tari-project/wxtm-bridge-backend-api';
import { useConfigBEInMemoryStore } from '../useAppConfigStore';

import { setCurrentExchangeMinerId, universalExchangeMinerOption } from '@app/store/useExchangeStore.ts';
import { TransactionDetailsItem, TransactionDirection } from '@app/types/transactions';
import { useUIStore } from '../useUIStore';
import { setSeedlessUI } from './uiStoreActions';

// NOTE: Tx status differ for core and proto(grpc)
export const COINBASE_BITFLAG = 6144;
export const NON_COINBASE_BITFLAG = 2015;

export interface TxArgs {
    filter?: TxHistoryFilter;
    offset?: number;
    limit?: number;
}

const filterToBitflag = (filter: TxHistoryFilter): number => {
    switch (filter) {
        case 'transactions':
            return NON_COINBASE_BITFLAG;
        case 'rewards':
            return COINBASE_BITFLAG;
        default:
            return COINBASE_BITFLAG | NON_COINBASE_BITFLAG;
    }
};

export const fetchTransactionsHistory = async ({ offset = 0, limit, filter = 'all-activity' }: TxArgs) => {
    const bitflag = filterToBitflag(filter);
    try {
        const fetchedTxs = await invoke('get_transactions', { offset, limit, statusBitflag: bitflag });

        return fetchedTxs;
    } catch (error) {
        console.error(`Could not get transaction history for rewards: `, error);
        return [];
    }
};

export const fetchCoinbaseTransactions = async ({ offset = 0, limit }: Omit<TxArgs, 'filter'>) => {
    const bitflag = filterToBitflag('rewards');
    try {
        const currentTxs = useWalletStore.getState().coinbase_transactions;
        const fetchedTxs = await invoke('get_transactions', { offset, limit, statusBitflag: bitflag });

        const coinbase_transactions = offset > 0 ? [...currentTxs, ...fetchedTxs] : fetchedTxs;
        useWalletStore.setState({ coinbase_transactions: coinbase_transactions });
        return coinbase_transactions;
    } catch (error) {
        console.error(`Could not get transaction history for rewards: `, error);
        return [];
    }
};
>>>>>>> e57a7a31

export const fetchBridgeTransactionsHistory = async () => {
    console.info('Fetching bridge transactions history...');
    const baseUrl = useConfigBEInMemoryStore.getState().bridgeBackendApiUrl;
    if (baseUrl?.includes('env var not defined')) return;
    OpenAPI.BASE = baseUrl;
    await WrapTokenService.getUserTransactions(useWalletStore.getState().tari_address_base58)
        .then((response) => {
            console.info('Bridge transactions fetched successfully:', response);
            useWalletStore.setState({
                bridge_transactions: response.transactions,
            });
        })
        .catch((error) => {
            console.error('Could not fetch bridge transactions history: ', error);
            throw new Error(`Could not fetch bridge transactions history: ${error}`);
        });
};

export const fetchBridgeColdWalletAddress = async () => {
    const baseUrl = useConfigBEInMemoryStore.getState().bridgeBackendApiUrl;
    if (baseUrl?.includes('env var not defined')) return;
    try {
        OpenAPI.BASE = baseUrl;
        await WrapTokenService.getWrapTokenParams().then((response) => {
            console.info('Bridge safe wallet address fetched successfully:', response);
            useWalletStore.setState({
                cold_wallet_address: response.coldWalletAddress,
            });
        });
    } catch (error) {
        console.error('Could not get bridge safe wallet address: ', error);
    }
};

export const importSeedWords = async (seedWords: string[]) => {
    useWalletStore.setState({
        is_wallet_importing: true,
        coinbase_transactions: [],
        tx_history: [],
        bridge_transactions: [],
        wallet_scanning: {
            is_scanning: true,
            scanned_height: 0,
            total_height: 0,
            progress: 0,
        },
    });
    try {
        await invoke('import_seed_words', { seedWords });
        await refreshTransactions();
        useWalletStore.setState({ is_wallet_importing: false });
    } catch (error) {
        setError(`Could not import seed words: ${error}`, true);
        useWalletStore.setState({ is_wallet_importing: false });
    } finally {
        useWalletStore.setState({ is_wallet_importing: false });
    }
};

export const refreshTransactions = async () => {
    const { tx_history, coinbase_transactions, tx_history_filter } = useWalletStore.getState();
    await fetchTransactionsHistory({ offset: 0, limit: Math.max(tx_history.length, 20), filter: tx_history_filter });
    await fetchCoinbaseTransactions({
        offset: 0,
        limit: Math.max(coinbase_transactions.length, 20),
    });
};

export const setExternalTariAddress = async (newAddress: string) => {
    await invoke('set_external_tari_address', { address: newAddress })
        .then(() => {
            console.info('New Tari address set successfully to:', newAddress);
        })
        .catch((e) => {
            console.error('Could not set external tari address', e);
            setError('Could not change external tari address');
        });
};

const getPendingOutgoingBalance = async () => {
    try {
        const fetchedTxs = await invoke('get_transactions', { limit: 20, statusBitflag: 3, offset: 0 });
        return fetchedTxs
            .filter((tx) => tx.direction == TransactionDirection.Outbound)
            .reduce((acc, tx) => acc + tx.amount, 0);
    } catch (error) {
        console.error('Failed to fetch transactions:', error);
        return 0;
    }
};

export const setWalletBalance = async (balance: WalletBalance) => {
    const pendingOutgoingBalance = await getPendingOutgoingBalance();
    console.info('Setting new wallet balance: ', { balance, pendingOutgoingBalance });
    const available_balance = balance.available_balance - pendingOutgoingBalance;
    const pending_outgoing_balance = balance.pending_outgoing_balance + pendingOutgoingBalance;

    const calculated_balance = available_balance + balance.timelocked_balance + balance.pending_incoming_balance;
    useWalletStore.setState({
        balance: { ...balance, available_balance, pending_outgoing_balance },
        calculated_balance,
    });
};

export const setIsSwapping = (isSwapping: boolean) => {
    useWalletStore.setState({ is_swapping: isSwapping });
};

export const setTxHistoryFilter = (filter: TxHistoryFilter) => {
    useWalletStore.setState({ tx_history_filter: filter });
};

export const setDetailsItem = (detailsItem: TransactionDetailsItem | BackendBridgeTransaction | null) =>
    useWalletStore.setState({ detailsItem });

export const handleSelectedTariAddressChange = (payload: TariAddressUpdatePayload) => {
    const { tari_address_base58, tari_address_emoji, tari_address_type } = payload;
    useWalletStore.setState({
        tari_address_base58,
        tari_address_emoji,
        tari_address_type,
    });
};

export const handleMainTariAddressLoaded = (payload: MainTariAddressLoadedPayload) => {
    useWalletStore.setState({ last_internal_tari_emoji_address_used: payload.tari_address_emoji });
};<|MERGE_RESOLUTION|>--- conflicted
+++ resolved
@@ -2,21 +2,11 @@
 import { WalletBalance } from '@app/types/app-status.ts';
 import { BackendBridgeTransaction, useWalletStore } from '../useWalletStore';
 import { setError } from './appStateStoreActions';
-<<<<<<< HEAD
-import { WrapTokenService, OpenAPI } from '@tari-project/wxtm-bridge-backend-api';
-import { useConfigBEInMemoryStore } from '../useAppConfigStore';
-import { TransactionDetailsItem, TransactionDirection, TransactionStatus } from '@app/types/transactions';
-import { refreshTransactions } from '@app/hooks/wallet/useFetchTxHistory.ts';
-import { MainTariAddressLoadedPayload, TariAddressUpdatePayload } from '@app/types/events-payloads';
-=======
 import { TxHistoryFilter } from '@app/components/transactions/history/FilterSelect';
 import { WrapTokenService, OpenAPI } from '@tari-project/wxtm-bridge-backend-api';
 import { useConfigBEInMemoryStore } from '../useAppConfigStore';
-
-import { setCurrentExchangeMinerId, universalExchangeMinerOption } from '@app/store/useExchangeStore.ts';
+import { MainTariAddressLoadedPayload, TariAddressUpdatePayload } from '@app/types/events-payloads';
 import { TransactionDetailsItem, TransactionDirection } from '@app/types/transactions';
-import { useUIStore } from '../useUIStore';
-import { setSeedlessUI } from './uiStoreActions';
 
 // NOTE: Tx status differ for core and proto(grpc)
 export const COINBASE_BITFLAG = 6144;
@@ -65,7 +55,6 @@
         return [];
     }
 };
->>>>>>> e57a7a31
 
 export const fetchBridgeTransactionsHistory = async () => {
     console.info('Fetching bridge transactions history...');
