--- conflicted
+++ resolved
@@ -146,16 +146,8 @@
 };
 
 export const setWalletBalance = async (balance: WalletBalance) => {
-<<<<<<< HEAD
-    const pendingOutgoingBalance = await getPendingOutgoingBalance();
-    const available_balance = balance.available_balance - pendingOutgoingBalance;
-    const pending_outgoing_balance = balance.pending_outgoing_balance + pendingOutgoingBalance;
-
-    const calculated_balance = available_balance + balance.timelocked_balance + balance.pending_incoming_balance;
-=======
     const calculated_balance =
         balance.available_balance + balance.timelocked_balance + balance.pending_incoming_balance;
->>>>>>> 3c994f95
     useWalletStore.setState({
         balance: { ...balance },
         calculated_balance,
