--- conflicted
+++ resolved
@@ -63,21 +63,4 @@
     setUITheme,
 } from './uiStoreActions.ts';
 
-<<<<<<< HEAD
-export { importSeedWords, fetchTransactionsHistory, setWalletBalance } from './walletStoreActions';
-export {
-    setGpuDevices,
-    setGpuMiningStatus,
-    setCpuMiningStatus,
-    handleConnectedPeersUpdate,
-    handleBaseNodeStatusUpdate,
-} from './miningMetricsStoreActions.ts';
-=======
-export {
-    fetchCoinbaseTransactions,
-    fetchTransactionsHistory,
-    importSeedWords,
-    refreshTransactions,
-    setWalletBalance,
-} from './walletStoreActions';
->>>>>>> fbae6eb4
+export { fetchTransactionsHistory, importSeedWords, setWalletBalance } from './walletStoreActions';