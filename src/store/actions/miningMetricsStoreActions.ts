import { BaseNodeStatus, CpuMinerStatus, GpuDevice, GpuMinerStatus } from '@app/types/app-status.ts';

import { setAnimationState } from '@tari-project/tari-tower';
import { useMiningMetricsStore } from '../useMiningMetricsStore.ts';
import { useMiningStore } from '../useMiningStore.ts';

export const setGpuDevices = (gpu_devices: GpuDevice[]) => {
<<<<<<< HEAD
    useMiningMetricsStore.setState({ gpu_devices });
=======
    useMiningMetricsStore.setState((c) => ({ ...c, gpu_devices }));
    const gpuMiningEnabled = useConfigMiningStore.getState().gpu_mining_enabled;

    if (!gpuMiningEnabled && gpu_devices.some((gpu) => gpu.settings.is_available && !gpu.settings.is_excluded)) {
        void setGpuMiningEnabled(true);
    }

    if (gpuMiningEnabled && gpu_devices.every((gpu) => gpu.settings.is_excluded)) {
        void setGpuMiningEnabled(false);
    }
>>>>>>> a903db17
};
export const setGpuMiningStatus = (gpu_mining_status: GpuMinerStatus) => {
    useMiningMetricsStore.setState((c) => ({ ...c, gpu_mining_status }));
};
export const setCpuMiningStatus = (cpu_mining_status: CpuMinerStatus) => {
    useMiningMetricsStore.setState((c) => ({ ...c, cpu_mining_status }));
};

export const handleConnectedPeersUpdate = (connected_peers: string[]) => {
    const wasNodeConnected = useMiningMetricsStore.getState().isNodeConnected;
    const isNodeConnected = connected_peers?.length > 0;
    useMiningMetricsStore.setState((c) => ({ ...c, connected_peers, isNodeConnected }));

    const miningInitiated =
        useMiningStore.getState().isCpuMiningInitiated || useMiningStore.getState().isGpuMiningInitiated;
    if (miningInitiated) {
        if (!isNodeConnected && wasNodeConnected) {
            // Lost connection
            setAnimationState('stop');
        }
        if (isNodeConnected && !wasNodeConnected) {
            // Restored connection
            setAnimationState('start');
        }
    }
};
export const handleBaseNodeStatusUpdate = (base_node_status: BaseNodeStatus) => {
    useMiningMetricsStore.setState((c) => ({ ...c, base_node_status }));
};<|MERGE_RESOLUTION|>--- conflicted
+++ resolved
@@ -5,10 +5,7 @@
 import { useMiningStore } from '../useMiningStore.ts';
 
 export const setGpuDevices = (gpu_devices: GpuDevice[]) => {
-<<<<<<< HEAD
     useMiningMetricsStore.setState({ gpu_devices });
-=======
-    useMiningMetricsStore.setState((c) => ({ ...c, gpu_devices }));
     const gpuMiningEnabled = useConfigMiningStore.getState().gpu_mining_enabled;
 
     if (!gpuMiningEnabled && gpu_devices.some((gpu) => gpu.settings.is_available && !gpu.settings.is_excluded)) {
@@ -18,7 +15,6 @@
     if (gpuMiningEnabled && gpu_devices.every((gpu) => gpu.settings.is_excluded)) {
         void setGpuMiningEnabled(false);
     }
->>>>>>> a903db17
 };
 export const setGpuMiningStatus = (gpu_mining_status: GpuMinerStatus) => {
     useMiningMetricsStore.setState((c) => ({ ...c, gpu_mining_status }));
