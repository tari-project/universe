import { BaseNodeStatus, CpuMinerStatus, GpuDevice, GpuMinerStatus } from '@app/types/app-status.ts';
import { setGpuMiningEnabled } from './appConfigStoreActions';
import { useConfigMiningStore } from '../useAppConfigStore.ts';
import { setAnimationState } from '@tari-project/tari-tower';
import { useSetupStore } from '@app/store/useSetupStore.ts';
import { useMiningMetricsStore } from '../useMiningMetricsStore.ts';
import { useMiningStore } from '../useMiningStore.ts';

export const setGpuDevices = (gpu_devices: GpuDevice[]) => {
    useMiningMetricsStore.setState({ gpu_devices });
    const gpuMiningEnabled = useConfigMiningStore.getState().gpu_mining_enabled;

    if (!gpuMiningEnabled && gpu_devices.some((gpu) => gpu.settings.is_available && !gpu.settings.is_excluded)) {
        setGpuMiningEnabled(true);
    }

    if (gpuMiningEnabled && gpu_devices.every((gpu) => gpu.settings.is_excluded)) {
        setGpuMiningEnabled(false);
    }
};
export const setGpuMiningStatus = (gpu_mining_status: GpuMinerStatus) => {
    useMiningMetricsStore.setState({ gpu_mining_status });
};
export const setCpuMiningStatus = (cpu_mining_status: CpuMinerStatus) => {
    useMiningMetricsStore.setState({ cpu_mining_status });
};
<<<<<<< HEAD

=======
export const setPoolStatus = (pool_status: CpuMinerStatus['pool_status']) => {
    useMiningMetricsStore.setState((current) => ({ cpu_mining_status: { ...current.cpu_mining_status, pool_status } }));
};
>>>>>>> 5a173f99
export const handleConnectedPeersUpdate = (connected_peers: string[]) => {
    const wasNodeConnected = useMiningMetricsStore.getState().isNodeConnected;
    const isNodeConnected = connected_peers?.length > 0;
    useMiningMetricsStore.setState({ connected_peers, isNodeConnected });

    if (isNodeConnected && !useSetupStore.getState().appUnlocked) {
        useSetupStore.setState({ appUnlocked: true });
    }

    const miningInitiated =
        useMiningStore.getState().isCpuMiningInitiated || useMiningStore.getState().isGpuMiningInitiated;
    if (miningInitiated) {
        if (!isNodeConnected && wasNodeConnected) {
            // Lost connection
            setAnimationState('stop');
        }
        if (isNodeConnected && !wasNodeConnected) {
            // Restored connection
            setAnimationState('start');
        }
    }
};
export const handleBaseNodeStatusUpdate = (base_node_status: BaseNodeStatus) => {
    useMiningMetricsStore.setState({ base_node_status });
};
export const handleMiningModeChange = () => {
    useMiningMetricsStore.setState((currentState) => ({
        cpu_mining_status: {
            ...currentState.cpu_mining_status,
            is_mining: false,
            hash_rate: 0,
            estimated_earnings: 0,
        },
        gpu_mining_status: {
            ...currentState.gpu_mining_status,
            is_mining: false,
            hash_rate: 0,
            estimated_earnings: 0,
        },
    }));
};<|MERGE_RESOLUTION|>--- conflicted
+++ resolved
@@ -24,13 +24,7 @@
 export const setCpuMiningStatus = (cpu_mining_status: CpuMinerStatus) => {
     useMiningMetricsStore.setState({ cpu_mining_status });
 };
-<<<<<<< HEAD
 
-=======
-export const setPoolStatus = (pool_status: CpuMinerStatus['pool_status']) => {
-    useMiningMetricsStore.setState((current) => ({ cpu_mining_status: { ...current.cpu_mining_status, pool_status } }));
-};
->>>>>>> 5a173f99
 export const handleConnectedPeersUpdate = (connected_peers: string[]) => {
     const wasNodeConnected = useMiningMetricsStore.getState().isNodeConnected;
     const isNodeConnected = connected_peers?.length > 0;
