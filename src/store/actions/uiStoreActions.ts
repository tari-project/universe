--- conflicted
+++ resolved
@@ -139,10 +139,8 @@
 export const setShowFeedbackExitSurveyModal = (showFeedbackExitSurveyModal: boolean) =>
     useUIStore.setState({ showFeedbackExitSurveyModal });
 
-<<<<<<< HEAD
-export const setShowBatteryAlert = (showBatteryAlert: boolean) => useUIStore.setState({ showBatteryAlert });
-=======
 export const updateSetMiningModeAsSchedulerEventMode = (value: boolean) => {
     useUIStore.setState({ setMiningModeAsSchedulerEventMode: value });
 };
->>>>>>> 0c62ff5c
+
+export const setShowBatteryAlert = (showBatteryAlert: boolean) => useUIStore.setState({ showBatteryAlert });