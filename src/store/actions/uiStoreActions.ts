import { useUIStore } from '@app/store/useUIStore.ts';
import {
    loadTowerAnimation,
    removeTowerAnimation,
    setAnimationProperties,
    setAnimationState,
} from '@tari-project/tari-tower';
import { setVisualMode } from './appConfigStoreActions.ts';

import { Theme } from '@app/theme/types.ts';
import { ConnectionStatusPayload } from '@app/types/events-payloads.ts';
import { SB_WIDTH } from '@app/theme/styles.ts';
import { useConfigUIStore } from '../useAppConfigStore.ts';
import { CONNECTION_STATUS, DialogType, sidebarTowerOffset, TOWER_CANVAS_ID } from '../types/ui.ts';

export const setShowExternalDependenciesDialog = (showExternalDependenciesDialog: boolean) =>
    useUIStore.setState({ showExternalDependenciesDialog });
export const setUITheme = (theme: Theme | 'system') => {
    const initialPreferred = window.matchMedia?.('(prefers-color-scheme: dark)').matches ? 'dark' : 'light';
    const uiTheme: Theme = theme === 'system' ? initialPreferred : theme;
    setAnimationProperties(uiTheme === 'light' ? animationLightBg : animationDarkBg);
    useUIStore.setState({ theme: uiTheme });
};
export const setDialogToShow = (dialogToShow?: DialogType) => useUIStore.setState({ dialogToShow });
export const setIsWebglNotSupported = (isWebglNotSupported: boolean) => {
    setVisualMode(false).then(() => useUIStore.setState({ isWebglNotSupported }));
};

export async function loadAnimation() {
    const visualModeEnabled = useConfigUIStore.getState().visual_mode;
    if (!visualModeEnabled) return;

    const uiTheme = useUIStore.getState().theme as string;
    const preferredTheme = uiTheme === 'system' ? useUIStore.getState().preferredTheme : uiTheme;
    const animationStyle = preferredTheme === 'dark' ? animationDarkBg : animationLightBg;
    const towerSidebarOffset = useUIStore.getState().towerSidebarOffset;
    const towerInitalized = useUIStore.getState().towerInitalized;

    if (!towerInitalized) {
        setAnimationProperties(animationStyle);
        await loadTowerAnimation({ canvasId: TOWER_CANVAS_ID, offset: towerSidebarOffset })
            .then((_) => {
                useUIStore.setState((c) => ({ ...c, towerInitalized: true }));
                setAnimationState('showVisual');
            })
            .catch((e) => {
                console.error('Could not enable visual mode. Error at loadTowerAnimation:', e);
                useUIStore.setState((c) => ({ ...c, towerInitalized: false }));
            });
    }
}
export async function removeAnimation() {
    await removeTowerAnimation({ canvasId: TOWER_CANVAS_ID }).then((removed) => {
        if (removed) {
            // Force garbage collection to clean up WebGL context
            if (window.gc) {
                window.gc();
            }
        }
        useUIStore.setState((c) => ({ ...c, towerInitalized: !removed }));
    });
}
export const toggleVisualMode = async (enabled: boolean) => {
    useConfigUIStore.setState((c) => ({ ...c, visualModeToggleLoading: true }));
    try {
        await setVisualMode(enabled);
        if (enabled) {
            console.info(`Enabling visual mode. Loading animation from UI Store`);
            await loadAnimation();
        } else {
            await removeAnimation();
        }
    } catch (e) {
        console.error('Could not toggle visual mode. Error at setVisualMode:', e);
    }
    useConfigUIStore.setState((c) => ({ ...c, visualModeToggleLoading: false }));
};
export const handleConnectionStatusChanged = (connectionStatus: ConnectionStatusPayload) => {
    if (connectionStatus === 'InProgress') {
        setIsReconnecting(true);
    } else if (connectionStatus === 'Succeed') {
        setIsReconnecting(false);
        setConnectionStatus('connected');
    } else if (connectionStatus === 'Failed') {
        setIsReconnecting(false);
    }
};
export const setConnectionStatus = (connectionStatus: CONNECTION_STATUS) => {
    return useUIStore.setState({ connectionStatus });
};
export const setIsReconnecting = (isReconnecting: boolean) => useUIStore.setState({ isReconnecting });

export const toggleHideWalletBalance = () =>
    useUIStore.setState((current) => ({ hideWalletBalance: !current.hideWalletBalance }));
export const setSidebarOpen = (sidebarOpen: boolean) =>
    useUIStore.setState({
        sidebarOpen,
        towerSidebarOffset: sidebarOpen ? sidebarTowerOffset + SB_WIDTH : sidebarTowerOffset,
    });

export const setSeedlessUI = (seedlessUI: boolean) => useUIStore.setState((c) => ({ ...c, seedlessUI }));
export const setShouldShowExchangeSpecificModal = (shouldShowExchangeSpecificModal: boolean) =>
    useUIStore.setState({ shouldShowExchangeSpecificModal });
export const handleCloseSplashscreen = () => useUIStore.setState({ showSplashscreen: false });
export const setIsShuttingDown = (isShuttingDown: boolean) => useUIStore.setState({ isShuttingDown });
export const handleAskForRestart = () => {
    setDialogToShow('restart');
};
export const setShowResumeAppModal = (showResumeAppModal: boolean) => useUIStore.setState({ showResumeAppModal });
export const setShowTapplet = (showTapplet: boolean) => useUIStore.setState({ showTapplet });
export const animationLightBg = [
    { property: 'bgColor1', value: '#ffffff' },
    { property: 'bgColor2', value: '#d0d0d0' },
    { property: 'neutralColor', value: '#ffffff' },
    { property: 'mainColor', value: '#0096ff' },
    { property: 'successColor', value: '#00c881' },
    { property: 'failColor', value: '#ca0101' },
    { property: 'particlesColor', value: '#505050' },
    { property: 'goboIntensity', value: 0.45 },
    { property: 'particlesOpacity', value: 0.75 },
    { property: 'particlesSize', value: 0.01 },
];
export const animationDarkBg = [
    { property: 'bgColor1', value: '#212121' },
    { property: 'bgColor2', value: '#212121' },
    { property: 'neutralColor', value: '#040723' },
    { property: 'successColor', value: '#c9eb00' },
    { property: 'mainColor', value: '#813bf5' },
    { property: 'failColor', value: '#ff5610' },
    { property: 'particlesColor', value: '#813bf5' },
    { property: 'goboIntensity', value: 0.35 },
    { property: 'particlesOpacity', value: 0.95 },
    { property: 'particlesSize', value: 0.015 },
];

<<<<<<< HEAD
export const updateSetMiningModeAsSchedulerEventMode = (value: boolean) => {
    useUIStore.setState({ setMiningModeAsSchedulerEventMode: value });
};
=======
export const setShowShutdownSelectionModal = (showShutdownSelectionModal: boolean) =>
    useUIStore.setState({ showShutdownSelectionModal });

export const setShowFeedbackExitSurveyModal = (showFeedbackExitSurveyModal: boolean) =>
    useUIStore.setState({ showFeedbackExitSurveyModal });
>>>>>>> 959fb6b5
<|MERGE_RESOLUTION|>--- conflicted
+++ resolved
@@ -133,14 +133,12 @@
     { property: 'particlesSize', value: 0.015 },
 ];
 
-<<<<<<< HEAD
-export const updateSetMiningModeAsSchedulerEventMode = (value: boolean) => {
-    useUIStore.setState({ setMiningModeAsSchedulerEventMode: value });
-};
-=======
 export const setShowShutdownSelectionModal = (showShutdownSelectionModal: boolean) =>
     useUIStore.setState({ showShutdownSelectionModal });
 
 export const setShowFeedbackExitSurveyModal = (showFeedbackExitSurveyModal: boolean) =>
     useUIStore.setState({ showFeedbackExitSurveyModal });
->>>>>>> 959fb6b5
+
+export const updateSetMiningModeAsSchedulerEventMode = (value: boolean) => {
+    useUIStore.setState({ setMiningModeAsSchedulerEventMode: value });
+};