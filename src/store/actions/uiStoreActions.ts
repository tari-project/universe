import { AdminShow, CONNECTION_STATUS, DialogType, useUIStore } from '@app/store/useUIStore.ts';
import { setAnimationProperties } from '@tari-project/tari-tower';
import { setVisualMode } from './appConfigStoreActions.ts';

import { Theme } from '@app/theme/types.ts';

export const setShowExternalDependenciesDialog = (showExternalDependenciesDialog: boolean) =>
    useUIStore.setState({ showExternalDependenciesDialog });
export const setUITheme = (theme: Theme | 'system') => {
    const initialPreferred = window.matchMedia?.('(prefers-color-scheme: dark)').matches ? 'dark' : 'light';
    const uiTheme: Theme = theme === 'system' ? initialPreferred : theme;

    setAnimationProperties(uiTheme === 'light' ? animationLightBg : animationDarkBg);

    useUIStore.setState({ theme: uiTheme });
};
export const setDialogToShow = (dialogToShow?: DialogType) => useUIStore.setState({ dialogToShow });
export const setIsWebglNotSupported = (isWebglNotSupported: boolean) => {
    setVisualMode(false);
    useUIStore.setState({ isWebglNotSupported });
};
export const setAdminShow = (adminShow: AdminShow) => useUIStore.setState({ adminShow });
<<<<<<< HEAD
export const setConnectionStatus = (connectionStatus: CONNECTION_STATUS) => useUIStore.setState({ connectionStatus });
export const setIsReconnecting = (isReconnecting: boolean) => useUIStore.setState({ isReconnecting });

=======
export const toggleHideWalletBalance = () =>
    useUIStore.setState((current) => ({ hideWalletBalance: !current.hideWalletBalance }));
export const setSidebarOpen = (sidebarOpen: boolean) => useUIStore.setState({ sidebarOpen });
export const handleCloseSplashscreen = () => useUIStore.setState({ showSplashscreen: false });
export const handleAskForRestart = () => {
    setDialogToShow('restart');
};
export const setShowResumeAppModal = (showResumeAppModal: boolean) => useUIStore.setState({ showResumeAppModal });
>>>>>>> f1279275
export const animationLightBg = [
    { property: 'bgColor1', value: '#ffffff' },
    { property: 'bgColor2', value: '#d0d0d0' },
    { property: 'neutralColor', value: '#ffffff' },
    { property: 'mainColor', value: '#0096ff' },
    { property: 'successColor', value: '#00c881' },
    { property: 'failColor', value: '#ca0101' },
    { property: 'particlesColor', value: '#505050' },
    { property: 'goboIntensity', value: 0.45 },
    { property: 'particlesOpacity', value: 0.75 },
    { property: 'particlesSize', value: 0.01 },
];
export const animationDarkBg = [
    { property: 'bgColor1', value: '#212121' },
    { property: 'bgColor2', value: '#212121' },
    { property: 'neutralColor', value: '#040723' },
    { property: 'successColor', value: '#c9eb00' },
    { property: 'mainColor', value: '#813bf5' },
    { property: 'failColor', value: '#ff5610' },
    { property: 'particlesColor', value: '#813bf5' },
    { property: 'goboIntensity', value: 0.75 },
    { property: 'particlesOpacity', value: 0.95 },
    { property: 'particlesSize', value: 0.015 },
];<|MERGE_RESOLUTION|>--- conflicted
+++ resolved
@@ -20,11 +20,9 @@
     useUIStore.setState({ isWebglNotSupported });
 };
 export const setAdminShow = (adminShow: AdminShow) => useUIStore.setState({ adminShow });
-<<<<<<< HEAD
 export const setConnectionStatus = (connectionStatus: CONNECTION_STATUS) => useUIStore.setState({ connectionStatus });
 export const setIsReconnecting = (isReconnecting: boolean) => useUIStore.setState({ isReconnecting });
 
-=======
 export const toggleHideWalletBalance = () =>
     useUIStore.setState((current) => ({ hideWalletBalance: !current.hideWalletBalance }));
 export const setSidebarOpen = (sidebarOpen: boolean) => useUIStore.setState({ sidebarOpen });
@@ -33,7 +31,6 @@
     setDialogToShow('restart');
 };
 export const setShowResumeAppModal = (showResumeAppModal: boolean) => useUIStore.setState({ showResumeAppModal });
->>>>>>> f1279275
 export const animationLightBg = [
     { property: 'bgColor1', value: '#ffffff' },
     { property: 'bgColor2', value: '#d0d0d0' },
