import { loadTowerAnimation, setAnimationState } from '@tari-project/tari-tower';

import { useSetupStore } from '../useSetupStore';
import { startCpuMining, startGpuMining, stopCpuMining, stopGpuMining } from './miningStoreActions';
import {
    fetchApplicationsVersionsWithRetry,
    initialFetchTxs,
    setWalletAddress,
    TOWER_CANVAS_ID,
    useConfigBEInMemoryStore,
    useConfigMiningStore,
    useConfigUIStore,
    useMiningStore,
    useUIStore,
} from '@app/store';
import { ProgressTrackerUpdatePayload } from '@app/hooks/app/useProgressEventsListener';

import { WalletAddress } from '@app/types/app-status.ts';
import { setSeedlessUI } from '@app/store/actions/uiStoreActions.ts';
import { fetchExchangeContent, useExchangeStore } from '@app/store/useExchangeStore.ts';
<<<<<<< HEAD
import { fetchBridgeTransactionsHistory } from './walletStoreActions';
=======
import { SetupPhase } from '@app/types/backend-state';
import { useTappletsStore } from '../useTappletsStore';

export interface DisabledPhasesPayload {
    disabled_phases: SetupPhase[];
}
>>>>>>> e0b103bb

export const handleAppUnlocked = async () => {
    useSetupStore.setState({ appUnlocked: true });
    await fetchBridgeTransactionsHistory().catch((error) => {
        console.error('Could not fetch bridge transactions history:', error);
    });

    const visual_mode = useConfigUIStore.getState().visual_mode;
    const offset = useUIStore.getState().towerSidebarOffset;
    if (visual_mode) {
        try {
            console.info('Loading tower animation');
            await loadTowerAnimation({ canvasId: TOWER_CANVAS_ID, offset: offset });
            try {
                setAnimationState('showVisual');
            } catch (error) {
                console.error('Failed to set animation state:', error);
            }
        } catch (e) {
            console.error('Error at loadTowerAnimation:', e);
            useConfigUIStore.setState({ visual_mode: false });
        }
    }
    // todo move it to event
    await fetchApplicationsVersionsWithRetry();
};
export const handleWalletUnlocked = () => {
    useSetupStore.setState({ walletUnlocked: true });
    // moved initialFetchTxs here so we don't call it constantly on sidebar open/close
    initialFetchTxs();
};
export const handleWalletUpdate = async (addressPayload: WalletAddress) => {
    const addressIsGenerated = addressPayload.is_tari_address_generated;
    const xcID = useConfigBEInMemoryStore.getState().exchangeId;

    setWalletAddress(addressPayload);
    setSeedlessUI(!addressIsGenerated);

    if (xcID) {
        const currentID = useExchangeStore.getState().content?.exchange_id;
        const canFetchXCContent = xcID && currentID !== xcID && xcID !== 'classic';
        if (canFetchXCContent) {
            await fetchExchangeContent(xcID);
        }
    }
};
export const handleCpuMiningUnlocked = async () => {
    useSetupStore.setState({ cpuMiningUnlocked: true });

    const mineOnAppStart = useConfigMiningStore.getState().mine_on_app_start;
    const cpuMiningEnabled = useConfigMiningStore.getState().cpu_mining_enabled;
    const gpuMiningInitiated = useMiningStore.getState().isGpuMiningInitiated;
    const wasMineOnAppStartExecuted = useMiningStore.getState().wasMineOnAppStartExecuted;
    if (mineOnAppStart && cpuMiningEnabled && !wasMineOnAppStartExecuted) {
        await startCpuMining();
        useMiningStore.setState({ wasMineOnAppStartExecuted: true });
    } else if (gpuMiningInitiated && cpuMiningEnabled) {
        await startCpuMining();
    }
};
export const handleGpuMiningUnlocked = async () => {
    useSetupStore.setState({ gpuMiningUnlocked: true });

    const mineOnAppStart = useConfigMiningStore.getState().mine_on_app_start;
    const gpuMiningEnabled = useConfigMiningStore.getState().gpu_mining_enabled;
    const cpuMiningInitiated = useMiningStore.getState().isCpuMiningInitiated;
    const wasMineOnAppStartExecuted = useMiningStore.getState().wasMineOnAppStartExecuted;
    if (mineOnAppStart && gpuMiningEnabled && !wasMineOnAppStartExecuted) {
        await startGpuMining();
        useMiningStore.setState({ wasMineOnAppStartExecuted: true });
    } else if (cpuMiningInitiated && gpuMiningEnabled) {
        await startGpuMining();
    }
};

export const handleWalletLocked = () => {
    useSetupStore.setState({ walletUnlocked: false });
};

export const handleCpuMiningLocked = async () => {
    useSetupStore.setState({ cpuMiningUnlocked: false });
    const isCpuMiningInitiated = useMiningStore.getState().isCpuMiningInitiated;

    if (isCpuMiningInitiated) {
        await stopCpuMining();
    }
};

export const handleGpuMiningLocked = async () => {
    useSetupStore.setState({ gpuMiningUnlocked: false });
    const isMiningInitiated = useMiningStore.getState().isGpuMiningInitiated;

    if (isMiningInitiated) {
        await stopGpuMining();
    }
};

export const handleHardwarePhaseFinished = async () => {
    useSetupStore.setState({ hardwarePhaseFinished: true });
};

export const setInitialSetupFinished = (payload: boolean) => {
    useSetupStore.setState({ isInitialSetupFinished: payload });
};

export const updateCoreSetupPhaseInfo = (payload: ProgressTrackerUpdatePayload | undefined) => {
    useSetupStore.setState({ core_phase_setup_payload: payload });
};

export const updateHardwareSetupPhaseInfo = (payload: ProgressTrackerUpdatePayload | undefined) => {
    useSetupStore.setState({ hardware_phase_setup_payload: payload });
};

export const updateNodeSetupPhaseInfo = (payload: ProgressTrackerUpdatePayload | undefined) => {
    useSetupStore.setState({ node_phase_setup_payload: payload });
};

export const updateWalletSetupPhaseInfo = (payload: ProgressTrackerUpdatePayload | undefined) => {
    useSetupStore.setState({ wallet_phase_setup_payload: payload });
};

export const updateUnknownSetupPhaseInfo = (payload: ProgressTrackerUpdatePayload | undefined) => {
    useSetupStore.setState({ unknown_phase_setup_payload: payload });
};

export const updateDisabledPhases = (payload: DisabledPhasesPayload) => {
    useSetupStore.setState({ disabled_phases: payload.disabled_phases });
};

export const handleUpdateDisabledPhases = (payload: DisabledPhasesPayload) => {
    updateDisabledPhases(payload);
    if (payload.disabled_phases.includes(SetupPhase.Wallet)) {
        useTappletsStore.setState({ uiBridgeSwapsEnabled: false });
    }
};<|MERGE_RESOLUTION|>--- conflicted
+++ resolved
@@ -18,16 +18,13 @@
 import { WalletAddress } from '@app/types/app-status.ts';
 import { setSeedlessUI } from '@app/store/actions/uiStoreActions.ts';
 import { fetchExchangeContent, useExchangeStore } from '@app/store/useExchangeStore.ts';
-<<<<<<< HEAD
 import { fetchBridgeTransactionsHistory } from './walletStoreActions';
-=======
 import { SetupPhase } from '@app/types/backend-state';
 import { useTappletsStore } from '../useTappletsStore';
 
 export interface DisabledPhasesPayload {
     disabled_phases: SetupPhase[];
 }
->>>>>>> e0b103bb
 
 export const handleAppUnlocked = async () => {
     useSetupStore.setState({ appUnlocked: true });
