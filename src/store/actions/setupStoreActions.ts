import { loadTowerAnimation, setAnimationProperties, setAnimationState } from '@tari-project/tari-tower';

import { useSetupStore } from '../useSetupStore';
import { startCpuMining, startGpuMining, stopCpuMining, stopGpuMining } from './miningStoreActions';
import {
    fetchApplicationsVersionsWithRetry,
    fetchTransactionsHistory,
    useConfigMiningStore,
    useConfigUIStore,
    useMiningStore,
    useUIStore,
    useWalletStore,
} from '@app/store';

import { TOWER_CANVAS_ID } from '../types/ui';
import { ProgressTrackerUpdatePayload, SetupPhase } from '@app/types/events-payloads';
import { AppModule, AppModuleState, AppModuleStatus } from '../types/setup';
<<<<<<< HEAD
import { fetchBridgeTransactionsHistory } from '@app/store/actions/bridgeApiActions.ts';
=======
import { animationDarkBg, animationLightBg } from '@app/store/actions/uiStoreActions.ts';
>>>>>>> f8a3b2f4

export interface DisabledPhasesPayload {
    disabled_phases: SetupPhase[];
}

async function initializeAnimation() {
    const visual_mode = useConfigUIStore.getState().visual_mode;
    const towerInitalized = useUIStore.getState().towerInitalized;
    if (!visual_mode || towerInitalized) return;

    const uiTheme = useUIStore.getState().theme as string;
    const preferredTheme = uiTheme === 'system' ? useUIStore.getState().preferredTheme : uiTheme;
    const animationStyle = preferredTheme === 'dark' ? animationDarkBg : animationLightBg;

    const offset = useUIStore.getState().towerSidebarOffset;
    try {
        console.info('Loading tower animation from Setup Store');
        let loaded = false;
        try {
            await loadTowerAnimation({ canvasId: TOWER_CANVAS_ID, offset: offset });
<<<<<<< HEAD
            useUIStore.setState((c) => ({ ...c, towerInitalized: true }));
=======
>>>>>>> f8a3b2f4

            setAnimationProperties(animationStyle);
            useUIStore.setState({ towerInitalized: true });
            loaded = true;
        } catch (error) {
            console.error('Failed to set animation state:', error);
            useUIStore.setState((c) => ({ ...c, towerInitalized: false }));

            loaded = false;
        } finally {
            if (loaded) {
                setAnimationState('showVisual');
            }
        }
    } catch (e) {
        console.error('Error at loadTowerAnimation:', e);
        useConfigUIStore.setState((c) => ({ ...c, visual_mode: false }));
        useUIStore.setState((c) => ({ ...c, towerInitalized: false }));
    }
}

export const handleAppLoaded = async () => {
    const tari_address_base58 = useWalletStore.getState().tari_address_base58;
    await fetchBridgeTransactionsHistory(tari_address_base58);
    // todo move it to event
    await fetchApplicationsVersionsWithRetry();
    await initializeAnimation();
};

export const updateSetupProgress = (payload: ProgressTrackerUpdatePayload | undefined) => {
    if (!payload) {
        console.warn('No payload provided for setup progress update');
        return;
    }

    switch (payload.setup_phase) {
        case SetupPhase.Core:
            useSetupStore.setState((c) => ({ ...c, core_phase_setup_payload: payload }));
            break;
        case SetupPhase.CpuMining:
            useSetupStore.setState((c) => ({ ...c, cpu_mining_phase_setup_payload: payload }));
            break;
        case SetupPhase.GpuMining:
            useSetupStore.setState((c) => ({ ...c, gpu_mining_phase_setup_payload: payload }));
            break;
        case SetupPhase.Node:
            useSetupStore.setState((c) => ({ ...c, node_phase_setup_payload: payload }));
            break;
        case SetupPhase.Wallet:
            useSetupStore.setState((c) => ({ ...c, wallet_phase_setup_payload: payload }));
            break;
        default:
            console.warn(`Unknown setup phase: ${payload.title}`);
    }
};

export const clearSetupProgress = (setupPhase: SetupPhase) => {
    switch (setupPhase) {
        case SetupPhase.Core:
            useSetupStore.setState((c) => ({ ...c, core_phase_setup_payload: undefined }));
            break;
        case SetupPhase.CpuMining:
            useSetupStore.setState((c) => ({ ...c, cpu_mining_phase_setup_payload: undefined }));
            break;
        case SetupPhase.GpuMining:
            useSetupStore.setState((c) => ({ ...c, gpu_mining_phase_setup_payload: undefined }));
            break;
        case SetupPhase.Node:
            useSetupStore.setState((c) => ({ ...c, node_phase_setup_payload: undefined }));
            break;
        case SetupPhase.Wallet:
            useSetupStore.setState((c) => ({ ...c, wallet_phase_setup_payload: undefined }));
            break;
        default:
            console.warn(`Unknown setup phase: ${setupPhase}`);
    }
};

export const setInitialSetupFinished = (payload: boolean) => {
    useSetupStore.setState((c) => ({ ...c, isInitialSetupFinished: payload }));
};

export const updateDisabledPhases = (payload: DisabledPhasesPayload) => {
    useSetupStore.setState((c) => ({ ...c, disabled_phases: payload.disabled_phases }));
};

export const handleUpdateDisabledPhases = (payload: DisabledPhasesPayload) => {
    updateDisabledPhases(payload);
};

export const updateAppModule = (state: AppModuleState) => {
    useSetupStore.setState((prevState) => ({
        app_modules: {
            ...prevState.app_modules,
            [state.module]: {
                ...prevState.app_modules[state.module],
                status: state.status,
                error_messages: state.error_messages,
            },
        },
    }));
};

export const handleWalletModuleUpdateSideEffects = async (state: AppModuleState) => {
    switch (state.status) {
        case AppModuleStatus.Initialized: {
            const tx_history_filter = useWalletStore.getState().tx_history_filter;
            await fetchTransactionsHistory({ offset: 0, limit: 20, filter: tx_history_filter });
            break;
        }
        case AppModuleStatus.Failed:
            break;
        case AppModuleStatus.NotInitialized:
            break;
        default:
            break;
    }
};

const handleCpuMiningModuleUpdateSideEffects = async (state: AppModuleState) => {
    switch (state.status) {
        case AppModuleStatus.Initialized: {
            const mineOnAppStart = useConfigMiningStore.getState().mine_on_app_start;
            const cpuMiningEnabled = useConfigMiningStore.getState().cpu_mining_enabled;
            const gpuMiningInitiated = useMiningStore.getState().isGpuMiningInitiated;
            const wasMineOnAppStartExecuted = useMiningStore.getState().wasMineOnAppStartExecuted;
            if (mineOnAppStart && cpuMiningEnabled && !wasMineOnAppStartExecuted) {
                await startCpuMining();
                useMiningStore.setState((c) => ({ ...c, wasMineOnAppStartExecuted: true }));
            } else if (gpuMiningInitiated && cpuMiningEnabled) {
                await startCpuMining();
            }
            break;
        }
        case AppModuleStatus.Failed:
            break;
        case AppModuleStatus.NotInitialized: {
            const isCpuMiningInitiated = useMiningStore.getState().isCpuMiningInitiated;

            if (isCpuMiningInitiated) {
                await stopCpuMining();
            }
            break;
        }
        default:
            break;
    }
};

const handleGpuMiningModuleUpdateSideEffects = async (state: AppModuleState) => {
    switch (state.status) {
        case AppModuleStatus.Initialized: {
            const mineOnAppStart = useConfigMiningStore.getState().mine_on_app_start;
            const gpuMiningEnabled = useConfigMiningStore.getState().gpu_mining_enabled;
            const cpuMiningInitiated = useMiningStore.getState().isCpuMiningInitiated;
            const wasMineOnAppStartExecuted = useMiningStore.getState().wasMineOnAppStartExecuted;
            if (mineOnAppStart && gpuMiningEnabled && !wasMineOnAppStartExecuted) {
                await startGpuMining();
                useMiningStore.setState((c) => ({ ...c, wasMineOnAppStartExecuted: true }));
            } else if (cpuMiningInitiated && gpuMiningEnabled) {
                await startGpuMining();
            }
            break;
        }
        case AppModuleStatus.Failed:
            break;
        case AppModuleStatus.NotInitialized: {
            const isMiningInitiated = useMiningStore.getState().isGpuMiningInitiated;

            if (isMiningInitiated) {
                await stopGpuMining();
            }
            break;
        }
        default:
            break;
    }
};

export const handleAppModulesUpdate = async (state: AppModuleState) => {
    updateAppModule(state);

    switch (state.module) {
        case AppModule.CpuMining:
            await handleCpuMiningModuleUpdateSideEffects(state);
            break;
        case AppModule.GpuMining:
            await handleGpuMiningModuleUpdateSideEffects(state);
            break;
        case AppModule.Wallet:
            await handleWalletModuleUpdateSideEffects(state);
            break;
        default:
            console.warn(`Unknown app module: ${state.module}`);
            break;
    }
};<|MERGE_RESOLUTION|>--- conflicted
+++ resolved
@@ -15,11 +15,8 @@
 import { TOWER_CANVAS_ID } from '../types/ui';
 import { ProgressTrackerUpdatePayload, SetupPhase } from '@app/types/events-payloads';
 import { AppModule, AppModuleState, AppModuleStatus } from '../types/setup';
-<<<<<<< HEAD
+import { animationDarkBg, animationLightBg } from '@app/store/actions/uiStoreActions.ts';
 import { fetchBridgeTransactionsHistory } from '@app/store/actions/bridgeApiActions.ts';
-=======
-import { animationDarkBg, animationLightBg } from '@app/store/actions/uiStoreActions.ts';
->>>>>>> f8a3b2f4
 
 export interface DisabledPhasesPayload {
     disabled_phases: SetupPhase[];
@@ -40,13 +37,8 @@
         let loaded = false;
         try {
             await loadTowerAnimation({ canvasId: TOWER_CANVAS_ID, offset: offset });
-<<<<<<< HEAD
+            setAnimationProperties(animationStyle);
             useUIStore.setState((c) => ({ ...c, towerInitalized: true }));
-=======
->>>>>>> f8a3b2f4
-
-            setAnimationProperties(animationStyle);
-            useUIStore.setState({ towerInitalized: true });
             loaded = true;
         } catch (error) {
             console.error('Failed to set animation state:', error);
