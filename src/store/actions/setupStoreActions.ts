import { loadTowerAnimation, setAnimationState } from '@tari-project/tari-tower';

import { useSetupStore } from '../useSetupStore';
import { startCpuMining, startGpuMining, stopCpuMining, stopGpuMining } from './miningStoreActions';
import {
    fetchApplicationsVersionsWithRetry,
<<<<<<< HEAD
    initialFetchTxs,
    setWalletAddress,
    useConfigBEInMemoryStore,
=======
    TOWER_CANVAS_ID,
>>>>>>> 47c57c87
    useConfigMiningStore,
    useConfigUIStore,
    useMiningStore,
    useUIStore,
} from '@app/store';
import { ProgressTrackerUpdatePayload } from '@app/hooks/app/useProgressEventsListener';

import { fetchBridgeTransactionsHistory } from './walletStoreActions';
import { SetupPhase } from '@app/types/backend-state';
import { useTappletsStore } from '../useTappletsStore';
import { TOWER_CANVAS_ID } from '../types/ui';

export interface DisabledPhasesPayload {
    disabled_phases: SetupPhase[];
}

export const handleAppUnlocked = async () => {
    useSetupStore.setState({ appUnlocked: true });
    await fetchBridgeTransactionsHistory().catch((error) => {
        console.error('Could not fetch bridge transactions history:', error);
    });

    const visual_mode = useConfigUIStore.getState().visual_mode;
    const offset = useUIStore.getState().towerSidebarOffset;
    if (visual_mode) {
        try {
            console.info('Loading tower animation');
            await loadTowerAnimation({ canvasId: TOWER_CANVAS_ID, offset: offset });
            try {
                setAnimationState('showVisual');
            } catch (error) {
                console.error('Failed to set animation state:', error);
            }
        } catch (e) {
            console.error('Error at loadTowerAnimation:', e);
            useConfigUIStore.setState({ visual_mode: false });
        }
    }
    // todo move it to event
    await fetchApplicationsVersionsWithRetry();
};
export const handleWalletUnlocked = () => {
    useSetupStore.setState({ walletUnlocked: true });
};
export const handleCpuMiningUnlocked = async () => {
    useSetupStore.setState({ cpuMiningUnlocked: true });

    const mineOnAppStart = useConfigMiningStore.getState().mine_on_app_start;
    const cpuMiningEnabled = useConfigMiningStore.getState().cpu_mining_enabled;
    const gpuMiningInitiated = useMiningStore.getState().isGpuMiningInitiated;
    const wasMineOnAppStartExecuted = useMiningStore.getState().wasMineOnAppStartExecuted;
    if (mineOnAppStart && cpuMiningEnabled && !wasMineOnAppStartExecuted) {
        await startCpuMining();
        useMiningStore.setState({ wasMineOnAppStartExecuted: true });
    } else if (gpuMiningInitiated && cpuMiningEnabled) {
        await startCpuMining();
    }
};
export const handleGpuMiningUnlocked = async () => {
    useSetupStore.setState({ gpuMiningUnlocked: true });

    const mineOnAppStart = useConfigMiningStore.getState().mine_on_app_start;
    const gpuMiningEnabled = useConfigMiningStore.getState().gpu_mining_enabled;
    const cpuMiningInitiated = useMiningStore.getState().isCpuMiningInitiated;
    const wasMineOnAppStartExecuted = useMiningStore.getState().wasMineOnAppStartExecuted;
    if (mineOnAppStart && gpuMiningEnabled && !wasMineOnAppStartExecuted) {
        await startGpuMining();
        useMiningStore.setState({ wasMineOnAppStartExecuted: true });
    } else if (cpuMiningInitiated && gpuMiningEnabled) {
        await startGpuMining();
    }
};

export const handleWalletLocked = () => {
    useSetupStore.setState({ walletUnlocked: false });
};

export const handleCpuMiningLocked = async () => {
    useSetupStore.setState({ cpuMiningUnlocked: false });
    const isCpuMiningInitiated = useMiningStore.getState().isCpuMiningInitiated;

    if (isCpuMiningInitiated) {
        await stopCpuMining();
    }
};

export const handleGpuMiningLocked = async () => {
    useSetupStore.setState({ gpuMiningUnlocked: false });
    const isMiningInitiated = useMiningStore.getState().isGpuMiningInitiated;

    if (isMiningInitiated) {
        await stopGpuMining();
    }
};

export const handleHardwarePhaseFinished = async () => {
    useSetupStore.setState({ hardwarePhaseFinished: true });
};

export const setInitialSetupFinished = (payload: boolean) => {
    useSetupStore.setState({ isInitialSetupFinished: payload });
};

export const updateCoreSetupPhaseInfo = (payload: ProgressTrackerUpdatePayload | undefined) => {
    useSetupStore.setState({ core_phase_setup_payload: payload });
};

export const updateHardwareSetupPhaseInfo = (payload: ProgressTrackerUpdatePayload | undefined) => {
    useSetupStore.setState({ hardware_phase_setup_payload: payload });
};

export const updateNodeSetupPhaseInfo = (payload: ProgressTrackerUpdatePayload | undefined) => {
    useSetupStore.setState({ node_phase_setup_payload: payload });
};

export const updateWalletSetupPhaseInfo = (payload: ProgressTrackerUpdatePayload | undefined) => {
    useSetupStore.setState({ wallet_phase_setup_payload: payload });
};

export const updateMiningSetupPhaseInfo = (payload: ProgressTrackerUpdatePayload | undefined) => {
    useSetupStore.setState({ mining_phase_setup_payload: payload });
};

export const updateDisabledPhases = (payload: DisabledPhasesPayload) => {
    useSetupStore.setState({ disabled_phases: payload.disabled_phases });
};

export const handleUpdateDisabledPhases = (payload: DisabledPhasesPayload) => {
    updateDisabledPhases(payload);
    if (payload.disabled_phases.includes(SetupPhase.Wallet)) {
        useTappletsStore.setState({ uiBridgeSwapsEnabled: false });
    } else if (!useTappletsStore.getState().uiBridgeSwapsEnabled) {
        useTappletsStore.getState().fetchUiBridgeFeatureFlag();
    }
};<|MERGE_RESOLUTION|>--- conflicted
+++ resolved
@@ -4,13 +4,6 @@
 import { startCpuMining, startGpuMining, stopCpuMining, stopGpuMining } from './miningStoreActions';
 import {
     fetchApplicationsVersionsWithRetry,
-<<<<<<< HEAD
-    initialFetchTxs,
-    setWalletAddress,
-    useConfigBEInMemoryStore,
-=======
-    TOWER_CANVAS_ID,
->>>>>>> 47c57c87
     useConfigMiningStore,
     useConfigUIStore,
     useMiningStore,
