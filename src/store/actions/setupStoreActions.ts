import { loadTowerAnimation, setAnimationState } from '@tari-project/tari-tower';

import { useSetupStore } from '../useSetupStore';
import { startCpuMining, startGpuMining, stopCpuMining, stopGpuMining } from './miningStoreActions';
import {
    fetchApplicationsVersionsWithRetry,
    fetchTransactionsHistory,
    useConfigMiningStore,
    useConfigUIStore,
    useMiningStore,
    useUIStore,
    useWalletStore,
} from '@app/store';

import { TOWER_CANVAS_ID } from '../types/ui';
<<<<<<< HEAD
import { SetupPhase } from '@app/types/events-payloads';
=======
import { ProgressTrackerUpdatePayload, SetupPhase } from '@app/types/events-payloads';
import { fetchBridgeTransactionsHistory } from './bridgeApiActions';
import { AppModule, AppModuleState, AppModuleStatus } from '../types/setup';
>>>>>>> 6f9f6f0d

export interface DisabledPhasesPayload {
    disabled_phases: SetupPhase[];
}

async function initializeAnimation() {
    const visual_mode = useConfigUIStore.getState().visual_mode;
    const towerInitalized = useUIStore.getState().towerInitalized;
    if (!visual_mode || towerInitalized) return;

    const offset = useUIStore.getState().towerSidebarOffset;
    try {
        console.info('Loading tower animation from Setup Store');
        let loaded = false;
        try {
            await loadTowerAnimation({ canvasId: TOWER_CANVAS_ID, offset: offset });
            useUIStore.setState({ towerInitalized: true });

            loaded = true;
        } catch (error) {
            console.error('Failed to set animation state:', error);
            useUIStore.setState({ towerInitalized: false });

            loaded = false;
        } finally {
            if (loaded) {
                setAnimationState('showVisual');
            }
        }
    } catch (e) {
        console.error('Error at loadTowerAnimation:', e);
        useConfigUIStore.setState((c) => ({ ...c, visual_mode: false }));
        useUIStore.setState({ towerInitalized: false });
    }
}

<<<<<<< HEAD
export const handleAppUnlocked = async () => {
    useSetupStore.setState((c) => ({ ...c, appUnlocked: true }));
=======
export const handleAppLoaded = async () => {
    await fetchBridgeTransactionsHistory().catch((error) => {
        console.error('Could not fetch bridge transactions history:', error);
    });
>>>>>>> 6f9f6f0d
    // todo move it to event
    await fetchApplicationsVersionsWithRetry();
    await initializeAnimation();
};
<<<<<<< HEAD
export const handleWalletUnlocked = async () => {
    useSetupStore.setState((c) => ({ ...c, walletUnlocked: true }));
    // Initial fetch of transactions
    const tx_history_filter = useWalletStore.getState().tx_history_filter;
    await fetchTransactionsHistory({ offset: 0, limit: 20, filter: tx_history_filter });
};

export const handleCpuMiningUnlocked = async () => {
    useSetupStore.setState((c) => ({ ...c, cpuMiningUnlocked: true }));

    const mineOnAppStart = useConfigMiningStore.getState().mine_on_app_start;
    const cpuMiningEnabled = useConfigMiningStore.getState().cpu_mining_enabled;
    const gpuMiningInitiated = useMiningStore.getState().isGpuMiningInitiated;
    const wasMineOnAppStartExecuted = useMiningStore.getState().wasMineOnAppStartExecuted;
    if (mineOnAppStart && cpuMiningEnabled && !wasMineOnAppStartExecuted) {
        await startCpuMining();
        useMiningStore.setState({ wasMineOnAppStartExecuted: true });
    } else if (gpuMiningInitiated && cpuMiningEnabled) {
        await startCpuMining();
    }
};
export const handleGpuMiningUnlocked = async () => {
    useSetupStore.setState((c) => ({ ...c, gpuMiningUnlocked: true }));

    const mineOnAppStart = useConfigMiningStore.getState().mine_on_app_start;
    const gpuMiningEnabled = useConfigMiningStore.getState().gpu_mining_enabled;
    const cpuMiningInitiated = useMiningStore.getState().isCpuMiningInitiated;
    const wasMineOnAppStartExecuted = useMiningStore.getState().wasMineOnAppStartExecuted;
    if (mineOnAppStart && gpuMiningEnabled && !wasMineOnAppStartExecuted) {
        await startGpuMining();
        useMiningStore.setState({ wasMineOnAppStartExecuted: true });
    } else if (cpuMiningInitiated && gpuMiningEnabled) {
        await startGpuMining();
    }
};

export const handleWalletLocked = () => {
    useSetupStore.setState((c) => ({ ...c, walletUnlocked: false }));
};

export const handleCpuMiningLocked = async () => {
    useSetupStore.setState((c) => ({ ...c, cpuMiningUnlocked: false }));
    const isCpuMiningInitiated = useMiningStore.getState().isCpuMiningInitiated;

    if (isCpuMiningInitiated) {
        await stopCpuMining();
    }
};

export const handleGpuMiningLocked = async () => {
    useSetupStore.setState((c) => ({ ...c, gpuMiningUnlocked: false }));
    const isMiningInitiated = useMiningStore.getState().isGpuMiningInitiated;

    if (isMiningInitiated) {
        await stopGpuMining();
    }
};

export const handleHardwarePhaseFinished = async () => {
    useSetupStore.setState((c) => ({ ...c, hardwarePhaseFinished: true }));
};

=======

export const updateSetupProgress = (payload: ProgressTrackerUpdatePayload | undefined) => {
    if (!payload) {
        console.warn('No payload provided for setup progress update');
        return;
    }

    switch (payload.setup_phase) {
        case SetupPhase.Core:
            useSetupStore.setState({ core_phase_setup_payload: payload });
            break;
        case SetupPhase.CpuMining:
            useSetupStore.setState({ cpu_mining_phase_setup_payload: payload });
            break;
        case SetupPhase.GpuMining:
            useSetupStore.setState({ gpu_mining_phase_setup_payload: payload });
            break;
        case SetupPhase.Node:
            useSetupStore.setState({ node_phase_setup_payload: payload });
            break;
        case SetupPhase.Wallet:
            useSetupStore.setState({ wallet_phase_setup_payload: payload });
            break;
        default:
            console.warn(`Unknown setup phase: ${payload.title}`);
    }
};

export const clearSetupProgress = (setupPhase: SetupPhase) => {
    switch (setupPhase) {
        case SetupPhase.Core:
            useSetupStore.setState({ core_phase_setup_payload: undefined });
            break;
        case SetupPhase.CpuMining:
            useSetupStore.setState({ cpu_mining_phase_setup_payload: undefined });
            break;
        case SetupPhase.GpuMining:
            useSetupStore.setState({ gpu_mining_phase_setup_payload: undefined });
            break;
        case SetupPhase.Node:
            useSetupStore.setState({ node_phase_setup_payload: undefined });
            break;
        case SetupPhase.Wallet:
            useSetupStore.setState({ wallet_phase_setup_payload: undefined });
            break;
        default:
            console.warn(`Unknown setup phase: ${setupPhase}`);
    }
};

>>>>>>> 6f9f6f0d
export const setInitialSetupFinished = (payload: boolean) => {
    useSetupStore.setState((c) => ({ ...c, isInitialSetupFinished: payload }));
};

<<<<<<< HEAD
export const updateCoreSetupPhaseInfo = (payload: ProgressTrackerUpdatePayload | undefined) => {
    useSetupStore.setState((c) => ({ ...c, core_phase_setup_payload: payload }));
};

export const updateHardwareSetupPhaseInfo = (payload: ProgressTrackerUpdatePayload | undefined) => {
    useSetupStore.setState((c) => ({ ...c, hardware_phase_setup_payload: payload }));
};

export const updateNodeSetupPhaseInfo = (payload: ProgressTrackerUpdatePayload | undefined) => {
    useSetupStore.setState((c) => ({ ...c, node_phase_setup_payload: payload }));
};

export const updateWalletSetupPhaseInfo = (payload: ProgressTrackerUpdatePayload | undefined) => {
    useSetupStore.setState((c) => ({ ...c, wallet_phase_setup_payload: payload }));
};

export const updateMiningSetupPhaseInfo = (payload: ProgressTrackerUpdatePayload | undefined) => {
    useSetupStore.setState((c) => ({ ...c, mining_phase_setup_payload: payload }));
};

export const updateDisabledPhases = (payload: DisabledPhasesPayload) => {
    useSetupStore.setState((c) => ({ ...c, disabled_phases: payload.disabled_phases }));
=======
export const updateDisabledPhases = (payload: DisabledPhasesPayload) => {
    useSetupStore.setState({ disabled_phases: payload.disabled_phases });
};

export const handleUpdateDisabledPhases = (payload: DisabledPhasesPayload) => {
    updateDisabledPhases(payload);
};

export const updateAppModule = (state: AppModuleState) => {
    useSetupStore.setState((prevState) => ({
        app_modules: {
            ...prevState.app_modules,
            [state.module]: {
                ...prevState.app_modules[state.module],
                status: state.status,
                error_messages: state.error_messages,
            },
        },
    }));
};

export const handleWalletModuleUpdateSideEffects = async (state: AppModuleState) => {
    switch (state.status) {
        case AppModuleStatus.Initialized: {
            const tx_history_filter = useWalletStore.getState().tx_history_filter;
            await fetchTransactionsHistory({ offset: 0, limit: 20, filter: tx_history_filter });
            await fetchCoinbaseTransactions({
                offset: 0,
                limit: 20,
            });
            break;
        }
        case AppModuleStatus.Failed:
            break;
        case AppModuleStatus.NotInitialized:
            break;
        default:
            break;
    }
};

const handleCpuMiningModuleUpdateSideEffects = async (state: AppModuleState) => {
    switch (state.status) {
        case AppModuleStatus.Initialized: {
            const mineOnAppStart = useConfigMiningStore.getState().mine_on_app_start;
            const cpuMiningEnabled = useConfigMiningStore.getState().cpu_mining_enabled;
            const gpuMiningInitiated = useMiningStore.getState().isGpuMiningInitiated;
            const wasMineOnAppStartExecuted = useMiningStore.getState().wasMineOnAppStartExecuted;
            if (mineOnAppStart && cpuMiningEnabled && !wasMineOnAppStartExecuted) {
                await startCpuMining();
                useMiningStore.setState({ wasMineOnAppStartExecuted: true });
            } else if (gpuMiningInitiated && cpuMiningEnabled) {
                await startCpuMining();
            }
            break;
        }
        case AppModuleStatus.Failed:
            break;
        case AppModuleStatus.NotInitialized: {
            const isCpuMiningInitiated = useMiningStore.getState().isCpuMiningInitiated;

            if (isCpuMiningInitiated) {
                await stopCpuMining();
            }
            break;
        }
        default:
            break;
    }
};

const handleGpuMiningModuleUpdateSideEffects = async (state: AppModuleState) => {
    switch (state.status) {
        case AppModuleStatus.Initialized: {
            const mineOnAppStart = useConfigMiningStore.getState().mine_on_app_start;
            const gpuMiningEnabled = useConfigMiningStore.getState().gpu_mining_enabled;
            const cpuMiningInitiated = useMiningStore.getState().isCpuMiningInitiated;
            const wasMineOnAppStartExecuted = useMiningStore.getState().wasMineOnAppStartExecuted;
            if (mineOnAppStart && gpuMiningEnabled && !wasMineOnAppStartExecuted) {
                await startGpuMining();
                useMiningStore.setState({ wasMineOnAppStartExecuted: true });
            } else if (cpuMiningInitiated && gpuMiningEnabled) {
                await startGpuMining();
            }
            break;
        }
        case AppModuleStatus.Failed:
            break;
        case AppModuleStatus.NotInitialized: {
            const isMiningInitiated = useMiningStore.getState().isGpuMiningInitiated;

            if (isMiningInitiated) {
                await stopGpuMining();
            }
            break;
        }
        default:
            break;
    }
>>>>>>> 6f9f6f0d
};

export const handleAppModulesUpdate = async (state: AppModuleState) => {
    updateAppModule(state);

    switch (state.module) {
        case AppModule.CpuMining:
            await handleCpuMiningModuleUpdateSideEffects(state);
            break;
        case AppModule.GpuMining:
            await handleGpuMiningModuleUpdateSideEffects(state);
            break;
        case AppModule.Wallet:
            await handleWalletModuleUpdateSideEffects(state);
            break;
        default:
            console.warn(`Unknown app module: ${state.module}`);
            break;
    }
};<|MERGE_RESOLUTION|>--- conflicted
+++ resolved
@@ -13,13 +13,8 @@
 } from '@app/store';
 
 import { TOWER_CANVAS_ID } from '../types/ui';
-<<<<<<< HEAD
-import { SetupPhase } from '@app/types/events-payloads';
-=======
 import { ProgressTrackerUpdatePayload, SetupPhase } from '@app/types/events-payloads';
-import { fetchBridgeTransactionsHistory } from './bridgeApiActions';
 import { AppModule, AppModuleState, AppModuleStatus } from '../types/setup';
->>>>>>> 6f9f6f0d
 
 export interface DisabledPhasesPayload {
     disabled_phases: SetupPhase[];
@@ -56,83 +51,11 @@
     }
 }
 
-<<<<<<< HEAD
-export const handleAppUnlocked = async () => {
-    useSetupStore.setState((c) => ({ ...c, appUnlocked: true }));
-=======
 export const handleAppLoaded = async () => {
-    await fetchBridgeTransactionsHistory().catch((error) => {
-        console.error('Could not fetch bridge transactions history:', error);
-    });
->>>>>>> 6f9f6f0d
     // todo move it to event
     await fetchApplicationsVersionsWithRetry();
     await initializeAnimation();
 };
-<<<<<<< HEAD
-export const handleWalletUnlocked = async () => {
-    useSetupStore.setState((c) => ({ ...c, walletUnlocked: true }));
-    // Initial fetch of transactions
-    const tx_history_filter = useWalletStore.getState().tx_history_filter;
-    await fetchTransactionsHistory({ offset: 0, limit: 20, filter: tx_history_filter });
-};
-
-export const handleCpuMiningUnlocked = async () => {
-    useSetupStore.setState((c) => ({ ...c, cpuMiningUnlocked: true }));
-
-    const mineOnAppStart = useConfigMiningStore.getState().mine_on_app_start;
-    const cpuMiningEnabled = useConfigMiningStore.getState().cpu_mining_enabled;
-    const gpuMiningInitiated = useMiningStore.getState().isGpuMiningInitiated;
-    const wasMineOnAppStartExecuted = useMiningStore.getState().wasMineOnAppStartExecuted;
-    if (mineOnAppStart && cpuMiningEnabled && !wasMineOnAppStartExecuted) {
-        await startCpuMining();
-        useMiningStore.setState({ wasMineOnAppStartExecuted: true });
-    } else if (gpuMiningInitiated && cpuMiningEnabled) {
-        await startCpuMining();
-    }
-};
-export const handleGpuMiningUnlocked = async () => {
-    useSetupStore.setState((c) => ({ ...c, gpuMiningUnlocked: true }));
-
-    const mineOnAppStart = useConfigMiningStore.getState().mine_on_app_start;
-    const gpuMiningEnabled = useConfigMiningStore.getState().gpu_mining_enabled;
-    const cpuMiningInitiated = useMiningStore.getState().isCpuMiningInitiated;
-    const wasMineOnAppStartExecuted = useMiningStore.getState().wasMineOnAppStartExecuted;
-    if (mineOnAppStart && gpuMiningEnabled && !wasMineOnAppStartExecuted) {
-        await startGpuMining();
-        useMiningStore.setState({ wasMineOnAppStartExecuted: true });
-    } else if (cpuMiningInitiated && gpuMiningEnabled) {
-        await startGpuMining();
-    }
-};
-
-export const handleWalletLocked = () => {
-    useSetupStore.setState((c) => ({ ...c, walletUnlocked: false }));
-};
-
-export const handleCpuMiningLocked = async () => {
-    useSetupStore.setState((c) => ({ ...c, cpuMiningUnlocked: false }));
-    const isCpuMiningInitiated = useMiningStore.getState().isCpuMiningInitiated;
-
-    if (isCpuMiningInitiated) {
-        await stopCpuMining();
-    }
-};
-
-export const handleGpuMiningLocked = async () => {
-    useSetupStore.setState((c) => ({ ...c, gpuMiningUnlocked: false }));
-    const isMiningInitiated = useMiningStore.getState().isGpuMiningInitiated;
-
-    if (isMiningInitiated) {
-        await stopGpuMining();
-    }
-};
-
-export const handleHardwarePhaseFinished = async () => {
-    useSetupStore.setState((c) => ({ ...c, hardwarePhaseFinished: true }));
-};
-
-=======
 
 export const updateSetupProgress = (payload: ProgressTrackerUpdatePayload | undefined) => {
     if (!payload) {
@@ -183,35 +106,10 @@
     }
 };
 
->>>>>>> 6f9f6f0d
 export const setInitialSetupFinished = (payload: boolean) => {
-    useSetupStore.setState((c) => ({ ...c, isInitialSetupFinished: payload }));
-};
-
-<<<<<<< HEAD
-export const updateCoreSetupPhaseInfo = (payload: ProgressTrackerUpdatePayload | undefined) => {
-    useSetupStore.setState((c) => ({ ...c, core_phase_setup_payload: payload }));
-};
-
-export const updateHardwareSetupPhaseInfo = (payload: ProgressTrackerUpdatePayload | undefined) => {
-    useSetupStore.setState((c) => ({ ...c, hardware_phase_setup_payload: payload }));
-};
-
-export const updateNodeSetupPhaseInfo = (payload: ProgressTrackerUpdatePayload | undefined) => {
-    useSetupStore.setState((c) => ({ ...c, node_phase_setup_payload: payload }));
-};
-
-export const updateWalletSetupPhaseInfo = (payload: ProgressTrackerUpdatePayload | undefined) => {
-    useSetupStore.setState((c) => ({ ...c, wallet_phase_setup_payload: payload }));
-};
-
-export const updateMiningSetupPhaseInfo = (payload: ProgressTrackerUpdatePayload | undefined) => {
-    useSetupStore.setState((c) => ({ ...c, mining_phase_setup_payload: payload }));
-};
-
-export const updateDisabledPhases = (payload: DisabledPhasesPayload) => {
-    useSetupStore.setState((c) => ({ ...c, disabled_phases: payload.disabled_phases }));
-=======
+    useSetupStore.setState({ isInitialSetupFinished: payload });
+};
+
 export const updateDisabledPhases = (payload: DisabledPhasesPayload) => {
     useSetupStore.setState({ disabled_phases: payload.disabled_phases });
 };
@@ -238,10 +136,6 @@
         case AppModuleStatus.Initialized: {
             const tx_history_filter = useWalletStore.getState().tx_history_filter;
             await fetchTransactionsHistory({ offset: 0, limit: 20, filter: tx_history_filter });
-            await fetchCoinbaseTransactions({
-                offset: 0,
-                limit: 20,
-            });
             break;
         }
         case AppModuleStatus.Failed:
@@ -311,7 +205,6 @@
         default:
             break;
     }
->>>>>>> 6f9f6f0d
 };
 
 export const handleAppModulesUpdate = async (state: AppModuleState) => {
