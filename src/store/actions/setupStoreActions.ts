--- conflicted
+++ resolved
@@ -54,11 +54,7 @@
 
     if (xcID) {
         const currentID = useExchangeStore.getState().content?.exchange_id;
-<<<<<<< HEAD
         const canFetchXCContent = xcID && currentID !== xcID && xcID !== 'classic';
-=======
-        const canFetchXCContent = xcID && currentID !== xcID && xcID !== 'universal';
->>>>>>> cd66d8c6
         if (canFetchXCContent) {
             await fetchExchangeContent(xcID);
         }
