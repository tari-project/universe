--- conflicted
+++ resolved
@@ -10,12 +10,8 @@
 } from './miningStoreActions';
 import {
     fetchApplicationsVersionsWithRetry,
-<<<<<<< HEAD
-=======
     fetchCoinbaseTransactions,
     fetchTransactionsHistory,
-    TOWER_CANVAS_ID,
->>>>>>> e57a7a31
     useConfigMiningStore,
     useConfigUIStore,
     useMiningStore,
