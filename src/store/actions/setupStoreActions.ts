import { loadTowerAnimation, setAnimationState } from '@tari-project/tari-tower';

import { useSetupStore } from '../useSetupStore';
import { startCpuMining, startGpuMining, stopCpuMining, stopGpuMining } from './miningStoreActions';
import {
    fetchApplicationsVersionsWithRetry,
    useConfigMiningStore,
    useConfigUIStore,
    useMiningStore,
    useUIStore,
} from '@app/store';
import { ProgressTrackerUpdatePayload } from '@app/hooks/app/useProgressEventsListener';

import { fetchBridgeTransactionsHistory } from './walletStoreActions';
import { SetupPhase } from '@app/types/backend-state';
<<<<<<< HEAD
import { useTappletsStore } from '../useTappletsStore';
import { TOWER_CANVAS_ID } from '../types/ui';
=======
>>>>>>> ae7c8dca

export interface DisabledPhasesPayload {
    disabled_phases: SetupPhase[];
}

export const handleAppUnlocked = async () => {
    useSetupStore.setState({ appUnlocked: true });
    await fetchBridgeTransactionsHistory().catch((error) => {
        console.error('Could not fetch bridge transactions history:', error);
    });

    const visual_mode = useConfigUIStore.getState().visual_mode;
    const offset = useUIStore.getState().towerSidebarOffset;
    if (visual_mode) {
        try {
            console.info('Loading tower animation');
            await loadTowerAnimation({ canvasId: TOWER_CANVAS_ID, offset: offset });
            try {
                setAnimationState('showVisual');
            } catch (error) {
                console.error('Failed to set animation state:', error);
            }
        } catch (e) {
            console.error('Error at loadTowerAnimation:', e);
            useConfigUIStore.setState({ visual_mode: false });
        }
    }
    // todo move it to event
    await fetchApplicationsVersionsWithRetry();
};
export const handleWalletUnlocked = () => {
    useSetupStore.setState({ walletUnlocked: true });
};
export const handleCpuMiningUnlocked = async () => {
    useSetupStore.setState({ cpuMiningUnlocked: true });

    const mineOnAppStart = useConfigMiningStore.getState().mine_on_app_start;
    const cpuMiningEnabled = useConfigMiningStore.getState().cpu_mining_enabled;
    const gpuMiningInitiated = useMiningStore.getState().isGpuMiningInitiated;
    const wasMineOnAppStartExecuted = useMiningStore.getState().wasMineOnAppStartExecuted;
    if (mineOnAppStart && cpuMiningEnabled && !wasMineOnAppStartExecuted) {
        await startCpuMining();
        useMiningStore.setState({ wasMineOnAppStartExecuted: true });
    } else if (gpuMiningInitiated && cpuMiningEnabled) {
        await startCpuMining();
    }
};
export const handleGpuMiningUnlocked = async () => {
    useSetupStore.setState({ gpuMiningUnlocked: true });

    const mineOnAppStart = useConfigMiningStore.getState().mine_on_app_start;
    const gpuMiningEnabled = useConfigMiningStore.getState().gpu_mining_enabled;
    const cpuMiningInitiated = useMiningStore.getState().isCpuMiningInitiated;
    const wasMineOnAppStartExecuted = useMiningStore.getState().wasMineOnAppStartExecuted;
    if (mineOnAppStart && gpuMiningEnabled && !wasMineOnAppStartExecuted) {
        await startGpuMining();
        useMiningStore.setState({ wasMineOnAppStartExecuted: true });
    } else if (cpuMiningInitiated && gpuMiningEnabled) {
        await startGpuMining();
    }
};

export const handleWalletLocked = () => {
    useSetupStore.setState({ walletUnlocked: false });
};

export const handleCpuMiningLocked = async () => {
    useSetupStore.setState({ cpuMiningUnlocked: false });
    const isCpuMiningInitiated = useMiningStore.getState().isCpuMiningInitiated;

    if (isCpuMiningInitiated) {
        await stopCpuMining();
    }
};

export const handleGpuMiningLocked = async () => {
    useSetupStore.setState({ gpuMiningUnlocked: false });
    const isMiningInitiated = useMiningStore.getState().isGpuMiningInitiated;

    if (isMiningInitiated) {
        await stopGpuMining();
    }
};

export const handleHardwarePhaseFinished = async () => {
    useSetupStore.setState({ hardwarePhaseFinished: true });
};

export const setInitialSetupFinished = (payload: boolean) => {
    useSetupStore.setState({ isInitialSetupFinished: payload });
};

export const updateCoreSetupPhaseInfo = (payload: ProgressTrackerUpdatePayload | undefined) => {
    useSetupStore.setState({ core_phase_setup_payload: payload });
};

export const updateHardwareSetupPhaseInfo = (payload: ProgressTrackerUpdatePayload | undefined) => {
    useSetupStore.setState({ hardware_phase_setup_payload: payload });
};

export const updateNodeSetupPhaseInfo = (payload: ProgressTrackerUpdatePayload | undefined) => {
    useSetupStore.setState({ node_phase_setup_payload: payload });
};

export const updateWalletSetupPhaseInfo = (payload: ProgressTrackerUpdatePayload | undefined) => {
    useSetupStore.setState({ wallet_phase_setup_payload: payload });
};

export const updateMiningSetupPhaseInfo = (payload: ProgressTrackerUpdatePayload | undefined) => {
    useSetupStore.setState({ mining_phase_setup_payload: payload });
};

export const updateDisabledPhases = (payload: DisabledPhasesPayload) => {
    useSetupStore.setState({ disabled_phases: payload.disabled_phases });
};

export const handleUpdateDisabledPhases = (payload: DisabledPhasesPayload) => {
    updateDisabledPhases(payload);
};<|MERGE_RESOLUTION|>--- conflicted
+++ resolved
@@ -13,11 +13,7 @@
 
 import { fetchBridgeTransactionsHistory } from './walletStoreActions';
 import { SetupPhase } from '@app/types/backend-state';
-<<<<<<< HEAD
-import { useTappletsStore } from '../useTappletsStore';
 import { TOWER_CANVAS_ID } from '../types/ui';
-=======
->>>>>>> ae7c8dca
 
 export interface DisabledPhasesPayload {
     disabled_phases: SetupPhase[];
