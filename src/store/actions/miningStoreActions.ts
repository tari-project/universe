--- conflicted
+++ resolved
@@ -120,22 +120,16 @@
 
 export const startCpuMining = async () => {
     if (!useSetupStore.getState().cpuMiningUnlocked) return;
-<<<<<<< HEAD
-=======
     if (!useConfigMiningStore.getState().cpu_mining_enabled) return;
->>>>>>> 47e61d68
     if (useMiningStore.getState().isCpuMiningInitiated) return;
 
     useMiningStore.setState({ isCpuMiningInitiated: true });
     console.info('CPU Mining starting....');
     try {
         await invoke('start_cpu_mining', {});
-<<<<<<< HEAD
-=======
         useBlockchainVisualisationStore
             .getState()
             .setDisplayBlockTime({ daysString: '', hoursString: '', minutes: '00', seconds: '00' });
->>>>>>> 47e61d68
         console.info('CPU Mining started.');
     } catch (e) {
         console.error('Failed to start CPU mining: ', e);
@@ -145,22 +139,16 @@
 };
 export const startGpuMining = async () => {
     if (!useSetupStore.getState().gpuMiningUnlocked) return;
-<<<<<<< HEAD
-=======
     if (!useConfigMiningStore.getState().gpu_mining_enabled) return;
->>>>>>> 47e61d68
     if (useMiningStore.getState().isGpuMiningInitiated) return;
 
     useMiningStore.setState({ isGpuMiningInitiated: true });
     console.info('GPU Mining starting....');
     try {
         await invoke('start_gpu_mining', {});
-<<<<<<< HEAD
-=======
         useBlockchainVisualisationStore
             .getState()
             .setDisplayBlockTime({ daysString: '', hoursString: '', minutes: '00', seconds: '00' });
->>>>>>> 47e61d68
         console.info('GPU Mining started.');
     } catch (e) {
         console.error('Failed to start GPU mining: ', e);
@@ -198,10 +186,6 @@
 };
 
 export const startMining = async () => {
-<<<<<<< HEAD
-    useMiningStore.setState({ miningInitiated: true });
-=======
->>>>>>> 47e61d68
     console.info('Mining starting....');
 
     try {
