import { XSpaceEvent } from '@app/types/ws';
import { create } from './create';

export const GIFT_GEMS = 5000;
export const REFERRAL_GEMS = 5000;

export interface BonusTier {
    id: string;
    target: number;
    bonusGems: number;
}

export interface ReferralCount {
    gems: number;
    count: number;
}

export interface UserPoints {
    base: {
        gems: number;
        shells: number;
        hammers: number;
        rank?: string;
    };
    referralCount?: ReferralCount;
}

export interface User {
    is_bot: boolean;
    twitter_followers: number;
    id: string;
    referral_code: string;
    yat_user_id: string;
    name: string;
    role: string;
    profileimageurl: string;
    rank: {
        gems: number;
        shells: number;
        hammers: number;
        totalScore: number;
        rank: string;
    };
}

export interface UserEntryPoints {
    entry: {
        createdAt: string;
        updatedAt: string;
        id: string;
        userId: string;
        name: string;
        photo: string;
        totalScore: number;
        gems: number;
        shells: number;
        hammers: number;
        yatHolding: number;
        followers: number;
        isBot: boolean;
        mandatoryComplete: boolean;
    };
}

export interface UserDetails {
    user: User;
}

export interface AirdropTokens {
    token: string;
    refreshToken: string;
    expiresAt?: number;
    installReward?: boolean;
}

export interface BackendInMemoryConfig {
    airdropUrl: string;
    airdropApiUrl: string;
    airdropTwitterAuthUrl: string;
}
export type AnimationType = 'GoalComplete' | 'FriendAccepted' | 'BonusGems';
<<<<<<< HEAD
=======
export interface ReferralQuestPoints {
    pointsPerReferral: number;
    pointsForClaimingReferral: number;
}

//////////////////////////////////////////
>>>>>>> 03b3f684

interface MiningPoint {
    blockHeight: string;
    reward: number;
}
//////////////////////////////////////////

export interface AirdropStoreState {
    authUuid?: string;
    airdropTokens?: AirdropTokens;
    userDetails?: UserDetails;
    userPoints?: UserPoints;
    backendInMemoryConfig?: BackendInMemoryConfig;
    flareAnimationType?: AnimationType;
    bonusTiers?: BonusTier[];
    miningRewardPoints?: MiningPoint;
    latestXSpaceEvent?: XSpaceEvent | null;
}

const initialState: AirdropStoreState = {
    authUuid: '',
    airdropTokens: undefined,
    miningRewardPoints: undefined,
    userDetails: undefined,
    userPoints: undefined,
    bonusTiers: undefined,
    flareAnimationType: undefined,
    latestXSpaceEvent: null,
};

export const useAirdropStore = create<AirdropStoreState>()(() => ({ ...initialState }));<|MERGE_RESOLUTION|>--- conflicted
+++ resolved
@@ -79,15 +79,6 @@
     airdropTwitterAuthUrl: string;
 }
 export type AnimationType = 'GoalComplete' | 'FriendAccepted' | 'BonusGems';
-<<<<<<< HEAD
-=======
-export interface ReferralQuestPoints {
-    pointsPerReferral: number;
-    pointsForClaimingReferral: number;
-}
-
-//////////////////////////////////////////
->>>>>>> 03b3f684
 
 interface MiningPoint {
     blockHeight: string;
