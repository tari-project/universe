import { create } from 'zustand';
import { ExchangeContent, ExchangeMinerAssets } from '@app/types/exchange.ts';
import { useWalletStore } from '@app/store/useWalletStore.ts';
import { useConfigBEInMemoryStore } from '@app/store/useAppConfigStore.ts';
import { setSeedlessUI } from '@app/store/actions/uiStoreActions.ts';

interface ExchangeStoreState {
    content?: ExchangeMinerAssets | null;
    showExchangeAddressModal: boolean | null;
<<<<<<< HEAD
    exchangeMiners?: ExchangeContent[];
    currentExchangeMiner: ExchangeContent;
=======
    exchangeMiners?: ExchangeMinerAssets[];
>>>>>>> 065033ef
    showUniversalModal: boolean | null;
}

const universalExchangeMinerOption: ExchangeMinerAssets = {
    id: 'universal',
    slug: 'universal',
    name: 'Tari Universe',
    logo_img_url: '/assets/img/TU-logo.svg',
    is_hidden: false,
    exchange_id: 'universal',
};

const initialState = {
    showExchangeAddressModal: null,
    showUniversalModal: null,
    currentExchangeMiner: universalExchangeMinerOption,
};
export const useExchangeStore = create<ExchangeStoreState>()(() => ({ ...initialState }));

export const setShowExchangeModal = (showExchangeAddressModal: boolean) => {
    useExchangeStore.setState({ showExchangeAddressModal });
};

export const setExchangeContent = (content?: ExchangeContent | null) => {
    useExchangeStore.setState({ content });
};

export const setShowUniversalModal = (showUniversalModal: boolean) => {
    useExchangeStore.setState({ showUniversalModal: showUniversalModal });
};

<<<<<<< HEAD
export const setExchangeMiners = (exchangeMiners?: ExchangeContent[]) => {
=======
export const setExchangeMiners = (exchangeMiners?: ExchangeMinerAssets[]) => {
>>>>>>> 065033ef
    useExchangeStore.setState({ exchangeMiners });
};

export const setCurrentExchangeMiner = (currentExchangeMiner?: ExchangeContent) => {
    if (!currentExchangeMiner) return;
    useExchangeStore.setState({ currentExchangeMiner });
};

export async function fetchExchangeMiners() {
    const apiUrl = useConfigBEInMemoryStore.getState().airdropApiUrl;
    if (!apiUrl) return;
    const endpoint = `${apiUrl}/miner/exchanges`;
    try {
        const res = await fetch(`${endpoint}`);
        if (res.ok) {
            const list = (await res.json()) as {
                exchanges: ExchangeContent[];
            };
            const filteredList = list.exchanges.filter((ex) => ex.name !== 'Tari Universe' || ex.is_hidden);
            filteredList.push(universalExchangeMinerOption);
            setExchangeMiners(filteredList);
        }
    } catch (e) {
        console.error('Could not fetch exchange miners', e);
    }
}

export async function fetchExchangeContent(exchangeId: string) {
    const apiUrl = useConfigBEInMemoryStore.getState().airdropApiUrl;
    const isUniversalMiner = useConfigBEInMemoryStore.getState().isUniversalMiner;
    const endpoint = `${apiUrl}/miner/exchanges`;
    try {
        const content = await fetch(`${endpoint}/${exchangeId}`);
        const xcContent = (await content.json()) as ExchangeContent;
        const walletIsGenerated = useWalletStore.getState().is_tari_address_generated;
        if (xcContent) {
            setExchangeContent(xcContent);
            setSeedlessUI(!isUniversalMiner);
            if (!isUniversalMiner) setShowExchangeModal(!!walletIsGenerated);
        }
        return xcContent;
    } catch (e) {
        console.error('Could not fetch exchange content', e);
    }
}<|MERGE_RESOLUTION|>--- conflicted
+++ resolved
@@ -7,12 +7,8 @@
 interface ExchangeStoreState {
     content?: ExchangeMinerAssets | null;
     showExchangeAddressModal: boolean | null;
-<<<<<<< HEAD
-    exchangeMiners?: ExchangeContent[];
+    exchangeMiners?: ExchangeMinerAssets[];
     currentExchangeMiner: ExchangeContent;
-=======
-    exchangeMiners?: ExchangeMinerAssets[];
->>>>>>> 065033ef
     showUniversalModal: boolean | null;
 }
 
@@ -44,11 +40,7 @@
     useExchangeStore.setState({ showUniversalModal: showUniversalModal });
 };
 
-<<<<<<< HEAD
-export const setExchangeMiners = (exchangeMiners?: ExchangeContent[]) => {
-=======
 export const setExchangeMiners = (exchangeMiners?: ExchangeMinerAssets[]) => {
->>>>>>> 065033ef
     useExchangeStore.setState({ exchangeMiners });
 };
 
