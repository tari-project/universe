<<<<<<< HEAD
import { create } from 'zustand';
import { BaseNodeStatus, CpuMinerStatus, GpuMinerStatus, GpuDevice } from '@app/types/app-status';
=======
import { create } from './create';
import { CpuMinerStatus, GpuMinerStatus, GpuDevice } from '@app/types/app-status';
>>>>>>> 5de865a4

interface MiningMetricsStoreState {
    gpu_devices: GpuDevice[];
    gpu_mining_status: GpuMinerStatus;
    cpu_mining_status: CpuMinerStatus;
}

const initialState: MiningMetricsStoreState = {
    gpu_devices: [],
    gpu_mining_status: {
        is_mining: false,
        hash_rate: 0,
        estimated_earnings: 0,
        is_available: true,
    },
    cpu_mining_status: {
        is_mining: false,
        hash_rate: 0,
        estimated_earnings: 0,
        connection: { is_connected: false },
    },
};

export const useMiningMetricsStore = create<MiningMetricsStoreState>()(() => ({
    ...initialState,
}));<|MERGE_RESOLUTION|>--- conflicted
+++ resolved
@@ -1,10 +1,5 @@
-<<<<<<< HEAD
 import { create } from 'zustand';
-import { BaseNodeStatus, CpuMinerStatus, GpuMinerStatus, GpuDevice } from '@app/types/app-status';
-=======
-import { create } from './create';
 import { CpuMinerStatus, GpuMinerStatus, GpuDevice } from '@app/types/app-status';
->>>>>>> 5de865a4
 
 interface MiningMetricsStoreState {
     gpu_devices: GpuDevice[];
