--- conflicted
+++ resolved
@@ -14,14 +14,8 @@
 }
 type AppStatusStoreState = State & Actions;
 
-<<<<<<< HEAD
-const initialState: AppStatus = {
+const initialState: State = {
     p2pool_stats: undefined,
-    cpu: undefined,
-    base_node: undefined,
-=======
-const initialState: State = {
->>>>>>> 90bcfdc0
     wallet_balance: undefined,
     mode: 'Eco',
     auto_mining: false,
