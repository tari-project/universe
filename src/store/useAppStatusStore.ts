import { create } from 'zustand';
import { ApplicationsVersions, AppStatus } from '../types/app-status.ts';
import { modeType } from './types.ts';
import { persist } from 'zustand/middleware';
import { invoke } from '@tauri-apps/api/tauri';

type State = Partial<AppStatus>;
interface Actions {
    setAppStatus: (appStatus: AppStatus) => void;
    setApplicationsVersions: (applicationsVersions: ApplicationsVersions) => void;
    setMode: (mode: modeType) => void;
    setConfigMode: (mode: modeType) => void;
    setMainAppVersion: (mainAppVersion: string) => void;
    setP2poolEnabled: (p2poolEnabled: boolean) => void;
}
type AppStatusStoreState = State & Actions;

<<<<<<< HEAD
const initialState: State = {
    p2pool_stats: undefined,
    wallet_balance: undefined,
    mode: 'Eco',
    auto_mining: false,
    p2pool_enabled: true,
    main_app_version: undefined
=======
const initialState: AppStatus = {
    cpu: undefined,
    hardware_status: undefined,
    base_node: undefined,
    wallet_balance: undefined,
    mode: 'Eco',
    auto_mining: false,
    user_inactivity_timeout: undefined,
    main_app_version: undefined,
    applications_versions: undefined,
>>>>>>> 5c9b9154
};
export const useAppStatusStore = create<AppStatusStoreState>()(
    persist(
        (set) => ({
            ...initialState,
            setAppStatus: (appStatus) => set({ ...appStatus }),
            setApplicationsVersions: (applications_versions) => set({ applications_versions }),
            setMainAppVersion: (main_app_version) => set({ main_app_version }),
            setMode: (mode) => set({ mode }),
<<<<<<< HEAD
            setP2poolEnabled: (p2pool_enabled) => set({ p2pool_enabled }),
            setConfigMode: async (mode: modeType) => {
=======
            setConfigMode: async (mode) => {
>>>>>>> 5c9b9154
                try {
                    await invoke('set_mode', { mode });
                    set({ mode });
                    console.info(`Mode changed to ${mode}`);
                } catch (e) {
                    console.error('Could not change the mode', e);
                }
            },
        }),
        {
            name: 'status-store',
        }
    )
);<|MERGE_RESOLUTION|>--- conflicted
+++ resolved
@@ -15,26 +15,19 @@
 }
 type AppStatusStoreState = State & Actions;
 
-<<<<<<< HEAD
-const initialState: State = {
+const initialState: AppStatus = {
+    cpu: undefined,
+    hardware_status: undefined,
+    base_node: undefined,
     p2pool_stats: undefined,
     wallet_balance: undefined,
     mode: 'Eco',
     auto_mining: false,
     p2pool_enabled: true,
-    main_app_version: undefined
-=======
-const initialState: AppStatus = {
-    cpu: undefined,
-    hardware_status: undefined,
-    base_node: undefined,
-    wallet_balance: undefined,
-    mode: 'Eco',
-    auto_mining: false,
+    main_app_version: undefined,
     user_inactivity_timeout: undefined,
     main_app_version: undefined,
     applications_versions: undefined,
->>>>>>> 5c9b9154
 };
 export const useAppStatusStore = create<AppStatusStoreState>()(
     persist(
@@ -44,12 +37,8 @@
             setApplicationsVersions: (applications_versions) => set({ applications_versions }),
             setMainAppVersion: (main_app_version) => set({ main_app_version }),
             setMode: (mode) => set({ mode }),
-<<<<<<< HEAD
             setP2poolEnabled: (p2pool_enabled) => set({ p2pool_enabled }),
-            setConfigMode: async (mode: modeType) => {
-=======
             setConfigMode: async (mode) => {
->>>>>>> 5c9b9154
                 try {
                     await invoke('set_mode', { mode });
                     set({ mode });
