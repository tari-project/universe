import { defineConfig } from 'vite';
import react from '@vitejs/plugin-react';
import eslintPlugin from '@nabla/vite-plugin-eslint';

// https://vitejs.dev/config/

export default defineConfig(() => {
    return {
        // prevent vite from obscuring rust errors
        clearScreen: false,
        // Tauri expects a fixed port, fail if that port is not available
        server: {
            port: 1420,
            strictPort: true,
            watch: {
                // 3. tell vite to ignore watching `src-tauri`
                ignored: ['**/src-tauri/**'],
            },
        },
<<<<<<< HEAD
    },
    build: {
        rollupOptions: {
            output: {
                compact: true,
            },
        },
    },
}));
=======
        plugins: [react(), eslintPlugin({ eslintOptions: { cache: false } })],
    };
});
>>>>>>> e489045b
<|MERGE_RESOLUTION|>--- conflicted
+++ resolved
@@ -17,18 +17,6 @@
                 ignored: ['**/src-tauri/**'],
             },
         },
-<<<<<<< HEAD
-    },
-    build: {
-        rollupOptions: {
-            output: {
-                compact: true,
-            },
-        },
-    },
-}));
-=======
         plugins: [react(), eslintPlugin({ eslintOptions: { cache: false } })],
     };
-});
->>>>>>> e489045b
+});