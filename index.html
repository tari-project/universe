<!doctype html>
<html lang="en">
  <head>
    <meta charset="UTF-8" />
    <meta name="viewport" content="width=device-width, initial-scale=1.0" />
    <link rel="icon" type="image/svg+xml" href="/vite.svg" />
    <script type="module" crossorigin src="/assets/glApp.js"></script>
    <title>Tari Universe</title>
    <style>
      #canvas {
        position: absolute;
<<<<<<< HEAD
        /* border-radius: 12px; */
=======
        width: 100vw;
        height: 100vh;
        border-radius: 12px;
>>>>>>> 1af2011c
        z-index: 0;
      }
      #root {
        pointer-events: none;
      }
    </style>
  </head>
  <body>
  <main>
    <canvas id="canvas"></canvas>
    <div id="root"></div>
    <script type="module" src="src/main.tsx"></script>
    <script>
      function preload() {
        glApp?.preload(
            {
              canvas: document.getElementById('canvas'),
              orbitTarget: document.getElementById('canvas'),
              ASSETS_PATH: '/assets/',
            },
            () => {
              init();
            }
        );
      }

      function init() {
        glApp.init();
        time = performance.now() / 1000;
        window.addEventListener('resize', onResize);
        glApp.properties.cameraOffsetX = 348 / window.innerWidth; // 348 is sidebar width
        onResize();
        animate();
      }

      function onResize() {
        glApp.setSize(window.innerWidth, window.innerHeight);
      }

      function animate() {
        requestAnimationFrame(animate);

        let newTime = performance.now() / 1000;
        let dt = newTime - time;
        time = newTime;

        update(dt);
      }

      function update(dt) {
        glApp.render(dt);
      }
      document.addEventListener("DOMContentLoaded", preload);
    </script>
  </main>
  </body>
</html><|MERGE_RESOLUTION|>--- conflicted
+++ resolved
@@ -9,13 +9,7 @@
     <style>
       #canvas {
         position: absolute;
-<<<<<<< HEAD
         /* border-radius: 12px; */
-=======
-        width: 100vw;
-        height: 100vh;
-        border-radius: 12px;
->>>>>>> 1af2011c
         z-index: 0;
       }
       #root {
