<!doctype html>
<html lang="en">
    <head>
        <meta charset="UTF-8" />
        <meta name="viewport" content="width=device-width, initial-scale=1.0" />
        <link rel="icon" type="image/svg+xml" href="/tari.svg" />

        <!-- Preload Poppins fonts -->
        <link
            rel="preload"
            href="/assets/fonts/Poppins/Poppins-Regular.woff2"
            as="font"
            type="font/woff2"
            crossorigin
        />
        <link rel="preload" href="/assets/fonts/Poppins/Poppins-Medium.woff2" as="font" type="font/woff2" crossorigin />
        <link
            rel="preload"
            href="/assets/fonts/Poppins/Poppins-SemiBold.woff2"
            as="font"
            type="font/woff2"
            crossorigin
        />
        <link rel="preload" href="/assets/fonts/Poppins/Poppins-Bold.woff2" as="font" type="font/woff2" crossorigin />

        <!-- Preload Druk fonts -->
        <link rel="preload" href="/assets/fonts/Druk/DrukLCG-Bold.woff2" as="font" type="font/woff2" crossorigin />
        <link rel="preload" href="/assets/fonts/Druk/DrukWideLCG-Bold.woff2" as="font" type="font/woff2" crossorigin />

        <!-- Preload IBM Plex Mono fonts -->
        <link
            rel="preload"
            href="/assets/fonts/IBMPlexMono/IBMPlexMono-Regular.woff2"
            as="font"
            type="font/woff2"
            crossorigin
        />
        <link
            rel="preload"
            href="/assets/fonts/IBMPlexMono/IBMPlexMono-Medium.woff2"
            as="font"
            type="font/woff2"
            crossorigin
        />
        <link
            rel="preload"
            href="/assets/fonts/IBMPlexMono/IBMPlexMono-SemiBold.woff2"
            as="font"
            type="font/woff2"
            crossorigin
        />
        <link
            rel="preload"
            href="/assets/fonts/IBMPlexMono/IBMPlexMono-Bold.woff2"
            as="font"
            type="font/woff2"
            crossorigin
        />

        <script type="module" crossorigin src="/assets/glApp.js"></script>
        <title>Tari Universe | Testnet</title>
        <style>
            /* Poppins Font Faces */

            @font-face {
                font-family: 'Poppins';
                font-weight: 400;
                font-style: normal;
                src:
                    url('/assets/fonts/Poppins/Poppins-Regular.woff2') format('woff2'),
                    url('/assets/fonts/Poppins/Poppins-Regular.woff') format('woff'),
                    url('/assets/fonts/Poppins/Poppins-Regular.ttf') format('truetype');
                font-display: swap;
            }

            @font-face {
                font-family: 'Poppins';
                font-weight: 500;
                font-style: normal;
                src:
                    url('/assets/fonts/Poppins/Poppins-Medium.woff2') format('woff2'),
                    url('/assets/fonts/Poppins/Poppins-Medium.woff') format('woff'),
                    url('/assets/fonts/Poppins/Poppins-Medium.ttf') format('truetype');
                font-display: swap;
            }

            @font-face {
                font-family: 'Poppins';
                font-weight: 600;
                font-style: normal;
                src:
                    url('/assets/fonts/Poppins/Poppins-SemiBold.woff2') format('woff2'),
                    url('/assets/fonts/Poppins/Poppins-SemiBold.woff') format('woff'),
                    url('/assets/fonts/Poppins/Poppins-SemiBold.ttf') format('truetype');
                font-display: swap;
            }

            @font-face {
                font-family: 'Poppins';
                font-weight: 700;
                font-style: normal;
                src:
                    url('/assets/fonts/Poppins/Poppins-Bold.woff2') format('woff2'),
                    url('/assets/fonts/Poppins/Poppins-Bold.woff') format('woff'),
                    url('/assets/fonts/Poppins/Poppins-Bold.ttf') format('truetype');
                font-display: swap;
            }

            /* Druk Font Faces */
            @font-face {
                font-family: 'Druk';
                src:
                    url('/assets/fonts/Druk/DrukLCG-Bold.woff2') format('woff2'),
                    url('/assets/fonts/Druk/DrukLCG-Bold.woff') format('woff'),
                    url('/assets/fonts/Druk/DrukLCG-Bold.ttf') format('truetype');
                font-weight: 700;
                font-style: normal;
                font-display: swap;
            }

            @font-face {
                font-family: 'DrukWide';
                src:
                    url('/assets/fonts/Druk/DrukWideLCG-Bold.woff2') format('woff2'),
                    url('/assets/fonts/Druk/DrukWideLCG-Bold.woff') format('woff'),
                    url('/assets/fonts/Druk/DrukWideLCG-Bold.ttf') format('truetype');
                font-weight: 800;
                font-style: normal;
                font-display: swap;
            }

            /* IBM Plex Mono Fonts */

            @font-face {
                font-family: 'IBM Plex Mono';
                src:
                    url('/assets/fonts/IBMPlexMono/IBMPlexMono-Regular.woff2') format('woff2'),
                    url('/assets/fonts/IBMPlexMono/IBMPlexMono-Regular.woff') format('woff'),
                    url('/assets/fonts/IBMPlexMono/IBMPlexMono-Regular.ttf') format('truetype');
                font-weight: 400;
                font-style: normal;
                font-display: swap;
            }

            @font-face {
                font-family: 'IBM Plex Mono';
                src:
                    url('/assets/fonts/IBMPlexMono/IBMPlexMono-Medium.woff2') format('woff2'),
                    url('/assets/fonts/IBMPlexMono/IBMPlexMono-Medium.woff') format('woff'),
                    url('/assets/fonts/IBMPlexMono/IBMPlexMono-Medium.ttf') format('truetype');
                font-weight: 500;
                font-style: normal;
                font-display: swap;
            }

            @font-face {
                font-family: 'IBM Plex Mono';
                src:
                    url('/assets/fonts/IBMPlexMono/IBMPlexMono-SemiBold.woff2') format('woff2'),
                    url('/assets/fonts/IBMPlexMono/IBMPlexMono-SemiBold.woff') format('woff'),
                    url('/assets/fonts/IBMPlexMono/IBMPlexMono-SemiBold.ttf') format('truetype');
                font-weight: 600;
                font-style: normal;
                font-display: swap;
            }

            @font-face {
                font-family: 'IBM Plex Mono';
                src:
                    url('/assets/fonts/IBMPlexMono/IBMPlexMono-Bold.woff2') format('woff2'),
                    url('/assets/fonts/IBMPlexMono/IBMPlexMono-Bold.woff') format('woff'),
                    url('/assets/fonts/IBMPlexMono/IBMPlexMono-Bold.ttf') format('truetype');
                font-weight: 700;
                font-style: normal;
                font-display: swap;
            }

            /* Existing styles */
            body,
            main,
            #root {
                padding: 0;
                margin: 0;
            }

            #canvas {
                position: absolute;
                pointer-events: auto;
            }
        </style>
    </head>
    <body>
        <main id="main">
            <div id="root"></div>
<<<<<<< HEAD
            <audio id="player" preload="auto">
                <source src="/assets/block_win.mp3" type="audio/mpeg" />
            </audio>
            <canvas id="canvas"></canvas>
=======
            <canvas id="canvas" style="opacity: 0"></canvas>
>>>>>>> d0ba4759
            <script type="module" src="src/main.tsx"></script>
            <script>
                let time;
                let lastRender;
                let targetFPS = 40;
                let frameInterval = 1 / targetFPS;

                function preload() {
                    glApp.preload(
                        {
                            canvas: document.getElementById('canvas'),
                            orbitTarget: document.getElementById('canvas'),
                            ASSETS_PATH: '/assets/',
                        },
                        () => {
                            init();
                        }
                    );
                }

                function init() {
                    glApp.init();
                    time = performance.now() / 1000;
                    lastRender = time;
                    window.addEventListener('resize', onResize);

                    onResize();
                    animate();
                }

                function animate() {
                    let newTime = performance.now() / 1000;
                    let dt = newTime - time;
                    if (newTime - lastRender >= frameInterval) {
                        lastRender = newTime;
                        update(dt);
                        time = newTime;
                    }

                    requestAnimationFrame(animate);
                }

                function update(dt) {
                    glApp.render(dt);
                }

                function onResize() {
                    const sidebarOffset = 348 + 20; // sidebar + padding
                    glApp.properties.cameraOffsetX = sidebarOffset / window.innerWidth;
                    glApp.setSize(window.innerWidth, window.innerHeight);
                }

                document.addEventListener('DOMContentLoaded', () => {
                    if (!window.WebGL2RenderingContext && !window.WebGLRenderingContext) {
                        console.error('WebGL not supported!');
                        return;
                    }

                    preload();
                });
            </script>
        </main>
    </body>
</html><|MERGE_RESOLUTION|>--- conflicted
+++ resolved
@@ -192,14 +192,11 @@
     <body>
         <main id="main">
             <div id="root"></div>
-<<<<<<< HEAD
+
             <audio id="player" preload="auto">
                 <source src="/assets/block_win.mp3" type="audio/mpeg" />
             </audio>
-            <canvas id="canvas"></canvas>
-=======
             <canvas id="canvas" style="opacity: 0"></canvas>
->>>>>>> d0ba4759
             <script type="module" src="src/main.tsx"></script>
             <script>
                 let time;
